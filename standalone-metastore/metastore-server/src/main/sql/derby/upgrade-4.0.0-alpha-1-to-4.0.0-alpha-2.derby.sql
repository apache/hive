--- conflicted
+++ resolved
@@ -8,15 +8,13 @@
 -- HIVE-26324
 ALTER TABLE "APP"."NOTIFICATION_SEQUENCE" ADD CONSTRAINT "ONE_ROW_CONSTRAINT" CHECK (NNI_ID = 1);
 
-<<<<<<< HEAD
+-- HIVE-26514
 ALTER TABLE "APP"."TAB_COL_STATS" ADD FREQ_ITEMS BLOB;
 ALTER TABLE "APP"."PART_COL_STATS" ADD FREQ_ITEMS BLOB;
-=======
+
 -- HIVE-26443
 ALTER TABLE COMPACTION_QUEUE ADD CQ_POOL_NAME VARCHAR(128);
 ALTER TABLE COMPLETED_COMPACTIONS ADD CC_POOL_NAME VARCHAR(128);
 
->>>>>>> 2093037c
-
 -- This needs to be the last thing done.  Insert any changes above this line.
 UPDATE "APP".VERSION SET SCHEMA_VERSION='4.0.0-alpha-2', VERSION_COMMENT='Hive release version 4.0.0-alpha-2' where VER_ID=1;