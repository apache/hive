/*
 * Licensed to the Apache Software Foundation (ASF) under one
 * or more contributor license agreements.  See the NOTICE file
 * distributed with this work for additional information
 * regarding copyright ownership.  The ASF licenses this file
 * to you under the Apache License, Version 2.0 (the
 * "License"); you may not use this file except in compliance
 * with the License.  You may obtain a copy of the License at
 *
 *     http://www.apache.org/licenses/LICENSE-2.0
 *
 * Unless required by applicable law or agreed to in writing, software
 * distributed under the License is distributed on an "AS IS" BASIS,
 * WITHOUT WARRANTIES OR CONDITIONS OF ANY KIND, either express or implied.
 * See the License for the specific language governing permissions and
 * limitations under the License.
 */
package org.apache.hadoop.hive.metastore.cache;

import java.nio.ByteBuffer;
import java.util.ArrayList;
import java.util.Arrays;
import java.util.Collection;
import java.util.EmptyStackException;
import java.util.HashMap;
import java.util.LinkedList;
import java.util.List;
import java.util.Map;
import java.util.Stack;
import java.util.concurrent.Executors;
import java.util.concurrent.ScheduledExecutorService;
import java.util.concurrent.ThreadFactory;
import java.util.concurrent.TimeUnit;
import java.util.concurrent.atomic.AtomicBoolean;
import java.util.regex.Matcher;
import java.util.regex.Pattern;

import org.apache.commons.lang.exception.ExceptionUtils;
import org.apache.hadoop.conf.Configurable;
import org.apache.hadoop.conf.Configuration;
import org.apache.hadoop.fs.Path;
import org.apache.hadoop.hive.common.DatabaseName;
import org.apache.hadoop.hive.common.StatsSetupConst;
import org.apache.hadoop.hive.common.TableName;
import org.apache.hadoop.hive.metastore.Deadline;
import org.apache.hadoop.hive.metastore.FileMetadataHandler;
import org.apache.hadoop.hive.metastore.ObjectStore;
import org.apache.hadoop.hive.metastore.PartFilterExprUtil;
import org.apache.hadoop.hive.metastore.PartitionExpressionProxy;
import org.apache.hadoop.hive.metastore.RawStore;
import org.apache.hadoop.hive.metastore.TableType;
import org.apache.hadoop.hive.metastore.Warehouse;
import org.apache.hadoop.hive.metastore.HiveAlterHandler;
import org.apache.hadoop.hive.metastore.api.*;
import org.apache.hadoop.hive.metastore.cache.SharedCache.StatsType;
import org.apache.hadoop.hive.metastore.columnstats.aggr.ColumnStatsAggregator;
import org.apache.hadoop.hive.metastore.columnstats.aggr.ColumnStatsAggregatorFactory;
import org.apache.hadoop.hive.metastore.conf.MetastoreConf;
import org.apache.hadoop.hive.metastore.conf.MetastoreConf.ConfVars;
import org.apache.hadoop.hive.metastore.messaging.AlterDatabaseMessage;
import org.apache.hadoop.hive.metastore.messaging.CreateDatabaseMessage;
import org.apache.hadoop.hive.metastore.messaging.CreateTableMessage;
import org.apache.hadoop.hive.metastore.messaging.DropTableMessage;
import org.apache.hadoop.hive.metastore.messaging.AlterTableMessage;
import org.apache.hadoop.hive.metastore.messaging.AddPartitionMessage;
import org.apache.hadoop.hive.metastore.messaging.AlterPartitionMessage;
import org.apache.hadoop.hive.metastore.messaging.DropPartitionMessage;
import org.apache.hadoop.hive.metastore.messaging.UpdateTableColumnStatMessage;
import org.apache.hadoop.hive.metastore.messaging.DeleteTableColumnStatMessage;
import org.apache.hadoop.hive.metastore.messaging.UpdatePartitionColumnStatMessage;
import org.apache.hadoop.hive.metastore.messaging.DeletePartitionColumnStatMessage;
import org.apache.hadoop.hive.metastore.messaging.MessageBuilder;
import org.apache.hadoop.hive.metastore.messaging.MessageDeserializer;
import org.apache.hadoop.hive.metastore.partition.spec.PartitionSpecProxy;
import org.apache.hadoop.hive.metastore.messaging.MessageFactory;
import org.apache.hadoop.hive.metastore.txn.TxnUtils;
import org.apache.hadoop.hive.metastore.utils.FileUtils;
import org.apache.hadoop.hive.metastore.utils.JavaUtils;
import org.apache.hadoop.hive.metastore.utils.MetaStoreServerUtils;
import org.apache.hadoop.hive.metastore.utils.MetaStoreUtils;
import org.apache.hadoop.hive.metastore.utils.MetaStoreServerUtils.ColStatsObjWithSourceInfo;
import org.apache.hadoop.hive.metastore.utils.StringUtils;
import org.apache.thrift.TException;
import org.slf4j.Logger;
import org.slf4j.LoggerFactory;

import com.google.common.annotations.VisibleForTesting;

import static org.apache.hadoop.hive.metastore.Warehouse.DEFAULT_CATALOG_NAME;
import static org.apache.hadoop.hive.metastore.utils.MetaStoreUtils.getDefaultCatalog;
import static org.apache.hadoop.hive.metastore.utils.StringUtils.normalizeIdentifier;

// TODO filter->expr
// TODO functionCache
// TODO constraintCache
// TODO need sd nested copy?
// TODO String intern
// TODO monitor event queue
// TODO initial load slow?
// TODO size estimation

public class CachedStore implements RawStore, Configurable {
  private static ScheduledExecutorService cacheUpdateMaster = null;
  private static List<Pattern> whitelistPatterns = null;
  private static List<Pattern> blacklistPatterns = null;
  // Default value set to 100 milliseconds for test purpose
  private static long DEFAULT_CACHE_REFRESH_PERIOD = 100;
  // Time after which metastore cache is updated from metastore DB by the background update thread
  private static long cacheRefreshPeriodMS = DEFAULT_CACHE_REFRESH_PERIOD;
  private static int MAX_RETRIES = 10;
  // This is set to true only after prewarm is complete
  private static AtomicBoolean isCachePrewarmed = new AtomicBoolean(false);
  // This is set to true only if we were able to cache all the metadata.
  // We may not be able to cache all metadata if we hit CACHED_RAW_STORE_MAX_CACHE_MEMORY limit.
  private static AtomicBoolean isCachedAllMetadata = new AtomicBoolean(false);
  private static TablesPendingPrewarm tblsPendingPrewarm = new TablesPendingPrewarm();
  private RawStore rawStore = null;
  private Configuration conf;
  private static boolean areTxnStatsSupported;
  private PartitionExpressionProxy expressionProxy = null;
  private static String lock = "L";
  private static boolean sharedCacheInited = false;
  private static SharedCache sharedCache = new SharedCache();
  private static boolean canUseEvents = false;
  private static long lastEventId;

  private static final Logger LOG = LoggerFactory.getLogger(CachedStore.class.getName());

  @Override public void setConf(Configuration conf) {
    setConfInternal(conf);
    initBlackListWhiteList(conf);
    initSharedCache(conf);
    startCacheUpdateService(conf, false, true);
  }

  /**
   * Similar to setConf but used from within the tests
   * This does start the background thread for prewarm and update
   * @param conf
   */
  void setConfForTest(Configuration conf) {
    setConfForTestExceptSharedCache(conf);
    initSharedCache(conf);
  }

  void setConfForTestExceptSharedCache(Configuration conf) {
    setConfInternal(conf);
    initBlackListWhiteList(conf);
  }

  private static synchronized void triggerUpdateUsingEvent(RawStore rawStore) {
    if (!isCachePrewarmed.get()) {
      LOG.error("cache update should be done only after prewarm");
      throw new RuntimeException("cache update should be done only after prewarm");
    }
    long startTime = System.nanoTime();
    long preEventId = lastEventId;
    try {
      lastEventId = updateUsingNotificationEvents(rawStore, lastEventId);
    } catch (Exception e) {
      LOG.error(" cache update failed for start event id " + lastEventId + " with error ", e);
      throw new RuntimeException(e.getMessage());
    } finally {
      long endTime = System.nanoTime();
      LOG.info("Time taken in updateUsingNotificationEvents for num events : " + (lastEventId - preEventId) + " = "
          + (endTime - startTime) / 1000000 + "ms");
    }
  }

  private static synchronized void triggerPreWarm(RawStore rawStore) {
    lastEventId = rawStore.getCurrentNotificationEventId().getEventId();
    prewarm(rawStore);
  }

  private void setConfInternal(Configuration conf) {
    if (MetastoreConf.getBoolVar(conf, ConfVars.METASTORE_CACHE_CAN_USE_EVENT)) {
      canUseEvents = true;
    } else {
      canUseEvents = false;
    }
    LOG.info("canUseEvents is set to " + canUseEvents + " in cached Store");

    String rawStoreClassName = MetastoreConf.getVar(conf, ConfVars.CACHED_RAW_STORE_IMPL, ObjectStore.class.getName());
    if (rawStore == null) {
      try {
        rawStore = (JavaUtils.getClass(rawStoreClassName, RawStore.class)).newInstance();
      } catch (Exception e) {
        throw new RuntimeException("Cannot instantiate " + rawStoreClassName, e);
      }
    }
    rawStore.setConf(conf);
    Configuration oldConf = this.conf;
    this.conf = conf;
    this.areTxnStatsSupported = MetastoreConf.getBoolVar(conf, ConfVars.HIVE_TXN_STATS_ENABLED);
    if (expressionProxy != null && conf != oldConf) {
      LOG.warn("Unexpected setConf when we were already configured");
    } else {
      expressionProxy = PartFilterExprUtil.createExpressionProxy(conf);
    }
  }

  private void initSharedCache(Configuration conf) {
    synchronized (lock) {
      if (!sharedCacheInited) {
        sharedCacheInited = true;
        sharedCache.initialize(conf);
      }
    }
  }

  @VisibleForTesting public static SharedCache getSharedCache() {
    return sharedCache;
  }

  private static ColumnStatistics updateStatsForAlterPart(RawStore rawStore, Table before, String catalogName,
      String dbName, String tableName, Partition part) throws Exception {
    ColumnStatistics colStats;
    List<String> deletedCols = new ArrayList<>();
    colStats = HiveAlterHandler
        .updateOrGetPartitionColumnStats(rawStore, catalogName, dbName, tableName, part.getValues(),
            part.getSd().getCols(), before, part, null, deletedCols);
    for (String column : deletedCols) {
      sharedCache.removePartitionColStatsFromCache(catalogName, dbName, tableName, part.getValues(), column);
    }
    if (colStats != null) {
      sharedCache.alterPartitionAndStatsInCache(catalogName, dbName, tableName, part.getWriteId(), part.getValues(),
          part.getParameters(), colStats.getStatsObj());
    }
    return colStats;
  }

  private static void updateStatsForAlterTable(RawStore rawStore, Table tblBefore, Table tblAfter, String catalogName,
      String dbName, String tableName) throws Exception {
    ColumnStatistics colStats = null;
    List<String> deletedCols = new ArrayList<>();
    if (tblBefore.isSetPartitionKeys()) {
      List<Partition> parts = sharedCache.listCachedPartitions(catalogName, dbName, tableName, -1);
      for (Partition part : parts) {
        colStats = updateStatsForAlterPart(rawStore, tblBefore, catalogName, dbName, tableName, part);
      }
    }

    List<ColumnStatisticsObj> statisticsObjs = HiveAlterHandler
        .alterTableUpdateTableColumnStats(rawStore, tblBefore, tblAfter, null, null, rawStore.getConf(), deletedCols);
    if (colStats != null) {
      sharedCache.alterTableAndStatsInCache(catalogName, dbName, tableName, tblAfter.getWriteId(), statisticsObjs,
          tblAfter.getParameters());
    }
    for (String column : deletedCols) {
      sharedCache.removeTableColStatsFromCache(catalogName, dbName, tableName, column);
    }
  }

  @VisibleForTesting public static long updateUsingNotificationEvents(RawStore rawStore, long lastEventId)
      throws Exception {
    LOG.debug("updating cache using notification events starting from event id " + lastEventId);
    NotificationEventRequest rqst = new NotificationEventRequest(lastEventId);

    //Add the events which are not related to metadata update
    rqst.addToEventTypeSkipList(MessageBuilder.INSERT_EVENT);
    rqst.addToEventTypeSkipList(MessageBuilder.OPEN_TXN_EVENT);
    rqst.addToEventTypeSkipList(MessageBuilder.COMMIT_TXN_EVENT);
    rqst.addToEventTypeSkipList(MessageBuilder.ABORT_TXN_EVENT);
    rqst.addToEventTypeSkipList(MessageBuilder.ALLOC_WRITE_ID_EVENT);
    rqst.addToEventTypeSkipList(MessageBuilder.ACID_WRITE_EVENT);
    rqst.addToEventTypeSkipList(MessageBuilder.CREATE_FUNCTION_EVENT);
    rqst.addToEventTypeSkipList(MessageBuilder.DROP_FUNCTION_EVENT);
    rqst.addToEventTypeSkipList(MessageBuilder.ADD_PRIMARYKEY_EVENT);
    rqst.addToEventTypeSkipList(MessageBuilder.ADD_FOREIGNKEY_EVENT);
    rqst.addToEventTypeSkipList(MessageBuilder.ADD_UNIQUECONSTRAINT_EVENT);
    rqst.addToEventTypeSkipList(MessageBuilder.ADD_NOTNULLCONSTRAINT_EVENT);
    rqst.addToEventTypeSkipList(MessageBuilder.DROP_CONSTRAINT_EVENT);
    rqst.addToEventTypeSkipList(MessageBuilder.CREATE_ISCHEMA_EVENT);
    rqst.addToEventTypeSkipList(MessageBuilder.ALTER_ISCHEMA_EVENT);
    rqst.addToEventTypeSkipList(MessageBuilder.DROP_ISCHEMA_EVENT);
    rqst.addToEventTypeSkipList(MessageBuilder.ADD_SCHEMA_VERSION_EVENT);
    rqst.addToEventTypeSkipList(MessageBuilder.ALTER_SCHEMA_VERSION_EVENT);
    rqst.addToEventTypeSkipList(MessageBuilder.DROP_SCHEMA_VERSION_EVENT);

    Deadline.startTimer("getNextNotification");
    NotificationEventResponse resp = rawStore.getNextNotification(rqst);
    Deadline.stopTimer();

    if (resp == null || resp.getEvents() == null) {
      LOG.debug("no events to process");
      return lastEventId;
    }

    List<NotificationEvent> eventList = resp.getEvents();
    LOG.debug("num events to process" + eventList.size());

    for (NotificationEvent event : eventList) {
      long eventId = event.getEventId();
      if (eventId <= lastEventId) {
        LOG.error("Event id is not valid " + lastEventId + " : " + eventId);
        throw new RuntimeException(" event id is not valid " + lastEventId + " : " + eventId);
      }
      lastEventId = eventId;
      String message = event.getMessage();
      LOG.debug("Event to process " + event);
      MessageDeserializer deserializer = MessageFactory.getInstance(event.getMessageFormat()).getDeserializer();
      String catalogName = event.getCatName() == null ? "" : event.getCatName().toLowerCase();
      String dbName = event.getDbName() == null ? "" : event.getDbName().toLowerCase();
      String tableName = event.getTableName() == null ? "" : event.getTableName().toLowerCase();
      if (!shouldCacheTable(catalogName, dbName, tableName)) {
        continue;
      }
      switch (event.getEventType()) {
      case MessageBuilder.ADD_PARTITION_EVENT:
        AddPartitionMessage addPartMessage = deserializer.getAddPartitionMessage(message);
        sharedCache.addPartitionsToCache(catalogName, dbName, tableName, addPartMessage.getPartitionObjs());
        break;
      case MessageBuilder.ALTER_PARTITION_EVENT:
        AlterPartitionMessage alterPartitionMessage = deserializer.getAlterPartitionMessage(message);
        sharedCache
            .alterPartitionInCache(catalogName, dbName, tableName, alterPartitionMessage.getPtnObjBefore().getValues(),
                alterPartitionMessage.getPtnObjAfter());
        //TODO : Use the stat object stored in the alter table message to update the stats in cache.
        updateStatsForAlterPart(rawStore, alterPartitionMessage.getTableObj(), catalogName, dbName, tableName,
            alterPartitionMessage.getPtnObjAfter());
        break;
      case MessageBuilder.DROP_PARTITION_EVENT:
        DropPartitionMessage dropPartitionMessage = deserializer.getDropPartitionMessage(message);
        for (Map<String, String> partMap : dropPartitionMessage.getPartitions()) {
          sharedCache.removePartitionFromCache(catalogName, dbName, tableName, new ArrayList<>(partMap.values()));
        }
        break;
      case MessageBuilder.CREATE_TABLE_EVENT:
        CreateTableMessage createTableMessage = deserializer.getCreateTableMessage(message);
        sharedCache.addTableToCache(catalogName, dbName, tableName, createTableMessage.getTableObj());
        break;
      case MessageBuilder.ALTER_TABLE_EVENT:
        AlterTableMessage alterTableMessage = deserializer.getAlterTableMessage(message);
        sharedCache.alterTableInCache(catalogName, dbName, tableName, alterTableMessage.getTableObjAfter());
        //TODO : Use the stat object stored in the alter table message to update the stats in cache.
        updateStatsForAlterTable(rawStore, alterTableMessage.getTableObjBefore(), alterTableMessage.getTableObjAfter(),
            catalogName, dbName, tableName);
        break;
      case MessageBuilder.DROP_TABLE_EVENT:
        DropTableMessage dropTableMessage = deserializer.getDropTableMessage(message);
        int batchSize = MetastoreConf.getIntVar(rawStore.getConf(), ConfVars.BATCH_RETRIEVE_OBJECTS_MAX);
        String tableDnsPath = null;
        Path tablePath = new Path(dropTableMessage.getTableObj().getSd().getLocation());
        if (tablePath != null) {
          tableDnsPath = new Warehouse(rawStore.getConf()).getDnsPath(tablePath).toString();
        }

        while (true) {
          Map<String, String> partitionLocations =
              rawStore.getPartitionLocations(catalogName, dbName, tableName, tableDnsPath, batchSize);
          if (partitionLocations == null || partitionLocations.isEmpty()) {
            break;
          }
          sharedCache
              .removePartitionFromCache(catalogName, dbName, tableName, new ArrayList<>(partitionLocations.values()));
        }
        sharedCache.removeTableFromCache(catalogName, dbName, tableName);
        break;
      case MessageBuilder.CREATE_DATABASE_EVENT:
        CreateDatabaseMessage createDatabaseMessage = deserializer.getCreateDatabaseMessage(message);
        sharedCache.addDatabaseToCache(createDatabaseMessage.getDatabaseObject());
        break;
      case MessageBuilder.ALTER_DATABASE_EVENT:
        AlterDatabaseMessage alterDatabaseMessage = deserializer.getAlterDatabaseMessage(message);
        sharedCache.alterDatabaseInCache(catalogName, dbName, alterDatabaseMessage.getDbObjAfter());
        break;
      case MessageBuilder.DROP_DATABASE_EVENT:
        sharedCache.removeDatabaseFromCache(catalogName, dbName);
        break;
      case MessageBuilder.CREATE_CATALOG_EVENT:
      case MessageBuilder.DROP_CATALOG_EVENT:
      case MessageBuilder.ALTER_CATALOG_EVENT:
        // TODO : Need to add cache invalidation for catalog events
        LOG.error("catalog Events are not supported for cache invalidation : " + event.getEventType());
        break;
      case MessageBuilder.UPDATE_TBL_COL_STAT_EVENT:
        UpdateTableColumnStatMessage msg = deserializer.getUpdateTableColumnStatMessage(message);
        sharedCache.alterTableAndStatsInCache(catalogName, dbName, tableName, msg.getWriteId(),
            msg.getColumnStatistics().getStatsObj(), msg.getParameters());
        break;
      case MessageBuilder.DELETE_TBL_COL_STAT_EVENT:
        DeleteTableColumnStatMessage msgDel = deserializer.getDeleteTableColumnStatMessage(message);
        sharedCache.removeTableColStatsFromCache(catalogName, dbName, tableName, msgDel.getColName());
        break;
      case MessageBuilder.UPDATE_PART_COL_STAT_EVENT:
        UpdatePartitionColumnStatMessage msgPartUpdate = deserializer.getUpdatePartitionColumnStatMessage(message);
        sharedCache.alterPartitionAndStatsInCache(catalogName, dbName, tableName, msgPartUpdate.getWriteId(),
            msgPartUpdate.getPartVals(), msgPartUpdate.getParameters(),
            msgPartUpdate.getColumnStatistics().getStatsObj());
        break;
      case MessageBuilder.DELETE_PART_COL_STAT_EVENT:
        DeletePartitionColumnStatMessage msgPart = deserializer.getDeletePartitionColumnStatMessage(message);
        sharedCache.removePartitionColStatsFromCache(catalogName, dbName, tableName, msgPart.getPartValues(),
            msgPart.getColName());
        break;
      default:
        LOG.error("Event is not supported for cache invalidation : " + event.getEventType());
      }
    }
    return lastEventId;
  }

  @VisibleForTesting
  /**
   * This initializes the caches in SharedCache by getting the objects from Metastore DB via
   * ObjectStore and populating the respective caches
   */
  static void prewarm(RawStore rawStore) {
    if (isCachePrewarmed.get()) {
      return;
    }
    long startTime = System.nanoTime();
    LOG.info("Prewarming CachedStore");
    long sleepTime = 100;
    while (!isCachePrewarmed.get()) {
      // Prevents throwing exceptions in our raw store calls since we're not using RawStoreProxy
      Deadline.registerIfNot(1000000);
      Collection<String> catalogsToCache;
      try {
        catalogsToCache = catalogsToCache(rawStore);
        LOG.info("Going to cache catalogs: " + org.apache.commons.lang.StringUtils.join(catalogsToCache, ", "));
        List<Catalog> catalogs = new ArrayList<>(catalogsToCache.size());
        for (String catName : catalogsToCache) {
          catalogs.add(rawStore.getCatalog(catName));
        }
        sharedCache.populateCatalogsInCache(catalogs);
      } catch (MetaException | NoSuchObjectException e) {
        LOG.warn("Failed to populate catalogs in cache, going to try again", e);
        try {
          Thread.sleep(sleepTime);
          sleepTime = sleepTime * 2;
        } catch (InterruptedException timerEx) {
          LOG.info("sleep interrupted", timerEx.getMessage());
        }
        // try again
        continue;
      }
      LOG.info("Finished prewarming catalogs, starting on databases");
      List<Database> databases = new ArrayList<>();
      for (String catName : catalogsToCache) {
        try {
          List<String> dbNames = rawStore.getAllDatabases(catName);
          LOG.info("Number of databases to prewarm in catalog {}: {}", catName, dbNames.size());
          for (String dbName : dbNames) {
            try {
              databases.add(rawStore.getDatabase(catName, dbName));
            } catch (NoSuchObjectException e) {
              // Continue with next database
              LOG.warn("Failed to cache database " + DatabaseName.getQualified(catName, dbName) + ", moving on", e);
            }
          }
        } catch (MetaException e) {
          LOG.warn("Failed to cache databases in catalog " + catName + ", moving on", e);
        }
      }
      sharedCache.populateDatabasesInCache(databases);
      LOG.info("Databases cache is now prewarmed. Now adding tables, partitions and statistics to the cache");
      int numberOfDatabasesCachedSoFar = 0;
      for (Database db : databases) {
        String catName = StringUtils.normalizeIdentifier(db.getCatalogName());
        String dbName = StringUtils.normalizeIdentifier(db.getName());
        List<String> tblNames;
        try {
          tblNames = rawStore.getAllTables(catName, dbName);
        } catch (MetaException e) {
          LOG.warn("Failed to cache tables for database " + DatabaseName.getQualified(catName, dbName) + ", moving on");
          // Continue with next database
          continue;
        }
        tblsPendingPrewarm.addTableNamesForPrewarming(tblNames);
        int totalTablesToCache = tblNames.size();
        int numberOfTablesCachedSoFar = 0;
        while (tblsPendingPrewarm.hasMoreTablesToPrewarm()) {
          try {
            String tblName = StringUtils.normalizeIdentifier(tblsPendingPrewarm.getNextTableNameToPrewarm());
            if (!shouldCacheTable(catName, dbName, tblName)) {
              continue;
            }
            Table table;
            try {
              table = rawStore.getTable(catName, dbName, tblName);
            } catch (MetaException e) {
              LOG.debug(ExceptionUtils.getStackTrace(e));
              // It is possible the table is deleted during fetching tables of the database,
              // in that case, continue with the next table
              continue;
            }
            List<String> colNames = MetaStoreUtils.getColumnNamesForTable(table);
            try {
              ColumnStatistics tableColStats = null;
              List<Partition> partitions = null;
              List<ColumnStatistics> partitionColStats = null;
              AggrStats aggrStatsAllPartitions = null;
              AggrStats aggrStatsAllButDefaultPartition = null;
              if (!table.getPartitionKeys().isEmpty()) {
                Deadline.startTimer("getPartitions");
                partitions = rawStore.getPartitions(catName, dbName, tblName, -1);
                Deadline.stopTimer();
                List<String> partNames = new ArrayList<>(partitions.size());
                for (Partition p : partitions) {
                  partNames.add(Warehouse.makePartName(table.getPartitionKeys(), p.getValues()));
                }
                if (!partNames.isEmpty()) {
                  // Get partition column stats for this table
                  Deadline.startTimer("getPartitionColumnStatistics");
                  partitionColStats =
                      rawStore.getPartitionColumnStatistics(catName, dbName, tblName, partNames, colNames);
                  Deadline.stopTimer();
                  // Get aggregate stats for all partitions of a table and for all but default
                  // partition
                  Deadline.startTimer("getAggrPartitionColumnStatistics");
                  aggrStatsAllPartitions = rawStore.get_aggr_stats_for(catName, dbName, tblName, partNames, colNames);
                  Deadline.stopTimer();
                  // Remove default partition from partition names and get aggregate
                  // stats again
                  List<FieldSchema> partKeys = table.getPartitionKeys();
                  String defaultPartitionValue =
                      MetastoreConf.getVar(rawStore.getConf(), ConfVars.DEFAULTPARTITIONNAME);
                  List<String> partCols = new ArrayList<>();
                  List<String> partVals = new ArrayList<>();
                  for (FieldSchema fs : partKeys) {
                    partCols.add(fs.getName());
                    partVals.add(defaultPartitionValue);
                  }
                  String defaultPartitionName = FileUtils.makePartName(partCols, partVals);
                  partNames.remove(defaultPartitionName);
                  Deadline.startTimer("getAggrPartitionColumnStatistics");
                  aggrStatsAllButDefaultPartition =
                      rawStore.get_aggr_stats_for(catName, dbName, tblName, partNames, colNames);
                  Deadline.stopTimer();
                }
              } else {
                Deadline.startTimer("getTableColumnStatistics");
                tableColStats = rawStore.getTableColumnStatistics(catName, dbName, tblName, colNames);
                Deadline.stopTimer();
              }
              // If the table could not cached due to memory limit, stop prewarm
              boolean isSuccess = sharedCache
                  .populateTableInCache(table, tableColStats, partitions, partitionColStats, aggrStatsAllPartitions,
                      aggrStatsAllButDefaultPartition);
              if (isSuccess) {
                LOG.trace("Cached Database: {}'s Table: {}.", dbName, tblName);
              } else {
                LOG.info("Unable to cache Database: {}'s Table: {}, since the cache memory is full. "
                    + "Will stop attempting to cache any more tables.", dbName, tblName);
                completePrewarm(startTime, false);
                return;
              }
            } catch (MetaException | NoSuchObjectException e) {
              LOG.debug(ExceptionUtils.getStackTrace(e));
              // Continue with next table
              continue;
            }
            LOG.debug("Processed database: {}'s table: {}. Cached {} / {}  tables so far.", dbName, tblName,
                ++numberOfTablesCachedSoFar, totalTablesToCache);
          } catch (EmptyStackException e) {
            // We've prewarmed this database, continue with the next one
            continue;
          }
        }
        LOG.debug("Processed database: {}. Cached {} / {} databases so far.", dbName, ++numberOfDatabasesCachedSoFar,
            databases.size());
      }
      sharedCache.clearDirtyFlags();
      completePrewarm(startTime, true);
    }
  }

  /**
   * This method is only used for testing. Test method will init a new cache and use the new handle to query the cache
   * to get content in the cache. In production, no code would/should call this method, because SharedCache should be
   * a singleton.
   */
  @VisibleForTesting
  static void clearSharedCache() {
    synchronized (lock) {
      sharedCacheInited = false;
    }
    sharedCache = new SharedCache();
  }

  static void completePrewarm(long startTime, boolean cachedAllMetadata) {
    isCachePrewarmed.set(true);
    isCachedAllMetadata.set(cachedAllMetadata);
    LOG.info("CachedStore initialized");
    long endTime = System.nanoTime();
    LOG.info("Time taken in prewarming = " + (endTime - startTime) / 1000000 + "ms");
    sharedCache.completeTableCachePrewarm();
  }

  static class TablesPendingPrewarm {
    private Stack<String> tableNames = new Stack<>();

    private synchronized void addTableNamesForPrewarming(List<String> tblNames) {
      tableNames.clear();
      if (tblNames != null) {
        tableNames.addAll(tblNames);
      }
    }

    private synchronized boolean hasMoreTablesToPrewarm() {
      return !tableNames.empty();
    }

    private synchronized String getNextTableNameToPrewarm() {
      return tableNames.pop();
    }

    private synchronized void prioritizeTableForPrewarm(String tblName) {
      // If the table is in the pending prewarm list, move it to the top
      if (tableNames.remove(tblName)) {
        tableNames.push(tblName);
      }
    }
  }

  @VisibleForTesting static void setCachePrewarmedState(boolean state) {
    isCachePrewarmed.set(state);
  }

  private static void initBlackListWhiteList(Configuration conf) {
    whitelistPatterns = createPatterns(
        MetastoreConf.getAsString(conf, MetastoreConf.ConfVars.CACHED_RAW_STORE_CACHED_OBJECTS_WHITELIST));
    blacklistPatterns = createPatterns(
        MetastoreConf.getAsString(conf, MetastoreConf.ConfVars.CACHED_RAW_STORE_CACHED_OBJECTS_BLACKLIST));
  }

  private static Collection<String> catalogsToCache(RawStore rs) throws MetaException {
    Collection<String> confValue = MetastoreConf.getStringCollection(rs.getConf(), ConfVars.CATALOGS_TO_CACHE);
    if (confValue == null || confValue.isEmpty() || (confValue.size() == 1 && confValue.contains(""))) {
      return rs.getCatalogs();
    } else {
      return confValue;
    }
  }

  @VisibleForTesting
  /**
   * This starts a background thread, which initially populates the SharedCache and later
   * periodically gets updates from the metastore db
   *
   * @param conf
   * @param runOnlyOnce
   * @param shouldRunPrewarm
   */ static synchronized void startCacheUpdateService(Configuration conf, boolean runOnlyOnce,
      boolean shouldRunPrewarm) {
    if (cacheUpdateMaster == null) {
      initBlackListWhiteList(conf);
      if (!MetastoreConf.getBoolVar(conf, ConfVars.HIVE_IN_TEST)) {
        cacheRefreshPeriodMS =
            MetastoreConf.getTimeVar(conf, ConfVars.CACHED_RAW_STORE_CACHE_UPDATE_FREQUENCY, TimeUnit.MILLISECONDS);
      }
      LOG.info("CachedStore: starting cache update service (run every {} ms)", cacheRefreshPeriodMS);
      cacheUpdateMaster = Executors.newScheduledThreadPool(1, new ThreadFactory() {
        @Override public Thread newThread(Runnable r) {
          Thread t = Executors.defaultThreadFactory().newThread(r);
          t.setName("CachedStore-CacheUpdateService: Thread-" + t.getId());
          t.setDaemon(true);
          return t;
        }
      });
      if (!runOnlyOnce) {
        cacheUpdateMaster
            .scheduleAtFixedRate(new CacheUpdateMasterWork(conf, shouldRunPrewarm), 0, cacheRefreshPeriodMS,
                TimeUnit.MILLISECONDS);
      }
    }
    if (runOnlyOnce) {
      // Some tests control the execution of the background update thread
      cacheUpdateMaster.schedule(new CacheUpdateMasterWork(conf, shouldRunPrewarm), 0, TimeUnit.MILLISECONDS);
    }
  }

  @VisibleForTesting static synchronized boolean stopCacheUpdateService(long timeout) {
    boolean tasksStoppedBeforeShutdown = false;
    if (cacheUpdateMaster != null) {
      LOG.info("CachedStore: shutting down cache update service");
      try {
        tasksStoppedBeforeShutdown = cacheUpdateMaster.awaitTermination(timeout, TimeUnit.MILLISECONDS);
      } catch (InterruptedException e) {
        LOG.info("CachedStore: cache update service was interrupted while waiting for tasks to "
            + "complete before shutting down. Will make a hard stop now.");
      }
      cacheUpdateMaster.shutdownNow();
      cacheUpdateMaster = null;
    }
    return tasksStoppedBeforeShutdown;
  }

  @VisibleForTesting static void setCacheRefreshPeriod(long time) {
    cacheRefreshPeriodMS = time;
  }

  static class CacheUpdateMasterWork implements Runnable {
    private boolean shouldRunPrewarm = true;
    private final RawStore rawStore;

    CacheUpdateMasterWork(Configuration conf, boolean shouldRunPrewarm) {
      this.shouldRunPrewarm = shouldRunPrewarm;
      String rawStoreClassName =
          MetastoreConf.getVar(conf, ConfVars.CACHED_RAW_STORE_IMPL, ObjectStore.class.getName());
      try {
        rawStore = JavaUtils.getClass(rawStoreClassName, RawStore.class).newInstance();
        rawStore.setConf(conf);
      } catch (InstantiationException | IllegalAccessException | MetaException e) {
        // MetaException here really means ClassNotFound (see the utility method).
        // So, if any of these happen, that means we can never succeed.
        throw new RuntimeException("Cannot instantiate " + rawStoreClassName, e);
      }
    }

    @Override public void run() {
      if (!shouldRunPrewarm) {
        if (canUseEvents) {
          try {
            triggerUpdateUsingEvent(rawStore);
          } catch (Exception e) {
            LOG.error("failed to update cache using events ", e);
          }
        } else {
          // TODO: prewarm and update can probably be merged.
          try {
            update();
          } catch (Exception e) {
            LOG.error("periodical refresh fail ", e);
          }
        }
      } else {
        try {
          triggerPreWarm(rawStore);
          shouldRunPrewarm = false;
        } catch (Exception e) {
          LOG.error("Prewarm failure", e);
          return;
        }
      }
    }

    void update() {
      Deadline.registerIfNot(1000000);
      LOG.debug("CachedStore: updating cached objects. Shared cache has been update {} times so far.",
          sharedCache.getUpdateCount());
      try {
        for (String catName : catalogsToCache(rawStore)) {
          List<String> dbNames = rawStore.getAllDatabases(catName);
          // Update the database in cache
          updateDatabases(rawStore, catName, dbNames);
          for (String dbName : dbNames) {
            // Update the tables in cache
            updateTables(rawStore, catName, dbName);
            List<String> tblNames;
            try {
              tblNames = rawStore.getAllTables(catName, dbName);
            } catch (MetaException e) {
              LOG.debug(ExceptionUtils.getStackTrace(e));
              // Continue with next database
              continue;
            }
            for (String tblName : tblNames) {
              if (!shouldCacheTable(catName, dbName, tblName)) {
                continue;
              }
              // Update the table column stats for a table in cache
              updateTableColStats(rawStore, catName, dbName, tblName);
              // Update the partitions for a table in cache
              updateTablePartitions(rawStore, catName, dbName, tblName);
              // Update the partition col stats for a table in cache
              updateTablePartitionColStats(rawStore, catName, dbName, tblName);
              // Update aggregate partition column stats for a table in cache
              updateTableAggregatePartitionColStats(rawStore, catName, dbName, tblName);
            }
          }
        }
        sharedCache.incrementUpdateCount();
        LOG.debug("CachedStore: updated cached objects. Shared cache update count is: {}",
            sharedCache.getUpdateCount());
      } catch (MetaException e) {
        LOG.error("Updating CachedStore: error happen when refresh; skipping this iteration", e);
      }
    }

    private void updateDatabases(RawStore rawStore, String catName, List<String> dbNames) {
      LOG.debug("CachedStore: updating cached database objects for catalog: {}", catName);
      boolean success = false;
      // Try MAX_RETRIES times, then move to next method
      int maxTries = MAX_RETRIES;
      while (!success && (maxTries-- > 0)) {
        // Prepare the list of databases
        List<Database> databases = new ArrayList<>();
        for (String dbName : dbNames) {
          Database db;
          try {
            db = rawStore.getDatabase(catName, dbName);
            databases.add(db);
          } catch (NoSuchObjectException e) {
            LOG.info("Updating CachedStore: database: " + catName + "." + dbName + " does not exist.", e);
          }
        }
        success = sharedCache.refreshDatabasesInCache(databases);
        LOG.debug("CachedStore: updated cached database objects for catalog: {}", catName);
      }
    }

    private void updateTables(RawStore rawStore, String catName, String dbName) {
      LOG.debug("CachedStore: updating cached table objects for catalog: {}, database: {}", catName, dbName);
      boolean success = false;
      // Try MAX_RETRIES times, then move to next method
      int maxTries = MAX_RETRIES;
      while (!success && (maxTries-- > 0)) {
        List<Table> tables = new ArrayList<>();
        try {
          List<String> tblNames = rawStore.getAllTables(catName, dbName);
          for (String tblName : tblNames) {
            if (!shouldCacheTable(catName, dbName, tblName)) {
              continue;
            }
            Table table = rawStore
                .getTable(StringUtils.normalizeIdentifier(catName), StringUtils.normalizeIdentifier(dbName),
                    StringUtils.normalizeIdentifier(tblName));
            tables.add(table);
          }
          success = sharedCache.refreshTablesInCache(catName, dbName, tables);
          LOG.debug("CachedStore: updated cached table objects for catalog: {}, database: {}", catName, dbName);
        } catch (MetaException e) {
          LOG.debug("Unable to refresh cached tables for database: " + dbName, e);
        }
      }
    }

    private void updateTableColStats(RawStore rawStore, String catName, String dbName, String tblName) {
      LOG.debug("CachedStore: updating cached table col stats objects for catalog: {}, database: {}", catName, dbName);
      boolean committed = false;
      rawStore.openTransaction();
      try {
        Table table = rawStore.getTable(catName, dbName, tblName);
        if (table != null && !table.isSetPartitionKeys()) {
          List<String> colNames = MetaStoreUtils.getColumnNamesForTable(table);
          Deadline.startTimer("getTableColumnStatistics");
          ColumnStatistics tableColStats = rawStore.getTableColumnStatistics(catName, dbName, tblName, colNames);
          Deadline.stopTimer();
          if (tableColStats != null) {
            sharedCache.refreshTableColStatsInCache(StringUtils.normalizeIdentifier(catName),
                StringUtils.normalizeIdentifier(dbName), StringUtils.normalizeIdentifier(tblName),
                tableColStats.getStatsObj());
            // Update the table to get consistent stats state.
            sharedCache.alterTableInCache(catName, dbName, tblName, table);
          }
        }
        committed = rawStore.commitTransaction();
        LOG.debug("CachedStore: updated cached table col stats objects for catalog: {}, database: {}", catName, dbName);
      } catch (MetaException | NoSuchObjectException e) {
        LOG.info("Unable to refresh table column stats for table: " + tblName, e);
      } finally {
        if (!committed) {
          sharedCache.removeAllTableColStatsFromCache(catName, dbName, tblName);
          rawStore.rollbackTransaction();
        }
      }
    }

    private void updateTablePartitions(RawStore rawStore, String catName, String dbName, String tblName) {
      LOG.debug("CachedStore: updating cached partition objects for catalog: {}, database: {}, table: {}", catName,
          dbName, tblName);
      try {
        Deadline.startTimer("getPartitions");
        List<Partition> partitions = rawStore.getPartitions(catName, dbName, tblName, -1);
        Deadline.stopTimer();
        sharedCache
            .refreshPartitionsInCache(StringUtils.normalizeIdentifier(catName), StringUtils.normalizeIdentifier(dbName),
                StringUtils.normalizeIdentifier(tblName), partitions);
        LOG.debug("CachedStore: updated cached partition objects for catalog: {}, database: {}, table: {}", catName,
            dbName, tblName);
      } catch (MetaException | NoSuchObjectException e) {
        LOG.info("Updating CachedStore: unable to read partitions of table: " + tblName, e);
      }
    }

    private void updateTablePartitionColStats(RawStore rawStore, String catName, String dbName, String tblName) {
      LOG.debug("CachedStore: updating cached partition col stats objects for catalog: {}, database: {}, table: {}",
          catName, dbName, tblName);
      boolean committed = false;
      rawStore.openTransaction();
      try {
        Table table = rawStore.getTable(catName, dbName, tblName);
        if (table != null) {
          List<String> colNames = MetaStoreUtils.getColumnNamesForTable(table);
          List<String> partNames = rawStore.listPartitionNames(catName, dbName, tblName, (short) -1);
          // Get partition column stats for this table
          Deadline.startTimer("getPartitionColumnStatistics");
          List<ColumnStatistics> partitionColStats =
              rawStore.getPartitionColumnStatistics(catName, dbName, tblName, partNames, colNames);
          Deadline.stopTimer();
          sharedCache.refreshPartitionColStatsInCache(catName, dbName, tblName, partitionColStats);
          Deadline.startTimer("getPartitionsByNames");
          List<Partition> parts = rawStore.getPartitionsByNames(catName, dbName, tblName, partNames);
          Deadline.stopTimer();
          // Also save partitions for consistency as they have the stats state.
          for (Partition part : parts) {
            sharedCache.alterPartitionInCache(catName, dbName, tblName, part.getValues(), part);
          }
        }
        committed = rawStore.commitTransaction();
        LOG.debug("CachedStore: updated cached partition col stats objects for catalog: {}, database: {}, table: {}",
            catName, dbName, tblName);
      } catch (MetaException | NoSuchObjectException e) {
        LOG.info("Updating CachedStore: unable to read partitions of table: " + tblName, e);
      } finally {
        if (!committed) {
          sharedCache.removeAllPartitionColStatsFromCache(catName, dbName, tblName);
          rawStore.rollbackTransaction();
        }
      }
    }

    // Update cached aggregate stats for all partitions of a table and for all
    // but default partition
    private static void updateTableAggregatePartitionColStats(RawStore rawStore, String catName, String dbName,
        String tblName) {
      LOG.debug(
          "CachedStore: updating cached aggregate partition col stats objects for catalog: {}, database: {}, table: {}",
          catName, dbName, tblName);
      try {
        Table table = rawStore.getTable(catName, dbName, tblName);
        if (table == null) {
          return;
        }
        List<String> partNames = rawStore.listPartitionNames(catName, dbName, tblName, (short) -1);
        List<String> colNames = MetaStoreUtils.getColumnNamesForTable(table);
        if ((partNames != null) && (partNames.size() > 0)) {
          Deadline.startTimer("getAggregareStatsForAllPartitions");
          AggrStats aggrStatsAllPartitions = rawStore.get_aggr_stats_for(catName, dbName, tblName, partNames, colNames);
          Deadline.stopTimer();
          // Remove default partition from partition names and get aggregate stats again
          List<FieldSchema> partKeys = table.getPartitionKeys();
          String defaultPartitionValue = MetastoreConf.getVar(rawStore.getConf(), ConfVars.DEFAULTPARTITIONNAME);
          List<String> partCols = new ArrayList<String>();
          List<String> partVals = new ArrayList<String>();
          for (FieldSchema fs : partKeys) {
            partCols.add(fs.getName());
            partVals.add(defaultPartitionValue);
          }
          String defaultPartitionName = FileUtils.makePartName(partCols, partVals);
          partNames.remove(defaultPartitionName);
          Deadline.startTimer("getAggregareStatsForAllPartitionsExceptDefault");
          AggrStats aggrStatsAllButDefaultPartition =
              rawStore.get_aggr_stats_for(catName, dbName, tblName, partNames, colNames);
          Deadline.stopTimer();
          sharedCache.refreshAggregateStatsInCache(StringUtils.normalizeIdentifier(catName),
              StringUtils.normalizeIdentifier(dbName), StringUtils.normalizeIdentifier(tblName), aggrStatsAllPartitions,
              aggrStatsAllButDefaultPartition, null);
          LOG.debug("CachedStore: updated cached aggregate partition col stats objects for catalog:"
              + " {}, database: {}, table: {}", catName, dbName, tblName);
        }
      } catch (MetaException | NoSuchObjectException e) {
        LOG.info("Updating CachedStore: unable to read aggregate column stats of table: " + tblName, e);
      }
    }
  }

  @Override public Configuration getConf() {
    return rawStore.getConf();
  }

  @Override public void shutdown() {
    rawStore.shutdown();
  }

  @Override public boolean openTransaction() {
    return rawStore.openTransaction();
  }

  @Override public boolean commitTransaction() {
    if (!rawStore.commitTransaction()) {
      return false;
    }

    // In case of event based update, shared cache is not updated directly to avoid inconsistency.
    // For example, if metastore B add a partition, then metastore A drop a partition later. However, on metastore A,
    // it first get drop partition request, then from notification, create the partition. If there's no tombstone
    // entry in partition cache to tell drop is after creation, we end up consumes the creation request. Though
    // eventually there's drop partition notification, but during the interim, later event takes precedence.
    // So we will not update the cache during raw store operation but wait during commit transaction to make sure that
    // the event related to the current transactions are updated in the cache and thus we can support strong
    // consistency in case there is only one metastore.
    if (canUseEvents) {
      try {
        triggerUpdateUsingEvent(rawStore);
      } catch (Exception e) {
        //TODO : Not sure how to handle it as the commit is already done in the object store.
        LOG.error("Failed to update cache", e);
      }
    }
    return true;
  }

  @Override public boolean isActiveTransaction() {
    return rawStore.isActiveTransaction();
  }

  @Override public void rollbackTransaction() {
    rawStore.rollbackTransaction();
  }

  @Override public void createCatalog(Catalog cat) throws MetaException {
    rawStore.createCatalog(cat);
    // in case of event based cache update, cache will not be updated for catalog.
    if (!canUseEvents) {
      sharedCache.addCatalogToCache(cat);
    }
  }

  @Override public void alterCatalog(String catName, Catalog cat) throws MetaException, InvalidOperationException {
    rawStore.alterCatalog(catName, cat);
    // in case of event based cache update, cache will not be updated for catalog.
    if (!canUseEvents) {
      sharedCache.alterCatalogInCache(StringUtils.normalizeIdentifier(catName), cat);
    }
  }

  @Override public Catalog getCatalog(String catalogName) throws NoSuchObjectException, MetaException {
    // in case of event based cache update, cache will not be updated for catalog.
    if (!sharedCache.isCatalogCachePrewarmed() || canUseEvents) {
      return rawStore.getCatalog(catalogName);
    }
    Catalog cat = sharedCache.getCatalogFromCache(normalizeIdentifier(catalogName));
    if (cat == null) {
      throw new NoSuchObjectException();
    }
    return cat;
  }

  @Override public List<String> getCatalogs() throws MetaException {
    // in case of event based cache update, cache will not be updated for catalog.
    if (!sharedCache.isCatalogCachePrewarmed() || canUseEvents) {
      return rawStore.getCatalogs();
    }
    return sharedCache.listCachedCatalogs();
  }

  @Override public void dropCatalog(String catalogName) throws NoSuchObjectException, MetaException {
    rawStore.dropCatalog(catalogName);

    // in case of event based cache update, cache will not be updated for catalog.
    if (!canUseEvents) {
      catalogName = catalogName.toLowerCase();
      sharedCache.removeCatalogFromCache(catalogName);
    }
  }

  @Override public void createDatabase(Database db) throws InvalidObjectException, MetaException {
    rawStore.createDatabase(db);
    // in case of event based cache update, cache will be updated during commit.
    if (!canUseEvents) {
      sharedCache.addDatabaseToCache(db);
    }
  }

  @Override public Database getDatabase(String catName, String dbName) throws NoSuchObjectException {
    // in case of  event based cache update, cache will be updated during commit. So within active transaction, read
    // directly from rawStore to avoid reading stale data as the data updated during same transaction will not be
    // updated in the cache.
    if (!sharedCache.isDatabaseCachePrewarmed() || (canUseEvents && rawStore.isActiveTransaction())) {
      return rawStore.getDatabase(catName, dbName);
    }
    dbName = dbName.toLowerCase();
    Database db = sharedCache
        .getDatabaseFromCache(StringUtils.normalizeIdentifier(catName), StringUtils.normalizeIdentifier(dbName));
    if (db == null) {
      throw new NoSuchObjectException();
    }
    return db;
  }

  @Override public boolean dropDatabase(String catName, String dbName) throws NoSuchObjectException, MetaException {
    boolean succ = rawStore.dropDatabase(catName, dbName);
    if (succ && !canUseEvents) {
      // in case of event based cache update, cache will be updated during commit.
      sharedCache
          .removeDatabaseFromCache(StringUtils.normalizeIdentifier(catName), StringUtils.normalizeIdentifier(dbName));
    }
    return succ;
  }

  @Override public boolean alterDatabase(String catName, String dbName, Database db)
      throws NoSuchObjectException, MetaException {
    boolean succ = rawStore.alterDatabase(catName, dbName, db);
    if (succ && !canUseEvents) {
      // in case of event based cache update, cache will be updated during commit.
      sharedCache
          .alterDatabaseInCache(StringUtils.normalizeIdentifier(catName), StringUtils.normalizeIdentifier(dbName), db);
    }
    return succ;
  }

  @Override public List<String> getDatabases(String catName, String pattern) throws MetaException {
    if (!sharedCache.isDatabaseCachePrewarmed() || (canUseEvents && rawStore.isActiveTransaction())) {
      return rawStore.getDatabases(catName, pattern);
    }
    return sharedCache.listCachedDatabases(catName, pattern);
  }

  @Override public List<String> getAllDatabases(String catName) throws MetaException {
    if (!sharedCache.isDatabaseCachePrewarmed() || (canUseEvents && rawStore.isActiveTransaction())) {
      return rawStore.getAllDatabases(catName);
    }
    return sharedCache.listCachedDatabases(catName);
  }

  @Override public boolean createType(Type type) {
    return rawStore.createType(type);
  }

  @Override public Type getType(String typeName) {
    return rawStore.getType(typeName);
  }

  @Override public boolean dropType(String typeName) {
    return rawStore.dropType(typeName);
  }

  private void validateTableType(Table tbl) {
    // If the table has property EXTERNAL set, update table type
    // accordingly
    String tableType = tbl.getTableType();
    boolean isExternal = Boolean.parseBoolean(tbl.getParameters().get("EXTERNAL"));
    if (TableType.MANAGED_TABLE.toString().equals(tableType)) {
      if (isExternal) {
        tableType = TableType.EXTERNAL_TABLE.toString();
      }
    }
    if (TableType.EXTERNAL_TABLE.toString().equals(tableType)) {
      if (!isExternal) {
        tableType = TableType.MANAGED_TABLE.toString();
      }
    }
    tbl.setTableType(tableType);
  }

  @Override public void createTable(Table tbl) throws InvalidObjectException, MetaException {
    rawStore.createTable(tbl);
    // in case of event based cache update, cache will be updated during commit.
    if (canUseEvents) {
      return;
    }
    String catName = normalizeIdentifier(tbl.getCatName());
    String dbName = normalizeIdentifier(tbl.getDbName());
    String tblName = normalizeIdentifier(tbl.getTableName());
    if (!shouldCacheTable(catName, dbName, tblName)) {
      return;
    }
    validateTableType(tbl);
    sharedCache.addTableToCache(catName, dbName, tblName, tbl);
  }

  @Override public boolean dropTable(String catName, String dbName, String tblName)
      throws MetaException, NoSuchObjectException, InvalidObjectException, InvalidInputException {
    boolean succ = rawStore.dropTable(catName, dbName, tblName);
    // in case of event based cache update, cache will be updated during commit.
    if (succ && !canUseEvents) {
      catName = normalizeIdentifier(catName);
      dbName = normalizeIdentifier(dbName);
      tblName = normalizeIdentifier(tblName);
      if (!shouldCacheTable(catName, dbName, tblName)) {
        return succ;
      }
      sharedCache.removeTableFromCache(catName, dbName, tblName);
    }
    return succ;
  }

  @Override public Table getTable(String catName, String dbName, String tblName) throws MetaException {
    return getTable(catName, dbName, tblName, null);
  }

  @Override public Table getTable(String catName, String dbName, String tblName, String validWriteIds)
      throws MetaException {
    catName = normalizeIdentifier(catName);
    dbName = StringUtils.normalizeIdentifier(dbName);
    tblName = StringUtils.normalizeIdentifier(tblName);
    if (!shouldCacheTable(catName, dbName, tblName) || (canUseEvents && rawStore.isActiveTransaction())) {
      return rawStore.getTable(catName, dbName, tblName, validWriteIds);
    }
    Table tbl = sharedCache.getTableFromCache(catName, dbName, tblName);

    if (tbl == null) {
      // This table is not yet loaded in cache
      // If the prewarm thread is working on this table's database,
      // let's move this table to the top of tblNamesBeingPrewarmed stack,
      // so that it gets loaded to the cache faster and is available for subsequent requests
      tblsPendingPrewarm.prioritizeTableForPrewarm(tblName);
      Table t = rawStore.getTable(catName, dbName, tblName, validWriteIds);
      if (t != null) {
        sharedCache.addTableToCache(catName, dbName, tblName, t);
      }
      return t;
    }
    if (validWriteIds != null) {
      tbl.setParameters(
          adjustStatsParamsForGet(tbl.getParameters(), tbl.getParameters(), tbl.getWriteId(), validWriteIds));
    }

    tbl.unsetPrivileges();
    tbl.setRewriteEnabled(tbl.isRewriteEnabled());
    if (tbl.getPartitionKeys() == null) {
      // getTable call from ObjectStore returns an empty list
      tbl.setPartitionKeys(new ArrayList<>());
    }
    String tableType = tbl.getTableType();
    if (tableType == null) {
      // for backwards compatibility with old metastore persistence
      if (tbl.getViewOriginalText() != null) {
        tableType = TableType.VIRTUAL_VIEW.toString();
      } else if ("TRUE".equals(tbl.getParameters().get("EXTERNAL"))) {
        tableType = TableType.EXTERNAL_TABLE.toString();
      } else {
        tableType = TableType.MANAGED_TABLE.toString();
      }
    }
    tbl.setTableType(tableType);
    return tbl;
  }

  @Override public boolean addPartition(Partition part) throws InvalidObjectException, MetaException {
    boolean succ = rawStore.addPartition(part);
    // in case of event based cache update, cache will be updated during commit.
    if (succ && !canUseEvents) {
      String dbName = normalizeIdentifier(part.getDbName());
      String tblName = normalizeIdentifier(part.getTableName());
      String catName = part.isSetCatName() ? normalizeIdentifier(part.getCatName()) : DEFAULT_CATALOG_NAME;
      if (!shouldCacheTable(catName, dbName, tblName)) {
        return succ;
      }
      sharedCache.addPartitionToCache(catName, dbName, tblName, part);
    }
    return succ;
  }

  @Override public boolean addPartitions(String catName, String dbName, String tblName, List<Partition> parts)
      throws InvalidObjectException, MetaException {
    boolean succ = rawStore.addPartitions(catName, dbName, tblName, parts);
    // in case of event based cache update, cache will be updated during commit.
    if (succ && !canUseEvents) {
      catName = normalizeIdentifier(catName);
      dbName = normalizeIdentifier(dbName);
      tblName = normalizeIdentifier(tblName);
      if (!shouldCacheTable(catName, dbName, tblName)) {
        return succ;
      }
      sharedCache.addPartitionsToCache(catName, dbName, tblName, parts);
    }
    return succ;
  }

  @Override public boolean addPartitions(String catName, String dbName, String tblName,
      PartitionSpecProxy partitionSpec, boolean ifNotExists) throws InvalidObjectException, MetaException {
    boolean succ = rawStore.addPartitions(catName, dbName, tblName, partitionSpec, ifNotExists);
    // in case of event based cache update, cache will be updated during commit.
    if (succ && !canUseEvents) {
      catName = normalizeIdentifier(catName);
      dbName = normalizeIdentifier(dbName);
      tblName = normalizeIdentifier(tblName);
      if (!shouldCacheTable(catName, dbName, tblName)) {
        return succ;
      }
      PartitionSpecProxy.PartitionIterator iterator = partitionSpec.getPartitionIterator();
      while (iterator.hasNext()) {
        Partition part = iterator.next();
        sharedCache.addPartitionToCache(catName, dbName, tblName, part);
      }
    }
    return succ;
  }

  @Override public Partition getPartition(String catName, String dbName, String tblName, List<String> partVals)
      throws MetaException, NoSuchObjectException {
    return getPartition(catName, dbName, tblName, partVals, null);
  }

  @Override public Partition getPartition(String catName, String dbName, String tblName, List<String> partVals,
      String validWriteIds) throws MetaException, NoSuchObjectException {
    catName = normalizeIdentifier(catName);
    dbName = StringUtils.normalizeIdentifier(dbName);
    tblName = StringUtils.normalizeIdentifier(tblName);
    if (!shouldCacheTable(catName, dbName, tblName) || (canUseEvents && rawStore.isActiveTransaction())) {
      return rawStore.getPartition(catName, dbName, tblName, partVals, validWriteIds);
    }
    Partition part = sharedCache.getPartitionFromCache(catName, dbName, tblName, partVals);
    if (part == null) {
      // The table containing the partition is not yet loaded in cache
      return rawStore.getPartition(catName, dbName, tblName, partVals, validWriteIds);
    }
    if (validWriteIds != null) {
      Table table = sharedCache.getTableFromCache(catName, dbName, tblName);
      if (table == null) {
        // The table containing the partition is not yet loaded in cache
        return rawStore.getPartition(catName, dbName, tblName, partVals, validWriteIds);
      }
      part.setParameters(
          adjustStatsParamsForGet(table.getParameters(), part.getParameters(), part.getWriteId(), validWriteIds));
    }

    return part;
  }

  @Override public boolean doesPartitionExist(String catName, String dbName, String tblName, List<FieldSchema> partKeys,
      List<String> partVals) throws MetaException, NoSuchObjectException {
    catName = normalizeIdentifier(catName);
    dbName = StringUtils.normalizeIdentifier(dbName);
    tblName = StringUtils.normalizeIdentifier(tblName);
    if (!shouldCacheTable(catName, dbName, tblName) || (canUseEvents && rawStore.isActiveTransaction())) {
      return rawStore.doesPartitionExist(catName, dbName, tblName, partKeys, partVals);
    }
    Table tbl = sharedCache.getTableFromCache(catName, dbName, tblName);
    if (tbl == null) {
      // The table containing the partition is not yet loaded in cache
      return rawStore.doesPartitionExist(catName, dbName, tblName, partKeys, partVals);
    }
    return sharedCache.existPartitionFromCache(catName, dbName, tblName, partVals);
  }

  @Override public boolean dropPartition(String catName, String dbName, String tblName, List<String> partVals)
      throws MetaException, NoSuchObjectException, InvalidObjectException, InvalidInputException {
    boolean succ = rawStore.dropPartition(catName, dbName, tblName, partVals);
    // in case of event based cache update, cache will be updated during commit.
    if (succ && !canUseEvents) {
      catName = normalizeIdentifier(catName);
      dbName = normalizeIdentifier(dbName);
      tblName = normalizeIdentifier(tblName);
      if (!shouldCacheTable(catName, dbName, tblName)) {
        return succ;
      }
      sharedCache.removePartitionFromCache(catName, dbName, tblName, partVals);
    }
    return succ;
  }

  @Override public void dropPartitions(String catName, String dbName, String tblName, List<String> partNames)
      throws MetaException, NoSuchObjectException {
    rawStore.dropPartitions(catName, dbName, tblName, partNames);
    // in case of event based cache update, cache will be updated during commit.
    if (canUseEvents) {
      return;
    }
    catName = normalizeIdentifier(catName);
    dbName = StringUtils.normalizeIdentifier(dbName);
    tblName = StringUtils.normalizeIdentifier(tblName);
    if (!shouldCacheTable(catName, dbName, tblName)) {
      return;
    }
    List<List<String>> partVals = new ArrayList<>();
    for (String partName : partNames) {
      partVals.add(partNameToVals(partName));
    }
    sharedCache.removePartitionsFromCache(catName, dbName, tblName, partVals);
  }

  @Override public List<Partition> getPartitions(String catName, String dbName, String tblName, int max)
      throws MetaException, NoSuchObjectException {
    catName = normalizeIdentifier(catName);
    dbName = StringUtils.normalizeIdentifier(dbName);
    tblName = StringUtils.normalizeIdentifier(tblName);
    if (!shouldCacheTable(catName, dbName, tblName) || (canUseEvents && rawStore.isActiveTransaction())) {
      return rawStore.getPartitions(catName, dbName, tblName, max);
    }
    Table tbl = sharedCache.getTableFromCache(catName, dbName, tblName);
    if (tbl == null) {
      // The table containing the partitions is not yet loaded in cache
      return rawStore.getPartitions(catName, dbName, tblName, max);
    }
    List<Partition> parts = sharedCache.listCachedPartitions(catName, dbName, tblName, max);
    return parts;
  }

  @Override public Map<String, String> getPartitionLocations(String catName, String dbName, String tblName,
      String baseLocationToNotShow, int max) {
    return rawStore.getPartitionLocations(catName, dbName, tblName, baseLocationToNotShow, max);
  }

  @Override public Table alterTable(String catName, String dbName, String tblName, Table newTable, String validWriteIds)
      throws InvalidObjectException, MetaException {
    newTable = rawStore.alterTable(catName, dbName, tblName, newTable, validWriteIds);
    // in case of event based cache update, cache will be updated during commit.
    if (canUseEvents) {
      return newTable;
    }
    catName = normalizeIdentifier(catName);
    dbName = normalizeIdentifier(dbName);
    tblName = normalizeIdentifier(tblName);
    String newTblName = normalizeIdentifier(newTable.getTableName());
    if (!shouldCacheTable(catName, dbName, tblName) && !shouldCacheTable(catName, dbName, newTblName)) {
      return newTable;
    }
    Table tbl = sharedCache.getTableFromCache(catName, dbName, tblName);
    if (tbl == null) {
      // The table is not yet loaded in cache
      return newTable;
    }
    if (shouldCacheTable(catName, dbName, tblName) && shouldCacheTable(catName, dbName, newTblName)) {
      // If old table is in the cache and the new table can also be cached
      sharedCache.alterTableInCache(catName, dbName, tblName, newTable);
    } else if (!shouldCacheTable(catName, dbName, tblName) && shouldCacheTable(catName, dbName, newTblName)) {
      // If old table is *not* in the cache but the new table can be cached
      sharedCache.addTableToCache(catName, dbName, newTblName, newTable);
    } else if (shouldCacheTable(catName, dbName, tblName) && !shouldCacheTable(catName, dbName, newTblName)) {
      // If old table is in the cache but the new table *cannot* be cached
      sharedCache.removeTableFromCache(catName, dbName, tblName);
    }
    return newTable;
  }

  @Override public void updateCreationMetadata(String catName, String dbname, String tablename, CreationMetadata cm)
      throws MetaException {
    rawStore.updateCreationMetadata(catName, dbname, tablename, cm);
  }

  @Override public List<String> getTables(String catName, String dbName, String pattern) throws MetaException {
    return rawStore.getTables(catName, dbName, pattern);
  }

  @Override public List<String> getTables(String catName, String dbName, String pattern, TableType tableType, int limit)
      throws MetaException {
    return rawStore.getTables(catName, dbName, pattern, tableType, limit);
  }

  @Override public List<Table> getAllMaterializedViewObjectsForRewriting(String catName) throws MetaException {
    // TODO fucntionCache
    return rawStore.getAllMaterializedViewObjectsForRewriting(catName);
  }

  @Override public List<String> getMaterializedViewsForRewriting(String catName, String dbName)
      throws MetaException, NoSuchObjectException {
    return rawStore.getMaterializedViewsForRewriting(catName, dbName);
  }

  @Override public List<TableMeta> getTableMeta(String catName, String dbNames, String tableNames,
      List<String> tableTypes) throws MetaException {
    return rawStore.getTableMeta(catName, dbNames, tableNames, tableTypes);
  }

  @Override public List<Table> getTableObjectsByName(String catName, String dbName, List<String> tblNames)
      throws MetaException, UnknownDBException {
    if (canUseEvents && rawStore.isActiveTransaction()) {
      return rawStore.getTableObjectsByName(catName, dbName, tblNames);
    }
    dbName = normalizeIdentifier(dbName);
    catName = normalizeIdentifier(catName);
    boolean missSomeInCache = false;
    for (String tblName : tblNames) {
      tblName = normalizeIdentifier(tblName);
      if (!shouldCacheTable(catName, dbName, tblName)) {
        missSomeInCache = true;
        break;
      }
    }
    if (!isCachePrewarmed.get() || missSomeInCache) {
      return rawStore.getTableObjectsByName(catName, dbName, tblNames);
    }
    Database db = sharedCache.getDatabaseFromCache(catName, dbName);
    if (db == null) {
      throw new UnknownDBException("Could not find database " + dbName);
    }
    List<Table> tables = new ArrayList<>();
    for (String tblName : tblNames) {
      tblName = normalizeIdentifier(tblName);
      Table tbl = sharedCache.getTableFromCache(catName, dbName, tblName);
      if (tbl == null) {
        tbl = rawStore.getTable(catName, dbName, tblName);
        sharedCache.addTableToCache(catName, dbName, tblName, tbl);
      }
      if (tbl != null) {
        tables.add(tbl);
      }
      tables.add(tbl);
    }
    return tables;
  }

  @Override public List<String> getAllTables(String catName, String dbName) throws MetaException {
    return rawStore.getAllTables(catName, dbName);
  }

  @Override
  // TODO: implement using SharedCache
  public List<String> listTableNamesByFilter(String catName, String dbName, String filter, short maxTables)
      throws MetaException, UnknownDBException {
    return rawStore.listTableNamesByFilter(catName, dbName, filter, maxTables);
  }

  @Override public List<String> listPartitionNames(String catName, String dbName, String tblName, short maxParts)
      throws MetaException {
    catName = StringUtils.normalizeIdentifier(catName);
    dbName = StringUtils.normalizeIdentifier(dbName);
    tblName = StringUtils.normalizeIdentifier(tblName);
    if (!shouldCacheTable(catName, dbName, tblName) || (canUseEvents && rawStore.isActiveTransaction())) {
      return rawStore.listPartitionNames(catName, dbName, tblName, maxParts);
    }
    Table tbl = sharedCache.getTableFromCache(catName, dbName, tblName);
    if (tbl == null) {
      // The table is not yet loaded in cache
      return rawStore.listPartitionNames(catName, dbName, tblName, maxParts);
    }
    List<String> partitionNames = new ArrayList<>();
    int count = 0;
    for (Partition part : sharedCache.listCachedPartitions(catName, dbName, tblName, maxParts)) {
      if (maxParts == -1 || count < maxParts) {
        partitionNames.add(Warehouse.makePartName(tbl.getPartitionKeys(), part.getValues()));
      }
    }
    return partitionNames;
  }

  @Override public PartitionValuesResponse listPartitionValues(String catName, String dbName, String tblName,
      List<FieldSchema> cols, boolean applyDistinct, String filter, boolean ascending, List<FieldSchema> order,
      long maxParts) throws MetaException {
    throw new UnsupportedOperationException();
  }

  @Override public Partition alterPartition(String catName, String dbName, String tblName, List<String> partVals,
      Partition newPart, String validWriteIds) throws InvalidObjectException, MetaException {
    newPart = rawStore.alterPartition(catName, dbName, tblName, partVals, newPart, validWriteIds);
    // in case of event based cache update, cache will be updated during commit.
    if (canUseEvents) {
      return newPart;
    }
    catName = normalizeIdentifier(catName);
    dbName = normalizeIdentifier(dbName);
    tblName = normalizeIdentifier(tblName);
    if (!shouldCacheTable(catName, dbName, tblName)) {
      return newPart;
    }
    sharedCache.alterPartitionInCache(catName, dbName, tblName, partVals, newPart);
    return newPart;
  }

  @Override public List<Partition> alterPartitions(String catName, String dbName, String tblName,
      List<List<String>> partValsList, List<Partition> newParts, long writeId, String validWriteIds)
      throws InvalidObjectException, MetaException {
    newParts = rawStore.alterPartitions(catName, dbName, tblName, partValsList, newParts, writeId, validWriteIds);
    // in case of event based cache update, cache will be updated during commit.
    if (canUseEvents) {
      return newParts;
    }
    catName = normalizeIdentifier(catName);
    dbName = normalizeIdentifier(dbName);
    tblName = normalizeIdentifier(tblName);
    if (!shouldCacheTable(catName, dbName, tblName)) {
      return newParts;
    }
    sharedCache.alterPartitionsInCache(catName, dbName, tblName, partValsList, newParts);
    return newParts;
  }

  private boolean getPartitionNamesPrunedByExprNoTxn(Table table, byte[] expr, String defaultPartName, short maxParts,
      List<String> result, SharedCache sharedCache) throws MetaException, NoSuchObjectException {
    List<Partition> parts = sharedCache.listCachedPartitions(StringUtils.normalizeIdentifier(table.getCatName()),
        StringUtils.normalizeIdentifier(table.getDbName()), StringUtils.normalizeIdentifier(table.getTableName()),
        maxParts);
    for (Partition part : parts) {
      result.add(Warehouse.makePartName(table.getPartitionKeys(), part.getValues()));
    }
    if (defaultPartName == null || defaultPartName.isEmpty()) {
      defaultPartName = MetastoreConf.getVar(getConf(), ConfVars.DEFAULTPARTITIONNAME);
    }
    return expressionProxy.filterPartitionsByExpr(table.getPartitionKeys(), expr, defaultPartName, result);
  }

  @Override
  // TODO: implement using SharedCache
  public List<Partition> getPartitionsByFilter(String catName, String dbName, String tblName, String filter,
      short maxParts) throws MetaException, NoSuchObjectException {
    return rawStore.getPartitionsByFilter(catName, dbName, tblName, filter, maxParts);
  }

  @Override
  /**
   * getPartitionSpecsByFilterAndProjection interface is currently non-cacheable.
   */ public List<Partition> getPartitionSpecsByFilterAndProjection(Table table,
      GetPartitionsProjectionSpec projectionSpec, GetPartitionsFilterSpec filterSpec)
      throws MetaException, NoSuchObjectException {
    return rawStore.getPartitionSpecsByFilterAndProjection(table, projectionSpec, filterSpec);
  }

  @Override public boolean getPartitionsByExpr(String catName, String dbName, String tblName, byte[] expr,
      String defaultPartitionName, short maxParts, List<Partition> result) throws TException {
    catName = StringUtils.normalizeIdentifier(catName);
    dbName = StringUtils.normalizeIdentifier(dbName);
    tblName = StringUtils.normalizeIdentifier(tblName);
    if (!shouldCacheTable(catName, dbName, tblName) || (canUseEvents && rawStore.isActiveTransaction())) {
      return rawStore.getPartitionsByExpr(catName, dbName, tblName, expr, defaultPartitionName, maxParts, result);
    }
    List<String> partNames = new LinkedList<>();
    Table table = sharedCache.getTableFromCache(catName, dbName, tblName);
    if (table == null) {
      // The table is not yet loaded in cache
      return rawStore.getPartitionsByExpr(catName, dbName, tblName, expr, defaultPartitionName, maxParts, result);
    }
    boolean hasUnknownPartitions =
        getPartitionNamesPrunedByExprNoTxn(table, expr, defaultPartitionName, maxParts, partNames, sharedCache);
    for (String partName : partNames) {
      Partition part = sharedCache.getPartitionFromCache(catName, dbName, tblName, partNameToVals(partName));
      part.unsetPrivileges();
      result.add(part);
    }
    return hasUnknownPartitions;
  }

  @Override public int getNumPartitionsByFilter(String catName, String dbName, String tblName, String filter)
      throws MetaException, NoSuchObjectException {
    return rawStore.getNumPartitionsByFilter(catName, dbName, tblName, filter);
  }

  @Override public int getNumPartitionsByExpr(String catName, String dbName, String tblName, byte[] expr)
      throws MetaException, NoSuchObjectException {
    catName = normalizeIdentifier(catName);
    dbName = StringUtils.normalizeIdentifier(dbName);
    tblName = StringUtils.normalizeIdentifier(tblName);
    if (!shouldCacheTable(catName, dbName, tblName) || (canUseEvents && rawStore.isActiveTransaction())) {
      return rawStore.getNumPartitionsByExpr(catName, dbName, tblName, expr);
    }
    String defaultPartName = MetastoreConf.getVar(getConf(), ConfVars.DEFAULTPARTITIONNAME);
    List<String> partNames = new LinkedList<>();
    Table table = sharedCache.getTableFromCache(catName, dbName, tblName);
    if (table == null) {
      // The table is not yet loaded in cache
      return rawStore.getNumPartitionsByExpr(catName, dbName, tblName, expr);
    }
    getPartitionNamesPrunedByExprNoTxn(table, expr, defaultPartName, Short.MAX_VALUE, partNames, sharedCache);
    return partNames.size();
  }

  @VisibleForTesting public static List<String> partNameToVals(String name) {
    if (name == null) {
      return null;
    }
    List<String> vals = new ArrayList<>();
    String[] kvp = name.split("/");
    for (String kv : kvp) {
      vals.add(FileUtils.unescapePathName(kv.substring(kv.indexOf('=') + 1)));
    }
    return vals;
  }

  @Override public List<Partition> getPartitionsByNames(String catName, String dbName, String tblName,
      List<String> partNames) throws MetaException, NoSuchObjectException {
    catName = StringUtils.normalizeIdentifier(catName);
    dbName = StringUtils.normalizeIdentifier(dbName);
    tblName = StringUtils.normalizeIdentifier(tblName);
    if (!shouldCacheTable(catName, dbName, tblName) || (canUseEvents && rawStore.isActiveTransaction())) {
      return rawStore.getPartitionsByNames(catName, dbName, tblName, partNames);
    }
    Table table = sharedCache.getTableFromCache(catName, dbName, tblName);
    if (table == null) {
      // The table is not yet loaded in cache
      return rawStore.getPartitionsByNames(catName, dbName, tblName, partNames);
    }
    List<Partition> partitions = new ArrayList<>();
    for (String partName : partNames) {
      Partition part = sharedCache.getPartitionFromCache(catName, dbName, tblName, partNameToVals(partName));
      if (part != null) {
        partitions.add(part);
      }
    }
    return partitions;
  }

  @Override public Table markPartitionForEvent(String catName, String dbName, String tblName,
      Map<String, String> partVals, PartitionEventType evtType)
      throws MetaException, UnknownTableException, InvalidPartitionException, UnknownPartitionException {
    return rawStore.markPartitionForEvent(catName, dbName, tblName, partVals, evtType);
  }

  @Override public boolean isPartitionMarkedForEvent(String catName, String dbName, String tblName,
      Map<String, String> partName, PartitionEventType evtType)
      throws MetaException, UnknownTableException, InvalidPartitionException, UnknownPartitionException {
    return rawStore.isPartitionMarkedForEvent(catName, dbName, tblName, partName, evtType);
  }

  @Override public boolean addRole(String rowName, String ownerName)
      throws InvalidObjectException, MetaException, NoSuchObjectException {
    return rawStore.addRole(rowName, ownerName);
  }

  @Override public boolean removeRole(String roleName) throws MetaException, NoSuchObjectException {
    return rawStore.removeRole(roleName);
  }

  @Override public boolean grantRole(Role role, String userName, PrincipalType principalType, String grantor,
      PrincipalType grantorType, boolean grantOption)
      throws MetaException, NoSuchObjectException, InvalidObjectException {
    return rawStore.grantRole(role, userName, principalType, grantor, grantorType, grantOption);
  }

  @Override public boolean revokeRole(Role role, String userName, PrincipalType principalType, boolean grantOption)
      throws MetaException, NoSuchObjectException {
    return rawStore.revokeRole(role, userName, principalType, grantOption);
  }

  @Override public PrincipalPrivilegeSet getUserPrivilegeSet(String userName, List<String> groupNames)
      throws InvalidObjectException, MetaException {
    return rawStore.getUserPrivilegeSet(userName, groupNames);
  }

  @Override public PrincipalPrivilegeSet getDBPrivilegeSet(String catName, String dbName, String userName,
      List<String> groupNames) throws InvalidObjectException, MetaException {
    return rawStore.getDBPrivilegeSet(catName, dbName, userName, groupNames);
  }

  @Override public PrincipalPrivilegeSet getTablePrivilegeSet(String catName, String dbName, String tableName,
      String userName, List<String> groupNames) throws InvalidObjectException, MetaException {
    return rawStore.getTablePrivilegeSet(catName, dbName, tableName, userName, groupNames);
  }

  @Override public PrincipalPrivilegeSet getPartitionPrivilegeSet(String catName, String dbName, String tableName,
      String partition, String userName, List<String> groupNames) throws InvalidObjectException, MetaException {
    return rawStore.getPartitionPrivilegeSet(catName, dbName, tableName, partition, userName, groupNames);
  }

  @Override public PrincipalPrivilegeSet getColumnPrivilegeSet(String catName, String dbName, String tableName,
      String partitionName, String columnName, String userName, List<String> groupNames)
      throws InvalidObjectException, MetaException {
    return rawStore.getColumnPrivilegeSet(catName, dbName, tableName, partitionName, columnName, userName, groupNames);
  }

  @Override public List<HiveObjectPrivilege> listPrincipalGlobalGrants(String principalName,
      PrincipalType principalType) {
    return rawStore.listPrincipalGlobalGrants(principalName, principalType);
  }

  @Override public List<HiveObjectPrivilege> listPrincipalDBGrants(String principalName, PrincipalType principalType,
      String catName, String dbName) {
    return rawStore.listPrincipalDBGrants(principalName, principalType, catName, dbName);
  }

  @Override public List<HiveObjectPrivilege> listAllTableGrants(String principalName, PrincipalType principalType,
      String catName, String dbName, String tableName) {
    return rawStore.listAllTableGrants(principalName, principalType, catName, dbName, tableName);
  }

  @Override public List<HiveObjectPrivilege> listPrincipalPartitionGrants(String principalName,
      PrincipalType principalType, String catName, String dbName, String tableName, List<String> partValues,
      String partName) {
    return rawStore
        .listPrincipalPartitionGrants(principalName, principalType, catName, dbName, tableName, partValues, partName);
  }

  @Override public List<HiveObjectPrivilege> listPrincipalTableColumnGrants(String principalName,
      PrincipalType principalType, String catName, String dbName, String tableName, String columnName) {
    return rawStore
        .listPrincipalTableColumnGrants(principalName, principalType, catName, dbName, tableName, columnName);
  }

  @Override public List<HiveObjectPrivilege> listPrincipalPartitionColumnGrants(String principalName,
      PrincipalType principalType, String catName, String dbName, String tableName, List<String> partValues,
      String partName, String columnName) {
    return rawStore
        .listPrincipalPartitionColumnGrants(principalName, principalType, catName, dbName, tableName, partValues,
            partName, columnName);
  }

  @Override public boolean grantPrivileges(PrivilegeBag privileges)
      throws InvalidObjectException, MetaException, NoSuchObjectException {
    return rawStore.grantPrivileges(privileges);
  }

  @Override public boolean revokePrivileges(PrivilegeBag privileges, boolean grantOption)
      throws InvalidObjectException, MetaException, NoSuchObjectException {
    return rawStore.revokePrivileges(privileges, grantOption);
  }

  @Override public boolean refreshPrivileges(HiveObjectRef objToRefresh, String authorizer,
      PrivilegeBag grantPrivileges) throws InvalidObjectException, MetaException, NoSuchObjectException {
    return rawStore.refreshPrivileges(objToRefresh, authorizer, grantPrivileges);
  }

  @Override public Role getRole(String roleName) throws NoSuchObjectException {
    return rawStore.getRole(roleName);
  }

  @Override public List<String> listRoleNames() {
    return rawStore.listRoleNames();
  }

  @Override public List<Role> listRoles(String principalName, PrincipalType principalType) {
    return rawStore.listRoles(principalName, principalType);
  }

  @Override public List<RolePrincipalGrant> listRolesWithGrants(String principalName, PrincipalType principalType) {
    return rawStore.listRolesWithGrants(principalName, principalType);
  }

  @Override public List<RolePrincipalGrant> listRoleMembers(String roleName) {
    return rawStore.listRoleMembers(roleName);
  }

  @Override public Partition getPartitionWithAuth(String catName, String dbName, String tblName, List<String> partVals,
      String userName, List<String> groupNames) throws MetaException, NoSuchObjectException, InvalidObjectException {
    catName = StringUtils.normalizeIdentifier(catName);
    dbName = StringUtils.normalizeIdentifier(dbName);
    tblName = StringUtils.normalizeIdentifier(tblName);
    if (!shouldCacheTable(catName, dbName, tblName) || (canUseEvents && rawStore.isActiveTransaction())) {
      return rawStore.getPartitionWithAuth(catName, dbName, tblName, partVals, userName, groupNames);
    }
    Table table = sharedCache.getTableFromCache(catName, dbName, tblName);
    if (table == null) {
      // The table is not yet loaded in cache
      return rawStore.getPartitionWithAuth(catName, dbName, tblName, partVals, userName, groupNames);
    }
    Partition p = sharedCache.getPartitionFromCache(catName, dbName, tblName, partVals);
    if (p != null) {
      String partName = Warehouse.makePartName(table.getPartitionKeys(), partVals);
      PrincipalPrivilegeSet privs = getPartitionPrivilegeSet(catName, dbName, tblName, partName, userName, groupNames);
      p.setPrivileges(privs);
    } else {
      throw new NoSuchObjectException("partition values=" + partVals.toString());
    }
    return p;
  }

  @Override public List<Partition> getPartitionsWithAuth(String catName, String dbName, String tblName, short maxParts,
      String userName, List<String> groupNames) throws MetaException, NoSuchObjectException, InvalidObjectException {
    catName = StringUtils.normalizeIdentifier(catName);
    dbName = StringUtils.normalizeIdentifier(dbName);
    tblName = StringUtils.normalizeIdentifier(tblName);
    if (!shouldCacheTable(catName, dbName, tblName) || (canUseEvents && rawStore.isActiveTransaction())) {
      return rawStore.getPartitionsWithAuth(catName, dbName, tblName, maxParts, userName, groupNames);
    }
    Table table = sharedCache.getTableFromCache(catName, dbName, tblName);
    if (table == null) {
      // The table is not yet loaded in cache
      return rawStore.getPartitionsWithAuth(catName, dbName, tblName, maxParts, userName, groupNames);
    }
    List<Partition> partitions = new ArrayList<>();
    int count = 0;
    for (Partition part : sharedCache.listCachedPartitions(catName, dbName, tblName, maxParts)) {
      if (maxParts == -1 || count < maxParts) {
        String partName = Warehouse.makePartName(table.getPartitionKeys(), part.getValues());
        PrincipalPrivilegeSet privs =
            getPartitionPrivilegeSet(catName, dbName, tblName, partName, userName, groupNames);
        part.setPrivileges(privs);
        partitions.add(part);
        count++;
      }
    }
    return partitions;
  }

  @Override public List<String> listPartitionNamesPs(String catName, String dbName, String tblName,
      List<String> partSpecs, short maxParts) throws MetaException, NoSuchObjectException {
    catName = StringUtils.normalizeIdentifier(catName);
    dbName = StringUtils.normalizeIdentifier(dbName);
    tblName = StringUtils.normalizeIdentifier(tblName);
    if (!shouldCacheTable(catName, dbName, tblName) || (canUseEvents && rawStore.isActiveTransaction())) {
      return rawStore.listPartitionNamesPs(catName, dbName, tblName, partSpecs, maxParts);
    }
    Table table = sharedCache.getTableFromCache(catName, dbName, tblName);
    if (table == null) {
      // The table is not yet loaded in cache
      return rawStore.listPartitionNamesPs(catName, dbName, tblName, partSpecs, maxParts);
    }
    String partNameMatcher = getPartNameMatcher(table, partSpecs);
    List<String> partitionNames = new ArrayList<>();
    List<Partition> allPartitions = sharedCache.listCachedPartitions(catName, dbName, tblName, maxParts);
    int count = 0;
    for (Partition part : allPartitions) {
      String partName = Warehouse.makePartName(table.getPartitionKeys(), part.getValues());
      if (partName.matches(partNameMatcher) && (maxParts == -1 || count < maxParts)) {
        partitionNames.add(partName);
        count++;
      }
    }
    return partitionNames;
  }

  @Override public List<Partition> listPartitionsPsWithAuth(String catName, String dbName, String tblName,
      List<String> partSpecs, short maxParts, String userName, List<String> groupNames)
      throws MetaException, InvalidObjectException, NoSuchObjectException {
    catName = StringUtils.normalizeIdentifier(catName);
    dbName = StringUtils.normalizeIdentifier(dbName);
    tblName = StringUtils.normalizeIdentifier(tblName);
    if (!shouldCacheTable(catName, dbName, tblName) || (canUseEvents && rawStore.isActiveTransaction())) {
      return rawStore.listPartitionsPsWithAuth(catName, dbName, tblName, partSpecs, maxParts, userName, groupNames);
    }
    Table table = sharedCache.getTableFromCache(catName, dbName, tblName);
    if (table == null) {
      // The table is not yet loaded in cache
      return rawStore.listPartitionsPsWithAuth(catName, dbName, tblName, partSpecs, maxParts, userName, groupNames);
    }
    String partNameMatcher = getPartNameMatcher(table, partSpecs);
    List<Partition> partitions = new ArrayList<>();
    List<Partition> allPartitions = sharedCache.listCachedPartitions(catName, dbName, tblName, maxParts);
    int count = 0;
    for (Partition part : allPartitions) {
      String partName = Warehouse.makePartName(table.getPartitionKeys(), part.getValues());
      if (partName.matches(partNameMatcher) && (maxParts == -1 || count < maxParts)) {
        PrincipalPrivilegeSet privs =
            getPartitionPrivilegeSet(catName, dbName, tblName, partName, userName, groupNames);
        part.setPrivileges(privs);
        partitions.add(part);
        count++;
      }
    }
    return partitions;
  }

  private String getPartNameMatcher(Table table, List<String> partSpecs) throws MetaException {
    List<FieldSchema> partCols = table.getPartitionKeys();
    int numPartKeys = partCols.size();
    if (partSpecs.size() > numPartKeys) {
      throw new MetaException(
          "Incorrect number of partition values." + " numPartKeys=" + numPartKeys + ", partSpecs=" + partSpecs.size());
    }
    partCols = partCols.subList(0, partSpecs.size());
    // Construct a pattern of the form: partKey=partVal/partKey2=partVal2/...
    // where partVal is either the escaped partition value given as input,
    // or a regex of the form ".*"
    // This works because the "=" and "/" separating key names and partition key/values
    // are not escaped.
    String partNameMatcher = Warehouse.makePartName(partCols, partSpecs, ".*");
    // add ".*" to the regex to match anything else afterwards the partial spec.
    if (partSpecs.size() < numPartKeys) {
      partNameMatcher += ".*";
    }
    return partNameMatcher;
  }

  // Note: ideally this should be above both CachedStore and ObjectStore.
<<<<<<< HEAD
  private Map<String, String> adjustStatsParamsForGet(Map<String, String> tableParams,
      Map<String, String> params, long statsWriteId, String validWriteIds) throws MetaException {
    if (!TxnUtils.isTransactionalTable(tableParams))
     {
      return params; // Not a txn table.
    }
    if (areTxnStatsSupported && ((validWriteIds == null)
        || ObjectStore.isCurrentStatsValidForTheQuery(params, statsWriteId, validWriteIds, false))) {
=======
  private Map<String, String> adjustStatsParamsForGet(Map<String, String> tableParams, Map<String, String> params,
      long statsWriteId, String validWriteIds) throws MetaException {
    if (!TxnUtils.isTransactionalTable(tableParams)) {
      return params; // Not a txn table.
    }
    if (areTxnStatsSupported && ((validWriteIds == null) || ObjectStore
        .isCurrentStatsValidForTheQuery(params, statsWriteId, validWriteIds, false))) {
>>>>>>> 634d93d2
      // Valid stats are supported for txn tables, and either no verification was requested by the
      // caller, or the verification has succeeded.
      return params;
    }
    // Clone the map to avoid affecting the cached value.
    params = new HashMap<>(params);
    StatsSetupConst.setBasicStatsState(params, StatsSetupConst.FALSE);
    return params;
  }

  // Note: ideally this should be above both CachedStore and ObjectStore.
  public static ColumnStatistics adjustColStatForGet(Map<String, String> tableParams, ColumnStatistics colStat,
      long statsWriteId, String validWriteIds, boolean areTxnStatsSupported) throws MetaException {
    colStat.setIsStatsCompliant(true);
<<<<<<< HEAD
    if (!TxnUtils.isTransactionalTable(tableParams))
     {
      return colStat; // Not a txn table.
    }
    if (areTxnStatsSupported && ((validWriteIds == null)
        || ObjectStore.isCurrentStatsValidForTheQuery(
            tableParams, statsWriteId, validWriteIds, false))) {
=======
    if (!TxnUtils.isTransactionalTable(tableParams)) {
      return colStat; // Not a txn table.
    }
    if (areTxnStatsSupported && ((validWriteIds == null) || ObjectStore
        .isCurrentStatsValidForTheQuery(tableParams, statsWriteId, validWriteIds, false))) {
>>>>>>> 634d93d2
      // Valid stats are supported for txn tables, and either no verification was requested by the
      // caller, or the verification has succeeded.
      return colStat;
    }
    // Don't clone; ColStats objects are not cached, only their parts.
    colStat.setIsStatsCompliant(false);
    return colStat;
  }

  private static void updateTableColumnsStatsInternal(Configuration conf, ColumnStatistics colStats,
      Map<String, String> newParams, String validWriteIds, long writeId) throws MetaException {
    String catName = colStats.getStatsDesc().isSetCatName() ? normalizeIdentifier(
        colStats.getStatsDesc().getCatName()) : getDefaultCatalog(conf);
    String dbName = normalizeIdentifier(colStats.getStatsDesc().getDbName());
    String tblName = normalizeIdentifier(colStats.getStatsDesc().getTableName());
    if (!shouldCacheTable(catName, dbName, tblName)) {
      return;
    }
    Table table = sharedCache.getTableFromCache(catName, dbName, tblName);
    if (table == null) {
      // The table is not yet loaded in cache
      return;
    }

    boolean isTxn = TxnUtils.isTransactionalTable(table.getParameters());
    if (isTxn && validWriteIds != null) {
      if (!areTxnStatsSupported) {
        StatsSetupConst.setBasicStatsState(newParams, StatsSetupConst.FALSE);
      } else {
        String errorMsg = ObjectStore
            .verifyStatsChangeCtx(TableName.getDbTable(dbName, tblName), table.getParameters(), newParams, writeId,
                validWriteIds, true);
        if (errorMsg != null) {
          throw new MetaException(errorMsg);
        }
        if (!ObjectStore.isCurrentStatsValidForTheQuery(newParams, table.getWriteId(), validWriteIds, true)) {
          // Make sure we set the flag to invalid regardless of the current value.
          StatsSetupConst.setBasicStatsState(newParams, StatsSetupConst.FALSE);
          LOG.info("Removed COLUMN_STATS_ACCURATE from the parameters of the table " + table.getDbName() + "." + table
              .getTableName());
        }
      }
    }

    table.setWriteId(writeId);
    table.setParameters(newParams);
    sharedCache.alterTableInCache(catName, dbName, tblName, table);
    sharedCache.updateTableColStatsInCache(catName, dbName, tblName, colStats.getStatsObj());
  }

  @Override public Map<String, String> updateTableColumnStatistics(ColumnStatistics colStats, String validWriteIds,
      long writeId) throws NoSuchObjectException, MetaException, InvalidObjectException, InvalidInputException {
    Map<String, String> newParams = rawStore.updateTableColumnStatistics(colStats, validWriteIds, writeId);
    // in case of event based cache update, cache will be updated during commit.
    if (newParams != null && !canUseEvents) {
      updateTableColumnsStatsInternal(conf, colStats, newParams, null, writeId);
    }
    return newParams;
  }

  @Override public ColumnStatistics getTableColumnStatistics(String catName, String dbName, String tblName,
      List<String> colNames) throws MetaException, NoSuchObjectException {
    return getTableColumnStatistics(catName, dbName, tblName, colNames, null);
  }

  @Override public ColumnStatistics getTableColumnStatistics(String catName, String dbName, String tblName,
      List<String> colNames, String validWriteIds) throws MetaException, NoSuchObjectException {
    catName = StringUtils.normalizeIdentifier(catName);
    dbName = StringUtils.normalizeIdentifier(dbName);
    tblName = StringUtils.normalizeIdentifier(tblName);
    if (!shouldCacheTable(catName, dbName, tblName)) {
      return rawStore.getTableColumnStatistics(catName, dbName, tblName, colNames, validWriteIds);
    }
    Table table = sharedCache.getTableFromCache(catName, dbName, tblName);
    if (table == null) {
      // The table is not yet loaded in cache
      return rawStore.getTableColumnStatistics(catName, dbName, tblName, colNames, validWriteIds);
    }
    ColumnStatistics columnStatistics =
        sharedCache.getTableColStatsFromCache(catName, dbName, tblName, colNames, validWriteIds, areTxnStatsSupported);
    if (columnStatistics == null) {
      LOG.info("Stat of Table {}.{} for column {} is not present in cache." + "Getting from raw store", dbName, tblName,
          colNames);
      return rawStore.getTableColumnStatistics(catName, dbName, tblName, colNames, validWriteIds);
    }
    return columnStatistics;
  }

  @Override public boolean deleteTableColumnStatistics(String catName, String dbName, String tblName, String colName)
      throws NoSuchObjectException, MetaException, InvalidObjectException, InvalidInputException {
    boolean succ = rawStore.deleteTableColumnStatistics(catName, dbName, tblName, colName);
    // in case of event based cache update, cache is updated during commit txn
    if (succ && !canUseEvents) {
      catName = normalizeIdentifier(catName);
      dbName = normalizeIdentifier(dbName);
      tblName = normalizeIdentifier(tblName);
      if (!shouldCacheTable(catName, dbName, tblName)) {
        return succ;
      }
      sharedCache.removeTableColStatsFromCache(catName, dbName, tblName, colName);
    }
    return succ;
  }

  @Override public Map<String, String> updatePartitionColumnStatistics(ColumnStatistics colStats, List<String> partVals,
      String validWriteIds, long writeId)
      throws NoSuchObjectException, MetaException, InvalidObjectException, InvalidInputException {
    Map<String, String> newParams =
        rawStore.updatePartitionColumnStatistics(colStats, partVals, validWriteIds, writeId);
    // in case of event based cache update, cache is updated during commit txn
    if (newParams != null && !canUseEvents) {
      String catName = colStats.getStatsDesc().isSetCatName() ? normalizeIdentifier(
          colStats.getStatsDesc().getCatName()) : DEFAULT_CATALOG_NAME;
      String dbName = normalizeIdentifier(colStats.getStatsDesc().getDbName());
      String tblName = normalizeIdentifier(colStats.getStatsDesc().getTableName());
      if (!shouldCacheTable(catName, dbName, tblName)) {
        return newParams;
      }
      Partition part = getPartition(catName, dbName, tblName, partVals);
      part.setParameters(newParams);
      sharedCache.alterPartitionInCache(catName, dbName, tblName, partVals, part);
      sharedCache.updatePartitionColStatsInCache(catName, dbName, tblName, partVals, colStats.getStatsObj());
    }
    return newParams;
  }

  @Override public List<ColumnStatistics> getPartitionColumnStatistics(String catName, String dbName, String tblName,
      List<String> partNames, List<String> colNames) throws MetaException, NoSuchObjectException {
    return getPartitionColumnStatistics(catName, dbName, tblName, partNames, colNames, null);
  }

  @Override public List<ColumnStatistics> getPartitionColumnStatistics(String catName, String dbName, String tblName,
      List<String> partNames, List<String> colNames, String writeIdList) throws MetaException, NoSuchObjectException {

    // If writeIdList is not null, that means stats are requested within a txn context. So set stats compliant to false,
    // if areTxnStatsSupported is false or the write id which has updated the stats in not compatible with writeIdList.
    // This is done within table lock as the number of partitions may be more than one and we need a consistent view
    // for all the partitions.
    List<ColumnStatistics> columnStatistics = sharedCache
        .getPartitionColStatsListFromCache(catName, dbName, tblName, partNames, colNames, writeIdList,
            areTxnStatsSupported);
    if (columnStatistics == null) {
      return rawStore.getPartitionColumnStatistics(catName, dbName, tblName, partNames, colNames, writeIdList);
    }
    return columnStatistics;
  }

  @Override public boolean deletePartitionColumnStatistics(String catName, String dbName, String tblName,
      String partName, List<String> partVals, String colName)
      throws NoSuchObjectException, MetaException, InvalidObjectException, InvalidInputException {
    boolean succ = rawStore.deletePartitionColumnStatistics(catName, dbName, tblName, partName, partVals, colName);
    // in case of event based cache update, cache is updated during commit txn.
    if (succ && !canUseEvents) {
      catName = normalizeIdentifier(catName);
      dbName = normalizeIdentifier(dbName);
      tblName = normalizeIdentifier(tblName);
      if (!shouldCacheTable(catName, dbName, tblName)) {
        return succ;
      }
      sharedCache.removePartitionColStatsFromCache(catName, dbName, tblName, partVals, colName);
    }
    return succ;
  }

  @Override public AggrStats get_aggr_stats_for(String catName, String dbName, String tblName, List<String> partNames,
      List<String> colNames) throws MetaException, NoSuchObjectException {
    return get_aggr_stats_for(catName, dbName, tblName, partNames, colNames, null);
  }

  @Override public AggrStats get_aggr_stats_for(String catName, String dbName, String tblName, List<String> partNames,
      List<String> colNames, String writeIdList) throws MetaException, NoSuchObjectException {
    List<ColumnStatisticsObj> colStats;
    catName = normalizeIdentifier(catName);
    dbName = StringUtils.normalizeIdentifier(dbName);
    tblName = StringUtils.normalizeIdentifier(tblName);
    // TODO: we currently cannot do transactional checks for stats here
    //       (incl. due to lack of sync w.r.t. the below rawStore call).
    // In case the cache is updated using events, aggregate is calculated locally and thus can be read from cache.
    if (!shouldCacheTable(catName, dbName, tblName) || (writeIdList != null && !canUseEvents)) {
      return rawStore.get_aggr_stats_for(catName, dbName, tblName, partNames, colNames, writeIdList);
    }
    Table table = sharedCache.getTableFromCache(catName, dbName, tblName);
    if (table == null) {
      // The table is not yet loaded in cache
      return rawStore.get_aggr_stats_for(catName, dbName, tblName, partNames, colNames, writeIdList);
    }

    List<String> allPartNames = rawStore.listPartitionNames(catName, dbName, tblName, (short) -1);
    StatsType type = StatsType.PARTIAL;
    if (partNames.size() == allPartNames.size()) {
      colStats = sharedCache.getAggrStatsFromCache(catName, dbName, tblName, colNames, StatsType.ALL);
      if (colStats != null) {
        return new AggrStats(colStats, partNames.size());
      }
      type = StatsType.ALL;
    } else if (partNames.size() == (allPartNames.size() - 1)) {
      String defaultPartitionName = MetastoreConf.getVar(getConf(), ConfVars.DEFAULTPARTITIONNAME);
      if (!partNames.contains(defaultPartitionName)) {
        colStats = sharedCache.getAggrStatsFromCache(catName, dbName, tblName, colNames, StatsType.ALLBUTDEFAULT);
        if (colStats != null) {
          return new AggrStats(colStats, partNames.size());
        }
        type = StatsType.ALLBUTDEFAULT;
      }
    }

    LOG.debug("Didn't find aggr stats in cache. Merging them. tblName= {}, parts= {}, cols= {}", tblName, partNames,
        colNames);
    MergedColumnStatsForPartitions mergedColStats =
        mergeColStatsForPartitions(catName, dbName, tblName, partNames, colNames, sharedCache, type, writeIdList);
    if (mergedColStats == null) {
      LOG.info("Aggregate stats of partition " + TableName.getQualified(catName, dbName, tblName) + "." + partNames
          + " for columns " + colNames + " is not present in cache. Getting it from raw store");
      return rawStore.get_aggr_stats_for(catName, dbName, tblName, partNames, colNames, writeIdList);
    }
    return new AggrStats(mergedColStats.getColStats(), mergedColStats.getPartsFound());
  }

  private MergedColumnStatsForPartitions mergeColStatsForPartitions(String catName, String dbName, String tblName,
      List<String> partNames, List<String> colNames, SharedCache sharedCache, StatsType type, String writeIdList)
      throws MetaException {
    final boolean useDensityFunctionForNDVEstimation =
        MetastoreConf.getBoolVar(getConf(), ConfVars.STATS_NDV_DENSITY_FUNCTION);
    final double ndvTuner = MetastoreConf.getDoubleVar(getConf(), ConfVars.STATS_NDV_TUNER);
    Map<ColumnStatsAggregator, List<ColStatsObjWithSourceInfo>> colStatsMap = new HashMap<>();
    long partsFound = partNames.size();
    Map<List<String>, Long> partNameToWriteId = writeIdList != null ? new HashMap<>() : null;
    for (String colName : colNames) {
      long partsFoundForColumn = 0;
      ColumnStatsAggregator colStatsAggregator = null;
      List<ColStatsObjWithSourceInfo> colStatsWithPartInfoList = new ArrayList<>();
      for (String partName : partNames) {
        List<String> partValue = partNameToVals(partName);
        // There are three possible result from getPartitionColStatsFromCache.
        // 1. The partition has valid stats and thus colStatsWriteId returned is valid non-null value
        // 2. Partition stat is missing from cache and thus colStatsWriteId returned is non-null but colstat
        //    info in it is null. In this case we just ignore the partition from aggregate calculation to keep
        //    the behavior same as object store.
        // 3. Partition is missing or its stat is updated by live(not yet committed) or aborted txn. In this case,
        //    colStatsWriteId is null. Thus null is returned to keep the behavior same as object store.
        SharedCache.ColumStatsWithWriteId colStatsWriteId =
            sharedCache.getPartitionColStatsFromCache(catName, dbName, tblName, partValue, colName, writeIdList);
        if (colStatsWriteId == null) {
          return null;
        }
        if (colStatsWriteId.getColumnStatisticsObj() != null) {
          ColumnStatisticsObj colStatsForPart = colStatsWriteId.getColumnStatisticsObj();
          if (partNameToWriteId != null) {
            partNameToWriteId.put(partValue, colStatsWriteId.getWriteId());
          }
          ColStatsObjWithSourceInfo colStatsWithPartInfo =
              new ColStatsObjWithSourceInfo(colStatsForPart, catName, dbName, tblName, partName);
          colStatsWithPartInfoList.add(colStatsWithPartInfo);
          if (colStatsAggregator == null) {
            colStatsAggregator = ColumnStatsAggregatorFactory
                .getColumnStatsAggregator(colStatsForPart.getStatsData().getSetField(),
                    useDensityFunctionForNDVEstimation, ndvTuner);
          }
          partsFoundForColumn++;
        } else {
          LOG.debug("Stats not found in CachedStore for: dbName={} tblName={} partName={} colName={}", dbName, tblName,
              partName, colName);
        }
      }
      if (colStatsWithPartInfoList.size() > 0) {
        colStatsMap.put(colStatsAggregator, colStatsWithPartInfoList);
      }
      // set partsFound to the min(partsFoundForColumn) for all columns. partsFound is the number of partitions, for
      // which stats for all columns are present in the cache.
      if (partsFoundForColumn < partsFound) {
        partsFound = partsFoundForColumn;
      }
      if (colStatsMap.size() < 1) {
        LOG.debug("No stats data found for: dbName={} tblName= {} partNames= {} colNames= ", dbName, tblName, partNames,
            colNames);
        return new MergedColumnStatsForPartitions(new ArrayList<ColumnStatisticsObj>(), 0);
      }
    }
    // Note that enableBitVector does not apply here because ColumnStatisticsObj
    // itself will tell whether bitvector is null or not and aggr logic can automatically apply.
    List<ColumnStatisticsObj> colAggrStats = MetaStoreServerUtils
        .aggrPartitionStats(colStatsMap, partNames, partsFound == partNames.size(), useDensityFunctionForNDVEstimation,
            ndvTuner);

    if (canUseEvents) {
      if (type == StatsType.ALL) {
        sharedCache.refreshAggregateStatsInCache(StringUtils.normalizeIdentifier(catName),
            StringUtils.normalizeIdentifier(dbName), StringUtils.normalizeIdentifier(tblName),
            new AggrStats(colAggrStats, partsFound), null, partNameToWriteId);
      } else if (type == StatsType.ALLBUTDEFAULT) {
        sharedCache.refreshAggregateStatsInCache(StringUtils.normalizeIdentifier(catName),
            StringUtils.normalizeIdentifier(dbName), StringUtils.normalizeIdentifier(tblName), null,
            new AggrStats(colAggrStats, partsFound), partNameToWriteId);
      }
    }
    return new MergedColumnStatsForPartitions(colAggrStats, partsFound);
  }

  class MergedColumnStatsForPartitions {
    List<ColumnStatisticsObj> colStats = new ArrayList<ColumnStatisticsObj>();
    long partsFound;

    MergedColumnStatsForPartitions(List<ColumnStatisticsObj> colStats, long partsFound) {
      this.colStats = colStats;
      this.partsFound = partsFound;
    }

    List<ColumnStatisticsObj> getColStats() {
      return colStats;
    }

    long getPartsFound() {
      return partsFound;
    }
  }

  @Override public long cleanupEvents() {
    return rawStore.cleanupEvents();
  }

  @Override public boolean addToken(String tokenIdentifier, String delegationToken) {
    return rawStore.addToken(tokenIdentifier, delegationToken);
  }

  @Override public boolean removeToken(String tokenIdentifier) {
    return rawStore.removeToken(tokenIdentifier);
  }

  @Override public String getToken(String tokenIdentifier) {
    return rawStore.getToken(tokenIdentifier);
  }

  @Override public List<String> getAllTokenIdentifiers() {
    return rawStore.getAllTokenIdentifiers();
  }

  @Override public int addMasterKey(String key) throws MetaException {
    return rawStore.addMasterKey(key);
  }

  @Override public void updateMasterKey(Integer seqNo, String key) throws NoSuchObjectException, MetaException {
    rawStore.updateMasterKey(seqNo, key);
  }

  @Override public boolean removeMasterKey(Integer keySeq) {
    return rawStore.removeMasterKey(keySeq);
  }

  @Override public String[] getMasterKeys() {
    return rawStore.getMasterKeys();
  }

  @Override public void verifySchema() throws MetaException {
    rawStore.verifySchema();
  }

  @Override public String getMetaStoreSchemaVersion() throws MetaException {
    return rawStore.getMetaStoreSchemaVersion();
  }

  @Override public void setMetaStoreSchemaVersion(String version, String comment) throws MetaException {
    rawStore.setMetaStoreSchemaVersion(version, comment);
  }

  @Override public List<HiveObjectPrivilege> listPrincipalDBGrantsAll(String principalName,
      PrincipalType principalType) {
    return rawStore.listPrincipalDBGrantsAll(principalName, principalType);
  }

  @Override public List<HiveObjectPrivilege> listPrincipalTableGrantsAll(String principalName,
      PrincipalType principalType) {
    return rawStore.listPrincipalTableGrantsAll(principalName, principalType);
  }

  @Override public List<HiveObjectPrivilege> listPrincipalPartitionGrantsAll(String principalName,
      PrincipalType principalType) {
    return rawStore.listPrincipalPartitionGrantsAll(principalName, principalType);
  }

  @Override public List<HiveObjectPrivilege> listPrincipalTableColumnGrantsAll(String principalName,
      PrincipalType principalType) {
    return rawStore.listPrincipalTableColumnGrantsAll(principalName, principalType);
  }

  @Override public List<HiveObjectPrivilege> listPrincipalPartitionColumnGrantsAll(String principalName,
      PrincipalType principalType) {
    return rawStore.listPrincipalPartitionColumnGrantsAll(principalName, principalType);
  }

  @Override public List<HiveObjectPrivilege> listGlobalGrantsAll() {
    return rawStore.listGlobalGrantsAll();
  }

  @Override public List<HiveObjectPrivilege> listDBGrantsAll(String catName, String dbName) {
    return rawStore.listDBGrantsAll(catName, dbName);
  }

  @Override public List<HiveObjectPrivilege> listPartitionColumnGrantsAll(String catName, String dbName,
      String tableName, String partitionName, String columnName) {
    return rawStore.listPartitionColumnGrantsAll(catName, dbName, tableName, partitionName, columnName);
  }

  @Override public List<HiveObjectPrivilege> listTableGrantsAll(String catName, String dbName, String tableName) {
    return rawStore.listTableGrantsAll(catName, dbName, tableName);
  }

  @Override public List<HiveObjectPrivilege> listPartitionGrantsAll(String catName, String dbName, String tableName,
      String partitionName) {
    return rawStore.listPartitionGrantsAll(catName, dbName, tableName, partitionName);
  }

  @Override public List<HiveObjectPrivilege> listTableColumnGrantsAll(String catName, String dbName, String tableName,
      String columnName) {
    return rawStore.listTableColumnGrantsAll(catName, dbName, tableName, columnName);
  }

  @Override public void createFunction(Function func) throws InvalidObjectException, MetaException {
    // TODO fucntionCache
    rawStore.createFunction(func);
  }

  @Override public void alterFunction(String catName, String dbName, String funcName, Function newFunction)
      throws InvalidObjectException, MetaException {
    // TODO fucntionCache
    rawStore.alterFunction(catName, dbName, funcName, newFunction);
  }

  @Override public void dropFunction(String catName, String dbName, String funcName)
      throws MetaException, NoSuchObjectException, InvalidObjectException, InvalidInputException {
    // TODO fucntionCache
    rawStore.dropFunction(catName, dbName, funcName);
  }

  @Override public Function getFunction(String catName, String dbName, String funcName) throws MetaException {
    // TODO fucntionCache
    return rawStore.getFunction(catName, dbName, funcName);
  }

  @Override public List<Function> getAllFunctions(String catName) throws MetaException {
    // TODO fucntionCache
    return rawStore.getAllFunctions(catName);
  }

  @Override public List<String> getFunctions(String catName, String dbName, String pattern) throws MetaException {
    // TODO fucntionCache
    return rawStore.getFunctions(catName, dbName, pattern);
  }

  @Override public NotificationEventResponse getNextNotification(NotificationEventRequest rqst) {
    return rawStore.getNextNotification(rqst);
  }

  @Override public void addNotificationEvent(NotificationEvent event) throws MetaException {
    rawStore.addNotificationEvent(event);
  }

  @Override public void cleanNotificationEvents(int olderThan) {
    rawStore.cleanNotificationEvents(olderThan);
  }

  @Override public CurrentNotificationEventId getCurrentNotificationEventId() {
    return rawStore.getCurrentNotificationEventId();
  }

  @Override public NotificationEventsCountResponse getNotificationEventsCount(NotificationEventsCountRequest rqst) {
    return rawStore.getNotificationEventsCount(rqst);
  }

  @Override public void flushCache() {
    rawStore.flushCache();
  }

  @Override public ByteBuffer[] getFileMetadata(List<Long> fileIds) throws MetaException {
    return rawStore.getFileMetadata(fileIds);
  }

  @Override public void putFileMetadata(List<Long> fileIds, List<ByteBuffer> metadata, FileMetadataExprType type)
      throws MetaException {
    rawStore.putFileMetadata(fileIds, metadata, type);
  }

  @Override public boolean isFileMetadataSupported() {
    return rawStore.isFileMetadataSupported();
  }

  @Override public void getFileMetadataByExpr(List<Long> fileIds, FileMetadataExprType type, byte[] expr,
      ByteBuffer[] metadatas, ByteBuffer[] exprResults, boolean[] eliminated) throws MetaException {
    rawStore.getFileMetadataByExpr(fileIds, type, expr, metadatas, exprResults, eliminated);
  }

  @Override public FileMetadataHandler getFileMetadataHandler(FileMetadataExprType type) {
    return rawStore.getFileMetadataHandler(type);
  }

  @Override public int getTableCount() throws MetaException {
    return rawStore.getTableCount();
  }

  @Override public int getPartitionCount() throws MetaException {
    return rawStore.getPartitionCount();
  }

  @Override public int getDatabaseCount() throws MetaException {
    return rawStore.getDatabaseCount();
  }

  @Override public List<SQLPrimaryKey> getPrimaryKeys(String catName, String dbName, String tblName)
      throws MetaException {
    // TODO constraintCache
    return rawStore.getPrimaryKeys(catName, dbName, tblName);
  }

  @Override public List<SQLForeignKey> getForeignKeys(String catName, String parentDbName, String parentTblName,
      String foreignDbName, String foreignTblName) throws MetaException {
    // TODO constraintCache
    return rawStore.getForeignKeys(catName, parentDbName, parentTblName, foreignDbName, foreignTblName);
  }

  @Override public List<SQLUniqueConstraint> getUniqueConstraints(String catName, String dbName, String tblName)
      throws MetaException {
    // TODO constraintCache
    return rawStore.getUniqueConstraints(catName, dbName, tblName);
  }

  @Override public List<SQLNotNullConstraint> getNotNullConstraints(String catName, String dbName, String tblName)
      throws MetaException {
    // TODO constraintCache
    return rawStore.getNotNullConstraints(catName, dbName, tblName);
  }

  @Override public List<SQLDefaultConstraint> getDefaultConstraints(String catName, String dbName, String tblName)
      throws MetaException {
    // TODO constraintCache
    return rawStore.getDefaultConstraints(catName, dbName, tblName);
  }

  @Override public List<SQLCheckConstraint> getCheckConstraints(String catName, String dbName, String tblName)
      throws MetaException {
    // TODO constraintCache
    return rawStore.getCheckConstraints(catName, dbName, tblName);
  }

  @Override public List<String> createTableWithConstraints(Table tbl, List<SQLPrimaryKey> primaryKeys,
      List<SQLForeignKey> foreignKeys, List<SQLUniqueConstraint> uniqueConstraints,
      List<SQLNotNullConstraint> notNullConstraints, List<SQLDefaultConstraint> defaultConstraints,
      List<SQLCheckConstraint> checkConstraints) throws InvalidObjectException, MetaException {
    // TODO constraintCache
    List<String> constraintNames = rawStore
        .createTableWithConstraints(tbl, primaryKeys, foreignKeys, uniqueConstraints, notNullConstraints,
            defaultConstraints, checkConstraints);
    // in case of event based cache update, cache is updated during commit.
    if (canUseEvents) {
      return constraintNames;
    }
    String dbName = normalizeIdentifier(tbl.getDbName());
    String tblName = normalizeIdentifier(tbl.getTableName());
    String catName = tbl.isSetCatName() ? normalizeIdentifier(tbl.getCatName()) : DEFAULT_CATALOG_NAME;
    if (!shouldCacheTable(catName, dbName, tblName)) {
      return constraintNames;
    }
    sharedCache.addTableToCache(StringUtils.normalizeIdentifier(tbl.getCatName()),
        StringUtils.normalizeIdentifier(tbl.getDbName()), StringUtils.normalizeIdentifier(tbl.getTableName()), tbl);
    return constraintNames;
  }

  @Override public void dropConstraint(String catName, String dbName, String tableName, String constraintName,
      boolean missingOk) throws NoSuchObjectException {
    // TODO constraintCache
    rawStore.dropConstraint(catName, dbName, tableName, constraintName, missingOk);
  }

  @Override public List<String> addPrimaryKeys(List<SQLPrimaryKey> pks) throws InvalidObjectException, MetaException {
    // TODO constraintCache
    return rawStore.addPrimaryKeys(pks);
  }

  @Override public List<String> addForeignKeys(List<SQLForeignKey> fks) throws InvalidObjectException, MetaException {
    // TODO constraintCache
    return rawStore.addForeignKeys(fks);
  }

  @Override public List<String> addUniqueConstraints(List<SQLUniqueConstraint> uks)
      throws InvalidObjectException, MetaException {
    // TODO constraintCache
    return rawStore.addUniqueConstraints(uks);
  }

  @Override public List<String> addNotNullConstraints(List<SQLNotNullConstraint> nns)
      throws InvalidObjectException, MetaException {
    // TODO constraintCache
    return rawStore.addNotNullConstraints(nns);
  }

  @Override public List<String> addDefaultConstraints(List<SQLDefaultConstraint> nns)
      throws InvalidObjectException, MetaException {
    // TODO constraintCache
    return rawStore.addDefaultConstraints(nns);
  }

  @Override public List<String> addCheckConstraints(List<SQLCheckConstraint> nns)
      throws InvalidObjectException, MetaException {
    // TODO constraintCache
    return rawStore.addCheckConstraints(nns);
  }

  // TODO - not clear if we should cache these or not.  For now, don't bother
  @Override public void createISchema(ISchema schema)
      throws AlreadyExistsException, NoSuchObjectException, MetaException {
    rawStore.createISchema(schema);
  }

  @Override public List<ColStatsObjWithSourceInfo> getPartitionColStatsForDatabase(String catName, String dbName)
      throws MetaException, NoSuchObjectException {
    return rawStore.getPartitionColStatsForDatabase(catName, dbName);
  }

  @Override public void alterISchema(ISchemaName schemaName, ISchema newSchema)
      throws NoSuchObjectException, MetaException {
    rawStore.alterISchema(schemaName, newSchema);
  }

  @Override public ISchema getISchema(ISchemaName schemaName) throws MetaException {
    return rawStore.getISchema(schemaName);
  }

  @Override public void dropISchema(ISchemaName schemaName) throws NoSuchObjectException, MetaException {
    rawStore.dropISchema(schemaName);
  }

  @Override public void addSchemaVersion(SchemaVersion schemaVersion)
      throws AlreadyExistsException, InvalidObjectException, NoSuchObjectException, MetaException {
    rawStore.addSchemaVersion(schemaVersion);
  }

  @Override public void alterSchemaVersion(SchemaVersionDescriptor version, SchemaVersion newVersion)
      throws NoSuchObjectException, MetaException {
    rawStore.alterSchemaVersion(version, newVersion);
  }

  @Override public SchemaVersion getSchemaVersion(SchemaVersionDescriptor version) throws MetaException {
    return rawStore.getSchemaVersion(version);
  }

  @Override public SchemaVersion getLatestSchemaVersion(ISchemaName schemaName) throws MetaException {
    return rawStore.getLatestSchemaVersion(schemaName);
  }

  @Override public List<SchemaVersion> getAllSchemaVersion(ISchemaName schemaName) throws MetaException {
    return rawStore.getAllSchemaVersion(schemaName);
  }

  @Override public List<SchemaVersion> getSchemaVersionsByColumns(String colName, String colNamespace, String type)
      throws MetaException {
    return rawStore.getSchemaVersionsByColumns(colName, colNamespace, type);
  }

  @Override public void dropSchemaVersion(SchemaVersionDescriptor version) throws NoSuchObjectException, MetaException {
    rawStore.dropSchemaVersion(version);
  }

  @Override public SerDeInfo getSerDeInfo(String serDeName) throws NoSuchObjectException, MetaException {
    return rawStore.getSerDeInfo(serDeName);
  }

  @Override public void addSerde(SerDeInfo serde) throws AlreadyExistsException, MetaException {
    rawStore.addSerde(serde);
  }

  public RawStore getRawStore() {
    return rawStore;
  }

  @VisibleForTesting public void setRawStore(RawStore rawStore) {
    this.rawStore = rawStore;
  }

  @Override public String getMetastoreDbUuid() throws MetaException {
    return rawStore.getMetastoreDbUuid();
  }

  @Override public void createResourcePlan(WMResourcePlan resourcePlan, String copyFrom, int defaultPoolSize)
      throws AlreadyExistsException, InvalidObjectException, MetaException, NoSuchObjectException {
    rawStore.createResourcePlan(resourcePlan, copyFrom, defaultPoolSize);
  }

  @Override public WMFullResourcePlan getResourcePlan(String name, String ns)
      throws NoSuchObjectException, MetaException {
    return rawStore.getResourcePlan(name, ns);
  }

  @Override public List<WMResourcePlan> getAllResourcePlans(String ns) throws MetaException {
    return rawStore.getAllResourcePlans(ns);
  }

  @Override public WMFullResourcePlan alterResourcePlan(String name, String ns, WMNullableResourcePlan resourcePlan,
      boolean canActivateDisabled, boolean canDeactivate, boolean isReplace)
      throws AlreadyExistsException, NoSuchObjectException, InvalidOperationException, MetaException {
    return rawStore.alterResourcePlan(name, ns, resourcePlan, canActivateDisabled, canDeactivate, isReplace);
  }

  @Override public WMFullResourcePlan getActiveResourcePlan(String ns) throws MetaException {
    return rawStore.getActiveResourcePlan(ns);
  }

  @Override public WMValidateResourcePlanResponse validateResourcePlan(String name, String ns)
      throws NoSuchObjectException, InvalidObjectException, MetaException {
    return rawStore.validateResourcePlan(name, ns);
  }

  @Override public void dropResourcePlan(String name, String ns) throws NoSuchObjectException, MetaException {
    rawStore.dropResourcePlan(name, ns);
  }

  @Override public void createWMTrigger(WMTrigger trigger)
      throws AlreadyExistsException, MetaException, NoSuchObjectException, InvalidOperationException {
    rawStore.createWMTrigger(trigger);
  }

  @Override public void alterWMTrigger(WMTrigger trigger)
      throws NoSuchObjectException, InvalidOperationException, MetaException {
    rawStore.alterWMTrigger(trigger);
  }

  @Override public void dropWMTrigger(String resourcePlanName, String triggerName, String ns)
      throws NoSuchObjectException, InvalidOperationException, MetaException {
    rawStore.dropWMTrigger(resourcePlanName, triggerName, ns);
  }

  @Override public List<WMTrigger> getTriggersForResourcePlan(String resourcePlanName, String ns)
      throws NoSuchObjectException, MetaException {
    return rawStore.getTriggersForResourcePlan(resourcePlanName, ns);
  }

  @Override public void createPool(WMPool pool)
      throws AlreadyExistsException, NoSuchObjectException, InvalidOperationException, MetaException {
    rawStore.createPool(pool);
  }

  @Override public void alterPool(WMNullablePool pool, String poolPath)
      throws AlreadyExistsException, NoSuchObjectException, InvalidOperationException, MetaException {
    rawStore.alterPool(pool, poolPath);
  }

  @Override public void dropWMPool(String resourcePlanName, String poolPath, String ns)
      throws NoSuchObjectException, InvalidOperationException, MetaException {
    rawStore.dropWMPool(resourcePlanName, poolPath, ns);
  }

  @Override public void createOrUpdateWMMapping(WMMapping mapping, boolean update)
      throws AlreadyExistsException, NoSuchObjectException, InvalidOperationException, MetaException {
    rawStore.createOrUpdateWMMapping(mapping, update);
  }

  @Override public void dropWMMapping(WMMapping mapping)
      throws NoSuchObjectException, InvalidOperationException, MetaException {
    rawStore.dropWMMapping(mapping);
  }

  @Override public void createWMTriggerToPoolMapping(String resourcePlanName, String triggerName, String poolPath,
      String ns) throws AlreadyExistsException, NoSuchObjectException, InvalidOperationException, MetaException {
    rawStore.createWMTriggerToPoolMapping(resourcePlanName, triggerName, poolPath, ns);
  }

  @Override public void dropWMTriggerToPoolMapping(String resourcePlanName, String triggerName, String poolPath,
      String ns) throws NoSuchObjectException, InvalidOperationException, MetaException {
    rawStore.dropWMTriggerToPoolMapping(resourcePlanName, triggerName, poolPath, ns);
  }

  public long getCacheUpdateCount() {
    return sharedCache.getUpdateCount();
  }

  @Override public void cleanWriteNotificationEvents(int olderThan) {
    rawStore.cleanWriteNotificationEvents(olderThan);
  }

  @Override public List<WriteEventInfo> getAllWriteEventInfo(long txnId, String dbName, String tableName)
      throws MetaException {
    return rawStore.getAllWriteEventInfo(txnId, dbName, tableName);
  }

  static boolean isNotInBlackList(String catName, String dbName, String tblName) {
    String str = TableName.getQualified(catName, dbName, tblName);
    for (Pattern pattern : blacklistPatterns) {
      LOG.debug("Trying to match: {} against blacklist pattern: {}", str, pattern);
      Matcher matcher = pattern.matcher(str);
      if (matcher.matches()) {
        LOG.debug("Found matcher group: {} at start index: {} and end index: {}", matcher.group(), matcher.start(),
            matcher.end());
        return false;
      }
    }
    return true;
  }

  private static boolean isInWhitelist(String catName, String dbName, String tblName) {
    String str = TableName.getQualified(catName, dbName, tblName);
    for (Pattern pattern : whitelistPatterns) {
      LOG.debug("Trying to match: {} against whitelist pattern: {}", str, pattern);
      Matcher matcher = pattern.matcher(str);
      if (matcher.matches()) {
        LOG.debug("Found matcher group: {} at start index: {} and end index: {}", matcher.group(), matcher.start(),
            matcher.end());
        return true;
      }
    }
    return false;
  }

  // For testing
  static void setWhitelistPattern(List<Pattern> patterns) {
    whitelistPatterns = patterns;
  }

  // For testing
  static void setBlacklistPattern(List<Pattern> patterns) {
    blacklistPatterns = patterns;
  }

  // Determines if we should cache a table (& its partitions, stats etc),
  // based on whitelist/blacklist
  static boolean shouldCacheTable(String catName, String dbName, String tblName) {
    if (!isNotInBlackList(catName, dbName, tblName)) {
      LOG.debug("{}.{} is in blacklist, skipping", dbName, tblName);
      return false;
    }
    if (!isInWhitelist(catName, dbName, tblName)) {
      LOG.debug("{}.{} is not in whitelist, skipping", dbName, tblName);
      return false;
    }
    return true;
  }

  static List<Pattern> createPatterns(String configStr) {
    List<String> patternStrs = Arrays.asList(configStr.split(","));
    List<Pattern> patterns = new ArrayList<Pattern>();
    for (String str : patternStrs) {
      patterns.add(Pattern.compile(str));
    }
    return patterns;
  }

  static boolean isBlacklistWhitelistEmpty(Configuration conf) {
    return
        MetastoreConf.getAsString(conf, MetastoreConf.ConfVars.CACHED_RAW_STORE_CACHED_OBJECTS_WHITELIST).equals(".*")
            && MetastoreConf.getAsString(conf, MetastoreConf.ConfVars.CACHED_RAW_STORE_CACHED_OBJECTS_BLACKLIST)
            .isEmpty();
  }

  @VisibleForTesting void resetCatalogCache() {
    sharedCache.resetCatalogCache();
    setCachePrewarmedState(false);
  }

  @Override public void addRuntimeStat(RuntimeStat stat) throws MetaException {
    rawStore.addRuntimeStat(stat);
  }

  @Override public List<RuntimeStat> getRuntimeStats(int maxEntries, int maxCreateTime) throws MetaException {
    return rawStore.getRuntimeStats(maxEntries, maxCreateTime);
  }

  @Override public int deleteRuntimeStats(int maxRetainSecs) throws MetaException {
    return rawStore.deleteRuntimeStats(maxRetainSecs);
  }

  @Override public List<TableName> getTableNamesWithStats() throws MetaException, NoSuchObjectException {
    return rawStore.getTableNamesWithStats();
  }

  @Override public List<TableName> getAllTableNamesForStats() throws MetaException, NoSuchObjectException {
    return rawStore.getAllTableNamesForStats();
  }

  @Override public Map<String, List<String>> getPartitionColsWithStats(String catName, String dbName, String tableName)
      throws MetaException, NoSuchObjectException {
    return rawStore.getPartitionColsWithStats(catName, dbName, tableName);
  }

  @Override
  public ScheduledQueryPollResponse scheduledQueryPoll(ScheduledQueryPollRequest request) throws MetaException {
    return rawStore.scheduledQueryPoll(request);
  }

  @Override
  public void scheduledQueryMaintenance(ScheduledQueryMaintenanceRequest request)
      throws MetaException, NoSuchObjectException, AlreadyExistsException, InvalidInputException {
    rawStore.scheduledQueryMaintenance(request);
  }

  @Override
  public void scheduledQueryProgress(ScheduledQueryProgressInfo info)
      throws MetaException, NoSuchObjectException, InvalidOperationException {
    rawStore.scheduledQueryProgress(info);
  }

  @Override
  public ScheduledQuery getScheduledQuery(ScheduledQueryKey scheduleKey) throws MetaException, NoSuchObjectException {
    return rawStore.getScheduledQuery(scheduleKey);
  }
}<|MERGE_RESOLUTION|>--- conflicted
+++ resolved
@@ -1924,16 +1924,6 @@
   }
 
   // Note: ideally this should be above both CachedStore and ObjectStore.
-<<<<<<< HEAD
-  private Map<String, String> adjustStatsParamsForGet(Map<String, String> tableParams,
-      Map<String, String> params, long statsWriteId, String validWriteIds) throws MetaException {
-    if (!TxnUtils.isTransactionalTable(tableParams))
-     {
-      return params; // Not a txn table.
-    }
-    if (areTxnStatsSupported && ((validWriteIds == null)
-        || ObjectStore.isCurrentStatsValidForTheQuery(params, statsWriteId, validWriteIds, false))) {
-=======
   private Map<String, String> adjustStatsParamsForGet(Map<String, String> tableParams, Map<String, String> params,
       long statsWriteId, String validWriteIds) throws MetaException {
     if (!TxnUtils.isTransactionalTable(tableParams)) {
@@ -1941,7 +1931,6 @@
     }
     if (areTxnStatsSupported && ((validWriteIds == null) || ObjectStore
         .isCurrentStatsValidForTheQuery(params, statsWriteId, validWriteIds, false))) {
->>>>>>> 634d93d2
       // Valid stats are supported for txn tables, and either no verification was requested by the
       // caller, or the verification has succeeded.
       return params;
@@ -1956,21 +1945,11 @@
   public static ColumnStatistics adjustColStatForGet(Map<String, String> tableParams, ColumnStatistics colStat,
       long statsWriteId, String validWriteIds, boolean areTxnStatsSupported) throws MetaException {
     colStat.setIsStatsCompliant(true);
-<<<<<<< HEAD
-    if (!TxnUtils.isTransactionalTable(tableParams))
-     {
-      return colStat; // Not a txn table.
-    }
-    if (areTxnStatsSupported && ((validWriteIds == null)
-        || ObjectStore.isCurrentStatsValidForTheQuery(
-            tableParams, statsWriteId, validWriteIds, false))) {
-=======
     if (!TxnUtils.isTransactionalTable(tableParams)) {
       return colStat; // Not a txn table.
     }
     if (areTxnStatsSupported && ((validWriteIds == null) || ObjectStore
         .isCurrentStatsValidForTheQuery(tableParams, statsWriteId, validWriteIds, false))) {
->>>>>>> 634d93d2
       // Valid stats are supported for txn tables, and either no verification was requested by the
       // caller, or the verification has succeeded.
       return colStat;
