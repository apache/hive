/*
 * Licensed to the Apache Software Foundation (ASF) under one
 * or more contributor license agreements.  See the NOTICE file
 * distributed with this work for additional information
 * regarding copyright ownership.  The ASF licenses this file
 * to you under the Apache License, Version 2.0 (the
 * "License"); you may not use this file except in compliance
 * with the License.  You may obtain a copy of the License at
 *
 *     http://www.apache.org/licenses/LICENSE-2.0
 *
 * Unless required by applicable law or agreed to in writing, software
 * distributed under the License is distributed on an "AS IS" BASIS,
 * WITHOUT WARRANTIES OR CONDITIONS OF ANY KIND, either express or implied.
 * See the License for the specific language governing permissions and
 * limitations under the License.
 */
package org.apache.hadoop.hive.metastore.txn;

import com.google.common.annotations.VisibleForTesting;

import org.apache.hadoop.classification.InterfaceAudience;
import org.apache.hadoop.classification.InterfaceStability;
import org.apache.hadoop.conf.Configurable;
import org.apache.hadoop.hive.common.ValidTxnList;
import org.apache.hadoop.hive.common.classification.RetrySemantics;
import org.apache.hadoop.hive.metastore.api.*;
import org.apache.hadoop.hive.metastore.events.AcidWriteEvent;

import java.sql.SQLException;
import java.util.Iterator;
import java.util.List;
import java.util.Optional;
import java.util.Set;

/**
 * A handler to answer transaction related calls that come into the metastore
 * server.
 */
@InterfaceAudience.Private
@InterfaceStability.Evolving
public interface TxnStore extends Configurable {
  /**
   * Prefix for key when committing with a key/value.
   */
  String TXN_KEY_START = "_meta";


  enum MUTEX_KEY {
    Initiator, Cleaner, HouseKeeper, TxnCleaner,
    CompactionScheduler, MaterializationRebuild
  }
  // Compactor states (Should really be enum)
  String INITIATED_RESPONSE = "initiated";
  String WORKING_RESPONSE = "working";
  String CLEANING_RESPONSE = "ready for cleaning";
  String FAILED_RESPONSE = "failed";
  String SUCCEEDED_RESPONSE = "succeeded";
  String ATTEMPTED_RESPONSE = "attempted";

  String[] COMPACTION_STATES = new String[] {INITIATED_RESPONSE, WORKING_RESPONSE, CLEANING_RESPONSE, FAILED_RESPONSE,
      SUCCEEDED_RESPONSE, ATTEMPTED_RESPONSE};

  int TIMED_OUT_TXN_ABORT_BATCH_SIZE = 50000;

  /**
   * Get information about open transactions.  This gives extensive information about the
   * transactions rather than just the list of transactions.  This should be used when the need
   * is to see information about the transactions (e.g. show transactions).
   * @return information about open transactions
   * @throws MetaException
   */
  @RetrySemantics.ReadOnly
  GetOpenTxnsInfoResponse getOpenTxnsInfo() throws MetaException;

  /**
   * Get list of valid transactions.  This gives just the list of transactions that are open.
   * @return list of open transactions, as well as a high water mark.
   * @throws MetaException
   */
  @RetrySemantics.ReadOnly
  GetOpenTxnsResponse getOpenTxns() throws MetaException;

  /**
   * Get list of valid transactions.  This gives just the list of transactions that are open.
   * @param excludeTxnTypes : excludes this type of txns while getting the open txns
   * @return list of open transactions, as well as a high water mark.
   * @throws MetaException
   */
  @RetrySemantics.ReadOnly
  GetOpenTxnsResponse getOpenTxns(List<TxnType> excludeTxnTypes) throws MetaException;

  /**
   * Get the count for open transactions.
   * @throws MetaException
   */
  @RetrySemantics.ReadOnly
  void countOpenTxns() throws MetaException;

  /**
   * Open a set of transactions
   * @param rqst request to open transactions
   * @return information on opened transactions
   * @throws MetaException
   */
  @RetrySemantics.Idempotent
  OpenTxnsResponse openTxns(OpenTxnRequest rqst) throws MetaException;

  @RetrySemantics.Idempotent
  long getTargetTxnId(String replPolicy, long sourceTxnId) throws MetaException;

  /**
   * Abort (rollback) a transaction.
   * @param rqst info on transaction to abort
   * @throws NoSuchTxnException
   * @throws MetaException
   */
  @RetrySemantics.Idempotent
  void abortTxn(AbortTxnRequest rqst) throws NoSuchTxnException, MetaException, TxnAbortedException;

  /**
   * Abort (rollback) a list of transactions in one request.
   * @param rqst info on transactions to abort
   * @throws NoSuchTxnException
   * @throws MetaException
   */
  @RetrySemantics.Idempotent
  void abortTxns(AbortTxnsRequest rqst) throws NoSuchTxnException, MetaException;

  /**
   * Commit a transaction
   * @param rqst info on transaction to commit
   * @throws NoSuchTxnException
   * @throws TxnAbortedException
   * @throws MetaException
   */
  @RetrySemantics.Idempotent
  void commitTxn(CommitTxnRequest rqst)
    throws NoSuchTxnException, TxnAbortedException,  MetaException;

  /**
   * Replicate Table Write Ids state to mark aborted write ids and writeid high water mark.
   * @param rqst info on table/partitions and writeid snapshot to replicate.
   * @throws MetaException in case of failure
   */
  @RetrySemantics.Idempotent
  void replTableWriteIdState(ReplTblWriteIdStateRequest rqst) throws MetaException;

  /**
   * Get invalidation info for the materialization. Currently, the materialization information
   * only contains information about whether there was update/delete operations on the source
   * tables used by the materialization since it was created.
   * @param cm creation metadata for the materialization
   * @param validTxnList valid transaction list for snapshot taken for current query
   * @throws MetaException
   */
  @RetrySemantics.Idempotent
  Materialization getMaterializationInvalidationInfo(
      final CreationMetadata cm, final String validTxnList)
          throws MetaException;

  @RetrySemantics.ReadOnly
  long getTxnIdForWriteId(String dbName, String tblName, long writeId)
      throws MetaException;

  long getLatestTxnIdInConflict(long txnid) throws MetaException;

  LockResponse lockMaterializationRebuild(String dbName, String tableName, long txnId)
      throws MetaException;

  boolean heartbeatLockMaterializationRebuild(String dbName, String tableName, long txnId)
      throws MetaException;

  long cleanupMaterializationRebuildLocks(ValidTxnList validTxnList, long timeout)
      throws MetaException;

    /**
     * Gets the list of valid write ids for the given table wrt to current txn
     * @param rqst info on transaction and list of table names associated with given transaction
     * @throws NoSuchTxnException
     * @throws MetaException
     */
  @RetrySemantics.ReadOnly
  GetValidWriteIdsResponse getValidWriteIds(GetValidWriteIdsRequest rqst)
          throws NoSuchTxnException,  MetaException;

  /**
   * Allocate a write ID for the given table and associate it with a transaction
   * @param rqst info on transaction and table to allocate write id
   * @throws NoSuchTxnException
   * @throws TxnAbortedException
   * @throws MetaException
   */
  AllocateTableWriteIdsResponse allocateTableWriteIds(AllocateTableWriteIdsRequest rqst)
    throws NoSuchTxnException, TxnAbortedException, MetaException;

  /**
   * Reads the maximum allocated writeId for the given table
   * @param rqst table for which the maximum writeId is requested
   * @return the maximum allocated writeId
   */
  MaxAllocatedTableWriteIdResponse getMaxAllocatedTableWrited(MaxAllocatedTableWriteIdRequest rqst)
      throws MetaException;

  /**
   * Called on conversion of existing table to full acid.  Sets initial write ID to a high
   * enough value so that we can assign unique ROW__IDs to data in existing files.
   */
  void seedWriteId(SeedTableWriteIdsRequest rqst) throws MetaException;

  /**
   * Sets the next txnId to the given value.
   * If the actual txnId is greater it will throw an exception.
   * @param rqst
   */
  void seedTxnId(SeedTxnIdRequest rqst) throws MetaException;

  /**
   * Obtain a lock.
   * @param rqst information on the lock to obtain.  If the requester is part of a transaction
   *             the txn information must be included in the lock request.
   * @return info on the lock, including whether it was obtained.
   * @throws NoSuchTxnException
   * @throws TxnAbortedException
   * @throws MetaException
   */
  @RetrySemantics.CannotRetry
  LockResponse lock(LockRequest rqst)
    throws NoSuchTxnException, TxnAbortedException, MetaException;

  /**
   * Check whether a lock has been obtained.  This is used after {@link #lock} returned a wait
   * state.
   * @param rqst info on the lock to check
   * @return info on the state of the lock
   * @throws NoSuchTxnException
   * @throws NoSuchLockException
   * @throws TxnAbortedException
   * @throws MetaException
   */
  @RetrySemantics.SafeToRetry
  LockResponse checkLock(CheckLockRequest rqst)
    throws NoSuchTxnException, NoSuchLockException, TxnAbortedException, MetaException;

  /**
   * Unlock a lock.  It is not legal to call this if the caller is part of a txn.  In that case
   * the txn should be committed or aborted instead.  (Note someday this will change since
   * multi-statement transactions will allow unlocking in the transaction.)
   * @param rqst lock to unlock
   * @throws NoSuchLockException
   * @throws TxnOpenException
   * @throws MetaException
   */
  @RetrySemantics.Idempotent
  void unlock(UnlockRequest rqst)
    throws NoSuchLockException, TxnOpenException, MetaException;

  /**
   * Get information on current locks.
   * @param rqst lock information to retrieve
   * @return lock information.
   * @throws MetaException
   */
  @RetrySemantics.ReadOnly
  ShowLocksResponse showLocks(ShowLocksRequest rqst) throws MetaException;

  /**
   * Send a heartbeat for a lock or a transaction
   * @param ids lock and/or txn id to heartbeat
   * @throws NoSuchTxnException
   * @throws NoSuchLockException
   * @throws TxnAbortedException
   * @throws MetaException
   */
  @RetrySemantics.SafeToRetry
  void heartbeat(HeartbeatRequest ids)
    throws NoSuchTxnException,  NoSuchLockException, TxnAbortedException, MetaException;

  /**
   * Heartbeat a group of transactions together
   * @param rqst set of transactions to heartbat
   * @return info on txns that were heartbeated
   * @throws MetaException
   */
  @RetrySemantics.SafeToRetry
  HeartbeatTxnRangeResponse heartbeatTxnRange(HeartbeatTxnRangeRequest rqst)
    throws MetaException;

  /**
   * Submit a compaction request into the queue.  This is called when a user manually requests a
   * compaction.
   * @param rqst information on what to compact
   * @return id of the compaction that has been started or existing id if this resource is already scheduled
   * @throws MetaException
   */
  @RetrySemantics.Idempotent
  CompactionResponse compact(CompactionRequest rqst) throws MetaException;

  /**
   * Show list of current compactions.
   * @param rqst info on which compactions to show
   * @return compaction information
   * @throws MetaException
   */
  @RetrySemantics.ReadOnly
  ShowCompactResponse showCompact(ShowCompactRequest rqst) throws MetaException;

  /**
   * Add information on a set of dynamic partitions that participated in a transaction.
   * @param rqst dynamic partition info.
   * @throws NoSuchTxnException
   * @throws TxnAbortedException
   * @throws MetaException
   */
  @RetrySemantics.SafeToRetry
  void addDynamicPartitions(AddDynamicPartitions rqst)
      throws NoSuchTxnException,  TxnAbortedException, MetaException;

  /**
   * Clean up corresponding records in metastore tables.
   * @param type Hive object type
   * @param db database object
   * @param table table object
   * @param partitionIterator partition iterator
   * @throws MetaException
   */
  @RetrySemantics.Idempotent
  void cleanupRecords(HiveObjectType type, Database db, Table table,
                             Iterator<Partition> partitionIterator) throws MetaException;

  @RetrySemantics.Idempotent
  void onRename(String oldCatName, String oldDbName, String oldTabName, String oldPartName,
      String newCatName, String newDbName, String newTabName, String newPartName)
      throws MetaException;

  /**
   * Timeout transactions and/or locks.  This should only be called by the compactor.
   */
  @RetrySemantics.Idempotent
  void performTimeOuts();

  /**
   * This will look through the completed_txn_components table and look for partitions or tables
   * that may be ready for compaction.  Also, look through txns and txn_components tables for
   * aborted transactions that we should add to the list.
   * @param abortedThreshold  number of aborted queries forming a potential compaction request.
   * @param abortedTimeThreshold age of an aborted txn in milliseconds that will trigger a
   *                             potential compaction request.
   * @return list of CompactionInfo structs.  These will not have id, type,
   * or runAs set since these are only potential compactions not actual ones.
   */
  @RetrySemantics.ReadOnly
  Set<CompactionInfo> findPotentialCompactions(int abortedThreshold, long abortedTimeThreshold) throws MetaException;

  @RetrySemantics.ReadOnly
  Set<CompactionInfo> findPotentialCompactions(int abortedThreshold, long abortedTimeThreshold, long checkInterval)
      throws MetaException;

  /**
   * This updates COMPACTION_QUEUE.  Set runAs username for the case where the request was
   * generated by the user and so the worker must set this value later.  Sets highestWriteId so that
   * cleaner doesn't clean above what compactor has processed.  Updates TXN_COMPONENTS so that
   * we know where {@code compactionTxnId} was writing to in case it aborts.
   * @param compactionTxnId - txnid in which Compactor is running
   */
  @RetrySemantics.Idempotent
  public void updateCompactorState(CompactionInfo ci, long compactionTxnId) throws MetaException;

  /**
   * This will grab the next compaction request off of
   * the queue, and assign it to the worker.
   * @param workerId id of the worker calling this, will be recorded in the db
   * @return an info element for this compaction request, or null if there is no work to do now.
   */
  @RetrySemantics.ReadOnly
  CompactionInfo findNextToCompact(String workerId) throws MetaException;

  /**
   * This will mark an entry in the queue as compacted
   * and put it in the ready to clean state.
   * @param info info on the compaction entry to mark as compacted.
   */
  @RetrySemantics.SafeToRetry
  void markCompacted(CompactionInfo info) throws MetaException;

  /**
   * Find entries in the queue that are ready to
   * be cleaned.
   * @param minOpenTxnWaterMark Minimum open txnId
   * @param retentionTime Milliseconds to delay the cleaner
   * @return information on the entry in the queue.
   */
  @RetrySemantics.ReadOnly
  List<CompactionInfo> findReadyToClean(long minOpenTxnWaterMark, long retentionTime) throws MetaException;

  /**
   * This will remove an entry from the queue after
   * it has been compacted.
   * 
   * @param info info on the compaction entry to remove
   */
  @RetrySemantics.CannotRetry
  void markCleaned(CompactionInfo info) throws MetaException;

  /**
   * Mark a compaction entry as failed.  This will move it to the compaction history queue with a
   * failed status.  It will NOT clean up aborted transactions in the table/partition associated
   * with this compaction.
   * @param info information on the compaction that failed.
   * @throws MetaException
   */
  @RetrySemantics.CannotRetry
  void markFailed(CompactionInfo info) throws MetaException;

  /**
   * Clean up entries from TXN_TO_WRITE_ID table less than min_uncommited_txnid as found by
   * min(max(TXNS.txn_id), min(WRITE_SET.WS_COMMIT_ID), min(Aborted TXNS.txn_id)).
   */
  @RetrySemantics.SafeToRetry
  void cleanTxnToWriteIdTable() throws MetaException;

  /**
   * Clean up aborted or committed transactions from txns that have no components in txn_components.  The reason such
   * txns exist can be that no work was done in this txn (e.g. Streaming opened TransactionBatch and
   * abandoned it w/o doing any work) or due to {@link #markCleaned(CompactionInfo)} being called,
   * or the delete from the txns was delayed because of TXN_OPENTXN_TIMEOUT window.
   */
  @RetrySemantics.SafeToRetry
  void cleanEmptyAbortedAndCommittedTxns() throws MetaException;

  /**
   * This will take all entries assigned to workers
   * on a host return them to INITIATED state.  The initiator should use this at start up to
   * clean entries from any workers that were in the middle of compacting when the metastore
   * shutdown.  It does not reset entries from worker threads on other hosts as those may still
   * be working.
   * @param hostname Name of this host.  It is assumed this prefixes the thread's worker id,
   *                 so that like hostname% will match the worker id.
   */
  @RetrySemantics.Idempotent
  void revokeFromLocalWorkers(String hostname) throws MetaException;

  /**
   * This call will return all compaction queue
   * entries assigned to a worker but over the timeout back to the initiated state.
   * This should be called by the initiator on start up and occasionally when running to clean up
   * after dead threads.  At start up {@link #revokeFromLocalWorkers(String)} should be called
   * first.
   * @param timeout number of milliseconds since start time that should elapse before a worker is
   *                declared dead.
   */
  @RetrySemantics.Idempotent
  void revokeTimedoutWorkers(long timeout) throws MetaException;

  /**
   * Queries metastore DB directly to find columns in the table which have statistics information.
   * If {@code ci} includes partition info then per partition stats info is examined, otherwise
   * table level stats are examined.
   * @throws MetaException
   */
  @RetrySemantics.ReadOnly
  List<String> findColumnsWithStats(CompactionInfo ci) throws MetaException;

  /**
   * For any given compactable entity (partition, table if not partitioned) the history of compactions
   * may look like "sssfffaaasffss", for example.  The idea is to retain the tail (most recent) of the
   * history such that a configurable number of each type of state is present.  Any other entries
   * can be purged.  This scheme has advantage of always retaining the last failure/success even if
   * it's not recent.
   * @throws MetaException
   */
  @RetrySemantics.SafeToRetry
  void purgeCompactionHistory() throws MetaException;

  /**
   * WriteSet tracking is used to ensure proper transaction isolation.  This method deletes the 
   * transaction metadata once it becomes unnecessary.  
   */
  @RetrySemantics.SafeToRetry
  void performWriteSetGC() throws MetaException;

  /**
   * Determine if there are enough consecutive failures compacting a table or partition that no
   * new automatic compactions should be scheduled.  User initiated compactions do not do this
   * check.
   * @param ci  Table or partition to check.
   * @return true if it is ok to compact, false if there have been too many failures.
   * @throws MetaException
   */
  @RetrySemantics.ReadOnly
  boolean checkFailedCompactions(CompactionInfo ci) throws MetaException;

  @VisibleForTesting
  int numLocksInLockTable() throws SQLException, MetaException;

  @VisibleForTesting
  long setTimeout(long milliseconds);

  @VisibleForTesting
  long getOpenTxnTimeOutMillis();

  @VisibleForTesting
  void setOpenTxnTimeOutMillis(long openTxnTimeOutMillis);

  @RetrySemantics.Idempotent
  MutexAPI getMutexAPI();

  /**
   * This is primarily designed to provide coarse grained mutex support to operations running
   * inside the Metastore (of which there could be several instances).  The initial goal is to 
   * ensure that various sub-processes of the Compactor don't step on each other.
   * 
   * In RDMBS world each {@code LockHandle} uses a java.sql.Connection so use it sparingly.
   */
  interface MutexAPI {
    /**
     * The {@code key} is name of the lock. Will acquire an exclusive lock or block.  It returns
     * a handle which must be used to release the lock.  Each invocation returns a new handle.
     */
    LockHandle acquireLock(String key) throws MetaException;

    /**
     * Same as {@link #acquireLock(String)} but takes an already existing handle as input.  This 
     * will associate the lock on {@code key} with the same handle.  All locks associated with
     * the same handle will be released together.
     * @param handle not NULL
     */
    void acquireLock(String key, LockHandle handle) throws MetaException;
    interface LockHandle {
      /**
       * Releases all locks associated with this handle.
       */
      void releaseLocks();
    }
  }

  /**
   * Once a {@link java.util.concurrent.ThreadPoolExecutor} Worker submits a job to the cluster,
   * it calls this to update the metadata.
   * @param id {@link CompactionInfo#id}
   */
  @RetrySemantics.Idempotent
  void setHadoopJobId(String hadoopJobId, long id);

  /**
   * Add the ACID write event information to writeNotificationLog table.
   * @param acidWriteEvent
   */
  @RetrySemantics.Idempotent
  void addWriteNotificationLog(AcidWriteEvent acidWriteEvent) throws MetaException;

  /**
   * Return the currently seen minimum open transaction ID.
   * @return minimum transaction ID
   * @throws MetaException
   */
  @RetrySemantics.Idempotent
  long findMinOpenTxnIdForCleaner() throws MetaException;

  /**
<<<<<<< HEAD
   * Returns the smallest txnid that could be seen in open state across all active transactions in
   * the system or -1 if there are no active transactions.
   * @return transaction ID
   * @deprecated remove when min_history_level table is dropped
   */
  @RetrySemantics.ReadOnly
  @Deprecated
  long findMinTxnIdSeenOpen() throws MetaException;
=======
   * Returns the compaction running in the transaction txnId
   * @param txnId transaction Id
   * @return compaction info
   * @throws MetaException ex
   */
  @RetrySemantics.ReadOnly
  Optional<CompactionInfo> getCompactionByTxnId(long txnId) throws MetaException;
>>>>>>> c309914f
}<|MERGE_RESOLUTION|>--- conflicted
+++ resolved
@@ -558,7 +558,15 @@
   long findMinOpenTxnIdForCleaner() throws MetaException;
 
   /**
-<<<<<<< HEAD
+   * Returns the compaction running in the transaction txnId
+   * @param txnId transaction Id
+   * @return compaction info
+   * @throws MetaException ex
+   */
+  @RetrySemantics.ReadOnly
+  Optional<CompactionInfo> getCompactionByTxnId(long txnId) throws MetaException;
+
+  /**
    * Returns the smallest txnid that could be seen in open state across all active transactions in
    * the system or -1 if there are no active transactions.
    * @return transaction ID
@@ -567,13 +575,4 @@
   @RetrySemantics.ReadOnly
   @Deprecated
   long findMinTxnIdSeenOpen() throws MetaException;
-=======
-   * Returns the compaction running in the transaction txnId
-   * @param txnId transaction Id
-   * @return compaction info
-   * @throws MetaException ex
-   */
-  @RetrySemantics.ReadOnly
-  Optional<CompactionInfo> getCompactionByTxnId(long txnId) throws MetaException;
->>>>>>> c309914f
 }