/*
 * Licensed to the Apache Software Foundation (ASF) under one
 * or more contributor license agreements.  See the NOTICE file
 * distributed with this work for additional information
 * regarding copyright ownership.  The ASF licenses this file
 * to you under the Apache License, Version 2.0 (the
 * "License"); you may not use this file except in compliance
 * with the License.  You may obtain a copy of the License at
 *
 *     http://www.apache.org/licenses/LICENSE-2.0
 *
 * Unless required by applicable law or agreed to in writing, software
 * distributed under the License is distributed on an "AS IS" BASIS,
 * WITHOUT WARRANTIES OR CONDITIONS OF ANY KIND, either express or implied.
 * See the License for the specific language governing permissions and
 * limitations under the License.
 */
package org.apache.hadoop.hive.metastore;

import com.codahale.metrics.Counter;
import com.facebook.fb303.FacebookBase;
import com.facebook.fb303.fb_status;
import com.google.common.annotations.VisibleForTesting;
import com.google.common.base.Preconditions;
import com.google.common.base.Splitter;
import com.google.common.base.Supplier;
import com.google.common.base.Suppliers;
import com.google.common.collect.Lists;
import com.google.common.util.concurrent.Striped;
import com.google.common.util.concurrent.ThreadFactoryBuilder;
import org.apache.commons.collections.CollectionUtils;
import org.apache.hadoop.conf.Configuration;
import org.apache.hadoop.fs.FileStatus;
import org.apache.hadoop.fs.FileSystem;
import org.apache.hadoop.fs.Path;
import org.apache.hadoop.hive.common.AcidConstants;
import org.apache.hadoop.hive.common.AcidMetaDataFile;
import org.apache.hadoop.hive.common.StatsSetupConst;
import org.apache.hadoop.hive.common.TableName;
import org.apache.hadoop.hive.common.ValidReaderWriteIdList;
import org.apache.hadoop.hive.common.ValidWriteIdList;
import org.apache.hadoop.hive.common.repl.ReplConst;
import org.apache.hadoop.hive.metastore.api.*;
import org.apache.hadoop.hive.metastore.api.Package;
import org.apache.hadoop.hive.metastore.conf.MetastoreConf;
import org.apache.hadoop.hive.metastore.conf.MetastoreConf.ConfVars;
import org.apache.hadoop.hive.metastore.dataconnector.DataConnectorProviderFactory;
import org.apache.hadoop.hive.metastore.events.*;
import org.apache.hadoop.hive.metastore.messaging.EventMessage.EventType;
import org.apache.hadoop.hive.metastore.metrics.Metrics;
import org.apache.hadoop.hive.metastore.metrics.MetricsConstants;
import org.apache.hadoop.hive.metastore.metrics.PerfLogger;
import org.apache.hadoop.hive.metastore.partition.spec.PartitionSpecProxy;
import org.apache.hadoop.hive.metastore.txn.CompactionInfo;
import org.apache.hadoop.hive.metastore.txn.TxnStore;
import org.apache.hadoop.hive.metastore.txn.TxnUtils;
import org.apache.hadoop.hive.metastore.utils.FileUtils;
import org.apache.hadoop.hive.metastore.utils.FilterUtils;
import org.apache.hadoop.hive.metastore.utils.HdfsUtils;
import org.apache.hadoop.hive.metastore.utils.JavaUtils;
import org.apache.hadoop.hive.metastore.utils.MetaStoreServerUtils;
import org.apache.hadoop.hive.metastore.utils.MetaStoreUtils;
import org.apache.hadoop.hive.metastore.utils.MetastoreVersionInfo;
import org.apache.hadoop.hive.metastore.utils.SecurityUtils;
import org.apache.hadoop.security.UserGroupInformation;
import org.apache.hadoop.util.ReflectionUtils;
import org.apache.thrift.TException;
import org.slf4j.Logger;
import org.slf4j.LoggerFactory;

import javax.jdo.JDOException;
import java.io.IOException;
import java.lang.reflect.Constructor;
import java.lang.reflect.InvocationTargetException;
import java.lang.reflect.Modifier;
import java.lang.reflect.UndeclaredThrowableException;
import java.nio.ByteBuffer;
import java.security.PrivilegedExceptionAction;
import java.util.AbstractMap;
import java.util.ArrayList;
import java.util.Arrays;
import java.util.BitSet;
import java.util.Collection;
import java.util.Collections;
import java.util.HashMap;
import java.util.HashSet;
import java.util.Iterator;
import java.util.LinkedHashMap;
import java.util.LinkedList;
import java.util.List;
import java.util.Map;
import java.util.Objects;
import java.util.Optional;
import java.util.Set;
import java.util.concurrent.ConcurrentHashMap;
import java.util.concurrent.ExecutionException;
import java.util.concurrent.ExecutorService;
import java.util.concurrent.Executors;
import java.util.concurrent.Future;
import java.util.concurrent.TimeUnit;
import java.util.concurrent.atomic.AtomicBoolean;
import java.util.concurrent.atomic.AtomicInteger;
import java.util.concurrent.locks.Lock;
import java.util.regex.Pattern;

import static org.apache.commons.lang3.StringUtils.isBlank;
import static org.apache.commons.lang3.StringUtils.join;
import static org.apache.hadoop.hive.metastore.Warehouse.DEFAULT_CATALOG_NAME;
import static org.apache.hadoop.hive.metastore.Warehouse.DEFAULT_DATABASE_COMMENT;
import static org.apache.hadoop.hive.metastore.Warehouse.DEFAULT_DATABASE_NAME;
import static org.apache.hadoop.hive.metastore.Warehouse.getCatalogQualifiedTableName;
import static org.apache.hadoop.hive.metastore.api.hive_metastoreConstants.TABLE_IS_CTAS;
import static org.apache.hadoop.hive.metastore.utils.MetaStoreUtils.CAT_NAME;
import static org.apache.hadoop.hive.metastore.utils.MetaStoreUtils.DB_NAME;
import static org.apache.hadoop.hive.metastore.utils.MetaStoreUtils.getDefaultCatalog;
import static org.apache.hadoop.hive.metastore.utils.MetaStoreUtils.parseDbName;
import static org.apache.hadoop.hive.metastore.utils.MetaStoreUtils.prependCatalogToDbName;
import static org.apache.hadoop.hive.metastore.utils.MetaStoreUtils.prependNotNullCatToDbName;

/**
 * Default handler for all Hive Metastore methods. Implements methods defined in hive_metastore.thrift.
 */
public class HMSHandler extends FacebookBase implements IHMSHandler {
  public static final Logger LOG = LoggerFactory.getLogger(HMSHandler.class);
  private final Configuration conf; // stores datastore (jpox) properties,
                                   // right now they come from jpox.properties

  // Flag to control that always threads are initialized only once
  // instead of multiple times
  private final static AtomicBoolean alwaysThreadsInitialized =
      new AtomicBoolean(false);

  private static String currentUrl;
  private FileMetadataManager fileMetadataManager;
  private PartitionExpressionProxy expressionProxy;
  private StorageSchemaReader storageSchemaReader;
  private IMetaStoreMetadataTransformer transformer;
  private static DataConnectorProviderFactory dataconnectorFactory = null;

  // Variables for metrics
  // Package visible so that HMSMetricsListener can see them.
  static AtomicInteger databaseCount, tableCount, partCount;

  public static final String PARTITION_NUMBER_EXCEED_LIMIT_MSG =
      "Number of partitions scanned (=%d) on table '%s' exceeds limit (=%d). This is controlled on the metastore server by %s.";

  // Used for testing to simulate method timeout.
  @VisibleForTesting
  static boolean testTimeoutEnabled = false;
  @VisibleForTesting
  static long testTimeoutValue = -1;

  public static final String ADMIN = "admin";
  public static final String PUBLIC = "public";

  static final String NO_FILTER_STRING = "";
  static final int UNLIMITED_MAX_PARTITIONS = -1;

  private Warehouse wh; // hdfs warehouse
  private static Striped<Lock> tablelocks;
  private static final ThreadLocal<RawStore> threadLocalMS =
      new ThreadLocal<RawStore>() {
        @Override
        protected RawStore initialValue() {
          return null;
        }
      };

  private static final ThreadLocal<TxnStore> threadLocalTxn = new ThreadLocal<TxnStore>() {
    @Override
    protected TxnStore initialValue() {
      return null;
    }
  };

  private static final ThreadLocal<Map<String, com.codahale.metrics.Timer.Context>> timerContexts =
      new ThreadLocal<Map<String, com.codahale.metrics.Timer.Context>>() {
        @Override
        protected Map<String, com.codahale.metrics.Timer.Context> initialValue() {
          return new HashMap<>();
        }
      };

  public static RawStore getRawStore() {
    return threadLocalMS.get();
  }

  static void cleanupRawStore() {
    try {
      RawStore rs = getRawStore();
      if (rs != null) {
        logAndAudit("Cleaning up thread local RawStore...");
        rs.shutdown();
      }
    } finally {
      HMSHandler handler = threadLocalHMSHandler.get();
      if (handler != null) {
        handler.notifyMetaListenersOnShutDown();
      }
      threadLocalHMSHandler.remove();
      threadLocalConf.remove();
      threadLocalModifiedConfig.remove();
      removeRawStore();
      logAndAudit("Done cleaning up thread local RawStore");
    }
  }

  static void removeRawStore() {
    threadLocalMS.remove();
  }

  // Thread local configuration is needed as many threads could make changes
  // to the conf using the connection hook
  private static final ThreadLocal<Configuration> threadLocalConf =
      new ThreadLocal<Configuration>() {
        @Override
        protected Configuration initialValue() {
          return null;
        }
      };

  /**
   * Thread local HMSHandler used during shutdown to notify meta listeners
   */
  private static final ThreadLocal<HMSHandler> threadLocalHMSHandler = new ThreadLocal<>();

  /**
   * Thread local Map to keep track of modified meta conf keys
   */
  private static final ThreadLocal<Map<String, String>> threadLocalModifiedConfig =
      new ThreadLocal<>();

  private static ExecutorService threadPool;

  static final Logger auditLog = LoggerFactory.getLogger(
      HiveMetaStore.class.getName() + ".audit");

  private static void logAuditEvent(String cmd) {
    if (cmd == null) {
      return;
    }

    UserGroupInformation ugi;
    try {
      ugi = SecurityUtils.getUGI();
    } catch (Exception ex) {
      throw new RuntimeException(ex);
    }

    String address = getIPAddress();
    if (address == null) {
      address = "unknown-ip-addr";
    }

    auditLog.info("ugi={}	ip={}	cmd={}	", ugi.getUserName(), address, cmd);
  }

  public static String getIPAddress() {
    if (HiveMetaStore.useSasl) {
      if (HiveMetaStore.saslServer != null && HiveMetaStore.saslServer.getRemoteAddress() != null) {
        return HiveMetaStore.saslServer.getRemoteAddress().getHostAddress();
      }
    } else {
      // if kerberos is not enabled
      return getThreadLocalIpAddress();
    }
    return null;
  }

  private static AtomicInteger nextSerialNum = new AtomicInteger();
  private static ThreadLocal<Integer> threadLocalId = new ThreadLocal<Integer>() {
    @Override
    protected Integer initialValue() {
      return nextSerialNum.getAndIncrement();
    }
  };

  // This will only be set if the metastore is being accessed from a metastore Thrift server,
  // not if it is from the CLI. Also, only if the TTransport being used to connect is an
  // instance of TSocket. This is also not set when kerberos is used.
  private static ThreadLocal<String> threadLocalIpAddress = new ThreadLocal<String>() {
    @Override
    protected String initialValue() {
      return null;
    }
  };

  /**
   * Internal function to notify listeners for meta config change events
   */
  private void notifyMetaListeners(String key, String oldValue, String newValue) throws MetaException {
    for (MetaStoreEventListener listener : listeners) {
      listener.onConfigChange(new ConfigChangeEvent(this, key, oldValue, newValue));
    }

    if (transactionalListeners.size() > 0) {
      // All the fields of this event are final, so no reason to create a new one for each
      // listener
      ConfigChangeEvent cce = new ConfigChangeEvent(this, key, oldValue, newValue);
      for (MetaStoreEventListener transactionalListener : transactionalListeners) {
        transactionalListener.onConfigChange(cce);
      }
    }
  }

  /**
   * Internal function to notify listeners to revert back to old values of keys
   * that were modified during setMetaConf. This would get called from HiveMetaStore#cleanupRawStore
   */
  private void notifyMetaListenersOnShutDown() {
    Map<String, String> modifiedConf = threadLocalModifiedConfig.get();
    if (modifiedConf == null) {
      // Nothing got modified
      return;
    }
    try {
      Configuration conf = threadLocalConf.get();
      if (conf == null) {
        throw new MetaException("Unexpected: modifiedConf is non-null but conf is null");
      }
      // Notify listeners of the changed value
      for (Map.Entry<String, String> entry : modifiedConf.entrySet()) {
        String key = entry.getKey();
        // curr value becomes old and vice-versa
        String currVal = entry.getValue();
        String oldVal = conf.get(key);
        if (!Objects.equals(oldVal, currVal)) {
          notifyMetaListeners(key, oldVal, currVal);
        }
      }
      logAndAudit("Meta listeners shutdown notification completed.");
    } catch (MetaException e) {
      LOG.error("Failed to notify meta listeners on shutdown: ", e);
    }
  }

  static void setThreadLocalIpAddress(String ipAddress) {
    threadLocalIpAddress.set(ipAddress);
  }

  // This will return null if the metastore is not being accessed from a metastore Thrift server,
  // or if the TTransport being used to connect is not an instance of TSocket, or if kereberos
  // is used
  static String getThreadLocalIpAddress() {
    return threadLocalIpAddress.get();
  }

  // Make it possible for tests to check that the right type of PartitionExpressionProxy was
  // instantiated.
  @VisibleForTesting
  PartitionExpressionProxy getExpressionProxy() {
    return expressionProxy;
  }

  /**
   * Use {@link #getThreadId()} instead.
   * @return thread id
   */
  @Deprecated
  public static Integer get() {
    return threadLocalId.get();
  }

  @Override
  public int getThreadId() {
    return threadLocalId.get();
  }

  public HMSHandler(String name) throws MetaException {
    this(name, MetastoreConf.newMetastoreConf(), true);
  }

  public HMSHandler(String name, Configuration conf) throws MetaException {
    this(name, conf, true);
  }

  public HMSHandler(String name, Configuration conf, boolean init) throws MetaException {
    super(name);
    this.conf = conf;
    isInTest = MetastoreConf.getBoolVar(this.conf, ConfVars.HIVE_IN_TEST);
    if (threadPool == null) {
      synchronized (HMSHandler.class) {
        if (threadPool == null) {
          int numThreads = MetastoreConf.getIntVar(conf, ConfVars.FS_HANDLER_THREADS_COUNT);
          threadPool = Executors.newFixedThreadPool(numThreads,
              new ThreadFactoryBuilder().setDaemon(true).setNameFormat("HMSHandler #%d").build());
          int numTableLocks = MetastoreConf.getIntVar(conf, ConfVars.METASTORE_NUM_STRIPED_TABLE_LOCKS);
          tablelocks = Striped.lock(numTableLocks);
        }
      }
    }
    if (init) {
      init();
    }
  }

  /**
   * Use {@link #getConf()} instead.
   * @return Configuration object
   */
  @Deprecated
  public Configuration getHiveConf() {
    return conf;
  }

  private ClassLoader classLoader;
  private AlterHandler alterHandler;
  private List<MetaStorePreEventListener> preListeners;
  private List<MetaStoreEventListener> listeners;
  private List<TransactionalMetaStoreEventListener> transactionalListeners;
  private List<MetaStoreEndFunctionListener> endFunctionListeners;
  private List<MetaStoreInitListener> initListeners;
  private MetaStoreFilterHook filterHook;
  private boolean isServerFilterEnabled = false;

  private Pattern partitionValidationPattern;
  private final boolean isInTest;

  {
    classLoader = Thread.currentThread().getContextClassLoader();
    if (classLoader == null) {
      classLoader = Configuration.class.getClassLoader();
    }
  }

  @Override
  public List<TransactionalMetaStoreEventListener> getTransactionalListeners() {
    return transactionalListeners;
  }

  @Override
  public List<MetaStoreEventListener> getListeners() {
    return listeners;
  }

  @Override
  public void init() throws MetaException {
    initListeners = MetaStoreServerUtils.getMetaStoreListeners(
        MetaStoreInitListener.class, conf, MetastoreConf.getVar(conf, ConfVars.INIT_HOOKS));
    for (MetaStoreInitListener singleInitListener: initListeners) {
      MetaStoreInitContext context = new MetaStoreInitContext();
      singleInitListener.onInit(context);
    }

    String alterHandlerName = MetastoreConf.getVar(conf, ConfVars.ALTER_HANDLER);
    alterHandler = ReflectionUtils.newInstance(JavaUtils.getClass(
        alterHandlerName, AlterHandler.class), conf);
    wh = new Warehouse(conf);

    synchronized (HMSHandler.class) {
      if (currentUrl == null || !currentUrl.equals(MetaStoreInit.getConnectionURL(conf))) {
        createDefaultDB();
        createDefaultRoles();
        addAdminUsers();
        currentUrl = MetaStoreInit.getConnectionURL(conf);
      }
    }

    //Start Metrics
    if (MetastoreConf.getBoolVar(conf, ConfVars.METRICS_ENABLED)) {
      LOG.info("Begin calculating metadata count metrics.");
      Metrics.initialize(conf);
      databaseCount = Metrics.getOrCreateGauge(MetricsConstants.TOTAL_DATABASES);
      tableCount = Metrics.getOrCreateGauge(MetricsConstants.TOTAL_TABLES);
      partCount = Metrics.getOrCreateGauge(MetricsConstants.TOTAL_PARTITIONS);
      updateMetrics();

    }

    preListeners = MetaStoreServerUtils.getMetaStoreListeners(MetaStorePreEventListener.class,
        conf, MetastoreConf.getVar(conf, ConfVars.PRE_EVENT_LISTENERS));
    preListeners.add(0, new TransactionalValidationListener(conf));
    listeners = MetaStoreServerUtils.getMetaStoreListeners(MetaStoreEventListener.class, conf,
        MetastoreConf.getVar(conf, ConfVars.EVENT_LISTENERS));
    listeners.add(new SessionPropertiesListener(conf));
    transactionalListeners = new ArrayList() {{
        add(new AcidEventListener(conf));
    }};
    transactionalListeners.addAll(MetaStoreServerUtils.getMetaStoreListeners(
            TransactionalMetaStoreEventListener.class, conf,
            MetastoreConf.getVar(conf, ConfVars.TRANSACTIONAL_EVENT_LISTENERS)));
    if (Metrics.getRegistry() != null) {
      listeners.add(new HMSMetricsListener(conf));
    }

    boolean canCachedStoreCanUseEvent = false;
    for (MetaStoreEventListener listener : transactionalListeners) {
      if (listener.doesAddEventsToNotificationLogTable()) {
        canCachedStoreCanUseEvent = true;
        break;
      }
    }
    if (conf.getBoolean(ConfVars.METASTORE_CACHE_CAN_USE_EVENT.getVarname(), false) &&
        !canCachedStoreCanUseEvent) {
      throw new MetaException("CahcedStore can not use events for invalidation as there is no " +
          " TransactionalMetaStoreEventListener to add events to notification table");
    }

    endFunctionListeners = MetaStoreServerUtils.getMetaStoreListeners(
        MetaStoreEndFunctionListener.class, conf, MetastoreConf.getVar(conf, ConfVars.END_FUNCTION_LISTENERS));

    String partitionValidationRegex =
        MetastoreConf.getVar(conf, ConfVars.PARTITION_NAME_WHITELIST_PATTERN);
    if (partitionValidationRegex != null && !partitionValidationRegex.isEmpty()) {
      partitionValidationPattern = Pattern.compile(partitionValidationRegex);
    } else {
      partitionValidationPattern = null;
    }

    // We only initialize once the tasks that need to be run periodically. For remote metastore
    // these threads are started along with the other housekeeping threads only in the leader
    // HMS.
    String leaderHost = MetastoreConf.getVar(conf,
            MetastoreConf.ConfVars.METASTORE_HOUSEKEEPING_LEADER_HOSTNAME);
    if (!HiveMetaStore.isMetaStoreRemote() && ((leaderHost == null) || leaderHost.trim().isEmpty())) {
      startAlwaysTaskThreads(conf);
    } else if (!HiveMetaStore.isMetaStoreRemote()) {
      LOG.info("Not starting tasks specified by " + ConfVars.TASK_THREADS_ALWAYS.getVarname() +
          " since " + leaderHost + " is configured to run these tasks.");
    }
    expressionProxy = PartFilterExprUtil.createExpressionProxy(conf);
    fileMetadataManager = new FileMetadataManager(this.getMS(), conf);

    isServerFilterEnabled = getIfServerFilterenabled();
    filterHook = isServerFilterEnabled ? loadFilterHooks() : null;

    String className = MetastoreConf.getVar(conf, MetastoreConf.ConfVars.METASTORE_METADATA_TRANSFORMER_CLASS);
    if (className != null && !className.trim().isEmpty()) {
      Class<?> clazz;
      try {
        clazz = conf.getClassByName(className);
      } catch (ClassNotFoundException e) {
        LOG.error("Unable to load class " + className, e);
        throw new IllegalArgumentException(e);
      }
      Constructor<?> constructor;
      try {
        constructor = clazz.getConstructor(IHMSHandler.class);
        if (Modifier.isPrivate(constructor.getModifiers())) {
          throw new IllegalArgumentException("Illegal implementation for metadata transformer. Constructor is private");
        }
        transformer = (IMetaStoreMetadataTransformer) constructor.newInstance(this);
      } catch (NoSuchMethodException | InstantiationException | IllegalAccessException | IllegalArgumentException | InvocationTargetException e) {
        LOG.error("Unable to create instance of class " + className, e);
        throw new IllegalArgumentException(e);
      }
    }
    dataconnectorFactory = DataConnectorProviderFactory.getInstance(this);
  }

  static void startAlwaysTaskThreads(Configuration conf) throws MetaException {
    if (alwaysThreadsInitialized.compareAndSet(false, true)) {
      ThreadPool.initialize(conf);
      Collection<String> taskNames =
          MetastoreConf.getStringCollection(conf, ConfVars.TASK_THREADS_ALWAYS);
      for (String taskName : taskNames) {
        MetastoreTaskThread task =
            JavaUtils.newInstance(JavaUtils.getClass(taskName, MetastoreTaskThread.class));
        task.setConf(conf);
        long freq = task.runFrequency(TimeUnit.MILLISECONDS);
        LOG.info("Scheduling for " + task.getClass().getCanonicalName() + " service with " +
            "frequency " + freq + "ms.");
        // For backwards compatibility, since some threads used to be hard coded but only run if
        // frequency was > 0
        if (freq > 0) {
          ThreadPool.getPool().scheduleAtFixedRate(task, freq, freq, TimeUnit.MILLISECONDS);
        }
      }
    }
  }

  /**
   *
   * Filter is actually enabled only when the configured filter hook is configured, not default, and
   * enabled in configuration
   * @return
   */
  private boolean getIfServerFilterenabled() throws MetaException{
    boolean isEnabled = MetastoreConf.getBoolVar(conf, ConfVars.METASTORE_SERVER_FILTER_ENABLED);

    if (!isEnabled) {
      LOG.info("HMS server filtering is disabled by configuration");
      return false;
    }

    String filterHookClassName = MetastoreConf.getVar(conf, ConfVars.FILTER_HOOK);

    if (isBlank(filterHookClassName)) {
      throw new MetaException("HMS server filtering is enabled but no filter hook is configured");
    }

    if (filterHookClassName.trim().equalsIgnoreCase(DefaultMetaStoreFilterHookImpl.class.getName())) {
      throw new MetaException("HMS server filtering is enabled but the filter hook is DefaultMetaStoreFilterHookImpl, which does no filtering");
    }

    LOG.info("HMS server filtering is enabled. The filter class is " + filterHookClassName);
    return true;
  }

  private MetaStoreFilterHook loadFilterHooks() throws IllegalStateException  {
    String errorMsg = "Unable to load filter hook at HMS server. ";

    String filterHookClassName = MetastoreConf.getVar(conf, ConfVars.FILTER_HOOK);
    Preconditions.checkState(!isBlank(filterHookClassName));

    try {
      return (MetaStoreFilterHook)Class.forName(
          filterHookClassName.trim(), true, JavaUtils.getClassLoader()).getConstructor(
          Configuration.class).newInstance(conf);
    } catch (Exception e) {
      LOG.error(errorMsg, e);
      throw new IllegalStateException(errorMsg + e.getMessage(), e);
    }
  }

  /**
   * Check if user can access the table associated with the partition. If not, then throw exception
   * so user cannot access partitions associated with this table
   * We are not calling Pre event listener for authorization because it requires getting the
   * table object from DB, more overhead. Instead ,we call filter hook to filter out table if user
   * has no access. Filter hook only requires table name, not table object. That saves DB access for
   * table object, and still achieve the same purpose: checking if user can access the specified
   * table
   *
   * @param catName catalog name of the table
   * @param dbName database name of the table
   * @param tblName table name
   * @throws NoSuchObjectException
   * @throws MetaException
   */
  private void authorizeTableForPartitionMetadata(
      final String catName, final String dbName, final String tblName)
      throws NoSuchObjectException, MetaException {

    FilterUtils.checkDbAndTableFilters(
        isServerFilterEnabled, filterHook, catName, dbName, tblName);
  }

  private static String addPrefix(String s) {
    return threadLocalId.get() + ": " + s;
  }

  /**
   * Set copy of invoking HMSHandler on thread local
   */
  private static void setHMSHandler(HMSHandler handler) {
    if (threadLocalHMSHandler.get() == null) {
      threadLocalHMSHandler.set(handler);
    }
  }
  @Override
  public void setConf(Configuration conf) {
    threadLocalConf.set(conf);
    RawStore ms = threadLocalMS.get();
    if (ms != null) {
      ms.setConf(conf); // reload if DS related configuration is changed
    }
  }

  @Override
  public Configuration getConf() {
    Configuration conf = threadLocalConf.get();
    if (conf == null) {
      conf = new Configuration(this.conf);
      threadLocalConf.set(conf);
    }
    return conf;
  }

  private Map<String, String> getModifiedConf() {
    Map<String, String> modifiedConf = threadLocalModifiedConfig.get();
    if (modifiedConf == null) {
      modifiedConf = new HashMap<>();
      threadLocalModifiedConfig.set(modifiedConf);
    }
    return modifiedConf;
  }

  @Override
  public Warehouse getWh() {
    return wh;
  }

  @Override
  public void setMetaConf(String key, String value) throws MetaException {
    ConfVars confVar = MetastoreConf.getMetaConf(key);
    if (confVar == null) {
      throw new MetaException("Invalid configuration key " + key);
    }
    try {
      confVar.validate(value);
    } catch (IllegalArgumentException e) {
      throw new MetaException("Invalid configuration value " + value + " for key " + key +
          " by " + e.getMessage());
    }
    Configuration configuration = getConf();
    String oldValue = MetastoreConf.get(configuration, key);
    // Save prev val of the key on threadLocal
    Map<String, String> modifiedConf = getModifiedConf();
    if (!modifiedConf.containsKey(key)) {
      modifiedConf.put(key, oldValue);
    }
    // Set invoking HMSHandler on threadLocal, this will be used later to notify
    // metaListeners in HiveMetaStore#cleanupRawStore
    setHMSHandler(this);
    configuration.set(key, value);
    notifyMetaListeners(key, oldValue, value);

    if (ConfVars.TRY_DIRECT_SQL == confVar) {
      HMSHandler.LOG.info("Direct SQL optimization = {}",  value);
    }
  }

  @Override
  public String getMetaConf(String key) throws MetaException {
    ConfVars confVar = MetastoreConf.getMetaConf(key);
    if (confVar == null) {
      throw new MetaException("Invalid configuration key " + key);
    }
    return getConf().get(key, confVar.getDefaultVal().toString());
  }

  /**
   * Get a cached RawStore.
   *
   * @return the cached RawStore
   * @throws MetaException
   */
  @Override
  public RawStore getMS() throws MetaException {
    Configuration conf = getConf();
    return getMSForConf(conf);
  }

  public static RawStore getMSForConf(Configuration conf) throws MetaException {
    RawStore ms = threadLocalMS.get();
    if (ms == null) {
      ms = newRawStoreForConf(conf);
      try {
        ms.verifySchema();
      } catch (MetaException e) {
        ms.shutdown();
        throw e;
      }
      threadLocalMS.set(ms);
      ms = threadLocalMS.get();
      LOG.info("Created RawStore: " + ms + " from thread id: " + Thread.currentThread().getId());
    }
    return ms;
  }

  @Override
  public TxnStore getTxnHandler() {
    return getMsThreadTxnHandler(conf);
  }

  public static TxnStore getMsThreadTxnHandler(Configuration conf) {
    TxnStore txn = threadLocalTxn.get();
    if (txn == null) {
      txn = TxnUtils.getTxnStore(conf);
      threadLocalTxn.set(txn);
    }
    return txn;
  }

  static RawStore newRawStoreForConf(Configuration conf) throws MetaException {
    Configuration newConf = new Configuration(conf);
    String rawStoreClassName = MetastoreConf.getVar(newConf, ConfVars.RAW_STORE_IMPL);
    LOG.info(addPrefix("Opening raw store with implementation class:" + rawStoreClassName));
    return RawStoreProxy.getProxy(newConf, conf, rawStoreClassName, threadLocalId.get());
  }

  @VisibleForTesting
  public static void createDefaultCatalog(RawStore ms, Warehouse wh) throws MetaException,
      InvalidOperationException {
    try {
      Catalog defaultCat = ms.getCatalog(DEFAULT_CATALOG_NAME);
      // Null check because in some test cases we get a null from ms.getCatalog.
      if (defaultCat !=null && defaultCat.getLocationUri().equals("TBD")) {
        // One time update issue.  When the new 'hive' catalog is created in an upgrade the
        // script does not know the location of the warehouse.  So we need to update it.
        LOG.info("Setting location of default catalog, as it hasn't been done after upgrade");
        defaultCat.setLocationUri(wh.getWhRoot().toString());
        ms.alterCatalog(defaultCat.getName(), defaultCat);
      }

    } catch (NoSuchObjectException e) {
      Catalog cat = new Catalog(DEFAULT_CATALOG_NAME, wh.getWhRoot().toString());
      long time = System.currentTimeMillis() / 1000;
      cat.setCreateTime((int) time);
      cat.setDescription(Warehouse.DEFAULT_CATALOG_COMMENT);
      ms.createCatalog(cat);
    }
  }

  private void createDefaultDB_core(RawStore ms) throws MetaException, InvalidObjectException {
    try {
      ms.getDatabase(DEFAULT_CATALOG_NAME, DEFAULT_DATABASE_NAME);
    } catch (NoSuchObjectException e) {
      LOG.info("Started creating a default database with name: "+DEFAULT_DATABASE_NAME);
      Database db = new Database(DEFAULT_DATABASE_NAME, DEFAULT_DATABASE_COMMENT,
          wh.getDefaultDatabasePath(DEFAULT_DATABASE_NAME, true).toString(), null);
      db.setOwnerName(PUBLIC);
      db.setOwnerType(PrincipalType.ROLE);
      db.setCatalogName(DEFAULT_CATALOG_NAME);
      long time = System.currentTimeMillis() / 1000;
      db.setCreateTime((int) time);
      db.setType(DatabaseType.NATIVE);
      ms.createDatabase(db);
      LOG.info("Successfully created a default database with name: "+DEFAULT_DATABASE_NAME);
    }
  }

  /**
   * create default database if it doesn't exist.
   *
   * This is a potential contention when HiveServer2 using embedded metastore and Metastore
   * Server try to concurrently invoke createDefaultDB. If one failed, JDOException was caught
   * for one more time try, if failed again, simply ignored by warning, which meant another
   * succeeds.
   *
   * @throws MetaException
   */
  private void createDefaultDB() throws MetaException {
    try {
      RawStore ms = getMS();
      createDefaultCatalog(ms, wh);
      createDefaultDB_core(ms);
    } catch (JDOException e) {
      LOG.warn("Retrying creating default database after error: " + e.getMessage(), e);
      try {
        RawStore ms = getMS();
        createDefaultCatalog(ms, wh);
        createDefaultDB_core(ms);
      } catch (InvalidObjectException | InvalidOperationException e1) {
        throw new MetaException(e1.getMessage());
      }
    } catch (InvalidObjectException|InvalidOperationException e) {
      throw new MetaException(e.getMessage());
    }
  }

  /**
   * create default roles if they don't exist.
   *
   * This is a potential contention when HiveServer2 using embedded metastore and Metastore
   * Server try to concurrently invoke createDefaultRoles. If one failed, JDOException was caught
   * for one more time try, if failed again, simply ignored by warning, which meant another
   * succeeds.
   *
   * @throws MetaException
   */
  private void createDefaultRoles() throws MetaException {
    try {
      createDefaultRoles_core();
    } catch (JDOException e) {
      LOG.warn("Retrying creating default roles after error: " + e.getMessage(), e);
      createDefaultRoles_core();
    }
  }

  private void createDefaultRoles_core() throws MetaException {

    RawStore ms = getMS();
    try {
      ms.addRole(ADMIN, ADMIN);
    } catch (InvalidObjectException e) {
      LOG.debug(ADMIN +" role already exists",e);
    } catch (NoSuchObjectException e) {
      // This should never be thrown.
      LOG.warn("Unexpected exception while adding " +ADMIN+" roles" , e);
    }
    LOG.info("Added "+ ADMIN+ " role in metastore");
    try {
      ms.addRole(PUBLIC, PUBLIC);
    } catch (InvalidObjectException e) {
      LOG.debug(PUBLIC + " role already exists",e);
    } catch (NoSuchObjectException e) {
      // This should never be thrown.
      LOG.warn("Unexpected exception while adding "+PUBLIC +" roles" , e);
    }
    LOG.info("Added "+PUBLIC+ " role in metastore");
    // now grant all privs to admin
    PrivilegeBag privs = new PrivilegeBag();
    privs.addToPrivileges(new HiveObjectPrivilege( new HiveObjectRef(HiveObjectType.GLOBAL, null,
        null, null, null), ADMIN, PrincipalType.ROLE, new PrivilegeGrantInfo("All", 0, ADMIN,
        PrincipalType.ROLE, true), "SQL"));
    try {
      ms.grantPrivileges(privs);
    } catch (InvalidObjectException e) {
      // Surprisingly these privs are already granted.
      LOG.debug("Failed while granting global privs to admin", e);
    } catch (NoSuchObjectException e) {
      // Unlikely to be thrown.
      LOG.warn("Failed while granting global privs to admin", e);
    }
  }

  /**
   * add admin users if they don't exist.
   *
   * This is a potential contention when HiveServer2 using embedded metastore and Metastore
   * Server try to concurrently invoke addAdminUsers. If one failed, JDOException was caught for
   * one more time try, if failed again, simply ignored by warning, which meant another succeeds.
   *
   * @throws MetaException
   */
  private void addAdminUsers() throws MetaException {
    try {
      addAdminUsers_core();
    } catch (JDOException e) {
      LOG.warn("Retrying adding admin users after error: " + e.getMessage(), e);
      addAdminUsers_core();
    }
  }

  private void addAdminUsers_core() throws MetaException {

    // now add pre-configured users to admin role
    String userStr = MetastoreConf.getVar(conf,ConfVars.USERS_IN_ADMIN_ROLE,"").trim();
    if (userStr.isEmpty()) {
      LOG.info("No user is added in admin role, since config is empty");
      return;
    }
    // Since user names need to be valid unix user names, per IEEE Std 1003.1-2001 they cannot
    // contain comma, so we can safely split above string on comma.

    Iterator<String> users = Splitter.on(",").trimResults().omitEmptyStrings().split(userStr).iterator();
    if (!users.hasNext()) {
      LOG.info("No user is added in admin role, since config value "+ userStr +
          " is in incorrect format. We accept comma separated list of users.");
      return;
    }
    Role adminRole;
    RawStore ms = getMS();
    try {
      adminRole = ms.getRole(ADMIN);
    } catch (NoSuchObjectException e) {
      LOG.error("Failed to retrieve just added admin role",e);
      return;
    }
    while (users.hasNext()) {
      String userName = users.next();
      try {
        ms.grantRole(adminRole, userName, PrincipalType.USER, ADMIN, PrincipalType.ROLE, true);
        LOG.info("Added " + userName + " to admin role");
      } catch (NoSuchObjectException e) {
        LOG.error("Failed to add "+ userName + " in admin role",e);
      } catch (InvalidObjectException e) {
        LOG.debug(userName + " already in admin role", e);
      }
    }
  }

  private static void logAndAudit(final String m) {
    LOG.debug("{}: {}", threadLocalId.get(), m);
    logAuditEvent(m);
  }

  private String startFunction(String function, String extraLogInfo) {
    incrementCounter(function);
    logAndAudit((getThreadLocalIpAddress() == null ? "" : "source:" + getThreadLocalIpAddress() + " ") +
        function + extraLogInfo);
    com.codahale.metrics.Timer timer =
        Metrics.getOrCreateTimer(MetricsConstants.API_PREFIX + function);
    if (timer != null) {
      // Timer will be null we aren't using the metrics
      timerContexts.get().put(function, timer.time());
    }
    Counter counter = Metrics.getOrCreateCounter(MetricsConstants.ACTIVE_CALLS + function);
    if (counter != null) {
      counter.inc();
    }
    return function;
  }

  private String startFunction(String function) {
    return startFunction(function, "");
  }

  private void startTableFunction(String function, String catName, String db, String tbl) {
    startFunction(function, " : tbl=" +
        TableName.getQualified(catName, db, tbl));
  }

  private void startMultiTableFunction(String function, String db, List<String> tbls) {
    String tableNames = join(tbls, ",");
    startFunction(function, " : db=" + db + " tbls=" + tableNames);
  }

  private void startPartitionFunction(String function, String cat, String db, String tbl,
                                      List<String> partVals) {
    startFunction(function, " : tbl=" +
        TableName.getQualified(cat, db, tbl) + "[" + join(partVals, ",") + "]");
  }

  private void startPartitionFunction(String function, String catName, String db, String tbl,
                                      Map<String, String> partName) {
    startFunction(function, " : tbl=" +
        TableName.getQualified(catName, db, tbl) + "partition=" + partName);
  }

  private void endFunction(String function, boolean successful, Exception e) {
    endFunction(function, successful, e, null);
  }
  private void endFunction(String function, boolean successful, Exception e,
                           String inputTableName) {
    endFunction(function, new MetaStoreEndFunctionContext(successful, e, inputTableName));
  }

  private void endFunction(String function, MetaStoreEndFunctionContext context) {
    com.codahale.metrics.Timer.Context timerContext = timerContexts.get().remove(function);
    if (timerContext != null) {
      long timeTaken = timerContext.stop();
      LOG.debug((getThreadLocalIpAddress() == null ? "" : "source:" + getThreadLocalIpAddress() + " ") +
          function + "time taken(ns): " + timeTaken);
    }
    Counter counter = Metrics.getOrCreateCounter(MetricsConstants.ACTIVE_CALLS + function);
    if (counter != null) {
      counter.dec();
    }

    for (MetaStoreEndFunctionListener listener : endFunctionListeners) {
      listener.onEndFunction(function, context);
    }
  }

  @Override
  public fb_status getStatus() {
    return fb_status.ALIVE;
  }

  @Override
  public void shutdown() {
    cleanupRawStore();
    PerfLogger.getPerfLogger(false).cleanupPerfLogMetrics();
    ThreadPool.shutdown();
  }

  @Override
  public AbstractMap<String, Long> getCounters() {
    AbstractMap<String, Long> counters = super.getCounters();

    // Allow endFunctionListeners to add any counters they have collected
    if (endFunctionListeners != null) {
      for (MetaStoreEndFunctionListener listener : endFunctionListeners) {
        listener.exportCounters(counters);
      }
    }

    return counters;
  }

  @Override
  public void create_catalog(CreateCatalogRequest rqst)
      throws AlreadyExistsException, InvalidObjectException, MetaException {
    Catalog catalog = rqst.getCatalog();
    startFunction("create_catalog", ": " + catalog.toString());
    boolean success = false;
    Exception ex = null;
    try {
      try {
        getMS().getCatalog(catalog.getName());
        throw new AlreadyExistsException("Catalog " + catalog.getName() + " already exists");
      } catch (NoSuchObjectException e) {
        // expected
      }

      if (!MetaStoreUtils.validateName(catalog.getName(), null)) {
        throw new InvalidObjectException(catalog.getName() + " is not a valid catalog name");
      }

      if (catalog.getLocationUri() == null) {
        throw new InvalidObjectException("You must specify a path for the catalog");
      }

      RawStore ms = getMS();
      Path catPath = new Path(catalog.getLocationUri());
      boolean madeDir = false;
      Map<String, String> transactionalListenersResponses = Collections.emptyMap();
      try {
        firePreEvent(new PreCreateCatalogEvent(this, catalog));
        if (!wh.isDir(catPath)) {
          if (!wh.mkdirs(catPath)) {
            throw new MetaException("Unable to create catalog path " + catPath +
                ", failed to create catalog " + catalog.getName());
          }
          madeDir = true;
        }
        // set the create time of catalog
        long time = System.currentTimeMillis() / 1000;
        catalog.setCreateTime((int) time);
        ms.openTransaction();
        ms.createCatalog(catalog);

        // Create a default database inside the catalog
        Database db = new Database(DEFAULT_DATABASE_NAME,
            "Default database for catalog " + catalog.getName(), catalog.getLocationUri(),
            Collections.emptyMap());
        db.setCatalogName(catalog.getName());
        create_database_core(ms, db);

        if (!transactionalListeners.isEmpty()) {
          transactionalListenersResponses =
              MetaStoreListenerNotifier.notifyEvent(transactionalListeners,
                  EventType.CREATE_CATALOG,
                  new CreateCatalogEvent(true, this, catalog));
        }

        success = ms.commitTransaction();
      } finally {
        if (!success) {
          ms.rollbackTransaction();
          if (madeDir) {
            wh.deleteDir(catPath, true, false, false);
          }
        }

        if (!listeners.isEmpty()) {
          MetaStoreListenerNotifier.notifyEvent(listeners,
              EventType.CREATE_CATALOG,
              new CreateCatalogEvent(success, this, catalog),
              null,
              transactionalListenersResponses, ms);
        }
      }
      success = true;
    } catch (AlreadyExistsException|InvalidObjectException|MetaException e) {
      ex = e;
      throw e;
    } finally {
      endFunction("create_catalog", success, ex);
    }
  }

  @Override
  public void alter_catalog(AlterCatalogRequest rqst) throws TException {
    startFunction("alter_catalog " + rqst.getName());
    boolean success = false;
    Exception ex = null;
    RawStore ms = getMS();
    Map<String, String> transactionalListenersResponses = Collections.emptyMap();
    GetCatalogResponse oldCat = null;

    try {
      oldCat = get_catalog(new GetCatalogRequest(rqst.getName()));
      // Above should have thrown NoSuchObjectException if there is no such catalog
      assert oldCat != null && oldCat.getCatalog() != null;
      firePreEvent(new PreAlterCatalogEvent(oldCat.getCatalog(), rqst.getNewCat(), this));

      ms.openTransaction();
      ms.alterCatalog(rqst.getName(), rqst.getNewCat());

      if (!transactionalListeners.isEmpty()) {
        transactionalListenersResponses =
            MetaStoreListenerNotifier.notifyEvent(transactionalListeners,
                EventType.ALTER_CATALOG,
                new AlterCatalogEvent(oldCat.getCatalog(), rqst.getNewCat(), true, this));
      }

      success = ms.commitTransaction();
    } catch (MetaException|NoSuchObjectException e) {
      ex = e;
      throw e;
    } finally {
      if (!success) {
        ms.rollbackTransaction();
      }

      if ((null != oldCat) && (!listeners.isEmpty())) {
        MetaStoreListenerNotifier.notifyEvent(listeners,
            EventType.ALTER_CATALOG,
            new AlterCatalogEvent(oldCat.getCatalog(), rqst.getNewCat(), success, this),
            null, transactionalListenersResponses, ms);
      }
      endFunction("alter_catalog", success, ex);
    }

  }

  @Override
  public GetCatalogResponse get_catalog(GetCatalogRequest rqst)
      throws NoSuchObjectException, TException {
    String catName = rqst.getName();
    startFunction("get_catalog", ": " + catName);
    Catalog cat = null;
    Exception ex = null;
    try {
      cat = getMS().getCatalog(catName);
      firePreEvent(new PreReadCatalogEvent(this, cat));
      return new GetCatalogResponse(cat);
    } catch (MetaException|NoSuchObjectException e) {
      ex = e;
      throw e;
    } finally {
      endFunction("get_catalog", cat != null, ex);
    }
  }

  @Override
  public GetCatalogsResponse get_catalogs() throws MetaException {
    startFunction("get_catalogs");

    List<String> ret = null;
    Exception ex = null;
    try {
      ret = getMS().getCatalogs();
    } catch (MetaException e) {
      ex = e;
      throw e;
    } finally {
      endFunction("get_catalog", ret != null, ex);
    }
    return new GetCatalogsResponse(ret == null ? Collections.emptyList() : ret);

  }

  @Override
  public void drop_catalog(DropCatalogRequest rqst)
      throws NoSuchObjectException, InvalidOperationException, MetaException {
    String catName = rqst.getName();
    startFunction("drop_catalog", ": " + catName);
    if (DEFAULT_CATALOG_NAME.equalsIgnoreCase(catName)) {
      endFunction("drop_catalog", false, null);
      throw new MetaException("Can not drop " + DEFAULT_CATALOG_NAME + " catalog");
    }

    boolean success = false;
    Exception ex = null;
    try {
      dropCatalogCore(catName);
      success = true;
    } catch (NoSuchObjectException|InvalidOperationException|MetaException e) {
      ex = e;
      throw e;
    } catch (Exception e) {
      ex = e;
      throw newMetaException(e);
    } finally {
      endFunction("drop_catalog", success, ex);
    }

  }

  private void dropCatalogCore(String catName)
      throws MetaException, NoSuchObjectException, InvalidOperationException {
    boolean success = false;
    Catalog cat = null;
    Map<String, String> transactionalListenerResponses = Collections.emptyMap();
    RawStore ms = getMS();
    try {
      ms.openTransaction();
      cat = ms.getCatalog(catName);

      firePreEvent(new PreDropCatalogEvent(this, cat));

      List<String> allDbs = get_databases(prependNotNullCatToDbName(catName, null));
      if (allDbs != null && !allDbs.isEmpty()) {
        // It might just be the default, in which case we can drop that one if it's empty
        if (allDbs.size() == 1 && allDbs.get(0).equals(DEFAULT_DATABASE_NAME)) {
          try {
            drop_database_core(ms, catName, DEFAULT_DATABASE_NAME, true, false);
          } catch (InvalidOperationException e) {
            // This means there are tables of something in the database
            throw new InvalidOperationException("There are still objects in the default " +
                "database for catalog " + catName);
          } catch (InvalidObjectException|IOException|InvalidInputException e) {
            MetaException me = new MetaException("Error attempt to drop default database for " +
                "catalog " + catName);
            me.initCause(e);
            throw me;
          }
        } else {
          throw new InvalidOperationException("There are non-default databases in the catalog " +
              catName + " so it cannot be dropped.");
        }
      }

      ms.dropCatalog(catName) ;
      if (!transactionalListeners.isEmpty()) {
        transactionalListenerResponses =
            MetaStoreListenerNotifier.notifyEvent(transactionalListeners,
                EventType.DROP_CATALOG,
                new DropCatalogEvent(true, this, cat));
      }

      success = ms.commitTransaction();
    } finally {
      if (success) {
        wh.deleteDir(wh.getDnsPath(new Path(cat.getLocationUri())), false, false, false);
      } else {
        ms.rollbackTransaction();
      }

      if (!listeners.isEmpty()) {
        MetaStoreListenerNotifier.notifyEvent(listeners,
            EventType.DROP_CATALOG,
            new DropCatalogEvent(success, this, cat),
            null,
            transactionalListenerResponses, ms);
      }
    }
  }

  static boolean isDbReplicationTarget(Database db) {
    if (db.getParameters() == null) {
      return false;
    }

    if (!db.getParameters().containsKey(ReplConst.REPL_TARGET_DB_PROPERTY)) {
      return false;
    }

    return !db.getParameters().get(ReplConst.REPL_TARGET_DB_PROPERTY).trim().isEmpty();
  }

  // Assumes that the catalog has already been set.
  private void create_database_core(RawStore ms, final Database db)
      throws AlreadyExistsException, InvalidObjectException, MetaException {
    if (!MetaStoreUtils.validateName(db.getName(), conf)) {
      throw new InvalidObjectException(db.getName() + " is not a valid database name");
    }

    Catalog cat = null;
    try {
      cat = getMS().getCatalog(db.getCatalogName());
    } catch (NoSuchObjectException e) {
      LOG.error("No such catalog " + db.getCatalogName());
      throw new InvalidObjectException("No such catalog " + db.getCatalogName());
    }
    boolean skipAuthorization = false;
    String passedInURI = db.getLocationUri();
    String passedInManagedURI = db.getManagedLocationUri();
    if (passedInURI == null && passedInManagedURI == null) {
      skipAuthorization = true;
    }
    final Path defaultDbExtPath = wh.getDefaultDatabasePath(db.getName(), true);
    final Path defaultDbMgdPath = wh.getDefaultDatabasePath(db.getName(), false);
    final Path dbExtPath = (passedInURI != null) ? wh.getDnsPath(new Path(passedInURI)) : wh.determineDatabasePath(cat, db);
    final Path dbMgdPath = (passedInManagedURI != null) ? wh.getDnsPath(new Path(passedInManagedURI)) : null;

    if ((defaultDbExtPath.equals(dbExtPath) && defaultDbMgdPath.equals(dbMgdPath)) &&
        ((dbMgdPath == null) || dbMgdPath.equals(defaultDbMgdPath))) {
      skipAuthorization = true;
    }

    if ( skipAuthorization ) {
      //null out to skip authorizer URI check
      db.setLocationUri(null);
      db.setManagedLocationUri(null);
    }else{
      db.setLocationUri(dbExtPath.toString());
      if (dbMgdPath != null) {
        db.setManagedLocationUri(dbMgdPath.toString());
      }
    }
    if (db.getOwnerName() == null){
      try {
        db.setOwnerName(SecurityUtils.getUGI().getShortUserName());
      }catch (Exception e){
        LOG.warn("Failed to get owner name for create database operation.", e);
      }
    }
    long time = System.currentTimeMillis()/1000;
    db.setCreateTime((int) time);
    boolean success = false;
    boolean madeManagedDir = false;
    boolean madeExternalDir = false;
    boolean isReplicated = isDbReplicationTarget(db);
    Map<String, String> transactionalListenersResponses = Collections.emptyMap();
    try {
      firePreEvent(new PreCreateDatabaseEvent(db, this));
      //reinstate location uri for metastore db.
      if (skipAuthorization == true){
        db.setLocationUri(dbExtPath.toString());
        if (dbMgdPath != null) {
          db.setManagedLocationUri(dbMgdPath.toString());
        }
      }
      if (db.getCatalogName() != null && !db.getCatalogName().
          equals(Warehouse.DEFAULT_CATALOG_NAME)) {
        if (!wh.isDir(dbExtPath)) {
          LOG.debug("Creating database path " + dbExtPath);
          if (!wh.mkdirs(dbExtPath)) {
            throw new MetaException("Unable to create database path " + dbExtPath +
                ", failed to create database " + db.getName());
          }
          madeExternalDir = true;
        }
      } else {
        if (dbMgdPath != null) {
          try {
            // Since this may be done as random user (if doAs=true) he may not have access
            // to the managed directory. We run this as an admin user
            madeManagedDir = UserGroupInformation.getLoginUser().doAs(new PrivilegedExceptionAction<Boolean>() {
              @Override public Boolean run() throws MetaException {
                if (!wh.isDir(dbMgdPath)) {
                  LOG.info("Creating database path in managed directory " + dbMgdPath);
                  if (!wh.mkdirs(dbMgdPath)) {
                    throw new MetaException("Unable to create database managed path " + dbMgdPath + ", failed to create database " + db.getName());
                  }
                  return true;
                }
                return false;
              }
            });
            if (madeManagedDir) {
              LOG.info("Created database path in managed directory " + dbMgdPath);
            } else {
              throw new MetaException(
                  "Unable to create database managed directory " + dbMgdPath + ", failed to create database " + db.getName());
            }
          } catch (IOException | InterruptedException e) {
            throw new MetaException(
                "Unable to create database managed directory " + dbMgdPath + ", failed to create database " + db.getName() + ":" + e.getMessage());
          }
        }
        if (dbExtPath != null) {
          try {
            madeExternalDir = UserGroupInformation.getCurrentUser().doAs(new PrivilegedExceptionAction<Boolean>() {
              @Override public Boolean run() throws MetaException {
                if (!wh.isDir(dbExtPath)) {
                  LOG.info("Creating database path in external directory " + dbExtPath);
                  return wh.mkdirs(dbExtPath);
                }
                return false;
              }
            });
            if (madeExternalDir) {
              LOG.info("Created database path in external directory " + dbExtPath);
            } else {
              LOG.warn("Failed to create external path " + dbExtPath + " for database " + db.getName() + ". This may result in access not being allowed if the "
                  + "StorageBasedAuthorizationProvider is enabled");
            }
          } catch (IOException | InterruptedException | UndeclaredThrowableException e) {
            throw new MetaException("Failed to create external path " + dbExtPath + " for database " + db.getName() + ". This may result in access not being allowed if the "
                + "StorageBasedAuthorizationProvider is enabled: " + e.getMessage());
          }
        } else {
          LOG.info("Database external path won't be created since the external warehouse directory is not defined");
        }
      }

      ms.openTransaction();
      ms.createDatabase(db);

      if (!transactionalListeners.isEmpty()) {
        transactionalListenersResponses =
            MetaStoreListenerNotifier.notifyEvent(transactionalListeners,
                EventType.CREATE_DATABASE,
                new CreateDatabaseEvent(db, true, this, isReplicated));
      }

      success = ms.commitTransaction();
    } finally {
      if (!success) {
        ms.rollbackTransaction();

        if (db.getCatalogName() != null && !db.getCatalogName().
            equals(Warehouse.DEFAULT_CATALOG_NAME)) {
          if (madeManagedDir) {
            wh.deleteDir(dbMgdPath, true, db);
          }
        } else {
          if (madeManagedDir) {
            try {
              UserGroupInformation.getLoginUser().doAs(new PrivilegedExceptionAction<Void>() {
                @Override public Void run() throws Exception {
                  wh.deleteDir(dbMgdPath, true, db);
                  return null;
                }
              });
            } catch (IOException | InterruptedException e) {
              LOG.error(
                  "Couldn't delete managed directory " + dbMgdPath + " after " + "it was created for database " + db.getName() + " " + e.getMessage());
            }
          }

          if (madeExternalDir) {
            try {
              UserGroupInformation.getCurrentUser().doAs(new PrivilegedExceptionAction<Void>() {
                @Override public Void run() throws Exception {
                  wh.deleteDir(dbExtPath, true, db);
                  return null;
                }
              });
            } catch (IOException | InterruptedException e) {
              LOG.error("Couldn't delete external directory " + dbExtPath + " after " + "it was created for database "
                  + db.getName() + " " + e.getMessage());
            }
          }
        }
      }

      if (!listeners.isEmpty()) {
        MetaStoreListenerNotifier.notifyEvent(listeners,
            EventType.CREATE_DATABASE,
            new CreateDatabaseEvent(db, success, this, isReplicated),
            null,
            transactionalListenersResponses, ms);
      }
    }
  }

  @Override
  public void create_database(final Database db)
      throws AlreadyExistsException, InvalidObjectException, MetaException {
    startFunction("create_database", ": " + db.toString());
    boolean success = false;
    Exception ex = null;
    if (!db.isSetCatalogName()) {
      db.setCatalogName(getDefaultCatalog(conf));
    }
    try {
      try {
        if (null != get_database_core(db.getCatalogName(), db.getName())) {
          throw new AlreadyExistsException("Database " + db.getName() + " already exists");
        }
      } catch (NoSuchObjectException e) {
        // expected
      }

      if (testTimeoutEnabled) {
        try {
          Thread.sleep(testTimeoutValue);
        } catch (InterruptedException e) {
          // do nothing
        }
        Deadline.checkTimeout();
      }
      create_database_core(getMS(), db);
      success = true;
    } catch (MetaException | InvalidObjectException | AlreadyExistsException e) {
      ex = e;
      throw e;
    } catch (Exception e) {
      ex = e;
      throw newMetaException(e);
    } finally {
      endFunction("create_database", success, ex);
    }
  }

  @Override
  public Database get_database(final String name)
      throws NoSuchObjectException, MetaException {
    GetDatabaseRequest request = new GetDatabaseRequest();
    String[] parsedDbName = parseDbName(name, conf);
    request.setName(parsedDbName[DB_NAME]);
    if (parsedDbName[CAT_NAME] != null) {
      request.setCatalogName(parsedDbName[CAT_NAME]);
    }
    return get_database_req(request);
  }

  @Override
  public Database get_database_core(String catName, final String name) throws NoSuchObjectException, MetaException {
    Database db = null;
    if (name == null) {
      throw new MetaException("Database name cannot be null.");
    }
    try {
      db = getMS().getDatabase(catName, name);
    } catch (MetaException | NoSuchObjectException e) {
      throw e;
    } catch (Exception e) {
      assert (e instanceof RuntimeException);
      throw (RuntimeException) e;
    }
    return db;
  }

  @Override
  public Database get_database_req(GetDatabaseRequest request) throws NoSuchObjectException, MetaException {
    startFunction("get_database", ": " + request.getName());
    Database db = null;
    Exception ex = null;
    if (request.getName() == null) {
      throw new MetaException("Database name cannot be null.");
    }
    List<String> processorCapabilities = request.getProcessorCapabilities();
    String processorId = request.getProcessorIdentifier();
    try {
      db = getMS().getDatabase(request.getCatalogName(), request.getName());
      firePreEvent(new PreReadDatabaseEvent(db, this));
      if (transformer != null) {
        db = transformer.transformDatabase(db, processorCapabilities, processorId);
      }
    } catch (MetaException | NoSuchObjectException e) {
      ex = e;
      throw e;
    } catch (Exception e) {
      assert (e instanceof RuntimeException);
      throw (RuntimeException) e;
    } finally {
      endFunction("get_database", db != null, ex);
    }
    return db;
  }

  @Override
  public void alter_database(final String dbName, final Database newDB) throws TException {
    startFunction("alter_database " + dbName);
    boolean success = false;
    Exception ex = null;
    RawStore ms = getMS();
    Database oldDB = null;
    Map<String, String> transactionalListenersResponses = Collections.emptyMap();

    // Perform the same URI normalization as create_database_core.
    if (newDB.getLocationUri() != null) {
      newDB.setLocationUri(wh.getDnsPath(new Path(newDB.getLocationUri())).toString());
    }

    String[] parsedDbName = parseDbName(dbName, conf);

    // We can replicate into an empty database, in which case newDB will have indication that
    // it's target of replication but not oldDB. But replication flow will never alter a
    // database so that oldDB indicates that it's target or replication but not the newDB. So,
    // relying solely on newDB to check whether the database is target of replication works.
    boolean isReplicated = isDbReplicationTarget(newDB);
    try {
      oldDB = get_database_core(parsedDbName[CAT_NAME], parsedDbName[DB_NAME]);
      if (oldDB == null) {
        throw new MetaException("Could not alter database \"" + parsedDbName[DB_NAME] +
            "\". Could not retrieve old definition.");
      }
      firePreEvent(new PreAlterDatabaseEvent(oldDB, newDB, this));

      ms.openTransaction();
      ms.alterDatabase(parsedDbName[CAT_NAME], parsedDbName[DB_NAME], newDB);

      if (!transactionalListeners.isEmpty()) {
        transactionalListenersResponses =
            MetaStoreListenerNotifier.notifyEvent(transactionalListeners,
                EventType.ALTER_DATABASE,
                new AlterDatabaseEvent(oldDB, newDB, true, this, isReplicated));
      }

      success = ms.commitTransaction();
    } catch (MetaException|NoSuchObjectException e) {
      ex = e;
      throw e;
    } finally {
      if (!success) {
        ms.rollbackTransaction();
      }

      if ((null != oldDB) && (!listeners.isEmpty())) {
        MetaStoreListenerNotifier.notifyEvent(listeners,
            EventType.ALTER_DATABASE,
            new AlterDatabaseEvent(oldDB, newDB, success, this, isReplicated),
            null,
            transactionalListenersResponses, ms);
      }
      endFunction("alter_database", success, ex);
    }
  }

  private void drop_database_core(RawStore ms, String catName,
                                  final String name, final boolean deleteData, final boolean cascade)
      throws NoSuchObjectException, InvalidOperationException, MetaException,
      IOException, InvalidObjectException, InvalidInputException {
    boolean success = false;
    Database db = null;
    List<Path> tablePaths = new ArrayList<>();
    List<Path> partitionPaths = new ArrayList<>();
    Map<String, String> transactionalListenerResponses = Collections.emptyMap();
    if (name == null) {
      throw new MetaException("Database name cannot be null.");
    }
    boolean isReplicated = false;
    try {
      ms.openTransaction();
      db = ms.getDatabase(catName, name);
      if (db.getType() == DatabaseType.REMOTE) {
        success = drop_remote_database_core(ms, db);
        return;
      }
      isReplicated = isDbReplicationTarget(db);

      if (!isInTest && ReplChangeManager.isSourceOfReplication(db)) {
        throw new InvalidOperationException("can not drop a database which is a source of replication");
      }

      firePreEvent(new PreDropDatabaseEvent(db, this));
      String catPrependedName = MetaStoreUtils.prependCatalogToDbName(catName, name, conf);

      Set<String> uniqueTableNames = new HashSet<>(get_all_tables(catPrependedName));
      List<String> allFunctions = get_functions(catPrependedName, "*");
      ListStoredProcedureRequest request = new ListStoredProcedureRequest(catName);
      request.setDbName(name);
      List<String> allProcedures = get_all_stored_procedures(request);

      if (!cascade) {
        if (!uniqueTableNames.isEmpty()) {
          throw new InvalidOperationException(
              "Database " + db.getName() + " is not empty. One or more tables exist.");
        }
        if (!allFunctions.isEmpty()) {
          throw new InvalidOperationException(
              "Database " + db.getName() + " is not empty. One or more functions exist.");
        }
        if (!allProcedures.isEmpty()) {
          throw new InvalidOperationException(
              "Database " + db.getName() + " is not empty. One or more stored procedures exist.");
        }
      }
      Path path = new Path(db.getLocationUri()).getParent();
      if (!wh.isWritable(path)) {
        throw new MetaException("Database not dropped since " +
            path + " is not writable by " +
            SecurityUtils.getUser());
      }

      Path databasePath = wh.getDnsPath(wh.getDatabasePath(db));

      // drop any functions before dropping db
      for (String funcName : allFunctions) {
        drop_function(catPrependedName, funcName);
      }

      for (String procName : allProcedures) {
        drop_stored_procedure(new StoredProcedureRequest(catName, name, procName));
      }

      final int tableBatchSize = MetastoreConf.getIntVar(conf,
          ConfVars.BATCH_RETRIEVE_MAX);

      // First pass will drop the materialized views
      List<String> materializedViewNames = getTablesByTypeCore(catName, name, ".*",
          TableType.MATERIALIZED_VIEW.toString());
      int startIndex = 0;
      // retrieve the tables from the metastore in batches to alleviate memory constraints
      while (startIndex < materializedViewNames.size()) {
        int endIndex = Math.min(startIndex + tableBatchSize, materializedViewNames.size());

        List<Table> materializedViews;
        try {
          materializedViews = ms.getTableObjectsByName(catName, name, materializedViewNames.subList(startIndex, endIndex));
        } catch (UnknownDBException e) {
          throw new MetaException(e.getMessage());
        }

        if (materializedViews != null && !materializedViews.isEmpty()) {
          for (Table materializedView : materializedViews) {
            if (materializedView.getSd().getLocation() != null) {
              Path materializedViewPath = wh.getDnsPath(new Path(materializedView.getSd().getLocation()));
              if (!wh.isWritable(materializedViewPath.getParent())) {
                throw new MetaException("Database metadata not deleted since table: " +
                    materializedView.getTableName() + " has a parent location " + materializedViewPath.getParent() +
                    " which is not writable by " + SecurityUtils.getUser());
              }

              if (!FileUtils.isSubdirectory(databasePath.toString(),
                  materializedViewPath.toString())) {
                tablePaths.add(materializedViewPath);
              }
            }
            // Drop the materialized view but not its data
            drop_table(name, materializedView.getTableName(), false);
            // Remove from all tables
            uniqueTableNames.remove(materializedView.getTableName());
          }
        }
        startIndex = endIndex;
      }

      // drop tables before dropping db
      List<String> allTables = new ArrayList<>(uniqueTableNames);
      startIndex = 0;
      // retrieve the tables from the metastore in batches to alleviate memory constraints
      while (startIndex < allTables.size()) {
        int endIndex = Math.min(startIndex + tableBatchSize, allTables.size());

        List<Table> tables;
        try {
          tables = ms.getTableObjectsByName(catName, name, allTables.subList(startIndex, endIndex));
        } catch (UnknownDBException e) {
          throw new MetaException(e.getMessage());
        }

        if (tables != null && !tables.isEmpty()) {
          for (Table table : tables) {

            // If the table is not external and it might not be in a subdirectory of the database
            // add it's locations to the list of paths to delete
            Path tablePath = null;
            boolean tableDataShouldBeDeleted = checkTableDataShouldBeDeleted(table, deleteData);
            if (table.getSd().getLocation() != null && tableDataShouldBeDeleted) {
              tablePath = wh.getDnsPath(new Path(table.getSd().getLocation()));
              if (!wh.isWritable(tablePath.getParent())) {
                throw new MetaException("Database metadata not deleted since table: " +
                    table.getTableName() + " has a parent location " + tablePath.getParent() +
                    " which is not writable by " + SecurityUtils.getUser());
              }

              if (!FileUtils.isSubdirectory(databasePath.toString(), tablePath.toString())) {
                tablePaths.add(tablePath);
              }
            }

            // For each partition in each table, drop the partitions and get a list of
            // partitions' locations which might need to be deleted
            partitionPaths = dropPartitionsAndGetLocations(ms, catName, name, table.getTableName(),
                tablePath, tableDataShouldBeDeleted);

            // Drop the table but not its data
            drop_table(MetaStoreUtils.prependCatalogToDbName(table.getCatName(), table.getDbName(), conf),
                table.getTableName(), false);
          }
        }

        startIndex = endIndex;
      }

      if (ms.dropDatabase(catName, name)) {
        if (!transactionalListeners.isEmpty()) {
          transactionalListenerResponses =
              MetaStoreListenerNotifier.notifyEvent(transactionalListeners,
                  EventType.DROP_DATABASE,
                  new DropDatabaseEvent(db, true, this, isReplicated));
        }

        success = ms.commitTransaction();
      }
    } finally {
      if (!success) {
        ms.rollbackTransaction();
      } else if (deleteData) {
        // Delete the data in the partitions which have other locations
        deletePartitionData(partitionPaths, false, db);
        // Delete the data in the tables which have other locations
        for (Path tablePath : tablePaths) {
          deleteTableData(tablePath, false, db);
        }
        // Delete the data in the database
        try {
          if (db.getManagedLocationUri() != null) {
            wh.deleteDir(new Path(db.getManagedLocationUri()), true, db);
          }
        } catch (Exception e) {
          LOG.error("Failed to delete database directory: " + db.getManagedLocationUri() +
              " " + e.getMessage());
        }
        // Delete the data in the database's location only if it is a legacy db path?
        try {
          wh.deleteDir(new Path(db.getLocationUri()), true, db);
        } catch (Exception e) {
          LOG.error("Failed to delete database directory: " + db.getLocationUri() +
              " " + e.getMessage());
        }
        // it is not a terrible thing even if the data is not deleted
      }

      if (!listeners.isEmpty()) {
        MetaStoreListenerNotifier.notifyEvent(listeners,
            EventType.DROP_DATABASE,
            new DropDatabaseEvent(db, success, this, isReplicated),
            null,
            transactionalListenerResponses, ms);
      }
    }
  }

  private boolean drop_remote_database_core(RawStore ms, final Database db) throws MetaException, NoSuchObjectException {
    boolean success = false;
    firePreEvent(new PreDropDatabaseEvent(db, this));

    if (ms.dropDatabase(db.getCatalogName(), db.getName())) {
      success = ms.commitTransaction();
    }
    return success;
  }

  @Override
  public void drop_database(final String dbName, final boolean deleteData, final boolean cascade)
      throws NoSuchObjectException, InvalidOperationException, MetaException {
    startFunction("drop_database", ": " + dbName);
    String[] parsedDbName = parseDbName(dbName, conf);
    if (DEFAULT_CATALOG_NAME.equalsIgnoreCase(parsedDbName[CAT_NAME]) &&
        DEFAULT_DATABASE_NAME.equalsIgnoreCase(parsedDbName[DB_NAME])) {
      endFunction("drop_database", false, null);
      throw new MetaException("Can not drop " + DEFAULT_DATABASE_NAME + " database in catalog "
          + DEFAULT_CATALOG_NAME);
    }

    boolean success = false;
    Exception ex = null;
    try {
      drop_database_core(getMS(), parsedDbName[CAT_NAME], parsedDbName[DB_NAME], deleteData,
          cascade);
      success = true;
    } catch (NoSuchObjectException|InvalidOperationException|MetaException e) {
      ex = e;
      throw e;
    } catch (Exception e) {
      ex = e;
      throw newMetaException(e);
    } finally {
      endFunction("drop_database", success, ex);
    }
  }


  @Override
  public List<String> get_databases(final String pattern) throws MetaException {
    startFunction("get_databases", ": " + pattern);

    String[] parsedDbNamed = parseDbName(pattern, conf);
    List<String> ret = null;
    Exception ex = null;
    try {
      if (parsedDbNamed[DB_NAME] == null) {
        ret = getMS().getAllDatabases(parsedDbNamed[CAT_NAME]);
        ret = FilterUtils.filterDbNamesIfEnabled(isServerFilterEnabled, filterHook, ret);
      } else {
        ret = getMS().getDatabases(parsedDbNamed[CAT_NAME], parsedDbNamed[DB_NAME]);
        ret = FilterUtils.filterDbNamesIfEnabled(isServerFilterEnabled, filterHook, ret);
      }
    } catch (MetaException e) {
      ex = e;
      throw e;
    } catch (Exception e) {
      ex = e;
      throw newMetaException(e);
    } finally {
      endFunction("get_databases", ret != null, ex);
    }
    return ret;
  }

  @Override
  public List<String> get_all_databases() throws MetaException {
    // get_databases filters results already. No need to filter here
    return get_databases(MetaStoreUtils.prependCatalogToDbName(null, null, conf));
  }

  private void create_dataconnector_core(RawStore ms, final DataConnector connector)
      throws AlreadyExistsException, InvalidObjectException, MetaException {
    if (!MetaStoreUtils.validateName(connector.getName(), conf)) {
      throw new InvalidObjectException(connector.getName() + " is not a valid dataconnector name");
    }

    if (connector.getOwnerName() == null){
      try {
        connector.setOwnerName(SecurityUtils.getUGI().getShortUserName());
      }catch (Exception e){
        LOG.warn("Failed to get owner name for create dataconnector operation.", e);
      }
    }
    long time = System.currentTimeMillis()/1000;
    connector.setCreateTime((int) time);
    boolean success = false;
    Map<String, String> transactionalListenersResponses = Collections.emptyMap();
    try {
      firePreEvent(new PreCreateDataConnectorEvent(connector, this));

      ms.openTransaction();
      ms.createDataConnector(connector);

      if (!transactionalListeners.isEmpty()) {
        transactionalListenersResponses =
            MetaStoreListenerNotifier.notifyEvent(transactionalListeners,
                EventType.CREATE_DATACONNECTOR,
                new CreateDataConnectorEvent(connector, true, this));
      }

      success = ms.commitTransaction();
    } finally {
      if (!success) {
        ms.rollbackTransaction();
      }

      if (!listeners.isEmpty()) {
        MetaStoreListenerNotifier.notifyEvent(listeners,
            EventType.CREATE_DATACONNECTOR,
            new CreateDataConnectorEvent(connector, success, this),
            null,
            transactionalListenersResponses, ms);
      }
    }
  }

  @Override
  public void create_dataconnector(final DataConnector connector)
      throws AlreadyExistsException, InvalidObjectException, MetaException {
    startFunction("create_dataconnector", ": " + connector.toString());
    boolean success = false;
    Exception ex = null;
    try {
      try {
        if (null != get_dataconnector_core(connector.getName())) {
          throw new AlreadyExistsException("DataConnector " + connector.getName() + " already exists");
        }
      } catch (NoSuchObjectException e) {
        // expected
      }

      if (testTimeoutEnabled) {
        try {
          Thread.sleep(testTimeoutValue);
        } catch (InterruptedException e) {
          // do nothing
        }
        Deadline.checkTimeout();
      }
      create_dataconnector_core(getMS(), connector);
      success = true;
    } catch (MetaException | InvalidObjectException | AlreadyExistsException e) {
      ex = e;
      throw e;
    } catch (Exception e) {
      ex = e;
      throw newMetaException(e);
    } finally {
      endFunction("create_connector", success, ex);
    }
  }

  @Override
  public DataConnector get_dataconnector_core(final String name) throws NoSuchObjectException, MetaException {
    DataConnector connector = null;
    if (name == null) {
      throw new MetaException("Data connector name cannot be null.");
    }
    try {
      connector = getMS().getDataConnector(name);
    } catch (MetaException | NoSuchObjectException e) {
      throw e;
    } catch (Exception e) {
      assert (e instanceof RuntimeException);
      throw (RuntimeException) e;
    }
    return connector;
  }

  @Override
  public DataConnector get_dataconnector_req(GetDataConnectorRequest request) throws NoSuchObjectException, MetaException {
    startFunction("get_dataconnector", ": " + request.getConnectorName());
    DataConnector connector = null;
    Exception ex = null;
    try {
      connector = get_dataconnector_core(request.getConnectorName());
    } catch (MetaException | NoSuchObjectException e) {
      ex = e;
      throw e;
    } catch (Exception e) {
      assert (e instanceof RuntimeException);
      throw (RuntimeException) e;
    } finally {
      endFunction("get_dataconnector", connector != null, ex);
    }
    return connector;
  }

  @Override
  public void alter_dataconnector(final String dcName, final DataConnector newDC) throws TException {
    startFunction("alter_dataconnector " + dcName);
    boolean success = false;
    Exception ex = null;
    RawStore ms = getMS();
    DataConnector oldDC = null;
    Map<String, String> transactionalListenersResponses = Collections.emptyMap();

    try {
      oldDC = get_dataconnector_core(dcName);
      if (oldDC == null) {
        throw new MetaException("Could not alter dataconnector \"" + dcName +
            "\". Could not retrieve old definition.");
      }
      // firePreEvent(new PreAlterDatabaseEvent(oldDC, newDC, this));

      ms.openTransaction();
      ms.alterDataConnector(dcName, newDC);

        /*
        if (!transactionalListeners.isEmpty()) {
          transactionalListenersResponses =
              MetaStoreListenerNotifier.notifyEvent(transactionalListeners,
                  EventType.ALTER_DATACONNECTOR,
                  new AlterDataConnectorEvent(oldDC, newDC, true, this));
        }
         */

      success = ms.commitTransaction();
    } catch (MetaException|NoSuchObjectException e) {
      ex = e;
      throw e;
    } finally {
      if (!success) {
        ms.rollbackTransaction();
      }
/*
        if ((null != oldDC) && (!listeners.isEmpty())) {
          MetaStoreListenerNotifier.notifyEvent(listeners,
              EventType.ALTER_DATACONNECTOR,
              new AlterDataConnectorEvent(oldDC, newDC, success, this),
              null,
              transactionalListenersResponses, ms);
        }
 */
      endFunction("alter_database", success, ex);
    }
  }

  @Override
  public List<String> get_dataconnectors() throws MetaException {
    startFunction("get_dataconnectors");

    List<String> ret = null;
    Exception ex = null;
    try {
      ret = getMS().getAllDataConnectorNames();
      ret = FilterUtils.filterDataConnectorsIfEnabled(isServerFilterEnabled, filterHook, ret);
    } catch (MetaException e) {
      ex = e;
      throw e;
    } catch (Exception e) {
      ex = e;
      throw newMetaException(e);
    } finally {
      endFunction("get_dataconnectors", ret != null, ex);
    }
    return ret;
  }

  @Override
  public void drop_dataconnector(final String dcName, boolean ifNotExists, boolean checkReferences) throws NoSuchObjectException, InvalidOperationException, MetaException {
    startFunction("drop_dataconnector", ": " + dcName);
    boolean success = false;
    DataConnector connector = null;
    Exception ex = null;
    RawStore ms = getMS();
    try {
      ms.openTransaction();
      connector = getMS().getDataConnector(dcName);

      if (connector == null) {
        if (!ifNotExists) {
          throw new NoSuchObjectException("DataConnector " + dcName + " doesn't exist");
        } else {
          return;
        }
      }
      // TODO find DBs with references to this connector
      // if any existing references and checkReferences=true, do not drop

      // firePreEvent(new PreDropTableEvent(tbl, deleteData, this));

      if (!ms.dropDataConnector(dcName)) {
        throw new MetaException("Unable to drop dataconnector " + dcName);
      } else {
/*
          // TODO
          if (!transactionalListeners.isEmpty()) {
            transactionalListenerResponses =
                MetaStoreListenerNotifier.notifyEvent(transactionalListeners,
                    EventType.DROP_TABLE,
                    new DropTableEvent(tbl, true, deleteData,
                        this, isReplicated),
                    envContext);
          }
 */
        success = ms.commitTransaction();
      }
    } finally {
      if (!success) {
        ms.rollbackTransaction();
      }
/*
        if (!listeners.isEmpty()) {
          MetaStoreListenerNotifier.notifyEvent(listeners,
              EventType.DROP_TABLE,
              new DropTableEvent(tbl, success, deleteData, this, isReplicated),
              envContext,
              transactionalListenerResponses, ms);
        }
 */
      endFunction("drop_dataconnector", success, ex);
    }
  }

  private void create_type_core(final RawStore ms, final Type type)
      throws AlreadyExistsException, MetaException, InvalidObjectException {
    if (!MetaStoreUtils.validateName(type.getName(), null)) {
      throw new InvalidObjectException("Invalid type name");
    }

    boolean success = false;
    try {
      ms.openTransaction();
      if (is_type_exists(ms, type.getName())) {
        throw new AlreadyExistsException("Type " + type.getName() + " already exists");
      }
      ms.createType(type);
      success = ms.commitTransaction();
    } finally {
      if (!success) {
        ms.rollbackTransaction();
      }
    }
  }

  @Override
  public boolean create_type(final Type type) throws AlreadyExistsException,
      MetaException, InvalidObjectException {
    startFunction("create_type", ": " + type.toString());
    boolean success = false;
    Exception ex = null;
    try {
      create_type_core(getMS(), type);
      success = true;
    } catch (MetaException | InvalidObjectException | AlreadyExistsException e) {
      ex = e;
      throw e;
    } catch (Exception e) {
      ex = e;
      throw newMetaException(e);
    } finally {
      endFunction("create_type", success, ex);
    }

    return success;
  }

  @Override
  public Type get_type(final String name) throws MetaException, NoSuchObjectException {
    startFunction("get_type", ": " + name);

    Type ret = null;
    Exception ex = null;
    try {
      ret = getMS().getType(name);
      if (null == ret) {
        throw new NoSuchObjectException("Type \"" + name + "\" not found.");
      }
    } catch (Exception e) {
      ex = e;
      throwMetaException(e);
    } finally {
      endFunction("get_type", ret != null, ex);
    }
    return ret;
  }

  private boolean is_type_exists(RawStore ms, String typeName)
      throws MetaException {
    return (ms.getType(typeName) != null);
  }

  @Override
  public boolean drop_type(final String name) throws MetaException, NoSuchObjectException {
    startFunction("drop_type", ": " + name);

    boolean success = false;
    Exception ex = null;
    try {
      // TODO:pc validate that there are no types that refer to this
      success = getMS().dropType(name);
    } catch (Exception e) {
      ex = e;
      throwMetaException(e);
    } finally {
      endFunction("drop_type", success, ex);
    }
    return success;
  }

  @Override
  public Map<String, Type> get_type_all(String name) throws MetaException {
    // TODO Auto-generated method stub
    startFunction("get_type_all", ": " + name);
    endFunction("get_type_all", false, null);
    throw new MetaException("Not yet implemented");
  }

  private void create_table_core(final RawStore ms, final Table tbl,
                                 final EnvironmentContext envContext)
      throws AlreadyExistsException, MetaException,
      InvalidObjectException, NoSuchObjectException, InvalidInputException {
    CreateTableRequest req = new CreateTableRequest(tbl);
    req.setEnvContext(envContext);
    create_table_core(ms, req);
  }

  private void create_table_core(final RawStore ms, final Table tbl,
                                 final EnvironmentContext envContext, List<SQLPrimaryKey> primaryKeys,
                                 List<SQLForeignKey> foreignKeys, List<SQLUniqueConstraint> uniqueConstraints,
                                 List<SQLNotNullConstraint> notNullConstraints, List<SQLDefaultConstraint> defaultConstraints,
                                 List<SQLCheckConstraint> checkConstraints,
                                 List<String> processorCapabilities, String processorIdentifier)
      throws AlreadyExistsException, MetaException,
      InvalidObjectException, NoSuchObjectException, InvalidInputException {
    CreateTableRequest req = new CreateTableRequest(tbl);
    if (envContext != null) {
      req.setEnvContext(envContext);
    }
    if (primaryKeys != null) {
      req.setPrimaryKeys(primaryKeys);
    }
    if (foreignKeys != null) {
      req.setForeignKeys(foreignKeys);
    }
    if (uniqueConstraints != null) {
      req.setUniqueConstraints(uniqueConstraints);
    }
    if (notNullConstraints != null) {
      req.setNotNullConstraints(notNullConstraints);
    }
    if (defaultConstraints != null) {
      req.setDefaultConstraints(defaultConstraints);
    }
    if (checkConstraints != null) {
      req.setCheckConstraints(checkConstraints);
    }
    if (processorCapabilities != null) {
      req.setProcessorCapabilities(processorCapabilities);
      req.setProcessorIdentifier(processorIdentifier);
    }
    create_table_core(ms, req);
  }

  private void create_table_core(final RawStore ms, final CreateTableRequest req)
      throws AlreadyExistsException, MetaException,
      InvalidObjectException, NoSuchObjectException, InvalidInputException {
    ColumnStatistics colStats = null;
    Table tbl = req.getTable();
    EnvironmentContext envContext = req.getEnvContext();
    SQLAllTableConstraints constraints = new SQLAllTableConstraints();
    constraints.setPrimaryKeys(req.getPrimaryKeys());
    constraints.setForeignKeys(req.getForeignKeys());
    constraints.setUniqueConstraints(req.getUniqueConstraints());
    constraints.setDefaultConstraints(req.getDefaultConstraints());
    constraints.setCheckConstraints(req.getCheckConstraints());
    constraints.setNotNullConstraints(req.getNotNullConstraints());
    List<String> processorCapabilities = req.getProcessorCapabilities();
    String processorId = req.getProcessorIdentifier();

    // To preserve backward compatibility throw MetaException in case of null database
    if (tbl.getDbName() == null) {
      throw new MetaException("Null database name is not allowed");
    }

    if (!MetaStoreUtils.validateName(tbl.getTableName(), conf)) {
      throw new InvalidObjectException(tbl.getTableName()
          + " is not a valid object name");
    }

    if (!tbl.isSetCatName()) {
      tbl.setCatName(getDefaultCatalog(conf));
    }
<<<<<<< HEAD
    if (transformer != null) {
=======

    Database db = get_database_core(tbl.getCatName(), tbl.getDbName());
    if (db != null && db.getType().equals(DatabaseType.REMOTE)) {
      DataConnectorProviderFactory.getDataConnectorProvider(db).createTable(tbl);
      return;
    }

    if (transformer != null && !isInTest) {
>>>>>>> 58543475
      tbl = transformer.transformCreateTable(tbl, processorCapabilities, processorId);
    }
    if (tbl.getParameters() != null) {
      tbl.getParameters().remove(TABLE_IS_CTAS);
    }

    // If the given table has column statistics, save it here. We will update it later.
    // We don't want it to be part of the Table object being created, lest the create table
    // event will also have the col stats which we don't want.
    if (tbl.isSetColStats()) {
      colStats = tbl.getColStats();
      tbl.unsetColStats();
    }

    String validate = MetaStoreServerUtils.validateTblColumns(tbl.getSd().getCols());
    if (validate != null) {
      throw new InvalidObjectException("Invalid column " + validate);
    }
    if (tbl.getPartitionKeys() != null) {
      validate = MetaStoreServerUtils.validateTblColumns(tbl.getPartitionKeys());
      if (validate != null) {
        throw new InvalidObjectException("Invalid partition column " + validate);
      }
    }
    if (tbl.isSetId()) {
      LOG.debug("Id shouldn't be set but table {}.{} has the Id set to {}. Id is ignored.", tbl.getDbName(),
          tbl.getTableName(), tbl.getId());
      tbl.unsetId();
    }
    SkewedInfo skew = tbl.getSd().getSkewedInfo();
    if (skew != null) {
      validate = MetaStoreServerUtils.validateSkewedColNames(skew.getSkewedColNames());
      if (validate != null) {
        throw new InvalidObjectException("Invalid skew column " + validate);
      }
      validate = MetaStoreServerUtils.validateSkewedColNamesSubsetCol(
          skew.getSkewedColNames(), tbl.getSd().getCols());
      if (validate != null) {
        throw new InvalidObjectException("Invalid skew column " + validate);
      }
    }

    Map<String, String> transactionalListenerResponses = Collections.emptyMap();
    Path tblPath = null;
    boolean success = false, madeDir = false;
    boolean isReplicated = false;
    try {
      firePreEvent(new PreCreateTableEvent(tbl, this));

      ms.openTransaction();

      db = ms.getDatabase(tbl.getCatName(), tbl.getDbName());
      isReplicated = isDbReplicationTarget(db);

      // get_table checks whether database exists, it should be moved here
      if (is_table_exists(ms, tbl.getCatName(), tbl.getDbName(), tbl.getTableName())) {
        throw new AlreadyExistsException("Table " + getCatalogQualifiedTableName(tbl)
            + " already exists");
      }

      if (!TableType.VIRTUAL_VIEW.toString().equals(tbl.getTableType())) {
        if (tbl.getSd().getLocation() == null
            || tbl.getSd().getLocation().isEmpty()) {
          tblPath = wh.getDefaultTablePath(db, tbl);
        } else {
          if (!isExternal(tbl) && !MetaStoreUtils.isNonNativeTable(tbl)) {
            LOG.warn("Location: " + tbl.getSd().getLocation()
                + " specified for non-external table:" + tbl.getTableName());
          }
          tblPath = wh.getDnsPath(new Path(tbl.getSd().getLocation()));
        }
        tbl.getSd().setLocation(tblPath.toString());
      }

      if (tblPath != null) {
        if (!wh.isDir(tblPath)) {
          if (!wh.mkdirs(tblPath)) {
            throw new MetaException(tblPath
                + " is not a directory or unable to create one");
          }
          madeDir = true;
        }
      }
      if (MetastoreConf.getBoolVar(conf, ConfVars.STATS_AUTO_GATHER) &&
          !MetaStoreUtils.isView(tbl)) {
        MetaStoreServerUtils.updateTableStatsSlow(db, tbl, wh, madeDir, false, envContext);
      }

      // set create time
      long time = System.currentTimeMillis() / 1000;
      tbl.setCreateTime((int) time);
      if (tbl.getParameters() == null ||
          tbl.getParameters().get(hive_metastoreConstants.DDL_TIME) == null) {
        tbl.putToParameters(hive_metastoreConstants.DDL_TIME, Long.toString(time));
      }

      if (CollectionUtils.isEmpty(constraints.getPrimaryKeys()) && CollectionUtils.isEmpty(constraints.getForeignKeys())
          && CollectionUtils.isEmpty(constraints.getUniqueConstraints())&& CollectionUtils.isEmpty(constraints.getNotNullConstraints())&& CollectionUtils.isEmpty(constraints.getDefaultConstraints())
          && CollectionUtils.isEmpty(constraints.getCheckConstraints())) {
        ms.createTable(tbl);
      } else {
        final String catName = tbl.getCatName();
        // Check that constraints have catalog name properly set first
        if (CollectionUtils.isNotEmpty(constraints.getPrimaryKeys()) && !constraints.getPrimaryKeys().get(0).isSetCatName()) {
          constraints.getPrimaryKeys().forEach(constraint -> constraint.setCatName(catName));
        }
        if (CollectionUtils.isNotEmpty(constraints.getForeignKeys()) && !constraints.getForeignKeys().get(0).isSetCatName()) {
          constraints.getForeignKeys().forEach(constraint -> constraint.setCatName(catName));
        }
        if (CollectionUtils.isNotEmpty(constraints.getUniqueConstraints()) && !constraints.getUniqueConstraints().get(0).isSetCatName()) {
          constraints.getUniqueConstraints().forEach(constraint -> constraint.setCatName(catName));
        }
        if (CollectionUtils.isNotEmpty(constraints.getNotNullConstraints()) && !constraints.getNotNullConstraints().get(0).isSetCatName()) {
          constraints.getNotNullConstraints().forEach(constraint -> constraint.setCatName(catName));
        }
        if (CollectionUtils.isNotEmpty(constraints.getDefaultConstraints()) && !constraints.getDefaultConstraints().get(0).isSetCatName()) {
          constraints.getDefaultConstraints().forEach(constraint -> constraint.setCatName(catName));
        }
        if (CollectionUtils.isNotEmpty(constraints.getCheckConstraints()) && !constraints.getCheckConstraints().get(0).isSetCatName()) {
          constraints.getCheckConstraints().forEach(constraint -> constraint.setCatName(catName));
        }
        // Set constraint name if null before sending to listener
        constraints = ms.createTableWithConstraints(tbl, constraints);

      }

      if (!transactionalListeners.isEmpty()) {
        transactionalListenerResponses = MetaStoreListenerNotifier.notifyEvent(transactionalListeners,
            EventType.CREATE_TABLE, new CreateTableEvent(tbl, true, this, isReplicated), envContext);
        if (CollectionUtils.isNotEmpty(constraints.getPrimaryKeys())) {
          MetaStoreListenerNotifier.notifyEvent(transactionalListeners, EventType.ADD_PRIMARYKEY,
              new AddPrimaryKeyEvent(constraints.getPrimaryKeys(), true, this), envContext);
        }
        if (CollectionUtils.isNotEmpty(constraints.getForeignKeys())) {
          MetaStoreListenerNotifier.notifyEvent(transactionalListeners, EventType.ADD_FOREIGNKEY,
              new AddForeignKeyEvent(constraints.getForeignKeys(), true, this), envContext);
        }
        if (CollectionUtils.isNotEmpty(constraints.getUniqueConstraints())) {
          MetaStoreListenerNotifier.notifyEvent(transactionalListeners, EventType.ADD_UNIQUECONSTRAINT,
              new AddUniqueConstraintEvent(constraints.getUniqueConstraints(), true, this), envContext);
        }
        if (CollectionUtils.isNotEmpty(constraints.getNotNullConstraints())) {
          MetaStoreListenerNotifier.notifyEvent(transactionalListeners, EventType.ADD_NOTNULLCONSTRAINT,
              new AddNotNullConstraintEvent(constraints.getNotNullConstraints(), true, this), envContext);
        }
        if (CollectionUtils.isNotEmpty(constraints.getCheckConstraints())) {
          MetaStoreListenerNotifier.notifyEvent(transactionalListeners, EventType.ADD_CHECKCONSTRAINT,
              new AddCheckConstraintEvent(constraints.getCheckConstraints(), true, this), envContext);
        }
        if (CollectionUtils.isNotEmpty(constraints.getDefaultConstraints())) {
          MetaStoreListenerNotifier.notifyEvent(transactionalListeners, EventType.ADD_DEFAULTCONSTRAINT,
              new AddDefaultConstraintEvent(constraints.getDefaultConstraints(), true, this), envContext);
        }
      }

      success = ms.commitTransaction();
    } finally {
      if (!success) {
        ms.rollbackTransaction();
        if (madeDir) {
          wh.deleteDir(tblPath, true, false, ReplChangeManager.shouldEnableCm(db, tbl));
        }
      }

      if (!listeners.isEmpty()) {
        MetaStoreListenerNotifier.notifyEvent(listeners, EventType.CREATE_TABLE,
            new CreateTableEvent(tbl, success, this, isReplicated), envContext,
            transactionalListenerResponses, ms);
        if (CollectionUtils.isNotEmpty(constraints.getPrimaryKeys())) {
          MetaStoreListenerNotifier.notifyEvent(listeners, EventType.ADD_PRIMARYKEY,
              new AddPrimaryKeyEvent(constraints.getPrimaryKeys(), success, this), envContext);
        }
        if (CollectionUtils.isNotEmpty(constraints.getForeignKeys())) {
          MetaStoreListenerNotifier.notifyEvent(listeners, EventType.ADD_FOREIGNKEY,
              new AddForeignKeyEvent(constraints.getForeignKeys(), success, this), envContext);
        }
        if (CollectionUtils.isNotEmpty(constraints.getUniqueConstraints())) {
          MetaStoreListenerNotifier.notifyEvent(listeners, EventType.ADD_UNIQUECONSTRAINT,
              new AddUniqueConstraintEvent(constraints.getUniqueConstraints(), success, this), envContext);
        }
        if (CollectionUtils.isNotEmpty(constraints.getNotNullConstraints())) {
          MetaStoreListenerNotifier.notifyEvent(listeners, EventType.ADD_NOTNULLCONSTRAINT,
              new AddNotNullConstraintEvent(constraints.getNotNullConstraints(), success, this), envContext);
        }
        if (CollectionUtils.isNotEmpty(constraints.getDefaultConstraints())) {
          MetaStoreListenerNotifier.notifyEvent(listeners, EventType.ADD_DEFAULTCONSTRAINT,
              new AddDefaultConstraintEvent(constraints.getDefaultConstraints(), success, this), envContext);
        }
        if (CollectionUtils.isNotEmpty(constraints.getCheckConstraints())) {
          MetaStoreListenerNotifier.notifyEvent(listeners, EventType.ADD_CHECKCONSTRAINT,
              new AddCheckConstraintEvent(constraints.getCheckConstraints(), success, this), envContext);
        }
      }
    }

    // If the table has column statistics, update it into the metastore. We need a valid
    // writeId list to update column statistics for a transactional table. But during bootstrap
    // replication, where we use this feature, we do not have a valid writeId list which was
    // used to update the stats. But we know for sure that the writeId associated with the
    // stats was valid then (otherwise stats update would have failed on the source). So, craft
    // a valid transaction list with only that writeId and use it to update the stats.
    if (colStats != null) {
      long writeId = tbl.getWriteId();
      String validWriteIds = null;
      if (writeId > 0) {
        ValidWriteIdList validWriteIdList =
            new ValidReaderWriteIdList(TableName.getDbTable(tbl.getDbName(),
                tbl.getTableName()),
                new long[0], new BitSet(), writeId);
        validWriteIds = validWriteIdList.toString();
      }
      updateTableColumnStatsInternal(colStats, validWriteIds, tbl.getWriteId());
    }
  }

  @Override
  public void create_table(final Table tbl) throws AlreadyExistsException,
      MetaException, InvalidObjectException, InvalidInputException {
    create_table_with_environment_context(tbl, null);
  }

  @Override
  public void create_table_with_environment_context(final Table tbl,
                                                    final EnvironmentContext envContext)
      throws AlreadyExistsException, MetaException, InvalidObjectException,
      InvalidInputException {
    startFunction("create_table", ": " + tbl.toString());
    boolean success = false;
    Exception ex = null;
    try {
      create_table_core(getMS(), tbl, envContext);
      success = true;
    } catch (NoSuchObjectException e) {
      LOG.warn("create_table_with_environment_context got ", e);
      ex = e;
      throw new InvalidObjectException(e.getMessage());
    } catch (MetaException | InvalidObjectException | AlreadyExistsException | InvalidInputException e) {
      ex = e;
      throw e;
    } catch (Exception e) {
      ex = e;
      throw newMetaException(e);
    } finally {
      endFunction("create_table", success, ex, tbl.getTableName());
    }
  }

  @Override
  public void create_table_req(final CreateTableRequest req)
      throws AlreadyExistsException, MetaException, InvalidObjectException,
      InvalidInputException {
    Table tbl = req.getTable();
    startFunction("create_table_req", ": " + tbl.toString());
    boolean success = false;
    Exception ex = null;
    try {
      create_table_core(getMS(), req);
      success = true;
    } catch (NoSuchObjectException e) {
      LOG.warn("create_table_req got ", e);
      ex = e;
      throw new InvalidObjectException(e.getMessage());
    } catch (MetaException | InvalidObjectException | AlreadyExistsException | InvalidInputException e) {
      ex = e;
      throw e;
    } catch (Exception e) {
      ex = e;
      throw newMetaException(e);
    } finally {
      endFunction("create_table_req", success, ex, tbl.getTableName());
    }
  }

  @Override
  public void create_table_with_constraints(final Table tbl,
                                            final List<SQLPrimaryKey> primaryKeys, final List<SQLForeignKey> foreignKeys,
                                            List<SQLUniqueConstraint> uniqueConstraints,
                                            List<SQLNotNullConstraint> notNullConstraints,
                                            List<SQLDefaultConstraint> defaultConstraints,
                                            List<SQLCheckConstraint> checkConstraints)
      throws AlreadyExistsException, MetaException, InvalidObjectException,
      InvalidInputException {
    startFunction("create_table", ": " + tbl.toString());
    boolean success = false;
    Exception ex = null;
    try {
      CreateTableRequest req = new CreateTableRequest(tbl);
      req.setPrimaryKeys(primaryKeys);
      req.setForeignKeys(foreignKeys);
      req.setUniqueConstraints(uniqueConstraints);
      req.setNotNullConstraints(notNullConstraints);
      req.setDefaultConstraints(defaultConstraints);
      req.setCheckConstraints(checkConstraints);
      create_table_req(req);
      success = true;
    } catch (MetaException | InvalidObjectException | AlreadyExistsException |
        InvalidInputException e) {
      ex = e;
      throw e;
    } catch (Exception e) {
      ex = e;
      throw newMetaException(e);
    } finally {
      endFunction("create_table_with_constraints", success, ex, tbl.getTableName());
    }
  }

  @Override
  public void drop_constraint(DropConstraintRequest req)
      throws MetaException, InvalidObjectException {
    String catName = req.isSetCatName() ? req.getCatName() : getDefaultCatalog(conf);
    String dbName = req.getDbname();
    String tableName = req.getTablename();
    String constraintName = req.getConstraintname();
    startFunction("drop_constraint", ": " + constraintName);
    boolean success = false;
    Exception ex = null;
    RawStore ms = getMS();
    try {
      ms.openTransaction();
      ms.dropConstraint(catName, dbName, tableName, constraintName);
      if (transactionalListeners.size() > 0) {
        DropConstraintEvent dropConstraintEvent = new DropConstraintEvent(catName, dbName,
            tableName, constraintName, true, this);
        for (MetaStoreEventListener transactionalListener : transactionalListeners) {
          transactionalListener.onDropConstraint(dropConstraintEvent);
        }
      }
      success = ms.commitTransaction();
    } catch (NoSuchObjectException e) {
      ex = e;
      throw new InvalidObjectException(e.getMessage());
    } catch (MetaException e) {
      ex = e;
      throw e;
    } catch (Exception e) {
      ex = e;
      throw newMetaException(e);
    } finally {
      if (!success) {
        ms.rollbackTransaction();
      } else {
        for (MetaStoreEventListener listener : listeners) {
          DropConstraintEvent dropConstraintEvent = new DropConstraintEvent(catName, dbName,
              tableName, constraintName, true, this);
          listener.onDropConstraint(dropConstraintEvent);
        }
      }
      endFunction("drop_constraint", success, ex, constraintName);
    }
  }

  @Override
  public void add_primary_key(AddPrimaryKeyRequest req)
      throws MetaException, InvalidObjectException {
    List<SQLPrimaryKey> primaryKeyCols = req.getPrimaryKeyCols();
    String constraintName = (CollectionUtils.isNotEmpty(primaryKeyCols)) ?
        primaryKeyCols.get(0).getPk_name() : "null";
    startFunction("add_primary_key", ": " + constraintName);
    boolean success = false;
    Exception ex = null;
    if (CollectionUtils.isNotEmpty(primaryKeyCols) && !primaryKeyCols.get(0).isSetCatName()) {
      String defaultCat = getDefaultCatalog(conf);
      primaryKeyCols.forEach(pk -> pk.setCatName(defaultCat));
    }
    RawStore ms = getMS();
    try {
      ms.openTransaction();
      List<SQLPrimaryKey> primaryKeys = ms.addPrimaryKeys(primaryKeyCols);
      if (transactionalListeners.size() > 0) {
        if (CollectionUtils.isNotEmpty(primaryKeys)) {
          AddPrimaryKeyEvent addPrimaryKeyEvent = new AddPrimaryKeyEvent(primaryKeys, true, this);
          for (MetaStoreEventListener transactionalListener : transactionalListeners) {
            transactionalListener.onAddPrimaryKey(addPrimaryKeyEvent);
          }
        }
      }
      success = ms.commitTransaction();
    } catch (MetaException | InvalidObjectException e) {
      ex = e;
      throw e;
    } catch (Exception e) {
      ex = e;
      throw newMetaException(e);
    } finally {
      if (!success) {
        ms.rollbackTransaction();
      } else if (primaryKeyCols != null && primaryKeyCols.size() > 0) {
        for (MetaStoreEventListener listener : listeners) {
          AddPrimaryKeyEvent addPrimaryKeyEvent = new AddPrimaryKeyEvent(primaryKeyCols, true, this);
          listener.onAddPrimaryKey(addPrimaryKeyEvent);
        }
      }
      endFunction("add_primary_key", success, ex, constraintName);
    }
  }

  @Override
  public void add_foreign_key(AddForeignKeyRequest req)
      throws MetaException, InvalidObjectException {
    List<SQLForeignKey> foreignKeys = req.getForeignKeyCols();
    String constraintName = CollectionUtils.isNotEmpty(foreignKeys) ?
        foreignKeys.get(0).getFk_name() : "null";
    startFunction("add_foreign_key", ": " + constraintName);
    boolean success = false;
    Exception ex = null;
    if (CollectionUtils.isNotEmpty(foreignKeys) && !foreignKeys.get(0).isSetCatName()) {
      String defaultCat = getDefaultCatalog(conf);
      foreignKeys.forEach(pk -> pk.setCatName(defaultCat));
    }
    RawStore ms = getMS();
    try {
      ms.openTransaction();
      foreignKeys = ms.addForeignKeys(foreignKeys);
      if (transactionalListeners.size() > 0) {
        if (CollectionUtils.isNotEmpty(foreignKeys)) {
          AddForeignKeyEvent addForeignKeyEvent = new AddForeignKeyEvent(foreignKeys, true, this);
          for (MetaStoreEventListener transactionalListener : transactionalListeners) {
            transactionalListener.onAddForeignKey(addForeignKeyEvent);
          }
        }
      }
      success = ms.commitTransaction();
    } catch (MetaException | InvalidObjectException e) {
      ex = e;
      throw e;
    } catch (Exception e) {
      ex = e;
      throw newMetaException(e);
    } finally {
      if (!success) {
        ms.rollbackTransaction();
      } else if (CollectionUtils.isNotEmpty(foreignKeys)) {
        for (MetaStoreEventListener listener : listeners) {
          AddForeignKeyEvent addForeignKeyEvent = new AddForeignKeyEvent(foreignKeys, true, this);
          listener.onAddForeignKey(addForeignKeyEvent);
        }
      }
      endFunction("add_foreign_key", success, ex, constraintName);
    }
  }

  @Override
  public void add_unique_constraint(AddUniqueConstraintRequest req)
      throws MetaException, InvalidObjectException {
    List<SQLUniqueConstraint> uniqueConstraints = req.getUniqueConstraintCols();
    String constraintName = (uniqueConstraints != null && uniqueConstraints.size() > 0) ?
        uniqueConstraints.get(0).getUk_name() : "null";
    startFunction("add_unique_constraint", ": " + constraintName);
    boolean success = false;
    Exception ex = null;
    if (!uniqueConstraints.isEmpty() && !uniqueConstraints.get(0).isSetCatName()) {
      String defaultCat = getDefaultCatalog(conf);
      uniqueConstraints.forEach(pk -> pk.setCatName(defaultCat));
    }
    RawStore ms = getMS();
    try {
      ms.openTransaction();
      uniqueConstraints = ms.addUniqueConstraints(uniqueConstraints);
      if (transactionalListeners.size() > 0) {
        if (CollectionUtils.isNotEmpty(uniqueConstraints)) {
          AddUniqueConstraintEvent addUniqueConstraintEvent = new AddUniqueConstraintEvent(uniqueConstraints, true, this);
          for (MetaStoreEventListener transactionalListener : transactionalListeners) {
            transactionalListener.onAddUniqueConstraint(addUniqueConstraintEvent);
          }
        }
      }
      success = ms.commitTransaction();
    } catch (MetaException | InvalidObjectException e) {
      ex = e;
      throw e;
    } catch (Exception e) {
      ex = e;
      throw newMetaException(e);
    } finally {
      if (!success) {
        ms.rollbackTransaction();
      } else if (CollectionUtils.isNotEmpty(uniqueConstraints)) {
        for (MetaStoreEventListener listener : listeners) {
          AddUniqueConstraintEvent addUniqueConstraintEvent = new AddUniqueConstraintEvent(uniqueConstraints, true, this);
          listener.onAddUniqueConstraint(addUniqueConstraintEvent);
        }
      }
      endFunction("add_unique_constraint", success, ex, constraintName);
    }
  }

  @Override
  public void add_not_null_constraint(AddNotNullConstraintRequest req)
      throws MetaException, InvalidObjectException {
    List<SQLNotNullConstraint> notNullConstraints = req.getNotNullConstraintCols();
    String constraintName = (notNullConstraints != null && notNullConstraints.size() > 0) ?
        notNullConstraints.get(0).getNn_name() : "null";
    startFunction("add_not_null_constraint", ": " + constraintName);
    boolean success = false;
    Exception ex = null;
    if (!notNullConstraints.isEmpty() && !notNullConstraints.get(0).isSetCatName()) {
      String defaultCat = getDefaultCatalog(conf);
      notNullConstraints.forEach(pk -> pk.setCatName(defaultCat));
    }
    RawStore ms = getMS();
    try {
      ms.openTransaction();
      notNullConstraints = ms.addNotNullConstraints(notNullConstraints);

      if (transactionalListeners.size() > 0) {
        if (CollectionUtils.isNotEmpty(notNullConstraints)) {
          AddNotNullConstraintEvent addNotNullConstraintEvent = new AddNotNullConstraintEvent(notNullConstraints, true, this);
          for (MetaStoreEventListener transactionalListener : transactionalListeners) {
            transactionalListener.onAddNotNullConstraint(addNotNullConstraintEvent);
          }
        }
      }
      success = ms.commitTransaction();
    } catch (MetaException | InvalidObjectException e) {
      ex = e;
      throw e;
    } catch (Exception e) {
      ex = e;
      throw newMetaException(e);
    } finally {
      if (!success) {
        ms.rollbackTransaction();
      } else if (CollectionUtils.isNotEmpty(notNullConstraints)) {
        for (MetaStoreEventListener listener : listeners) {
          AddNotNullConstraintEvent addNotNullConstraintEvent = new AddNotNullConstraintEvent(notNullConstraints, true, this);
          listener.onAddNotNullConstraint(addNotNullConstraintEvent);
        }
      }
      endFunction("add_not_null_constraint", success, ex, constraintName);
    }
  }

  @Override
  public void add_default_constraint(AddDefaultConstraintRequest req) throws MetaException, InvalidObjectException {
    List<SQLDefaultConstraint> defaultConstraints = req.getDefaultConstraintCols();
    String constraintName =
        CollectionUtils.isNotEmpty(defaultConstraints) ? defaultConstraints.get(0).getDc_name() : "null";
    startFunction("add_default_constraint", ": " + constraintName);
    boolean success = false;
    Exception ex = null;
    if (!defaultConstraints.isEmpty() && !defaultConstraints.get(0).isSetCatName()) {
      String defaultCat = getDefaultCatalog(conf);
      defaultConstraints.forEach(pk -> pk.setCatName(defaultCat));
    }
    RawStore ms = getMS();
    try {
      ms.openTransaction();
      defaultConstraints = ms.addDefaultConstraints(defaultConstraints);
      if (transactionalListeners.size() > 0) {
        if (CollectionUtils.isNotEmpty(defaultConstraints)) {
          AddDefaultConstraintEvent addDefaultConstraintEvent =
              new AddDefaultConstraintEvent(defaultConstraints, true, this);
          for (MetaStoreEventListener transactionalListener : transactionalListeners) {
            transactionalListener.onAddDefaultConstraint(addDefaultConstraintEvent);
          }
        }
      }
      success = ms.commitTransaction();
    } catch (MetaException | InvalidObjectException e) {
      ex = e;
      throw e;
    } catch (Exception e) {
      ex = e;
      throw newMetaException(e);
    } finally {
      if (!success) {
        ms.rollbackTransaction();
      } else if (CollectionUtils.isNotEmpty(defaultConstraints)) {
        for (MetaStoreEventListener listener : listeners) {
          AddDefaultConstraintEvent addDefaultConstraintEvent =
              new AddDefaultConstraintEvent(defaultConstraints, true, this);
          listener.onAddDefaultConstraint(addDefaultConstraintEvent);
        }
      }
      endFunction("add_default_constraint", success, ex, constraintName);
    }
  }

  @Override
  public void add_check_constraint(AddCheckConstraintRequest req)
      throws MetaException, InvalidObjectException {
    List<SQLCheckConstraint> checkConstraints= req.getCheckConstraintCols();
    String constraintName = CollectionUtils.isNotEmpty(checkConstraints) ?
        checkConstraints.get(0).getDc_name() : "null";
    startFunction("add_check_constraint", ": " + constraintName);
    boolean success = false;
    Exception ex = null;
    if (!checkConstraints.isEmpty() && !checkConstraints.get(0).isSetCatName()) {
      String defaultCat = getDefaultCatalog(conf);
      checkConstraints.forEach(pk -> pk.setCatName(defaultCat));
    }
    RawStore ms = getMS();
    try {
      ms.openTransaction();
      checkConstraints = ms.addCheckConstraints(checkConstraints);
      if (transactionalListeners.size() > 0) {
        if (CollectionUtils.isNotEmpty(checkConstraints)) {
          AddCheckConstraintEvent addcheckConstraintEvent = new AddCheckConstraintEvent(checkConstraints, true, this);
          for (MetaStoreEventListener transactionalListener : transactionalListeners) {
            transactionalListener.onAddCheckConstraint(addcheckConstraintEvent);
          }
        }
      }
      success = ms.commitTransaction();
    } catch (MetaException | InvalidObjectException e) {
      ex = e;
      throw e;
    } catch (Exception e) {
      ex = e;
      throw newMetaException(e);
    } finally {
      if (!success) {
        ms.rollbackTransaction();
      } else if (CollectionUtils.isNotEmpty(checkConstraints)) {
        for (MetaStoreEventListener listener : listeners) {
          AddCheckConstraintEvent addCheckConstraintEvent = new AddCheckConstraintEvent(checkConstraints, true, this);
          listener.onAddCheckConstraint(addCheckConstraintEvent);
        }
      }
      endFunction("add_check_constraint", success, ex, constraintName);
    }
  }

  private boolean is_table_exists(RawStore ms, String catName, String dbname, String name)
      throws MetaException {
    return (ms.getTable(catName, dbname, name, null) != null);
  }

  private boolean drop_table_core(final RawStore ms, final String catName, final String dbname,
                                  final String name, final boolean deleteData,
                                  final EnvironmentContext envContext, final String indexName)
      throws NoSuchObjectException, MetaException, IOException, InvalidObjectException,
      InvalidInputException {
    boolean success = false;
    boolean tableDataShouldBeDeleted = false;
    Path tblPath = null;
    List<Path> partPaths = null;
    Table tbl = null;
    boolean ifPurge = false;
    Map<String, String> transactionalListenerResponses = Collections.emptyMap();
    Database db = null;
    boolean isReplicated = false;
    try {
      ms.openTransaction();
      db = ms.getDatabase(catName, dbname);
      if (db.getType() == DatabaseType.REMOTE) {
        return DataConnectorProviderFactory.getDataConnectorProvider(db).dropTable(name);
      }
      isReplicated = isDbReplicationTarget(db);

      // drop any partitions
      tbl = get_table_core(catName, dbname, name, null);
      if (tbl == null) {
        throw new NoSuchObjectException(name + " doesn't exist");
      }

      // Check if table is part of a materialized view.
      // If it is, it cannot be dropped.
      List<String> isPartOfMV = ms.isPartOfMaterializedView(catName, dbname, name);
      if (!isPartOfMV.isEmpty()) {
        throw new MetaException(String.format("Cannot drop table as it is used in the following materialized" +
            " views %s%n", isPartOfMV));
      }

      if (tbl.getSd() == null) {
        throw new MetaException("Table metadata is corrupted");
      }
      ifPurge = isMustPurge(envContext, tbl);

      firePreEvent(new PreDropTableEvent(tbl, deleteData, this));

      tableDataShouldBeDeleted = checkTableDataShouldBeDeleted(tbl, deleteData);
      if (tbl.getSd().getLocation() != null) {
        tblPath = new Path(tbl.getSd().getLocation());
        if (!wh.isWritable(tblPath.getParent())) {
          String target = indexName == null ? "Table" : "Index table";
          throw new MetaException(target + " metadata not deleted since " +
              tblPath.getParent() + " is not writable by " +
              SecurityUtils.getUser());
        }
      }

      // Drop the partitions and get a list of locations which need to be deleted
      partPaths = dropPartitionsAndGetLocations(ms, catName, dbname, name, tblPath,
          tableDataShouldBeDeleted);

      // Drop any constraints on the table
      ms.dropConstraint(catName, dbname, name, null, true);

      if (!ms.dropTable(catName, dbname, name)) {
        String tableName = TableName.getQualified(catName, dbname, name);
        throw new MetaException(indexName == null ? "Unable to drop table " + tableName:
            "Unable to drop index table " + tableName + " for index " + indexName);
      } else {
        if (!transactionalListeners.isEmpty()) {
          transactionalListenerResponses =
              MetaStoreListenerNotifier.notifyEvent(transactionalListeners,
                  EventType.DROP_TABLE,
                  new DropTableEvent(tbl, true, deleteData,
                      this, isReplicated),
                  envContext);
        }
        success = ms.commitTransaction();
      }
    } finally {
      if (!success) {
        ms.rollbackTransaction();
      } else if (tableDataShouldBeDeleted) {
        // Data needs deletion. Check if trash may be skipped.
        // Delete the data in the partitions which have other locations
        deletePartitionData(partPaths, ifPurge, ReplChangeManager.shouldEnableCm(db, tbl));
        // Delete the data in the table
        deleteTableData(tblPath, ifPurge, ReplChangeManager.shouldEnableCm(db, tbl));
      }

      if (!listeners.isEmpty()) {
        MetaStoreListenerNotifier.notifyEvent(listeners,
            EventType.DROP_TABLE,
            new DropTableEvent(tbl, success, deleteData, this, isReplicated),
            envContext,
            transactionalListenerResponses, ms);
      }
    }
    return success;
  }

  private boolean checkTableDataShouldBeDeleted(Table tbl, boolean deleteData) {
    if (deleteData && isExternal(tbl)) {
      // External table data can be deleted if EXTERNAL_TABLE_PURGE is true
      return isExternalTablePurge(tbl);
    }
    return deleteData;
  }

  /**
   * Deletes the data in a table's location, if it fails logs an error
   *
   * @param tablePath
   * @param ifPurge completely purge the table (skipping trash) while removing
   *                data from warehouse
   * @param shouldEnableCm If cm should be enabled
   */
  private void deleteTableData(Path tablePath, boolean ifPurge, boolean shouldEnableCm) {
    if (tablePath != null) {
      deleteDataExcludeCmroot(tablePath, ifPurge, shouldEnableCm);
    }
  }

  /**
   * Deletes the data in a table's location, if it fails logs an error.
   *
   * @param tablePath
   * @param ifPurge completely purge the table (skipping trash) while removing
   *                data from warehouse
   * @param db Database
   */
  private void deleteTableData(Path tablePath, boolean ifPurge, Database db) {
    if (tablePath != null) {
      try {
        wh.deleteDir(tablePath, true, ifPurge, db);
      } catch (Exception e) {
        LOG.error("Failed to delete table directory: " + tablePath +
            " " + e.getMessage());
      }
    }
  }

  /**
   * Give a list of partitions' locations, tries to delete each one
   * and for each that fails logs an error.
   *
   * @param partPaths
   * @param ifPurge completely purge the partition (skipping trash) while
   *                removing data from warehouse
   * @param shouldEnableCm If cm should be enabled
   */
  private void deletePartitionData(List<Path> partPaths, boolean ifPurge, boolean shouldEnableCm) {
    if (partPaths != null && !partPaths.isEmpty()) {
      for (Path partPath : partPaths) {
        deleteDataExcludeCmroot(partPath, ifPurge, shouldEnableCm);
      }
    }
  }

  /**
   * Give a list of partitions' locations, tries to delete each one
   * and for each that fails logs an error.
   *
   * @param partPaths
   * @param ifPurge completely purge the partition (skipping trash) while
   *                removing data from warehouse
   * @param db Database
   */
  private void deletePartitionData(List<Path> partPaths, boolean ifPurge, Database db) {
    if (partPaths != null && !partPaths.isEmpty()) {
      for (Path partPath : partPaths) {
        try {
          wh.deleteDir(partPath, true, ifPurge, db);
        } catch (Exception e) {
          LOG.error("Failed to delete partition directory: " + partPath +
              " " + e.getMessage());
        }
      }
    }
  }

  /**
   * Delete data from path excluding cmdir
   * and for each that fails logs an error.
   *
   * @param path
   * @param ifPurge completely purge the partition (skipping trash) while
   *                removing data from warehouse
   * @param shouldEnableCm If cm should be enabled
   */
  private void deleteDataExcludeCmroot(Path path, boolean ifPurge, boolean shouldEnableCm) {
    try {
      if (shouldEnableCm) {
        //Don't delete cmdir if its inside the partition path
        FileStatus[] statuses = path.getFileSystem(conf).listStatus(path,
            ReplChangeManager.CMROOT_PATH_FILTER);
        for (final FileStatus status : statuses) {
          wh.deleteDir(status.getPath(), true, ifPurge, shouldEnableCm);
        }
        //Check if table directory is empty, delete it
        FileStatus[] statusWithoutFilter = path.getFileSystem(conf).listStatus(path);
        if (statusWithoutFilter.length == 0) {
          wh.deleteDir(path, true, ifPurge, shouldEnableCm);
        }
      } else {
        //If no cm delete the complete table directory
        wh.deleteDir(path, true, ifPurge, shouldEnableCm);
      }
    } catch (Exception e) {
      LOG.error("Failed to delete directory: " + path +
          " " + e.getMessage());
    }
  }

  /**
   * Deletes the partitions specified by catName, dbName, tableName. If checkLocation is true, for
   * locations of partitions which may not be subdirectories of tablePath checks to make sure the
   * locations are writable.
   *
   * Drops the metadata for each partition.
   *
   * Provides a list of locations of partitions which may not be subdirectories of tablePath.
   *
   * @param ms RawStore to use for metadata retrieval and delete
   * @param catName The catName
   * @param dbName The dbName
   * @param tableName The tableName
   * @param tablePath The tablePath of which subdirectories does not have to be checked
   * @param checkLocation Should we check the locations at all
   * @return The list of the Path objects to delete (only in case checkLocation is true)
   * @throws MetaException
   * @throws IOException
   * @throws NoSuchObjectException
   */
  private List<Path> dropPartitionsAndGetLocations(RawStore ms, String catName, String dbName,
                                                   String tableName, Path tablePath, boolean checkLocation)
      throws MetaException, IOException, NoSuchObjectException {
    int batchSize = MetastoreConf.getIntVar(conf, ConfVars.BATCH_RETRIEVE_OBJECTS_MAX);
    String tableDnsPath = null;
    if (tablePath != null) {
      tableDnsPath = wh.getDnsPath(tablePath).toString();
    }

    List<Path> partPaths = new ArrayList<>();
    while (true) {
      Map<String, String> partitionLocations = ms.getPartitionLocations(catName, dbName, tableName,
          tableDnsPath, batchSize);
      if (partitionLocations == null || partitionLocations.isEmpty()) {
        // No more partitions left to drop. Return with the collected path list to delete.
        return partPaths;
      }

      if (checkLocation) {
        for (String partName : partitionLocations.keySet()) {
          String pathString = partitionLocations.get(partName);
          if (pathString != null) {
            Path partPath = wh.getDnsPath(new Path(pathString));
            // Double check here. Maybe Warehouse.getDnsPath revealed relationship between the
            // path objects
            if (tableDnsPath == null ||
                !FileUtils.isSubdirectory(tableDnsPath, partPath.toString())) {
              if (!wh.isWritable(partPath.getParent())) {
                throw new MetaException("Table metadata not deleted since the partition "
                    + partName + " has parent location " + partPath.getParent()
                    + " which is not writable by " + SecurityUtils.getUser());
              }
              partPaths.add(partPath);
            }
          }
        }
      }

      for (MetaStoreEventListener listener : listeners) {
        //No drop part listener events fired for public listeners historically, for drop table case.
        //Limiting to internal listeners for now, to avoid unexpected calls for public listeners.
        if (listener instanceof HMSMetricsListener) {
          for (@SuppressWarnings("unused") String partName : partitionLocations.keySet()) {
            listener.onDropPartition(null);
          }
        }
      }

      ms.dropPartitions(catName, dbName, tableName, new ArrayList<>(partitionLocations.keySet()));
    }
  }

  @Override
  public void drop_table(final String dbname, final String name, final boolean deleteData)
      throws NoSuchObjectException, MetaException {
    drop_table_with_environment_context(dbname, name, deleteData, null);
  }

  @Override
  public void drop_table_with_environment_context(final String dbname, final String name,
                                                  final boolean deleteData, final EnvironmentContext envContext)
      throws NoSuchObjectException, MetaException {
    String[] parsedDbName = parseDbName(dbname, conf);
    startTableFunction("drop_table", parsedDbName[CAT_NAME], parsedDbName[DB_NAME], name);

    boolean success = false;
    Exception ex = null;
    try {
      success = drop_table_core(getMS(), parsedDbName[CAT_NAME], parsedDbName[DB_NAME], name,
          deleteData, envContext, null);
    } catch (IOException e) {
      ex = e;
      throw new MetaException(e.getMessage());
    } catch (Exception e) {
      ex = e;
      throwMetaException(e);
    } finally {
      endFunction("drop_table", success, ex, name);
    }

  }

  private void updateStatsForTruncate(Map<String,String> props, EnvironmentContext environmentContext) {
    if (null == props) {
      return;
    }
    for (String stat : StatsSetupConst.SUPPORTED_STATS) {
      String statVal = props.get(stat);
      if (statVal != null) {
        //In the case of truncate table, we set the stats to be 0.
        props.put(stat, "0");
      }
    }
    //first set basic stats to true
    StatsSetupConst.setBasicStatsState(props, StatsSetupConst.TRUE);
    environmentContext.putToProperties(StatsSetupConst.STATS_GENERATED, StatsSetupConst.TASK);
    environmentContext.putToProperties(StatsSetupConst.DO_NOT_POPULATE_QUICK_STATS, StatsSetupConst.TRUE);
    //then invalidate column stats
    StatsSetupConst.clearColumnStatsState(props);
    return;
  }

  private void alterPartitionForTruncate(RawStore ms, String catName, String dbName, String tableName,
                                         Table table, Partition partition, String validWriteIds, long writeId) throws Exception {
    EnvironmentContext environmentContext = new EnvironmentContext();
    updateStatsForTruncate(partition.getParameters(), environmentContext);

    if (!transactionalListeners.isEmpty()) {
      MetaStoreListenerNotifier.notifyEvent(transactionalListeners,
          EventType.ALTER_PARTITION,
          new AlterPartitionEvent(partition, partition, table, true, true,
              writeId, this));
    }

    if (!listeners.isEmpty()) {
      MetaStoreListenerNotifier.notifyEvent(listeners,
          EventType.ALTER_PARTITION,
          new AlterPartitionEvent(partition, partition, table, true, true,
              writeId, this));
    }

    if (writeId > 0) {
      partition.setWriteId(writeId);
    }
    alterHandler.alterPartition(ms, wh, catName, dbName, tableName, null, partition,
        environmentContext, this, validWriteIds);
  }

  private void alterTableStatsForTruncate(RawStore ms, String catName, String dbName,
                                          String tableName, Table table, List<String> partNames,
                                          String validWriteIds, long writeId) throws Exception {
    if (partNames == null) {
      if (0 != table.getPartitionKeysSize()) {
        for (Partition partition : ms.getPartitions(catName, dbName, tableName, -1)) {
          alterPartitionForTruncate(ms, catName, dbName, tableName, table, partition,
              validWriteIds, writeId);
        }
      } else {
        EnvironmentContext environmentContext = new EnvironmentContext();
        updateStatsForTruncate(table.getParameters(), environmentContext);

        boolean isReplicated = isDbReplicationTarget(ms.getDatabase(catName, dbName));
        if (!transactionalListeners.isEmpty()) {
          MetaStoreListenerNotifier.notifyEvent(transactionalListeners,
              EventType.ALTER_TABLE,
              new AlterTableEvent(table, table, true, true,
                  writeId, this, isReplicated));
        }

        if (!listeners.isEmpty()) {
          MetaStoreListenerNotifier.notifyEvent(listeners,
              EventType.ALTER_TABLE,
              new AlterTableEvent(table, table, true, true,
                  writeId, this, isReplicated));
        }

        // TODO: this should actually pass thru and set writeId for txn stats.
        if (writeId > 0) {
          table.setWriteId(writeId);
        }
        alterHandler.alterTable(ms, wh, catName, dbName, tableName, table,
            environmentContext, this, validWriteIds);
      }
    } else {
      for (Partition partition : ms.getPartitionsByNames(catName, dbName, tableName, partNames)) {
        alterPartitionForTruncate(ms, catName, dbName, tableName, table, partition,
            validWriteIds, writeId);
      }
    }
    return;
  }

  private List<Path> getLocationsForTruncate(final RawStore ms,
                                             final String catName,
                                             final String dbName,
                                             final String tableName,
                                             final Table table,
                                             final List<String> partNames) throws Exception {
    List<Path> locations = new ArrayList<>();
    if (partNames == null) {
      if (0 != table.getPartitionKeysSize()) {
        for (Partition partition : ms.getPartitions(catName, dbName, tableName, -1)) {
          locations.add(new Path(partition.getSd().getLocation()));
        }
      } else {
        locations.add(new Path(table.getSd().getLocation()));
      }
    } else {
      for (Partition partition : ms.getPartitionsByNames(catName, dbName, tableName, partNames)) {
        locations.add(new Path(partition.getSd().getLocation()));
      }
    }
    return locations;
  }

  @Override
  public CmRecycleResponse cm_recycle(final CmRecycleRequest request) throws MetaException {
    wh.recycleDirToCmPath(new Path(request.getDataPath()), request.isPurge());
    return new CmRecycleResponse();
  }

  @Override
  public void truncate_table(final String dbName, final String tableName, List<String> partNames)
      throws NoSuchObjectException, MetaException {
    // Deprecated path, won't work for txn tables.
    truncateTableInternal(dbName, tableName, partNames, null, -1);
  }

  @Override
  public TruncateTableResponse truncate_table_req(TruncateTableRequest req)
      throws MetaException, TException {
    truncateTableInternal(req.getDbName(), req.getTableName(), req.getPartNames(),
        req.getValidWriteIdList(), req.getWriteId());
    return new TruncateTableResponse();
  }

  private void truncateTableInternal(String dbName, String tableName, List<String> partNames,
                                     String validWriteIds, long writeId) throws MetaException, NoSuchObjectException {
    boolean isSkipTrash = false, needCmRecycle = false;
    try {
      String[] parsedDbName = parseDbName(dbName, conf);
      Table tbl = get_table_core(parsedDbName[CAT_NAME], parsedDbName[DB_NAME], tableName);

      boolean truncateFiles = !TxnUtils.isTransactionalTable(tbl) ||
          !MetastoreConf.getBoolVar(getConf(), MetastoreConf.ConfVars.TRUNCATE_ACID_USE_BASE);

      if (truncateFiles) {
        isSkipTrash = MetaStoreUtils.isSkipTrash(tbl.getParameters());
        Database db = get_database_core(parsedDbName[CAT_NAME], parsedDbName[DB_NAME]);
        needCmRecycle = ReplChangeManager.shouldEnableCm(db, tbl);
      }
      // This is not transactional
      for (Path location : getLocationsForTruncate(getMS(), parsedDbName[CAT_NAME],
          parsedDbName[DB_NAME], tableName, tbl, partNames)) {
        FileSystem fs = location.getFileSystem(getConf());
        if (truncateFiles) {
          truncateDataFiles(location, fs, isSkipTrash, needCmRecycle);
        } else {
          // For Acid tables we don't need to delete the old files, only write an empty baseDir.
          // Compaction and cleaner will take care of the rest
          addTruncateBaseFile(location, writeId, fs);
        }
      }

      // Alter the table/partition stats and also notify truncate table event
      alterTableStatsForTruncate(getMS(), parsedDbName[CAT_NAME], parsedDbName[DB_NAME],
          tableName, tbl, partNames, validWriteIds, writeId);
    } catch (IOException e) {
      throw new MetaException(e.getMessage());
    } catch (MetaException | NoSuchObjectException e) {
      throw e;
    } catch (Exception e) {
      throw newMetaException(e);
    }
  }

  /**
   * Add an empty baseDir with a truncate metadatafile
   * @param location partition or table directory
   * @param writeId allocated writeId
   * @param fs FileSystem
   * @throws Exception
   */
  private void addTruncateBaseFile(Path location, long writeId, FileSystem fs) throws Exception {
    Path basePath = new Path(location, AcidConstants.baseDir(writeId));
    fs.mkdirs(basePath);
    // We can not leave the folder empty, otherwise it will be skipped at some file listing in AcidUtils
    // No need for a data file, a simple metadata is enough
    AcidMetaDataFile.writeToFile(fs, basePath, AcidMetaDataFile.DataFormat.TRUNCATED);
  }

  private void truncateDataFiles(Path location, FileSystem fs, boolean isSkipTrash, boolean needCmRecycle)
      throws IOException, MetaException, NoSuchObjectException {
    if (!HdfsUtils.isPathEncrypted(getConf(), fs.getUri(), location) &&
        !FileUtils.pathHasSnapshotSubDir(location, fs)) {
      HdfsUtils.HadoopFileStatus status = new HdfsUtils.HadoopFileStatus(getConf(), fs, location);
      FileStatus targetStatus = fs.getFileStatus(location);
      String targetGroup = targetStatus == null ? null : targetStatus.getGroup();
      wh.deleteDir(location, true, isSkipTrash, needCmRecycle);
      fs.mkdirs(location);
      HdfsUtils.setFullFileStatus(getConf(), status, targetGroup, fs, location, false);
    } else {
      FileStatus[] statuses = fs.listStatus(location, FileUtils.HIDDEN_FILES_PATH_FILTER);
      if (statuses == null || statuses.length == 0) {
        return;
      }
      for (final FileStatus status : statuses) {
        wh.deleteDir(status.getPath(), true, isSkipTrash, needCmRecycle);
      }
    }
  }

  /**
   * Is this an external table?
   *
   * @param table
   *          Check if this table is external.
   * @return True if the table is external, otherwise false.
   */
  private boolean isExternal(Table table) {
    return MetaStoreUtils.isExternalTable(table);
  }

  private boolean isExternalTablePurge(Table table) {
    return MetaStoreUtils.isExternalTablePurge(table);
  }

  @Override
  @Deprecated
  public Table get_table(final String dbname, final String name) throws MetaException,
      NoSuchObjectException {
    String[] parsedDbName = parseDbName(dbname, conf);
    return getTableInternal(
        parsedDbName[CAT_NAME], parsedDbName[DB_NAME], name, null, null, false, null, null, null);
  }

  @Override
  public List<ExtendedTableInfo> get_tables_ext(final GetTablesExtRequest req) throws MetaException {
    List<String> tables = new ArrayList<String>();
    List<ExtendedTableInfo> ret = new ArrayList<ExtendedTableInfo>();
    String catalog  = req.getCatalog();
    String database = req.getDatabase();
    String pattern  = req.getTableNamePattern();
    List<String> processorCapabilities = req.getProcessorCapabilities();
    int limit = req.getLimit();
    String processorId  = req.getProcessorIdentifier();
    List<Table> tObjects = new ArrayList<>();

    startTableFunction("get_tables_ext", catalog, database, pattern);
    Exception ex = null;
    try {
      tables = getMS().getTables(catalog, database, pattern, null, limit);
      LOG.debug("get_tables_ext:getTables() returned " + tables.size());
      tables = FilterUtils.filterTableNamesIfEnabled(isServerFilterEnabled, filterHook,
          catalog, database, tables);

      if (tables.size() > 0) {
        tObjects = getMS().getTableObjectsByName(catalog, database, tables);
        LOG.debug("get_tables_ext:getTableObjectsByName() returned " + tObjects.size());
        if (processorCapabilities == null || processorCapabilities.size() == 0 ||
            processorCapabilities.contains("MANAGERAWMETADATA")) {
          LOG.info("Skipping translation for processor with " + processorId);
        } else {
          if (transformer != null) {
            Map<Table, List<String>> retMap = transformer.transform(tObjects, processorCapabilities, processorId);

            for (Map.Entry<Table, List<String>> entry : retMap.entrySet())  {
              LOG.debug("Table " + entry.getKey().getTableName() + " requires " + Arrays.toString((entry.getValue()).toArray()));
              ret.add(convertTableToExtendedTable(entry.getKey(), entry.getValue(), req.getRequestedFields()));
            }
          } else {
            for (Table table : tObjects) {
              ret.add(convertTableToExtendedTable(table, processorCapabilities, req.getRequestedFields()));
            }
          }
        }
      }
    } catch (MetaException e) {
      ex = e;
      throw e;
    } catch (Exception e) {
      ex = e;
      throw newMetaException(e);
    } finally {
      endFunction("get_tables_ext", ret != null, ex);
    }
    return ret;
  }

  private ExtendedTableInfo convertTableToExtendedTable (Table table,
                                                         List<String> processorCapabilities, int mask) {
    ExtendedTableInfo extTable = new ExtendedTableInfo(table.getTableName());
    if ((mask & GetTablesExtRequestFields.ACCESS_TYPE.getValue()) == GetTablesExtRequestFields.ACCESS_TYPE.getValue()) {
      extTable.setAccessType(table.getAccessType());
    }

    if ((mask & GetTablesExtRequestFields.PROCESSOR_CAPABILITIES.getValue())
        == GetTablesExtRequestFields.PROCESSOR_CAPABILITIES.getValue()) {
      extTable.setRequiredReadCapabilities(table.getRequiredReadCapabilities());
      extTable.setRequiredWriteCapabilities(table.getRequiredWriteCapabilities());
    }

    return extTable;
  }

  @Override
  public GetTableResult get_table_req(GetTableRequest req) throws MetaException,
      NoSuchObjectException {
    String catName = req.isSetCatName() ? req.getCatName() : getDefaultCatalog(conf);
    return new GetTableResult(getTableInternal(catName, req.getDbName(), req.getTblName(),
        req.getCapabilities(), req.getValidWriteIdList(), req.isGetColumnStats(), req.getEngine(),
        req.getProcessorCapabilities(), req.getProcessorIdentifier()));
  }

  /**
   * This function retrieves table from metastore. If getColumnStats flag is true,
   * then engine should be specified so the table is retrieve with the column stats
   * for that engine.
   */
  private Table getTableInternal(String catName, String dbname, String name,
                                 ClientCapabilities capabilities, String writeIdList, boolean getColumnStats, String engine,
                                 List<String> processorCapabilities, String processorId)
      throws MetaException, NoSuchObjectException {
    Preconditions.checkArgument(!getColumnStats || engine != null,
        "To retrieve column statistics with a table, engine parameter cannot be null");

    if (isInTest) {
      assertClientHasCapability(capabilities, ClientCapability.TEST_CAPABILITY,
          "Hive tests", "get_table_req");
    }

    Table t = null;
    startTableFunction("get_table", catName, dbname, name);
    Exception ex = null;
    try {
      t = get_table_core(catName, dbname, name, writeIdList, getColumnStats, engine);
      if (MetaStoreUtils.isInsertOnlyTableParam(t.getParameters())) {
        assertClientHasCapability(capabilities, ClientCapability.INSERT_ONLY_TABLES,
            "insert-only tables", "get_table_req");
      }

      if (processorCapabilities == null || processorCapabilities.size() == 0 ||
          processorCapabilities.contains("MANAGERAWMETADATA")) {
        LOG.info("Skipping translation for processor with " + processorId);
      } else {
        if (transformer != null) {
          List<Table> tList = new ArrayList<>();
          tList.add(t);
          Map<Table, List<String>> ret = transformer.transform(tList, processorCapabilities, processorId);
          if (ret.size() > 1) {
            LOG.warn("Unexpected resultset size:" + ret.size());
            throw new MetaException("Unexpected result from metadata transformer:return list size is " + ret.size());
          }
          t = ret.keySet().iterator().next();
        }
      }

      firePreEvent(new PreReadTableEvent(t, this));
    } catch (MetaException | NoSuchObjectException e) {
      ex = e;
      throw e;
    } finally {
      endFunction("get_table", t != null, ex, name);
    }
    return t;
  }

  @Override
  public List<TableMeta> get_table_meta(String dbnames, String tblNames, List<String> tblTypes)
      throws MetaException, NoSuchObjectException {
    List<TableMeta> t = null;
    String[] parsedDbName = parseDbName(dbnames, conf);
    startTableFunction("get_table_metas", parsedDbName[CAT_NAME], parsedDbName[DB_NAME], tblNames);
    Exception ex = null;
    try {
      t = getMS().getTableMeta(parsedDbName[CAT_NAME], parsedDbName[DB_NAME], tblNames, tblTypes);
      t = FilterUtils.filterTableMetasIfEnabled(isServerFilterEnabled, filterHook,
          parsedDbName[CAT_NAME], parsedDbName[DB_NAME], t);
    } catch (Exception e) {
      ex = e;
      throw newMetaException(e);
    } finally {
      endFunction("get_table_metas", t != null, ex);
    }
    return t;
  }

  @Override
  public Table get_table_core(
      final String catName,
      final String dbname,
      final String name)
      throws MetaException, NoSuchObjectException {
    return get_table_core(catName, dbname, name, null);
  }

  @Override
  public Table get_table_core(
      final String catName,
      final String dbname,
      final String name,
      final String writeIdList)
      throws MetaException, NoSuchObjectException {
    return get_table_core(catName, dbname, name, writeIdList, false, null);
  }

  /**
   * This function retrieves table from metastore. If getColumnStats flag is true,
   * then engine should be specified so the table is retrieve with the column stats
   * for that engine.
   */
  public Table get_table_core(final String catName,
                              final String dbname,
                              final String name,
                              final String writeIdList,
                              boolean getColumnStats, String engine)
      throws MetaException, NoSuchObjectException {
    Preconditions.checkArgument(!getColumnStats || engine != null,
        "To retrieve column statistics with a table, engine parameter cannot be null");

    Database db = null;
    Table t = null;
    try {
      db = get_database_core(catName, dbname);
    } catch (Exception e) { /* appears exception is not thrown currently if db doesnt exist */ }

    if (db != null) {
      if (db.getType().equals(DatabaseType.REMOTE)) {
        t = DataConnectorProviderFactory.getDataConnectorProvider(db).getTable(name);
        if (t == null) {
          throw new NoSuchObjectException(TableName.getQualified(catName, dbname, name) +
              " table not found");
        }
        t.setDbName(dbname);
        return t;
      }
    }

    try {
      t = getMS().getTable(catName, dbname, name, writeIdList);
      if (t == null) {
        throw new NoSuchObjectException(TableName.getQualified(catName, dbname, name) +
            " table not found");
      }

      // If column statistics was requested and is valid fetch it.
      if (getColumnStats) {
        ColumnStatistics colStats = getMS().getTableColumnStatistics(catName, dbname, name,
            StatsSetupConst.getColumnsHavingStats(t.getParameters()), engine, writeIdList);
        if (colStats != null) {
          t.setColStats(colStats);
        }
      }
    } catch (Exception e) {
      throwMetaException(e);
    }
    return t;
  }

  /**
   * Gets multiple tables from the hive metastore.
   *
   * @param dbName
   *          The name of the database in which the tables reside
   * @param tableNames
   *          The names of the tables to get.
   *
   * @return A list of tables whose names are in the the list "names" and
   *         are retrievable from the database specified by "dbnames."
   *         There is no guarantee of the order of the returned tables.
   *         If there are duplicate names, only one instance of the table will be returned.
   * @throws MetaException
   * @throws InvalidOperationException
   * @throws UnknownDBException
   */
  @Override
  @Deprecated
  public List<Table> get_table_objects_by_name(final String dbName, final List<String> tableNames)
      throws MetaException, InvalidOperationException, UnknownDBException {
    String[] parsedDbName = parseDbName(dbName, conf);
    return getTableObjectsInternal(parsedDbName[CAT_NAME], parsedDbName[DB_NAME], tableNames, null, null, null);
  }

  @Override
  public GetTablesResult get_table_objects_by_name_req(GetTablesRequest req) throws TException {
    String catName = req.isSetCatName() ? req.getCatName() : getDefaultCatalog(conf);
    return new GetTablesResult(getTableObjectsInternal(catName, req.getDbName(),
        req.getTblNames(), req.getCapabilities(), req.getProjectionSpec(), req.getTablesPattern()));
  }

  private List<Table> getTableObjectsInternal(String catName, String dbName,
                                              List<String> tableNames,
                                              ClientCapabilities capabilities,
                                              GetProjectionsSpec projectionsSpec, String tablePattern)
      throws MetaException, InvalidOperationException, UnknownDBException {
    if (isInTest) {
      assertClientHasCapability(capabilities, ClientCapability.TEST_CAPABILITY,
          "Hive tests", "get_table_objects_by_name_req");
    }

    if (projectionsSpec != null) {
      if (!projectionsSpec.isSetFieldList() && (projectionsSpec.isSetIncludeParamKeyPattern() ||
          projectionsSpec.isSetExcludeParamKeyPattern())) {
        throw new InvalidOperationException("Include and Exclude Param key are not supported.");
      }
    }

    List<Table> tables = new ArrayList<>();
    startMultiTableFunction("get_multi_table", dbName, tableNames);
    Exception ex = null;
    int tableBatchSize = MetastoreConf.getIntVar(conf,
        ConfVars.BATCH_RETRIEVE_MAX);

    try {
      if (dbName == null || dbName.isEmpty()) {
        throw new UnknownDBException("DB name is null or empty");
      }
      RawStore ms = getMS();
      if(tablePattern != null){
        tables = ms.getTableObjectsByName(catName, dbName, tableNames, projectionsSpec, tablePattern);
      }else {
        if (tableNames == null) {
          throw new InvalidOperationException(dbName + " cannot find null tables");
        }

        // The list of table names could contain duplicates. RawStore.getTableObjectsByName()
        // only guarantees returning no duplicate table objects in one batch. If we need
        // to break into multiple batches, remove duplicates first.
        List<String> distinctTableNames = tableNames;
        if (distinctTableNames.size() > tableBatchSize) {
          List<String> lowercaseTableNames = new ArrayList<>();
          for (String tableName : tableNames) {
            lowercaseTableNames.add(org.apache.hadoop.hive.metastore.utils.StringUtils.normalizeIdentifier(tableName));
          }
          distinctTableNames = new ArrayList<>(new HashSet<>(lowercaseTableNames));
        }

        int startIndex = 0;
        // Retrieve the tables from the metastore in batches. Some databases like
        // Oracle cannot have over 1000 expressions in a in-list
        while (startIndex < distinctTableNames.size()) {
          int endIndex = Math.min(startIndex + tableBatchSize, distinctTableNames.size());
          tables.addAll(ms.getTableObjectsByName(catName, dbName, distinctTableNames.subList(
                  startIndex, endIndex), projectionsSpec, tablePattern));
          startIndex = endIndex;
        }
      }
      for (Table t : tables) {
        if (t.getParameters() != null && MetaStoreUtils.isInsertOnlyTableParam(t.getParameters())) {
          assertClientHasCapability(capabilities, ClientCapability.INSERT_ONLY_TABLES,
              "insert-only tables", "get_table_req");
        }
      }

      tables = FilterUtils.filterTablesIfEnabled(isServerFilterEnabled, filterHook, tables);
    } catch (MetaException | InvalidOperationException | UnknownDBException e) {
      ex = e;
      throw e;
    } catch (Exception e) {
      ex = e;
      throw newMetaException(e);
    } finally {
      endFunction("get_multi_table", tables != null, ex, join(tableNames, ","));
    }
    return tables;
  }

  @Override
  public Materialization get_materialization_invalidation_info(final CreationMetadata cm, final String validTxnList) throws MetaException {
    return getTxnHandler().getMaterializationInvalidationInfo(cm, validTxnList);
  }

  @Override
  public void update_creation_metadata(String catName, final String dbName, final String tableName, CreationMetadata cm) throws MetaException {
    getMS().updateCreationMetadata(catName, dbName, tableName, cm);
  }

  private void assertClientHasCapability(ClientCapabilities client,
                                         ClientCapability value, String what, String call) throws MetaException {
    if (!doesClientHaveCapability(client, value)) {
      throw new MetaException("Your client does not appear to support " + what + ". To skip"
          + " capability checks, please set " + ConfVars.CAPABILITY_CHECK.toString()
          + " to false. This setting can be set globally, or on the client for the current"
          + " metastore session. Note that this may lead to incorrect results, data loss,"
          + " undefined behavior, etc. if your client is actually incompatible. You can also"
          + " specify custom client capabilities via " + call + " API.");
    }
  }

  private boolean doesClientHaveCapability(ClientCapabilities client, ClientCapability value) {
    if (!MetastoreConf.getBoolVar(getConf(), ConfVars.CAPABILITY_CHECK)) {
      return true;
    }
    return (client != null && client.isSetValues() && client.getValues().contains(value));
  }

  @Override
  public List<String> get_table_names_by_filter(
      final String dbName, final String filter, final short maxTables)
      throws MetaException, InvalidOperationException, UnknownDBException {
    List<String> tables = null;
    startFunction("get_table_names_by_filter", ": db = " + dbName + ", filter = " + filter);
    Exception ex = null;
    String[] parsedDbName = parseDbName(dbName, conf);
    try {
      if (parsedDbName[CAT_NAME] == null || parsedDbName[CAT_NAME].isEmpty() ||
          parsedDbName[DB_NAME] == null || parsedDbName[DB_NAME].isEmpty()) {
        throw new UnknownDBException("DB name is null or empty");
      }
      if (filter == null) {
        throw new InvalidOperationException(filter + " cannot apply null filter");
      }
      tables = getMS().listTableNamesByFilter(parsedDbName[CAT_NAME], parsedDbName[DB_NAME], filter, maxTables);
      tables = FilterUtils.filterTableNamesIfEnabled(
          isServerFilterEnabled, filterHook, parsedDbName[CAT_NAME], parsedDbName[DB_NAME], tables);

    } catch (MetaException | InvalidOperationException | UnknownDBException e) {
      ex = e;
      throw e;
    } catch (Exception e) {
      ex = e;
      throw newMetaException(e);
    } finally {
      endFunction("get_table_names_by_filter", tables != null, ex, join(tables, ","));
    }
    return tables;
  }

  private Partition append_partition_common(RawStore ms, String catName, String dbName,
                                            String tableName, List<String> part_vals,
                                            EnvironmentContext envContext)
      throws InvalidObjectException, AlreadyExistsException, MetaException, NoSuchObjectException {

    Partition part = new Partition();
    boolean success = false, madeDir = false;
    Path partLocation = null;
    Table tbl = null;
    Map<String, String> transactionalListenerResponses = Collections.emptyMap();
    Database db = null;
    try {
      ms.openTransaction();
      part.setCatName(catName);
      part.setDbName(dbName);
      part.setTableName(tableName);
      part.setValues(part_vals);

      MetaStoreServerUtils.validatePartitionNameCharacters(part_vals, partitionValidationPattern);

      tbl = ms.getTable(part.getCatName(), part.getDbName(), part.getTableName(), null);
      if (tbl == null) {
        throw new InvalidObjectException(
            "Unable to add partition because table or database do not exist");
      }
      if (tbl.getSd().getLocation() == null) {
        throw new MetaException(
            "Cannot append a partition to a view");
      }

      db = get_database_core(catName, dbName);

      firePreEvent(new PreAddPartitionEvent(tbl, part, this));

      part.setSd(tbl.getSd().deepCopy());
      partLocation = new Path(tbl.getSd().getLocation(), Warehouse
          .makePartName(tbl.getPartitionKeys(), part_vals));
      part.getSd().setLocation(partLocation.toString());

      Partition old_part;
      try {
        old_part = ms.getPartition(part.getCatName(), part.getDbName(), part
            .getTableName(), part.getValues());
      } catch (NoSuchObjectException e) {
        // this means there is no existing partition
        old_part = null;
      }
      if (old_part != null) {
        throw new AlreadyExistsException("Partition already exists:" + part);
      }

      if (!wh.isDir(partLocation)) {
        if (!wh.mkdirs(partLocation)) {
          throw new MetaException(partLocation
              + " is not a directory or unable to create one");
        }
        madeDir = true;
      }

      // set create time
      long time = System.currentTimeMillis() / 1000;
      part.setCreateTime((int) time);
      part.putToParameters(hive_metastoreConstants.DDL_TIME, Long.toString(time));

      if (canUpdateStats(tbl)) {
        MetaStoreServerUtils.updatePartitionStatsFast(part, tbl, wh, madeDir, false, envContext, true);
      }

      if (ms.addPartition(part)) {
        if (!transactionalListeners.isEmpty()) {
          transactionalListenerResponses =
              MetaStoreListenerNotifier.notifyEvent(transactionalListeners,
                  EventType.ADD_PARTITION,
                  new AddPartitionEvent(tbl, part, true, this),
                  envContext);
        }

        success = ms.commitTransaction();
      }
    } finally {
      if (!success) {
        ms.rollbackTransaction();
        if (madeDir) {
          wh.deleteDir(partLocation, true, false, ReplChangeManager.shouldEnableCm(db, tbl));
        }
      }

      if (!listeners.isEmpty()) {
        MetaStoreListenerNotifier.notifyEvent(listeners,
            EventType.ADD_PARTITION,
            new AddPartitionEvent(tbl, part, success, this),
            envContext,
            transactionalListenerResponses, ms);
      }
    }
    return part;
  }

  private void firePreEvent(PreEventContext event) throws MetaException {
    for (MetaStorePreEventListener listener : preListeners) {
      try {
        listener.onEvent(event);
      } catch (NoSuchObjectException e) {
        throw new MetaException(e.getMessage());
      } catch (InvalidOperationException e) {
        throw new MetaException(e.getMessage());
      }
    }
  }

  @Override
  public Partition append_partition(final String dbName, final String tableName,
                                    final List<String> part_vals) throws InvalidObjectException,
      AlreadyExistsException, MetaException {
    return append_partition_with_environment_context(dbName, tableName, part_vals, null);
  }

  @Override
  public Partition append_partition_with_environment_context(final String dbName,
                                                             final String tableName, final List<String> part_vals, final EnvironmentContext envContext)
      throws InvalidObjectException, AlreadyExistsException, MetaException {
    if (part_vals == null || part_vals.isEmpty()) {
      throw new MetaException("The partition values must not be null or empty.");
    }
    String[] parsedDbName = parseDbName(dbName, conf);
    startPartitionFunction("append_partition", parsedDbName[CAT_NAME], parsedDbName[DB_NAME], tableName, part_vals);
    if (LOG.isDebugEnabled()) {
      for (String part : part_vals) {
        LOG.debug(part);
      }
    }

    Partition ret = null;
    Exception ex = null;
    try {
      ret = append_partition_common(getMS(), parsedDbName[CAT_NAME], parsedDbName[DB_NAME], tableName, part_vals, envContext);
    } catch (MetaException | InvalidObjectException | AlreadyExistsException e) {
      ex = e;
      throw e;
    } catch (Exception e) {
      ex = e;
      throw newMetaException(e);
    } finally {
      endFunction("append_partition", ret != null, ex, tableName);
    }
    return ret;
  }

  private static class PartValEqWrapperLite {
    List<String> values;
    String location;

    PartValEqWrapperLite(Partition partition) {
      this.values = partition.isSetValues()? partition.getValues() : null;
      if (partition.getSd() != null) {
        this.location = partition.getSd().getLocation();
      }
    }

    @Override
    public int hashCode() {
      return values == null ? 0 : values.hashCode();
    }

    @Override
    public boolean equals(Object obj) {
      if (this == obj) {
        return true;
      }
      if (obj == null || !(obj instanceof PartValEqWrapperLite)) {
        return false;
      }

      List<String> lhsValues = this.values;
      List<String> rhsValues = ((PartValEqWrapperLite)obj).values;

      if (lhsValues == null || rhsValues == null) {
        return lhsValues == rhsValues;
      }

      if (lhsValues.size() != rhsValues.size()) {
        return false;
      }

      for (int i=0; i<lhsValues.size(); ++i) {
        String lhsValue = lhsValues.get(i);
        String rhsValue = rhsValues.get(i);

        if ((lhsValue == null && rhsValue != null)
            || (lhsValue != null && !lhsValue.equals(rhsValue))) {
          return false;
        }
      }

      return true;
    }
  }

  private List<Partition> add_partitions_core(final RawStore ms, String catName,
                                              String dbName, String tblName, List<Partition> parts, final boolean ifNotExists)
      throws TException {
    logAndAudit("add_partitions");
    boolean success = false;
    // Ensures that the list doesn't have dups, and keeps track of directories we have created.
    final Map<PartValEqWrapperLite, Boolean> addedPartitions = new ConcurrentHashMap<>();
    final List<Partition> newParts = new ArrayList<>();
    final List<Partition> existingParts = new ArrayList<>();
    Table tbl = null;
    Map<String, String> transactionalListenerResponses = Collections.emptyMap();
    Database db = null;

    List<ColumnStatistics> partsColStats = new ArrayList<>(parts.size());
    List<Long> partsWriteIds = new ArrayList<>(parts.size());

    throwUnsupportedExceptionIfRemoteDB(dbName, "add_partitions");

    Lock tableLock = getTableLockFor(dbName, tblName);
    tableLock.lock();
    try {
      ms.openTransaction();
      tbl = ms.getTable(catName, dbName, tblName, null);
      if (tbl == null) {
        throw new InvalidObjectException("Unable to add partitions because "
            + TableName.getQualified(catName, dbName, tblName) +
            " does not exist");
      }

      db = ms.getDatabase(catName, dbName);

      if (!parts.isEmpty()) {
        firePreEvent(new PreAddPartitionEvent(tbl, parts, this));
      }

      Set<PartValEqWrapperLite> partsToAdd = new HashSet<>(parts.size());
      List<Partition> partitionsToAdd = new ArrayList<>(parts.size());
      List<FieldSchema> partitionKeys = tbl.getPartitionKeys();
      for (final Partition part : parts) {
        // Collect partition column stats to be updated if present. Partition objects passed down
        // here at the time of replication may have statistics in them, which is required to be
        // updated in the metadata. But we don't want it to be part of the Partition object when
        // it's being created or altered, lest it becomes part of the notification event.
        if (part.isSetColStats()) {
          partsColStats.add(part.getColStats());
          part.unsetColStats();
          partsWriteIds.add(part.getWriteId());
        }

        // Iterate through the partitions and validate them. If one of the partitions is
        // incorrect, an exception will be thrown before the threads which create the partition
        // folders are submitted. This way we can be sure that no partition and no partition
        // folder will be created if the list contains an invalid partition.
        if (validatePartition(part, catName, tblName, dbName, partsToAdd, ms, ifNotExists,
            partitionKeys)) {
          partitionsToAdd.add(part);
        } else {
          existingParts.add(part);
        }
      }

      newParts.addAll(createPartitionFolders(partitionsToAdd, tbl, addedPartitions));

      if (!newParts.isEmpty()) {
        ms.addPartitions(catName, dbName, tblName, newParts);
      }

      // Notification is generated for newly created partitions only. The subset of partitions
      // that already exist (existingParts), will not generate notifications.
      if (!transactionalListeners.isEmpty()) {
        transactionalListenerResponses =
            MetaStoreListenerNotifier.notifyEvent(transactionalListeners,
                EventType.ADD_PARTITION,
                new AddPartitionEvent(tbl, newParts, true, this));
      }

      if (!listeners.isEmpty()) {
        MetaStoreListenerNotifier.notifyEvent(listeners,
            EventType.ADD_PARTITION,
            new AddPartitionEvent(tbl, newParts, true, this),
            null,
            transactionalListenerResponses, ms);

        if (!existingParts.isEmpty()) {
          // The request has succeeded but we failed to add these partitions.
          MetaStoreListenerNotifier.notifyEvent(listeners,
              EventType.ADD_PARTITION,
              new AddPartitionEvent(tbl, existingParts, false, this),
              null, null, ms);
        }
      }

      // Update partition column statistics if available. We need a valid writeId list to
      // update column statistics for a transactional table. But during bootstrap replication,
      // where we use this feature, we do not have a valid writeId list which was used to
      // update the stats. But we know for sure that the writeId associated with the stats was
      // valid then (otherwise stats update would have failed on the source). So, craft a valid
      // transaction list with only that writeId and use it to update the stats.
      int cnt = 0;
      for (ColumnStatistics partColStats: partsColStats) {
        long writeId = partsWriteIds.get(cnt++);
        String validWriteIds = null;
        if (writeId > 0) {
          ValidWriteIdList validWriteIdList =
              new ValidReaderWriteIdList(TableName.getDbTable(tbl.getDbName(),
                  tbl.getTableName()),
                  new long[0], new BitSet(), writeId);
          validWriteIds = validWriteIdList.toString();
        }
        updatePartitonColStatsInternal(tbl, partColStats, validWriteIds, writeId);
      }

      success = ms.commitTransaction();
    } finally {
      try {
        if (!success) {
          ms.rollbackTransaction();
          cleanupPartitionFolders(addedPartitions, db);

          if (!listeners.isEmpty()) {
            MetaStoreListenerNotifier.notifyEvent(listeners,
                EventType.ADD_PARTITION,
                new AddPartitionEvent(tbl, parts, false, this),
                null, null, ms);
          }
        }
      } finally {
        tableLock.unlock();
      }
    }

    return newParts;
  }

  private Lock getTableLockFor(String dbName, String tblName) {
    return tablelocks.get(dbName + "." + tblName);
  }

  /**
   * Remove the newly created partition folders. The values in the addedPartitions map indicates
   * whether or not the location of the partition was newly created. If the value is false, the
   * partition folder will not be removed.
   * @param addedPartitions
   * @throws MetaException
   * @throws IllegalArgumentException
   */
  private void cleanupPartitionFolders(final Map<PartValEqWrapperLite, Boolean> addedPartitions,
                                       Database db) throws MetaException, IllegalArgumentException {
    for (Map.Entry<PartValEqWrapperLite, Boolean> e : addedPartitions.entrySet()) {
      if (e.getValue()) {
        // we just created this directory - it's not a case of pre-creation, so we nuke.
        wh.deleteDir(new Path(e.getKey().location), true, db);
      }
    }
  }

  /**
   * Validate a partition before creating it. The validation checks
   * <ul>
   * <li>if the database and table names set in the partition are not null and they are matching
   * with the expected values set in the tblName and dbName parameters.</li>
   * <li>if the partition values are set.</li>
   * <li>if none of the partition values is null.</li>
   * <li>if the partition values are matching with the pattern set in the
   * 'metastore.partition.name.whitelist.pattern' configuration property.</li>
   * <li>if the partition doesn't already exist. If the partition already exists, an exception
   * will be thrown if the ifNotExists parameter is false, otherwise it will be just ignored.</li>
   * <li>if the partsToAdd set doesn't contain the partition. The partsToAdd set contains the
   * partitions which are already validated. If the set contains the current partition, it means
   * that the partition is tried to be added multiple times in the same batch. Please note that
   * the set will be updated with the current partition if the validation was successful.</li>
   * </ul>
   * @param part
   * @param catName
   * @param tblName
   * @param dbName
   * @param partsToAdd
   * @param ms
   * @param ifNotExists
   * @return
   * @throws MetaException
   * @throws TException
   */
  private boolean validatePartition(final Partition part, final String catName,
                                    final String tblName, final String dbName, final Set<PartValEqWrapperLite> partsToAdd,
                                    final RawStore ms, final boolean ifNotExists, List<FieldSchema> partitionKeys) throws MetaException, TException {

    if (part.getDbName() == null || part.getTableName() == null) {
      throw new MetaException("The database and table name must be set in the partition.");
    }

    if (!part.getTableName().equalsIgnoreCase(tblName)
        || !part.getDbName().equalsIgnoreCase(dbName)) {
      String errorMsg = String.format(
          "Partition does not belong to target table %s. It belongs to the table %s.%s : %s",
          TableName.getQualified(catName, dbName, tblName), part.getDbName(),
          part.getTableName(), part.toString());
      throw new MetaException(errorMsg);
    }

    if (part.getValues() == null || part.getValues().isEmpty()) {
      throw new MetaException("The partition values cannot be null or empty.");
    }

    if (part.getValues().contains(null)) {
      throw new MetaException("Partition value cannot be null.");
    }

    boolean shouldAdd = startAddPartition(ms, part, partitionKeys, ifNotExists);
    if (!shouldAdd) {
      LOG.info("Not adding partition {} as it already exists", part);
      return false;
    }

    if (!partsToAdd.add(new PartValEqWrapperLite(part))) {
      // Technically, for ifNotExists case, we could insert one and discard the other
      // because the first one now "exists", but it seems better to report the problem
      // upstream as such a command doesn't make sense.
      throw new MetaException("Duplicate partitions in the list: " + part);
    }
    return true;
  }

  /**
   * Create the location folders for the partitions. For each partition a separate thread will be
   * started to create the folder. The method will wait until all threads are finished and returns
   * the partitions whose folders were created successfully. If an error occurs during the
   * execution of a thread, a MetaException will be thrown.
   * @param partitionsToAdd
   * @param table
   * @param addedPartitions
   * @return
   * @throws MetaException
   */
  private List<Partition> createPartitionFolders(final List<Partition> partitionsToAdd,
                                                 final Table table, final Map<PartValEqWrapperLite, Boolean> addedPartitions)
      throws MetaException {

    final AtomicBoolean failureOccurred = new AtomicBoolean(false);
    final List<Future<Partition>> partFutures = new ArrayList<>(partitionsToAdd.size());
    final Map<PartValEqWrapperLite, Boolean> addedParts = new ConcurrentHashMap<>();

    final UserGroupInformation ugi;
    try {
      ugi = UserGroupInformation.getCurrentUser();
    } catch (IOException e) {
      throw new RuntimeException(e);
    }

    for (final Partition partition : partitionsToAdd) {
      initializePartitionParameters(table, partition);

      partFutures.add(threadPool.submit(() -> {
        if (failureOccurred.get()) {
          return null;
        }
        ugi.doAs((PrivilegedExceptionAction<Partition>) () -> {
          try {
            boolean madeDir = createLocationForAddedPartition(table, partition);
            addedParts.put(new PartValEqWrapperLite(partition), madeDir);
            initializeAddedPartition(table, partition, madeDir, null);
          } catch (MetaException e) {
            throw new IOException(e.getMessage(), e);
          }
          return null;
        });
        return partition;
      }));
    }

    List<Partition> newParts = new ArrayList<>(partitionsToAdd.size());
    String errorMessage = null;
    for (Future<Partition> partFuture : partFutures) {
      try {
        Partition part = partFuture.get();
        if (part != null && !failureOccurred.get()) {
          newParts.add(part);
        }
      } catch (ExecutionException e) {
        // If an exception is thrown in the execution of a task, set the failureOccurred flag to
        // true. This flag is visible in the tasks and if its value is true, the partition
        // folders won't be created.
        // Then iterate through the remaining tasks and wait for them to finish. The tasks which
        // are started before the flag got set will then finish creating the partition folders.
        // The tasks which are started after the flag got set, won't create the partition
        // folders, to avoid unnecessary work.
        // This way it is sure that all tasks are finished, when entering the finally part where
        // the partition folders are cleaned up. It won't happen that a task is still running
        // when cleaning up the folders, so it is sure we won't have leftover folders.
        // Canceling the other tasks would be also an option but during testing it turned out
        // that it is not a trustworthy solution to avoid leftover folders.
        failureOccurred.compareAndSet(false, true);
        errorMessage = e.getMessage();
      } catch (InterruptedException e) {
        failureOccurred.compareAndSet(false, true);
        errorMessage = e.getMessage();
        // Restore interruption status of the corresponding thread
        Thread.currentThread().interrupt();
      }
    }

    addedPartitions.putAll(addedParts);
    if (failureOccurred.get()) {
      throw new MetaException(errorMessage);
    }

    return newParts;
  }

  @Override
  public AddPartitionsResult add_partitions_req(AddPartitionsRequest request)
      throws TException {
    AddPartitionsResult result = new AddPartitionsResult();
    if (request.getParts().isEmpty()) {
      return result;
    }
    try {
      if (!request.isSetCatName()) {
        request.setCatName(getDefaultCatalog(conf));
      }
      // Make sure all of the partitions have the catalog set as well
      request.getParts().forEach(p -> {
        if (!p.isSetCatName()) {
          p.setCatName(getDefaultCatalog(conf));
        }
      });
      List<Partition> parts = add_partitions_core(getMS(), request.getCatName(), request.getDbName(),
          request.getTblName(), request.getParts(), request.isIfNotExists());
      if (request.isNeedResult()) {
        result.setPartitions(parts);
      }
    } catch (TException te) {
      throw te;
    } catch (Exception e) {
      throw newMetaException(e);
    }
    return result;
  }

  @Override
  public int add_partitions(final List<Partition> parts) throws MetaException,
      InvalidObjectException, AlreadyExistsException {
    startFunction("add_partition");
    if (parts == null) {
      throw new MetaException("Partition list cannot be null.");
    }
    if (parts.isEmpty()) {
      return 0;
    }

    Integer ret = null;
    Exception ex = null;
    try {
      // Old API assumed all partitions belong to the same table; keep the same assumption
      if (!parts.get(0).isSetCatName()) {
        String defaultCat = getDefaultCatalog(conf);
        for (Partition p : parts) {
          p.setCatName(defaultCat);
        }
      }
      ret = add_partitions_core(getMS(), parts.get(0).getCatName(), parts.get(0).getDbName(),
          parts.get(0).getTableName(), parts, false).size();
      assert ret == parts.size();
    } catch (MetaException | InvalidObjectException | AlreadyExistsException e) {
      ex = e;
      throw e;
    } catch (Exception e) {
      ex = e;
      throw newMetaException(e);
    } finally {
      String tableName = parts.get(0).getTableName();
      endFunction("add_partition", ret != null, ex, tableName);
    }
    return ret;
  }

  @Override
  public int add_partitions_pspec(final List<PartitionSpec> partSpecs)
      throws TException {
    logAndAudit("add_partitions_pspec");

    if (partSpecs.isEmpty()) {
      return 0;
    }

    String dbName = partSpecs.get(0).getDbName();
    String tableName = partSpecs.get(0).getTableName();
    // If the catalog name isn't set, we need to go through and set it.
    String catName;
    if (!partSpecs.get(0).isSetCatName()) {
      catName = getDefaultCatalog(conf);
      partSpecs.forEach(ps -> ps.setCatName(catName));
    } else {
      catName = partSpecs.get(0).getCatName();
    }

    return add_partitions_pspec_core(getMS(), catName, dbName, tableName, partSpecs, false);
  }

  private int add_partitions_pspec_core(RawStore ms, String catName, String dbName,
                                        String tblName, List<PartitionSpec> partSpecs,
                                        boolean ifNotExists)
      throws TException {
    boolean success = false;
    if (dbName == null || tblName == null) {
      throw new MetaException("The database and table name cannot be null.");
    }
    // Ensures that the list doesn't have dups, and keeps track of directories we have created.
    final Map<PartValEqWrapperLite, Boolean> addedPartitions = new ConcurrentHashMap<>();
    PartitionSpecProxy partitionSpecProxy = PartitionSpecProxy.Factory.get(partSpecs);
    final PartitionSpecProxy.PartitionIterator partitionIterator = partitionSpecProxy
        .getPartitionIterator();
    Table tbl = null;
    Map<String, String> transactionalListenerResponses = Collections.emptyMap();
    Database db = null;
    Lock tableLock = getTableLockFor(dbName, tblName);
    tableLock.lock();
    try {
      ms.openTransaction();
      try {
        db = ms.getDatabase(catName, dbName);
      } catch (NoSuchObjectException notExists) {
        throw new InvalidObjectException("Unable to add partitions because "
            + "database or table " + dbName + "." + tblName + " does not exist");
      }
      if (db.getType() == DatabaseType.REMOTE)
        throw new MetaException("Operation add_partitions_pspec not supported on tables in REMOTE database");
      tbl = ms.getTable(catName, dbName, tblName, null);
      if (tbl == null) {
        throw new InvalidObjectException("Unable to add partitions because "
            + "database or table " + dbName + "." + tblName + " does not exist");
      }
      firePreEvent(new PreAddPartitionEvent(tbl, partitionSpecProxy, this));
      Set<PartValEqWrapperLite> partsToAdd = new HashSet<>(partitionSpecProxy.size());
      List<Partition> partitionsToAdd = new ArrayList<>(partitionSpecProxy.size());
      List<FieldSchema> partitionKeys = tbl.getPartitionKeys();
      while (partitionIterator.hasNext()) {
        // Iterate through the partitions and validate them. If one of the partitions is
        // incorrect, an exception will be thrown before the threads which create the partition
        // folders are submitted. This way we can be sure that no partition or partition folder
        // will be created if the list contains an invalid partition.
        final Partition part = partitionIterator.getCurrent();
        if (validatePartition(part, catName, tblName, dbName, partsToAdd, ms, ifNotExists,
            partitionKeys)) {
          partitionsToAdd.add(part);
        }
        partitionIterator.next();
      }

      createPartitionFolders(partitionsToAdd, tbl, addedPartitions);

      ms.addPartitions(catName, dbName, tblName, partitionSpecProxy, ifNotExists);

      if (!transactionalListeners.isEmpty()) {
        transactionalListenerResponses =
            MetaStoreListenerNotifier.notifyEvent(transactionalListeners,
                EventType.ADD_PARTITION,
                new AddPartitionEvent(tbl, partitionSpecProxy, true, this));
      }

      success = ms.commitTransaction();
      return addedPartitions.size();
    } finally {
      try {
        if (!success) {
          ms.rollbackTransaction();
          cleanupPartitionFolders(addedPartitions, db);
        }
        if (!listeners.isEmpty()) {
          MetaStoreListenerNotifier.notifyEvent(listeners,
              EventType.ADD_PARTITION,
              new AddPartitionEvent(tbl, partitionSpecProxy, true, this),
              null,
              transactionalListenerResponses, ms);
        }
      } finally {
        tableLock.unlock();
      }
    }
  }

  private boolean startAddPartition(
      RawStore ms, Partition part, List<FieldSchema> partitionKeys, boolean ifNotExists)
      throws TException {
    MetaStoreServerUtils.validatePartitionNameCharacters(part.getValues(),
        partitionValidationPattern);
    boolean doesExist = ms.doesPartitionExist(part.getCatName(),
        part.getDbName(), part.getTableName(), partitionKeys, part.getValues());
    if (doesExist && !ifNotExists) {
      throw new AlreadyExistsException("Partition already exists: " + part);
    }
    return !doesExist;
  }

  /**
   * Handles the location for a partition being created.
   * @param tbl Table.
   * @param part Partition.
   * @return Whether the partition SD location is set to a newly created directory.
   */
  private boolean createLocationForAddedPartition(
      final Table tbl, final Partition part) throws MetaException {
    Path partLocation = null;
    String partLocationStr = null;
    if (part.getSd() != null) {
      partLocationStr = part.getSd().getLocation();
    }

    if (partLocationStr == null || partLocationStr.isEmpty()) {
      // set default location if not specified and this is
      // a physical table partition (not a view)
      if (tbl.getSd().getLocation() != null) {
        partLocation = new Path(tbl.getSd().getLocation(), Warehouse
            .makePartName(tbl.getPartitionKeys(), part.getValues()));
      }
    } else {
      if (tbl.getSd().getLocation() == null) {
        throw new MetaException("Cannot specify location for a view partition");
      }
      partLocation = wh.getDnsPath(new Path(partLocationStr));
    }

    boolean result = false;
    if (partLocation != null) {
      part.getSd().setLocation(partLocation.toString());

      // Check to see if the directory already exists before calling
      // mkdirs() because if the file system is read-only, mkdirs will
      // throw an exception even if the directory already exists.
      if (!wh.isDir(partLocation)) {
        if (!wh.mkdirs(partLocation)) {
          throw new MetaException(partLocation
              + " is not a directory or unable to create one");
        }
        result = true;
      }
    }
    return result;
  }

  /**
   * Verify if update stats while altering partition(s)
   * For the following three cases HMS will not update partition stats
   * 1) Table property 'DO_NOT_UPDATE_STATS' = True
   * 2) HMS configuration property 'STATS_AUTO_GATHER' = False
   * 3) Is View
   */
  private boolean canUpdateStats(Table tbl) {
    Map<String,String> tblParams = tbl.getParameters();
    boolean updateStatsTbl = true;
    if ((tblParams != null) && tblParams.containsKey(StatsSetupConst.DO_NOT_UPDATE_STATS)) {
      updateStatsTbl = !Boolean.valueOf(tblParams.get(StatsSetupConst.DO_NOT_UPDATE_STATS));
    }
    if (!MetastoreConf.getBoolVar(conf, ConfVars.STATS_AUTO_GATHER) ||
        MetaStoreUtils.isView(tbl) ||
        !updateStatsTbl) {
      return false;
    }
    return true;
  }

  private void initializeAddedPartition(final Table tbl, final Partition part, boolean madeDir,
                                        EnvironmentContext environmentContext) throws MetaException {
    initializeAddedPartition(tbl,
        new PartitionSpecProxy.SimplePartitionWrapperIterator(part), madeDir, environmentContext);
  }

  private void initializeAddedPartition(
      final Table tbl, final PartitionSpecProxy.PartitionIterator part, boolean madeDir,
      EnvironmentContext environmentContext) throws MetaException {
    if (canUpdateStats(tbl)) {
      MetaStoreServerUtils.updatePartitionStatsFast(part, tbl, wh, madeDir,
          false, environmentContext, true);
    }

    // set create time
    long time = System.currentTimeMillis() / 1000;
    part.setCreateTime((int) time);
    if (part.getParameters() == null ||
        part.getParameters().get(hive_metastoreConstants.DDL_TIME) == null) {
      part.putToParameters(hive_metastoreConstants.DDL_TIME, Long.toString(time));
    }
  }

  private void initializePartitionParameters(final Table tbl, final Partition part)
      throws MetaException {
    initializePartitionParameters(tbl,
        new PartitionSpecProxy.SimplePartitionWrapperIterator(part));
  }

  private void initializePartitionParameters(final Table tbl,
                                             final PartitionSpecProxy.PartitionIterator part) throws MetaException {

    // Inherit table properties into partition properties.
    Map<String, String> tblParams = tbl.getParameters();
    String inheritProps = MetastoreConf.getVar(conf, ConfVars.PART_INHERIT_TBL_PROPS).trim();
    // Default value is empty string in which case no properties will be inherited.
    // * implies all properties needs to be inherited
    Set<String> inheritKeys = new HashSet<>(Arrays.asList(inheritProps.split(",")));
    if (inheritKeys.contains("*")) {
      inheritKeys = tblParams.keySet();
    }

    for (String key : inheritKeys) {
      String paramVal = tblParams.get(key);
      if (null != paramVal) { // add the property only if it exists in table properties
        part.putToParameters(key, paramVal);
      }
    }
  }

  private Partition add_partition_core(final RawStore ms,
                                       final Partition part, final EnvironmentContext envContext)
      throws TException {
    boolean success = false;
    Table tbl = null;
    Map<String, String> transactionalListenerResponses = Collections.emptyMap();
    if (!part.isSetCatName()) {
      part.setCatName(getDefaultCatalog(conf));
    }
    try {
      ms.openTransaction();
      tbl = ms.getTable(part.getCatName(), part.getDbName(), part.getTableName(), null);
      if (tbl == null) {
        throw new InvalidObjectException(
            "Unable to add partition because table or database do not exist");
      }

      firePreEvent(new PreAddPartitionEvent(tbl, part, this));

      if (part.getValues() == null || part.getValues().isEmpty()) {
        throw new MetaException("The partition values cannot be null or empty.");
      }
      boolean shouldAdd = startAddPartition(ms, part, tbl.getPartitionKeys(), false);
      assert shouldAdd; // start would throw if it already existed here
      boolean madeDir = createLocationForAddedPartition(tbl, part);
      try {
        initializeAddedPartition(tbl, part, madeDir, envContext);
        initializePartitionParameters(tbl, part);
        success = ms.addPartition(part);
      } finally {
        if (!success && madeDir) {
          wh.deleteDir(new Path(part.getSd().getLocation()), true, false,
              ReplChangeManager.shouldEnableCm(ms.getDatabase(part.getCatName(), part.getDbName()), tbl));
        }
      }

      // Setting success to false to make sure that if the listener fails, rollback happens.
      success = false;

      if (!transactionalListeners.isEmpty()) {
        transactionalListenerResponses =
            MetaStoreListenerNotifier.notifyEvent(transactionalListeners,
                EventType.ADD_PARTITION,
                new AddPartitionEvent(tbl, Arrays.asList(part), true, this),
                envContext);

      }

      // we proceed only if we'd actually succeeded anyway, otherwise,
      // we'd have thrown an exception
      success = ms.commitTransaction();
    } finally {
      if (!success) {
        ms.rollbackTransaction();
      }

      if (!listeners.isEmpty()) {
        MetaStoreListenerNotifier.notifyEvent(listeners,
            EventType.ADD_PARTITION,
            new AddPartitionEvent(tbl, Arrays.asList(part), success, this),
            envContext,
            transactionalListenerResponses, ms);

      }
    }
    return part;
  }

  @Override
  public Partition add_partition(final Partition part)
      throws InvalidObjectException, AlreadyExistsException, MetaException {
    return add_partition_with_environment_context(part, null);
  }

  @Override
  public Partition add_partition_with_environment_context(
      final Partition part, EnvironmentContext envContext)
      throws InvalidObjectException, AlreadyExistsException,
      MetaException {
    if (part == null) {
      throw new MetaException("Partition cannot be null.");
    }
    startTableFunction("add_partition",
        part.getCatName(), part.getDbName(), part.getTableName());
    Partition ret = null;
    Exception ex = null;
    try {
      ret = add_partition_core(getMS(), part, envContext);
    } catch (MetaException | InvalidObjectException | AlreadyExistsException e) {
      ex = e;
      throw e;
    } catch (Exception e) {
      ex = e;
      throw newMetaException(e);
    } finally {
      endFunction("add_partition", ret != null, ex, part != null ?  part.getTableName(): null);
    }
    return ret;
  }

  @Override
  public Partition exchange_partition(Map<String, String> partitionSpecs,
                                      String sourceDbName, String sourceTableName, String destDbName,
                                      String destTableName) throws TException {
    exchange_partitions(partitionSpecs, sourceDbName, sourceTableName, destDbName, destTableName);
    // Wouldn't it make more sense to return the first element of the list returned by the
    // previous call?
    return new Partition();
  }

  @Override
  public List<Partition> exchange_partitions(Map<String, String> partitionSpecs,
                                             String sourceDbName, String sourceTableName, String destDbName,
                                             String destTableName) throws TException {
    String[] parsedDestDbName = parseDbName(destDbName, conf);
    String[] parsedSourceDbName = parseDbName(sourceDbName, conf);
    // No need to check catalog for null as parseDbName() will never return null for the catalog.
    if (partitionSpecs == null || parsedSourceDbName[DB_NAME] == null || sourceTableName == null
        || parsedDestDbName[DB_NAME] == null || destTableName == null) {
      throw new MetaException("The DB and table name for the source and destination tables,"
          + " and the partition specs must not be null.");
    }
    if (!parsedDestDbName[CAT_NAME].equals(parsedSourceDbName[CAT_NAME])) {
      throw new MetaException("You cannot move a partition across catalogs");
    }

    boolean success = false;
    boolean pathCreated = false;
    RawStore ms = getMS();
    ms.openTransaction();

    Table destinationTable =
        ms.getTable(
            parsedDestDbName[CAT_NAME], parsedDestDbName[DB_NAME], destTableName, null);
    if (destinationTable == null) {
      throw new MetaException( "The destination table " +
          TableName.getQualified(parsedDestDbName[CAT_NAME],
              parsedDestDbName[DB_NAME], destTableName) + " not found");
    }
    Table sourceTable =
        ms.getTable(
            parsedSourceDbName[CAT_NAME], parsedSourceDbName[DB_NAME], sourceTableName, null);
    if (sourceTable == null) {
      throw new MetaException("The source table " +
          TableName.getQualified(parsedSourceDbName[CAT_NAME],
              parsedSourceDbName[DB_NAME], sourceTableName) + " not found");
    }

    List<String> partVals = MetaStoreUtils.getPvals(sourceTable.getPartitionKeys(),
        partitionSpecs);
    List<String> partValsPresent = new ArrayList<> ();
    List<FieldSchema> partitionKeysPresent = new ArrayList<> ();
    int i = 0;
    for (FieldSchema fs: sourceTable.getPartitionKeys()) {
      String partVal = partVals.get(i);
      if (partVal != null && !partVal.equals("")) {
        partValsPresent.add(partVal);
        partitionKeysPresent.add(fs);
      }
      i++;
    }
    // Passed the unparsed DB name here, as get_partitions_ps expects to parse it
    List<Partition> partitionsToExchange = get_partitions_ps(sourceDbName, sourceTableName,
        partVals, (short)-1);
    if (partitionsToExchange == null || partitionsToExchange.isEmpty()) {
      throw new MetaException("No partition is found with the values " + partitionSpecs
          + " for the table " + sourceTableName);
    }
    boolean sameColumns = MetaStoreUtils.compareFieldColumns(
        sourceTable.getSd().getCols(), destinationTable.getSd().getCols());
    boolean samePartitions = MetaStoreUtils.compareFieldColumns(
        sourceTable.getPartitionKeys(), destinationTable.getPartitionKeys());
    if (!sameColumns || !samePartitions) {
      throw new MetaException("The tables have different schemas." +
          " Their partitions cannot be exchanged.");
    }
    Path sourcePath = new Path(sourceTable.getSd().getLocation(),
        Warehouse.makePartName(partitionKeysPresent, partValsPresent));
    Path destPath = new Path(destinationTable.getSd().getLocation(),
        Warehouse.makePartName(partitionKeysPresent, partValsPresent));
    List<Partition> destPartitions = new ArrayList<>();

    Map<String, String> transactionalListenerResponsesForAddPartition = Collections.emptyMap();
    List<Map<String, String>> transactionalListenerResponsesForDropPartition =
        Lists.newArrayListWithCapacity(partitionsToExchange.size());

    // Check if any of the partitions already exists in destTable.
    List<String> destPartitionNames = ms.listPartitionNames(parsedDestDbName[CAT_NAME],
        parsedDestDbName[DB_NAME], destTableName, (short) -1);
    if (destPartitionNames != null && !destPartitionNames.isEmpty()) {
      for (Partition partition : partitionsToExchange) {
        String partToExchangeName =
            Warehouse.makePartName(destinationTable.getPartitionKeys(), partition.getValues());
        if (destPartitionNames.contains(partToExchangeName)) {
          throw new MetaException("The partition " + partToExchangeName
              + " already exists in the table " + destTableName);
        }
      }
    }

    Database srcDb = ms.getDatabase(parsedSourceDbName[CAT_NAME], parsedSourceDbName[DB_NAME]);
    Database destDb = ms.getDatabase(parsedDestDbName[CAT_NAME], parsedDestDbName[DB_NAME]);
    if (!HiveMetaStore.isRenameAllowed(srcDb, destDb)) {
      throw new MetaException("Exchange partition not allowed for " +
          TableName.getQualified(parsedSourceDbName[CAT_NAME],
              parsedSourceDbName[DB_NAME], sourceTableName) + " Dest db : " + destDbName);
    }
    try {
      for (Partition partition: partitionsToExchange) {
        Partition destPartition = new Partition(partition);
        destPartition.setDbName(parsedDestDbName[DB_NAME]);
        destPartition.setTableName(destinationTable.getTableName());
        Path destPartitionPath = new Path(destinationTable.getSd().getLocation(),
            Warehouse.makePartName(destinationTable.getPartitionKeys(), partition.getValues()));
        destPartition.getSd().setLocation(destPartitionPath.toString());
        ms.addPartition(destPartition);
        destPartitions.add(destPartition);
        ms.dropPartition(parsedSourceDbName[CAT_NAME], partition.getDbName(), sourceTable.getTableName(),
            partition.getValues());
      }
      Path destParentPath = destPath.getParent();
      if (!wh.isDir(destParentPath)) {
        if (!wh.mkdirs(destParentPath)) {
          throw new MetaException("Unable to create path " + destParentPath);
        }
      }
      /*
       * TODO: Use the hard link feature of hdfs
       * once https://issues.apache.org/jira/browse/HDFS-3370 is done
       */
      pathCreated = wh.renameDir(sourcePath, destPath, false);

      // Setting success to false to make sure that if the listener fails, rollback happens.
      success = false;

      if (!transactionalListeners.isEmpty()) {
        transactionalListenerResponsesForAddPartition =
            MetaStoreListenerNotifier.notifyEvent(transactionalListeners,
                EventType.ADD_PARTITION,
                new AddPartitionEvent(destinationTable, destPartitions, true, this));

        for (Partition partition : partitionsToExchange) {
          DropPartitionEvent dropPartitionEvent =
              new DropPartitionEvent(sourceTable, partition, true, true, this);
          transactionalListenerResponsesForDropPartition.add(
              MetaStoreListenerNotifier.notifyEvent(transactionalListeners,
                  EventType.DROP_PARTITION,
                  dropPartitionEvent));
        }
      }

      success = ms.commitTransaction();
      return destPartitions;
    } finally {
      if (!success || !pathCreated) {
        ms.rollbackTransaction();
        if (pathCreated) {
          wh.renameDir(destPath, sourcePath, false);
        }
      }

      if (!listeners.isEmpty()) {
        AddPartitionEvent addPartitionEvent = new AddPartitionEvent(destinationTable, destPartitions, success, this);
        MetaStoreListenerNotifier.notifyEvent(listeners,
            EventType.ADD_PARTITION,
            addPartitionEvent,
            null,
            transactionalListenerResponsesForAddPartition, ms);

        i = 0;
        for (Partition partition : partitionsToExchange) {
          DropPartitionEvent dropPartitionEvent =
              new DropPartitionEvent(sourceTable, partition, success, true, this);
          Map<String, String> parameters =
              (transactionalListenerResponsesForDropPartition.size() > i)
                  ? transactionalListenerResponsesForDropPartition.get(i)
                  : null;

          MetaStoreListenerNotifier.notifyEvent(listeners,
              EventType.DROP_PARTITION,
              dropPartitionEvent,
              null,
              parameters, ms);
          i++;
        }
      }
    }
  }

  private boolean drop_partition_common(RawStore ms, String catName, String db_name,
                                        String tbl_name, List<String> part_vals,
                                        final boolean deleteData, final EnvironmentContext envContext)
      throws MetaException, NoSuchObjectException, IOException, InvalidObjectException,
      InvalidInputException {
    boolean success = false;
    Path partPath = null;
    Table tbl = null;
    Partition part = null;
    boolean isArchived = false;
    Path archiveParentDir = null;
    boolean mustPurge = false;
    boolean tableDataShouldBeDeleted = false;
    boolean needsCm = false;
    Map<String, String> transactionalListenerResponses = Collections.emptyMap();

    if (db_name == null) {
      throw new MetaException("The DB name cannot be null.");
    }
    if (tbl_name == null) {
      throw new MetaException("The table name cannot be null.");
    }
    if (part_vals == null) {
      throw new MetaException("The partition values cannot be null.");
    }

    try {
      ms.openTransaction();
      part = ms.getPartition(catName, db_name, tbl_name, part_vals);
      tbl = get_table_core(catName, db_name, tbl_name, null);
      tableDataShouldBeDeleted = checkTableDataShouldBeDeleted(tbl, deleteData);
      firePreEvent(new PreDropPartitionEvent(tbl, part, deleteData, this));
      mustPurge = isMustPurge(envContext, tbl);

      if (part == null) {
        throw new NoSuchObjectException("Partition doesn't exist. "
            + part_vals);
      }

      isArchived = MetaStoreUtils.isArchived(part);
      if (isArchived) {
        archiveParentDir = MetaStoreUtils.getOriginalLocation(part);
        verifyIsWritablePath(archiveParentDir);
      }

      if ((part.getSd() != null) && (part.getSd().getLocation() != null)) {
        partPath = new Path(part.getSd().getLocation());
        verifyIsWritablePath(partPath);
      }

      if (!ms.dropPartition(catName, db_name, tbl_name, part_vals)) {
        throw new MetaException("Unable to drop partition");
      } else {
        if (!transactionalListeners.isEmpty()) {

          transactionalListenerResponses =
              MetaStoreListenerNotifier.notifyEvent(transactionalListeners,
                  EventType.DROP_PARTITION,
                  new DropPartitionEvent(tbl, part, true, deleteData, this),
                  envContext);
        }
        needsCm = ReplChangeManager.shouldEnableCm(ms.getDatabase(catName, db_name), tbl);
        success = ms.commitTransaction();
      }
    } finally {
      if (!success) {
        ms.rollbackTransaction();
      } else if (deleteData && ((partPath != null) || (archiveParentDir != null))) {
        if (tableDataShouldBeDeleted) {
          if (mustPurge) {
            LOG.info("dropPartition() will purge " + partPath + " directly, skipping trash.");
          }
          else {
            LOG.info("dropPartition() will move " + partPath + " to trash-directory.");
          }
          // Archived partitions have har:/to_har_file as their location.
          // The original directory was saved in params

          if (isArchived) {
            assert (archiveParentDir != null);
            wh.deleteDir(archiveParentDir, true, mustPurge, needsCm);
          } else {
            assert (partPath != null);
            wh.deleteDir(partPath, true, mustPurge, needsCm);
            deleteParentRecursive(partPath.getParent(), part_vals.size() - 1, mustPurge, needsCm);
          }
          // ok even if the data is not deleted
        }
      }
      if (!listeners.isEmpty()) {
        MetaStoreListenerNotifier.notifyEvent(listeners,
            EventType.DROP_PARTITION,
            new DropPartitionEvent(tbl, part, success, deleteData, this),
            envContext,
            transactionalListenerResponses, ms);
      }
    }
    return true;
  }

  private static boolean isMustPurge(EnvironmentContext envContext, Table tbl) {
    // Data needs deletion. Check if trash may be skipped.
    // Trash may be skipped iff:
    //  1. deleteData == true, obviously.
    //  2. tbl is external.
    //  3. Either
    //    3.1. User has specified PURGE from the commandline, and if not,
    //    3.2. User has set the table to auto-purge.
    return ((envContext != null) && Boolean.parseBoolean(envContext.getProperties().get("ifPurge")))
        || MetaStoreUtils.isSkipTrash(tbl.getParameters());
  }

  private void throwUnsupportedExceptionIfRemoteDB(String dbName, String operationName) throws MetaException {
    if (isDatabaseRemote(dbName)) {
      throw new MetaException("Operation " + operationName + " not supported for REMOTE database " + dbName);
    }
  }

  private boolean isDatabaseRemote(String name) {
    try {
      String[] parsedDbName = parseDbName(name, conf);
      Database db = get_database_core(parsedDbName[CAT_NAME], parsedDbName[DB_NAME]);
      if (db != null && db.getType() == DatabaseType.REMOTE) {
        return true;
      }
    } catch (Exception e) {
      return false;
    }
    return false;
  }

  private void deleteParentRecursive(Path parent, int depth, boolean mustPurge, boolean needRecycle)
      throws IOException, MetaException {
    if (depth > 0 && parent != null && wh.isWritable(parent)) {
      if (wh.isDir(parent) && wh.isEmptyDir(parent)) {
        wh.deleteDir(parent, true, mustPurge, needRecycle);
      }
      deleteParentRecursive(parent.getParent(), depth - 1, mustPurge, needRecycle);
    }
  }

  @Override
  public boolean drop_partition(final String db_name, final String tbl_name,
                                final List<String> part_vals, final boolean deleteData)
      throws TException {
    return drop_partition_with_environment_context(db_name, tbl_name, part_vals, deleteData,
        null);
  }

  private static class PathAndPartValSize {
    PathAndPartValSize(Path path, int partValSize) {
      this.path = path;
      this.partValSize = partValSize;
    }
    public Path path;
    int partValSize;
  }

  @Override
  public DropPartitionsResult drop_partitions_req(
      DropPartitionsRequest request) throws TException {
    RawStore ms = getMS();
    String dbName = request.getDbName(), tblName = request.getTblName();
    String catName = request.isSetCatName() ? request.getCatName() : getDefaultCatalog(conf);
    boolean ifExists = request.isSetIfExists() && request.isIfExists();
    boolean deleteData = request.isSetDeleteData() && request.isDeleteData();
    boolean ignoreProtection = request.isSetIgnoreProtection() && request.isIgnoreProtection();
    boolean needResult = !request.isSetNeedResult() || request.isNeedResult();
    List<PathAndPartValSize> dirsToDelete = new ArrayList<>();
    List<Path> archToDelete = new ArrayList<>();
    EnvironmentContext envContext = request.isSetEnvironmentContext()
        ? request.getEnvironmentContext() : null;

    boolean success = false;
    ms.openTransaction();
    Table tbl = null;
    List<Partition> parts = null;
    boolean mustPurge = false;
    List<Map<String, String>> transactionalListenerResponses = Lists.newArrayList();
    boolean needsCm = ReplChangeManager.shouldEnableCm(ms.getDatabase(catName, dbName),
        ms.getTable(catName, dbName, tblName));

    try {
      // We need Partition-s for firing events and for result; DN needs MPartition-s to drop.
      // Great... Maybe we could bypass fetching MPartitions by issuing direct SQL deletes.
      tbl = get_table_core(catName, dbName, tblName);
      isExternal(tbl);
      mustPurge = isMustPurge(envContext, tbl);
      int minCount = 0;
      RequestPartsSpec spec = request.getParts();
      List<String> partNames = null;
      if (spec.isSetExprs()) {
        // Dropping by expressions.
        parts = new ArrayList<>(spec.getExprs().size());
        for (DropPartitionsExpr expr : spec.getExprs()) {
          ++minCount; // At least one partition per expression, if not ifExists
          List<Partition> result = new ArrayList<>();
          boolean hasUnknown = ms.getPartitionsByExpr(
              catName, dbName, tblName, expr.getExpr(), null, (short)-1, result);
          if (hasUnknown) {
            // Expr is built by DDLSA, it should only contain part cols and simple ops
            throw new MetaException("Unexpected unknown partitions to drop");
          }
          // this is to prevent dropping archived partition which is archived in a
          // different level the drop command specified.
          if (!ignoreProtection && expr.isSetPartArchiveLevel()) {
            for (Partition part : parts) {
              if (MetaStoreUtils.isArchived(part)
                  && MetaStoreUtils.getArchivingLevel(part) < expr.getPartArchiveLevel()) {
                throw new MetaException("Cannot drop a subset of partitions "
                    + " in an archive, partition " + part);
              }
            }
          }
          parts.addAll(result);
        }
      } else if (spec.isSetNames()) {
        partNames = spec.getNames();
        minCount = partNames.size();
        parts = ms.getPartitionsByNames(catName, dbName, tblName, partNames);
      } else {
        throw new MetaException("Partition spec is not set");
      }

      if ((parts.size() < minCount) && !ifExists) {
        throw new NoSuchObjectException("Some partitions to drop are missing");
      }

      List<String> colNames = null;
      if (partNames == null) {
        partNames = new ArrayList<>(parts.size());
        colNames = new ArrayList<>(tbl.getPartitionKeys().size());
        for (FieldSchema col : tbl.getPartitionKeys()) {
          colNames.add(col.getName());
        }
      }

      for (Partition part : parts) {

        // TODO - we need to speed this up for the normal path where all partitions are under
        // the table and we don't have to stat every partition

        firePreEvent(new PreDropPartitionEvent(tbl, part, deleteData, this));
        if (colNames != null) {
          partNames.add(FileUtils.makePartName(colNames, part.getValues()));
        }
        // Preserve the old behavior of failing when we cannot write, even w/o deleteData,
        // and even if the table is external. That might not make any sense.
        if (MetaStoreUtils.isArchived(part)) {
          Path archiveParentDir = MetaStoreUtils.getOriginalLocation(part);
          verifyIsWritablePath(archiveParentDir);
          archToDelete.add(archiveParentDir);
        }
        if ((part.getSd() != null) && (part.getSd().getLocation() != null)) {
          Path partPath = new Path(part.getSd().getLocation());
          verifyIsWritablePath(partPath);
          dirsToDelete.add(new PathAndPartValSize(partPath, part.getValues().size()));
        }
      }

      ms.dropPartitions(catName, dbName, tblName, partNames);
      if (parts != null && !transactionalListeners.isEmpty()) {
        for (Partition part : parts) {
          transactionalListenerResponses.add(
              MetaStoreListenerNotifier.notifyEvent(transactionalListeners,
                  EventType.DROP_PARTITION,
                  new DropPartitionEvent(tbl, part, true, deleteData, this),
                  envContext));
        }
      }

      success = ms.commitTransaction();
      DropPartitionsResult result = new DropPartitionsResult();
      if (needResult) {
        result.setPartitions(parts);
      }

      return result;
    } finally {
      if (!success) {
        ms.rollbackTransaction();
      } else if (checkTableDataShouldBeDeleted(tbl, deleteData)) {
        LOG.info( mustPurge?
            "dropPartition() will purge partition-directories directly, skipping trash."
            :  "dropPartition() will move partition-directories to trash-directory.");
        // Archived partitions have har:/to_har_file as their location.
        // The original directory was saved in params
        for (Path path : archToDelete) {
          wh.deleteDir(path, true, mustPurge, needsCm);
        }
        for (PathAndPartValSize p : dirsToDelete) {
          wh.deleteDir(p.path, true, mustPurge, needsCm);
          try {
            deleteParentRecursive(p.path.getParent(), p.partValSize - 1, mustPurge, needsCm);
          } catch (IOException ex) {
            LOG.warn("Error from deleteParentRecursive", ex);
            throw new MetaException("Failed to delete parent: " + ex.getMessage());
          }
        }
      }
      if (parts != null) {
        int i = 0;
        if (parts != null && !listeners.isEmpty()) {
          for (Partition part : parts) {
            Map<String, String> parameters =
                (!transactionalListenerResponses.isEmpty()) ? transactionalListenerResponses.get(i) : null;

            MetaStoreListenerNotifier.notifyEvent(listeners,
                EventType.DROP_PARTITION,
                new DropPartitionEvent(tbl, part, success, deleteData, this),
                envContext,
                parameters, ms);

            i++;
          }
        }
      }
    }
  }

  private void verifyIsWritablePath(Path dir) throws MetaException {
    try {
      if (!wh.isWritable(dir.getParent())) {
        throw new MetaException("Table partition not deleted since " + dir.getParent()
            + " is not writable by " + SecurityUtils.getUser());
      }
    } catch (IOException ex) {
      LOG.warn("Error from isWritable", ex);
      throw new MetaException("Table partition not deleted since " + dir.getParent()
          + " access cannot be checked: " + ex.getMessage());
    }
  }

  @Override
  public boolean drop_partition_with_environment_context(final String db_name,
                                                         final String tbl_name, final List<String> part_vals, final boolean deleteData,
                                                         final EnvironmentContext envContext)
      throws TException {
    String[] parsedDbName = parseDbName(db_name, conf);
    startPartitionFunction("drop_partition", parsedDbName[CAT_NAME], parsedDbName[DB_NAME],
        tbl_name, part_vals);
    LOG.info("Partition values:" + part_vals);

    boolean ret = false;
    Exception ex = null;
    try {
      ret = drop_partition_common(getMS(), parsedDbName[CAT_NAME], parsedDbName[DB_NAME],
          tbl_name, part_vals, deleteData, envContext);
    } catch (IOException e) {
      ex = e;
      throw new MetaException(e.getMessage());
    } catch (Exception e) {
      ex = e;
      rethrowException(e);
    } finally {
      endFunction("drop_partition", ret, ex, tbl_name);
    }
    return ret;

  }

  /**
   * Use {@link #get_partition_req(GetPartitionRequest)} ()} instead.
   *
   */
  @Override
  @Deprecated
  public Partition get_partition(final String db_name, final String tbl_name,
                                 final List<String> part_vals) throws MetaException, NoSuchObjectException {
    String[] parsedDbName = parseDbName(db_name, conf);
    startPartitionFunction("get_partition", parsedDbName[CAT_NAME], parsedDbName[DB_NAME],
        tbl_name, part_vals);

    Partition ret = null;
    Exception ex = null;
    try {
      authorizeTableForPartitionMetadata(parsedDbName[CAT_NAME], parsedDbName[DB_NAME], tbl_name);
      fireReadTablePreEvent(parsedDbName[CAT_NAME], parsedDbName[DB_NAME], tbl_name);
      ret = getMS().getPartition(parsedDbName[CAT_NAME], parsedDbName[DB_NAME], tbl_name, part_vals);
      ret = FilterUtils.filterPartitionIfEnabled(isServerFilterEnabled, filterHook, ret);
    } catch (Exception e) {
      ex = e;
      throwMetaException(e);
    } finally {
      endFunction("get_partition", ret != null, ex, tbl_name);
    }
    return ret;
  }

  @Override
  public GetPartitionResponse get_partition_req(GetPartitionRequest req)
      throws MetaException, NoSuchObjectException, TException {
    // TODO Move the logic from get_partition to here, as that method is getting deprecated
    String dbName = MetaStoreUtils.prependCatalogToDbName(req.getCatName(), req.getDbName(), conf);
    Partition p = get_partition(dbName, req.getTblName(), req.getPartVals());
    GetPartitionResponse res = new GetPartitionResponse();
    res.setPartition(p);
    return res;
  }

  /**
   * Fire a pre-event for read table operation, if there are any
   * pre-event listeners registered
   */
  private void fireReadTablePreEvent(String catName, String dbName, String tblName)
      throws MetaException, NoSuchObjectException {
    if(preListeners.size() > 0) {
      Supplier<Table> tableSupplier = Suppliers.memoize(new Supplier<Table>() {
        @Override public Table get() {
          try {
            Table t = getMS().getTable(catName, dbName, tblName, null);
            if (t == null) {
              throw new NoSuchObjectException(TableName.getQualified(catName, dbName, tblName)
                  + " table not found");
            }
            return t;
          } catch(MetaException | NoSuchObjectException e) {
            throw new RuntimeException(e);
          }
        }
      });
      firePreEvent(new PreReadTableEvent(tableSupplier, this));
    }
  }

  @Override
  @Deprecated
  public Partition get_partition_with_auth(final String db_name,
                                           final String tbl_name, final List<String> part_vals,
                                           final String user_name, final List<String> group_names)
      throws TException {
    String[] parsedDbName = parseDbName(db_name, conf);
    startPartitionFunction("get_partition_with_auth", parsedDbName[CAT_NAME],
        parsedDbName[DB_NAME], tbl_name, part_vals);
    fireReadTablePreEvent(parsedDbName[CAT_NAME], parsedDbName[DB_NAME], tbl_name);
    Partition ret = null;
    Exception ex = null;
    try {
      authorizeTableForPartitionMetadata(parsedDbName[CAT_NAME], parsedDbName[DB_NAME], tbl_name);

      ret = getMS().getPartitionWithAuth(parsedDbName[CAT_NAME], parsedDbName[DB_NAME],
          tbl_name, part_vals, user_name, group_names);
      ret = FilterUtils.filterPartitionIfEnabled(isServerFilterEnabled, filterHook, ret);
    } catch (InvalidObjectException e) {
      ex = e;
      throw new NoSuchObjectException(e.getMessage());
    } catch (Exception e) {
      ex = e;
      rethrowException(e);
    } finally {
      endFunction("get_partition_with_auth", ret != null, ex, tbl_name);
    }
    return ret;
  }

  /**
   * Use {@link #get_partitions_req(PartitionsRequest)} ()} instead.
   *
   */
  @Override
  @Deprecated
  public List<Partition> get_partitions(final String db_name, final String tbl_name,
                                        final short max_parts) throws NoSuchObjectException, MetaException {
    String[] parsedDbName = parseDbName(db_name, conf);
    startTableFunction("get_partitions", parsedDbName[CAT_NAME], parsedDbName[DB_NAME], tbl_name);
    fireReadTablePreEvent(parsedDbName[CAT_NAME], parsedDbName[DB_NAME], tbl_name);
    List<Partition> ret = null;
    Exception ex = null;
    try {
      checkLimitNumberOfPartitionsByFilter(parsedDbName[CAT_NAME], parsedDbName[DB_NAME],
          tbl_name, NO_FILTER_STRING, max_parts);

      authorizeTableForPartitionMetadata(parsedDbName[CAT_NAME], parsedDbName[DB_NAME], tbl_name);

      ret = getMS().getPartitions(parsedDbName[CAT_NAME], parsedDbName[DB_NAME], tbl_name,
          max_parts);
      ret = FilterUtils.filterPartitionsIfEnabled(isServerFilterEnabled, filterHook, ret);
    } catch (Exception e) {
      ex = e;
      throwMetaException(e);
    } finally {
      endFunction("get_partitions", ret != null, ex, tbl_name);
    }
    return ret;

  }

  @Override
  public PartitionsResponse get_partitions_req(PartitionsRequest req)
      throws NoSuchObjectException, MetaException, TException {
    String dbName = MetaStoreUtils.prependCatalogToDbName(req.getCatName(), req.getDbName(), conf);
    List<Partition> partitions = get_partitions(dbName, req.getTblName(), req.getMaxParts());
    PartitionsResponse res = new PartitionsResponse();
    res.setPartitions(partitions);
    return res;
  }

  @Override
  @Deprecated
  public List<Partition> get_partitions_with_auth(final String dbName,
                                                  final String tblName, final short maxParts, final String userName,
                                                  final List<String> groupNames) throws TException {
    String[] parsedDbName = parseDbName(dbName, conf);
    startTableFunction("get_partitions_with_auth", parsedDbName[CAT_NAME], parsedDbName[DB_NAME], tblName);

    List<Partition> ret = null;
    Exception ex = null;
    try {
      checkLimitNumberOfPartitionsByFilter(parsedDbName[CAT_NAME], parsedDbName[DB_NAME],
          tblName, NO_FILTER_STRING, maxParts);

      authorizeTableForPartitionMetadata(parsedDbName[CAT_NAME], parsedDbName[DB_NAME], tblName);

      ret = getMS().getPartitionsWithAuth(parsedDbName[CAT_NAME], parsedDbName[DB_NAME], tblName,
          maxParts, userName, groupNames);
      ret = FilterUtils.filterPartitionsIfEnabled(isServerFilterEnabled, filterHook, ret);
    } catch (InvalidObjectException e) {
      ex = e;
      throw new NoSuchObjectException(e.getMessage());
    } catch (Exception e) {
      ex = e;
      rethrowException(e);
    } finally {
      endFunction("get_partitions_with_auth", ret != null, ex, tblName);
    }
    return ret;

  }

  private void checkLimitNumberOfPartitionsByFilter(String catName, String dbName,
                                                    String tblName, String filterString,
                                                    int maxParts) throws TException {
    if (isPartitionLimitEnabled()) {
      checkLimitNumberOfPartitions(tblName, get_num_partitions_by_filter(prependCatalogToDbName(
          catName, dbName, conf), tblName, filterString), maxParts);
    }
  }

  private void checkLimitNumberOfPartitionsByExpr(String catName, String dbName, String tblName,
                                                  byte[] filterExpr, int maxParts)
      throws TException {
    if (isPartitionLimitEnabled()) {
      checkLimitNumberOfPartitions(tblName, get_num_partitions_by_expr(catName, dbName, tblName,
          filterExpr), maxParts);
    }
  }

  private boolean isPartitionLimitEnabled() {
    int partitionLimit = MetastoreConf.getIntVar(conf, ConfVars.LIMIT_PARTITION_REQUEST);
    return partitionLimit > -1;
  }

  private void checkLimitNumberOfPartitions(String tblName, int numPartitions, int maxToFetch) throws MetaException {
    if (isPartitionLimitEnabled()) {
      int partitionLimit = MetastoreConf.getIntVar(conf, ConfVars.LIMIT_PARTITION_REQUEST);
      int partitionRequest = (maxToFetch < 0) ? numPartitions : maxToFetch;
      if (partitionRequest > partitionLimit) {
        String configName = ConfVars.LIMIT_PARTITION_REQUEST.toString();
        throw new MetaException(String.format(PARTITION_NUMBER_EXCEED_LIMIT_MSG, partitionRequest,
            tblName, partitionLimit, configName));
      }
    }
  }

  @Override
  @Deprecated
  public List<PartitionSpec> get_partitions_pspec(final String db_name, final String tbl_name, final int max_parts)
      throws NoSuchObjectException, MetaException  {

    String[] parsedDbName = parseDbName(db_name, conf);
    String tableName = tbl_name.toLowerCase();

    startTableFunction("get_partitions_pspec", parsedDbName[CAT_NAME], parsedDbName[DB_NAME], tableName);

    List<PartitionSpec> partitionSpecs = null;
    try {
      Table table = get_table_core(parsedDbName[CAT_NAME], parsedDbName[DB_NAME], tableName);
      // get_partitions will parse out the catalog and db names itself
      List<Partition> partitions = get_partitions(db_name, tableName, (short) max_parts);

      if (is_partition_spec_grouping_enabled(table)) {
        partitionSpecs = MetaStoreServerUtils
            .getPartitionspecsGroupedByStorageDescriptor(table, partitions);
      }
      else {
        PartitionSpec pSpec = new PartitionSpec();
        pSpec.setPartitionList(new PartitionListComposingSpec(partitions));
        pSpec.setCatName(parsedDbName[CAT_NAME]);
        pSpec.setDbName(parsedDbName[DB_NAME]);
        pSpec.setTableName(tableName);
        pSpec.setRootPath(table.getSd().getLocation());
        partitionSpecs = Arrays.asList(pSpec);
      }

      return partitionSpecs;
    }
    finally {
      endFunction("get_partitions_pspec", partitionSpecs != null && !partitionSpecs.isEmpty(), null, tbl_name);
    }
  }

  @Override
  public GetPartitionsResponse get_partitions_with_specs(GetPartitionsRequest request)
      throws MetaException, TException {
    String catName = null;
    if (request.isSetCatName()) {
      catName = request.getCatName();
    }
    String[] parsedDbName = parseDbName(request.getDbName(), conf);
    String tableName = request.getTblName();
    if (catName == null) {
      // if catName is not provided in the request use the catName parsed from the dbName
      catName = parsedDbName[CAT_NAME];
    }
    startTableFunction("get_partitions_with_specs", catName, parsedDbName[DB_NAME],
        tableName);
    GetPartitionsResponse response = null;
    Exception ex = null;
    try {
      Table table = get_table_core(parsedDbName[CAT_NAME], parsedDbName[DB_NAME], tableName);
      List<Partition> partitions = getMS()
          .getPartitionSpecsByFilterAndProjection(table, request.getProjectionSpec(),
              request.getFilterSpec());
      List<String> processorCapabilities = request.getProcessorCapabilities();
      String processorId = request.getProcessorIdentifier();
      if (processorCapabilities == null || processorCapabilities.size() == 0 ||
          processorCapabilities.contains("MANAGERAWMETADATA")) {
        LOG.info("Skipping translation for processor with " + processorId);
      } else {
        if (transformer != null) {
          partitions = transformer.transformPartitions(partitions, table, processorCapabilities, processorId);
        }
      }
      List<PartitionSpec> partitionSpecs =
          MetaStoreServerUtils.getPartitionspecsGroupedByStorageDescriptor(table, partitions);
      response = new GetPartitionsResponse();
      response.setPartitionSpec(partitionSpecs);
    } catch (Exception e) {
      ex = e;
      rethrowException(e);
    } finally {
      endFunction("get_partitions_with_specs", response != null, ex, tableName);
    }
    return response;
  }

  private static boolean is_partition_spec_grouping_enabled(Table table) {

    Map<String, String> parameters = table.getParameters();
    return parameters.containsKey("hive.hcatalog.partition.spec.grouping.enabled")
        && parameters.get("hive.hcatalog.partition.spec.grouping.enabled").equalsIgnoreCase("true");
  }

  @Override
  @Deprecated
  public List<String> get_partition_names(final String db_name, final String tbl_name,
                                          final short max_parts) throws NoSuchObjectException, MetaException {
    String[] parsedDbName = parseDbName(db_name, conf);
    startTableFunction("get_partition_names", parsedDbName[CAT_NAME], parsedDbName[DB_NAME], tbl_name);
    fireReadTablePreEvent(parsedDbName[CAT_NAME], parsedDbName[DB_NAME], tbl_name);
    List<String> ret = null;
    Exception ex = null;
    try {
      authorizeTableForPartitionMetadata(parsedDbName[CAT_NAME], parsedDbName[DB_NAME], tbl_name);
      ret = getMS().listPartitionNames(parsedDbName[CAT_NAME], parsedDbName[DB_NAME], tbl_name,
          max_parts);
      ret = FilterUtils.filterPartitionNamesIfEnabled(isServerFilterEnabled,
          filterHook, parsedDbName[CAT_NAME], parsedDbName[DB_NAME], tbl_name, ret);
    } catch (MetaException e) {
      ex = e;
      throw e;
    } catch (Exception e) {
      ex = e;
      throw newMetaException(e);
    } finally {
      endFunction("get_partition_names", ret != null, ex, tbl_name);
    }
    return ret;
  }

  @Override
  public PartitionValuesResponse get_partition_values(PartitionValuesRequest request)
      throws MetaException {
    String catName = request.isSetCatName() ? request.getCatName() : getDefaultCatalog(conf);
    String dbName = request.getDbName();
    String tblName = request.getTblName();

    try {
      authorizeTableForPartitionMetadata(catName, dbName, tblName);

      // This is serious black magic, as the following 2 lines do nothing AFAICT but without them
      // the subsequent call to listPartitionValues fails.
      List<FieldSchema> partCols = new ArrayList<FieldSchema>();
      partCols.add(request.getPartitionKeys().get(0));
      return getMS().listPartitionValues(catName, dbName, tblName, request.getPartitionKeys(),
          request.isApplyDistinct(), request.getFilter(), request.isAscending(),
          request.getPartitionOrder(), request.getMaxParts());
    } catch (NoSuchObjectException e) {
      LOG.error(String.format("Unable to get partition for %s.%s.%s", catName, dbName, tblName), e);
      throw new MetaException(e.getMessage());
    }
  }

  @Deprecated
  @Override
  public void alter_partition(final String db_name, final String tbl_name,
                              final Partition new_part)
      throws TException {
    rename_partition(db_name, tbl_name, null, new_part);
  }

  @Deprecated
  @Override
  public void alter_partition_with_environment_context(final String dbName,
                                                       final String tableName, final Partition newPartition,
                                                       final EnvironmentContext envContext)
      throws TException {
    String[] parsedDbName = parseDbName(dbName, conf);
    // TODO: this method name is confusing, it actually does full alter (sortof)
    rename_partition(parsedDbName[CAT_NAME], parsedDbName[DB_NAME], tableName, null, newPartition,
        envContext, null);
  }

  @Deprecated
  @Override
  public void rename_partition(final String db_name, final String tbl_name,
                               final List<String> part_vals, final Partition new_part)
      throws TException {
    // Call rename_partition without an environment context.
    String[] parsedDbName = parseDbName(db_name, conf);
    rename_partition(parsedDbName[CAT_NAME], parsedDbName[DB_NAME], tbl_name, part_vals, new_part,
        null, null);
  }

  @Override
  public RenamePartitionResponse rename_partition_req(
      RenamePartitionRequest req) throws InvalidOperationException ,MetaException ,TException {
    rename_partition(req.getCatName(), req.getDbName(), req.getTableName(), req.getPartVals(),
        req.getNewPart(), null, req.getValidWriteIdList());
    return new RenamePartitionResponse();
  };

  private void rename_partition(String catName, String db_name, String tbl_name,
                                List<String> part_vals, Partition new_part, EnvironmentContext envContext,
                                String validWriteIds) throws TException {
    startTableFunction("alter_partition", catName, db_name, tbl_name);

    if (LOG.isInfoEnabled()) {
      LOG.info("New partition values:" + new_part.getValues());
      if (part_vals != null && part_vals.size() > 0) {
        LOG.info("Old Partition values:" + part_vals);
      }
    }

    // Adds the missing scheme/authority for the new partition location
    if (new_part.getSd() != null) {
      String newLocation = new_part.getSd().getLocation();
      if (org.apache.commons.lang3.StringUtils.isNotEmpty(newLocation)) {
        Path tblPath = wh.getDnsPath(new Path(newLocation));
        new_part.getSd().setLocation(tblPath.toString());
      }
    }

    // Make sure the new partition has the catalog value set
    if (!new_part.isSetCatName()) {
      new_part.setCatName(catName);
    }

    Partition oldPart = null;
    Exception ex = null;
    try {
      firePreEvent(new PreAlterPartitionEvent(db_name, tbl_name, part_vals, new_part, this));
      if (part_vals != null && !part_vals.isEmpty()) {
        MetaStoreServerUtils.validatePartitionNameCharacters(new_part.getValues(),
            partitionValidationPattern);
      }

      oldPart = alterHandler.alterPartition(getMS(), wh, catName, db_name, tbl_name,
          part_vals, new_part, envContext, this, validWriteIds);

      // Only fetch the table if we actually have a listener
      Table table = null;
      if (!listeners.isEmpty()) {
        if (table == null) {
          table = getMS().getTable(catName, db_name, tbl_name, null);
        }

        MetaStoreListenerNotifier.notifyEvent(listeners,
            EventType.ALTER_PARTITION,
            new AlterPartitionEvent(oldPart, new_part, table, false,
                true, new_part.getWriteId(), this),
            envContext);
      }
    } catch (InvalidObjectException e) {
      ex = e;
      throw new InvalidOperationException(e.getMessage());
    } catch (AlreadyExistsException e) {
      ex = e;
      throw new InvalidOperationException(e.getMessage());
    } catch (MetaException | InvalidOperationException e) {
      ex = e;
      throw e;
    } catch (Exception e) {
      ex = e;
      throw newMetaException(e);
    } finally {
      endFunction("alter_partition", oldPart != null, ex, tbl_name);
    }
  }

  @Override
  public void alter_partitions(final String db_name, final String tbl_name,
                               final List<Partition> new_parts)
      throws TException {
    String[] o = parseDbName(db_name, conf);
    alter_partitions_with_environment_context(o[0], o[1],
        tbl_name, new_parts, null, null, -1);
  }

  @Override
  public AlterPartitionsResponse alter_partitions_req(AlterPartitionsRequest req) throws TException {
    alter_partitions_with_environment_context(req.getCatName(),
        req.getDbName(), req.getTableName(), req.getPartitions(), req.getEnvironmentContext(),
        req.isSetValidWriteIdList() ? req.getValidWriteIdList() : null,
        req.isSetWriteId() ? req.getWriteId() : -1);
    return new AlterPartitionsResponse();
  }

  // The old API we are keeping for backward compat. Not used within Hive.
  @Deprecated
  @Override
  public void alter_partitions_with_environment_context(final String db_name, final String tbl_name,
                                                        final List<Partition> new_parts, EnvironmentContext environmentContext)
      throws TException {
    String[] o = parseDbName(db_name, conf);
    alter_partitions_with_environment_context(o[0], o[1], tbl_name, new_parts, environmentContext,
        null, -1);
  }

  private void alter_partitions_with_environment_context(String catName, String db_name, final String tbl_name,
                                                         final List<Partition> new_parts, EnvironmentContext environmentContext,
                                                         String writeIdList, long writeId)
      throws TException {
    if (environmentContext == null) {
      environmentContext = new EnvironmentContext();
    }
    if (catName == null) {
      catName = MetaStoreUtils.getDefaultCatalog(conf);
    }

    startTableFunction("alter_partitions", catName, db_name, tbl_name);

    if (LOG.isInfoEnabled()) {
      for (Partition tmpPart : new_parts) {
        LOG.info("New partition values:" + tmpPart.getValues());
      }
    }
    // all partitions are altered atomically
    // all prehooks are fired together followed by all post hooks
    List<Partition> oldParts = null;
    Exception ex = null;
    Lock tableLock = getTableLockFor(db_name, tbl_name);
    tableLock.lock();
    try {
      for (Partition tmpPart : new_parts) {
        // Make sure the catalog name is set in the new partition
        if (!tmpPart.isSetCatName()) {
          tmpPart.setCatName(getDefaultCatalog(conf));
        }
        firePreEvent(new PreAlterPartitionEvent(db_name, tbl_name, null, tmpPart, this));
      }
      oldParts = alterHandler.alterPartitions(getMS(), wh,
          catName, db_name, tbl_name, new_parts, environmentContext, writeIdList, writeId, this);
      Iterator<Partition> olditr = oldParts.iterator();
      // Only fetch the table if we have a listener that needs it.
      Table table = null;
      for (Partition tmpPart : new_parts) {
        Partition oldTmpPart;
        if (olditr.hasNext()) {
          oldTmpPart = olditr.next();
        }
        else {
          throw new InvalidOperationException("failed to alterpartitions");
        }

        if (table == null) {
          table = getMS().getTable(catName, db_name, tbl_name,  null);
        }

        if (!listeners.isEmpty()) {
          MetaStoreListenerNotifier.notifyEvent(listeners,
              EventType.ALTER_PARTITION,
              new AlterPartitionEvent(oldTmpPart, tmpPart, table, false,
                  true, writeId, this));
        }
      }
    } catch (InvalidObjectException e) {
      ex = e;
      throw new InvalidOperationException(e.getMessage());
    } catch (AlreadyExistsException e) {
      ex = e;
      throw new InvalidOperationException(e.getMessage());
    } catch (MetaException | InvalidOperationException e) {
      ex = e;
      throw e;
    } catch (Exception e) {
      ex = e;
      throw newMetaException(e);
    } finally {
      tableLock.unlock();
      endFunction("alter_partition", oldParts != null, ex, tbl_name);
    }
  }

  @Override
  public String getVersion() throws TException {
    String version = MetastoreVersionInfo.getVersion();
    endFunction(startFunction("getVersion"), version != null, null);
    return version;
  }

  @Override
  public void alter_table(final String dbname, final String name,
                          final Table newTable)
      throws InvalidOperationException, MetaException {
    // Do not set an environment context.
    String[] parsedDbName = parseDbName(dbname, conf);
    alter_table_core(parsedDbName[CAT_NAME], parsedDbName[DB_NAME], name, newTable,
        null, null, null, null);
  }

  @Override
  public void alter_table_with_cascade(final String dbname, final String name,
                                       final Table newTable, final boolean cascade)
      throws InvalidOperationException, MetaException {
    EnvironmentContext envContext = null;
    if (cascade) {
      envContext = new EnvironmentContext();
      envContext.putToProperties(StatsSetupConst.CASCADE, StatsSetupConst.TRUE);
    }
    String[] parsedDbName = parseDbName(dbname, conf);
    alter_table_core(parsedDbName[CAT_NAME], parsedDbName[DB_NAME], name, newTable,
        envContext, null, null, null);
  }

  @Override
  public AlterTableResponse alter_table_req(AlterTableRequest req)
      throws InvalidOperationException, MetaException, TException {
    alter_table_core(req.getCatName(), req.getDbName(), req.getTableName(),
        req.getTable(), req.getEnvironmentContext(), req.getValidWriteIdList(),
        req.getProcessorCapabilities(), req.getProcessorIdentifier());
    return new AlterTableResponse();
  }

  @Override
  public void alter_table_with_environment_context(final String dbname,
                                                   final String name, final Table newTable,
                                                   final EnvironmentContext envContext)
      throws InvalidOperationException, MetaException {
    String[] parsedDbName = parseDbName(dbname, conf);
    alter_table_core(parsedDbName[CAT_NAME], parsedDbName[DB_NAME],
        name, newTable, envContext, null, null, null);
  }

  private void alter_table_core(String catName, String dbname, String name, Table newTable,
                                EnvironmentContext envContext, String validWriteIdList, List<String> processorCapabilities, String processorId)
      throws InvalidOperationException, MetaException {
    startFunction("alter_table", ": " + TableName.getQualified(catName, dbname, name)
        + " newtbl=" + newTable.getTableName());
    if (envContext == null) {
      envContext = new EnvironmentContext();
    }
    if (catName == null) {
      catName = MetaStoreUtils.getDefaultCatalog(conf);
    }

    // Update the time if it hasn't been specified.
    if (newTable.getParameters() == null ||
        newTable.getParameters().get(hive_metastoreConstants.DDL_TIME) == null) {
      newTable.putToParameters(hive_metastoreConstants.DDL_TIME, Long.toString(System
          .currentTimeMillis() / 1000));
    }

    // Adds the missing scheme/authority for the new table location
    if (newTable.getSd() != null) {
      String newLocation = newTable.getSd().getLocation();
      if (org.apache.commons.lang3.StringUtils.isNotEmpty(newLocation)) {
        Path tblPath = wh.getDnsPath(new Path(newLocation));
        newTable.getSd().setLocation(tblPath.toString());
      }
    }
    // Set the catalog name if it hasn't been set in the new table
    if (!newTable.isSetCatName()) {
      newTable.setCatName(catName);
    }

    boolean success = false;
    Exception ex = null;
    try {
      Table oldt = get_table_core(catName, dbname, name, null);
      if (transformer != null) {
        newTable = transformer.transformAlterTable(newTable, processorCapabilities, processorId);
      }
      firePreEvent(new PreAlterTableEvent(oldt, newTable, this));
      alterHandler.alterTable(getMS(), wh, catName, dbname, name, newTable,
          envContext, this, validWriteIdList);
      success = true;
    } catch (NoSuchObjectException e) {
      // thrown when the table to be altered does not exist
      ex = e;
      throw new InvalidOperationException(e.getMessage());
    } catch (MetaException | InvalidOperationException e) {
      ex = e;
      throw e;
    } catch (Exception e) {
      ex = e;
      throw newMetaException(e);
    } finally {
      endFunction("alter_table", success, ex, name);
    }
  }

  @Override
  public List<String> get_tables(final String dbname, final String pattern)
      throws MetaException {
    startFunction("get_tables", ": db=" + dbname + " pat=" + pattern);

    List<String> ret = null;
    Exception ex = null;
    Database db = null;
    String[] parsedDbName = parseDbName(dbname, conf);
    try {
      db = get_database_core(parsedDbName[CAT_NAME], parsedDbName[DB_NAME]);
      if (db != null && db.getType() != null) {
        if (db.getType().equals(DatabaseType.REMOTE)) {
          return DataConnectorProviderFactory.getDataConnectorProvider(db).getTableNames();
        }
      }
    } catch (Exception e) { /* appears we return empty set instead of throwing an exception */ }

    try {
      ret = getMS().getTables(parsedDbName[CAT_NAME], parsedDbName[DB_NAME], pattern);
      if(ret !=  null && !ret.isEmpty()) {
        List<Table> tableInfo = new ArrayList<>();
        tableInfo = getMS().getTableObjectsByName(parsedDbName[CAT_NAME], parsedDbName[DB_NAME], ret);
        tableInfo = FilterUtils.filterTablesIfEnabled(isServerFilterEnabled, filterHook, tableInfo);// tableInfo object has the owner information of the table which is being passed to FilterUtils.
        ret = new ArrayList<>();
        for (Table tbl : tableInfo) {
          ret.add(tbl.getTableName());
        }
      }
    } catch (MetaException e) {
      ex = e;
      throw e;
    } catch (Exception e) {
      ex = e;
      throw newMetaException(e);
    } finally {
      endFunction("get_tables", ret != null, ex);
    }
    return ret;
  }

  @Override
  public List<String> get_tables_by_type(final String dbname, final String pattern, final String tableType)
      throws MetaException {
    startFunction("get_tables_by_type", ": db=" + dbname + " pat=" + pattern + ",type=" + tableType);

    List<String> ret = null;
    Exception ex = null;
    String[] parsedDbName = parseDbName(dbname, conf);
    try {
      ret = getTablesByTypeCore(parsedDbName[CAT_NAME], parsedDbName[DB_NAME], pattern, tableType);
      ret = FilterUtils.filterTableNamesIfEnabled(isServerFilterEnabled, filterHook,
          parsedDbName[CAT_NAME], parsedDbName[DB_NAME], ret);
    } catch (MetaException e) {
      ex = e;
      throw e;
    } catch (Exception e) {
      ex = e;
      throw newMetaException(e);
    } finally {
      endFunction("get_tables_by_type", ret != null, ex);
    }
    return ret;
  }

  private List<String> getTablesByTypeCore(final String catName, final String dbname,
                                           final String pattern, final String tableType) throws MetaException {
    startFunction("getTablesByTypeCore", ": catName=" + catName +
        ": db=" + dbname + " pat=" + pattern + ",type=" + tableType);

    List<String> ret = null;
    Exception ex = null;
    Database db = null;
    try {
      db = get_database_core(catName, dbname);
      if (db != null) {
        if (db.getType().equals(DatabaseType.REMOTE)) {
          return DataConnectorProviderFactory.getDataConnectorProvider(db).getTableNames();
        }
      }
    } catch (Exception e) { /* ignore */ }

    try {
      ret = getMS().getTables(catName, dbname, pattern, TableType.valueOf(tableType), -1);
    } catch (MetaException e) {
      ex = e;
      throw e;
    } catch (Exception e) {
      ex = e;
      throw newMetaException(e);
    } finally {
      endFunction("getTablesByTypeCore", ret != null, ex);
    }
    return ret;
  }

  @Override
  public List<Table> get_all_materialized_view_objects_for_rewriting()
      throws MetaException {
    startFunction("get_all_materialized_view_objects_for_rewriting");

    List<Table> ret = null;
    Exception ex = null;
    try {
      ret = getMS().getAllMaterializedViewObjectsForRewriting(DEFAULT_CATALOG_NAME);
    } catch (MetaException e) {
      ex = e;
      throw e;
    } catch (Exception e) {
      ex = e;
      throw newMetaException(e);
    } finally {
      endFunction("get_all_materialized_view_objects_for_rewriting", ret != null, ex);
    }
    return ret;
  }

  @Override
  public List<String> get_materialized_views_for_rewriting(final String dbname)
      throws MetaException {
    startFunction("get_materialized_views_for_rewriting", ": db=" + dbname);

    List<String> ret = null;
    Exception ex = null;
    String[] parsedDbName = parseDbName(dbname, conf);
    try {
      ret = getMS().getMaterializedViewsForRewriting(parsedDbName[CAT_NAME], parsedDbName[DB_NAME]);
    } catch (MetaException e) {
      ex = e;
      throw e;
    } catch (Exception e) {
      ex = e;
      throw newMetaException(e);
    } finally {
      endFunction("get_materialized_views_for_rewriting", ret != null, ex);
    }
    return ret;
  }

  @Override
  public List<String> get_all_tables(final String dbname) throws MetaException {
    startFunction("get_all_tables", ": db=" + dbname);

    List<String> ret = null;
    Exception ex = null;
    String[] parsedDbName = parseDbName(dbname, conf);
    try {
      ret = getMS().getAllTables(parsedDbName[CAT_NAME], parsedDbName[DB_NAME]);
      ret = FilterUtils.filterTableNamesIfEnabled(isServerFilterEnabled, filterHook,
          parsedDbName[CAT_NAME], parsedDbName[DB_NAME], ret);
    } catch (MetaException e) {
      ex = e;
      throw e;
    } catch (Exception e) {
      ex = e;
      throw newMetaException(e);
    } finally {
      endFunction("get_all_tables", ret != null, ex);
    }
    return ret;
  }

  /**
   * Use {@link #get_fields_req(GetFieldsRequest)} ()} instead.
   *
   */
  @Override
  @Deprecated
  public List<FieldSchema> get_fields(String db, String tableName)
      throws MetaException, UnknownTableException, UnknownDBException {
    return get_fields_with_environment_context(db, tableName, null);
  }

  @Override
  @Deprecated
  public List<FieldSchema> get_fields_with_environment_context(String db, String tableName,
                                                               final EnvironmentContext envContext)
      throws MetaException, UnknownTableException, UnknownDBException {
    startFunction("get_fields_with_environment_context", ": db=" + db + "tbl=" + tableName);
    String[] names = tableName.split("\\.");
    String base_table_name = names[0];
    String[] parsedDbName = parseDbName(db, conf);

    Table tbl;
    List<FieldSchema> ret = null;
    Exception ex = null;
    ClassLoader orgHiveLoader = null;
    try {
      try {
        tbl = get_table_core(parsedDbName[CAT_NAME], parsedDbName[DB_NAME], base_table_name);
        firePreEvent(new PreReadTableEvent(tbl, this));
      } catch (NoSuchObjectException e) {
        throw new UnknownTableException(e.getMessage());
      }
      if (null == tbl.getSd().getSerdeInfo().getSerializationLib() ||
          MetastoreConf.getStringCollection(conf,
              ConfVars.SERDES_USING_METASTORE_FOR_SCHEMA).contains(
              tbl.getSd().getSerdeInfo().getSerializationLib())) {
        ret = tbl.getSd().getCols();
      } else {
        StorageSchemaReader schemaReader = getStorageSchemaReader();
        ret = schemaReader.readSchema(tbl, envContext, getConf());
      }
    } catch (UnknownTableException | MetaException e) {
      ex = e;
      throw e;
    } catch (Exception e) {
      ex = e;
      throw newMetaException(e);
    } finally {
      if (orgHiveLoader != null) {
        conf.setClassLoader(orgHiveLoader);
      }
      endFunction("get_fields_with_environment_context", ret != null, ex, tableName);
    }

    return ret;
  }

  @Override
  public GetFieldsResponse get_fields_req(GetFieldsRequest req)
      throws MetaException, UnknownTableException, UnknownDBException, TException {
    String dbName = MetaStoreUtils.prependCatalogToDbName(req.getCatName(), req.getDbName(), conf);
    List<FieldSchema> fields = get_fields_with_environment_context(
        dbName, req.getTblName(), req.getEnvContext());
    GetFieldsResponse res = new GetFieldsResponse();
    res.setFields(fields);
    return res;
  }

  private StorageSchemaReader getStorageSchemaReader() throws MetaException {
    if (storageSchemaReader == null) {
      String className =
          MetastoreConf.getVar(conf, MetastoreConf.ConfVars.STORAGE_SCHEMA_READER_IMPL);
      Class<? extends StorageSchemaReader> readerClass =
          JavaUtils.getClass(className, StorageSchemaReader.class);
      try {
        storageSchemaReader = readerClass.newInstance();
      } catch (InstantiationException|IllegalAccessException e) {
        LOG.error("Unable to instantiate class " + className, e);
        throw new MetaException(e.getMessage());
      }
    }
    return storageSchemaReader;
  }

  /**
   * Use {@link #get_schema_req(GetSchemaRequest)} ()} instead.
   *
   */
  @Override
  @Deprecated
  public List<FieldSchema> get_schema(String db, String tableName)
      throws MetaException, UnknownTableException, UnknownDBException {
    return get_schema_with_environment_context(db,tableName, null);
  }

  /**
   * Return the schema of the table. This function includes partition columns
   * in addition to the regular columns.
   *
   * @param db
   *          Name of the database
   * @param tableName
   *          Name of the table
   * @param envContext
   *          Store session based properties
   * @return List of columns, each column is a FieldSchema structure
   * @throws MetaException
   * @throws UnknownTableException
   * @throws UnknownDBException
   */
  @Override
  @Deprecated
  public List<FieldSchema> get_schema_with_environment_context(String db, String tableName,
                                                               final EnvironmentContext envContext)
      throws MetaException, UnknownTableException, UnknownDBException {
    startFunction("get_schema_with_environment_context", ": db=" + db + "tbl=" + tableName);
    boolean success = false;
    Exception ex = null;
    try {
      String[] names = tableName.split("\\.");
      String base_table_name = names[0];
      String[] parsedDbName = parseDbName(db, conf);

      Table tbl;
      try {
        tbl = get_table_core(parsedDbName[CAT_NAME], parsedDbName[DB_NAME], base_table_name);
      } catch (NoSuchObjectException e) {
        throw new UnknownTableException(e.getMessage());
      }
      // Pass unparsed db name here
      List<FieldSchema> fieldSchemas = get_fields_with_environment_context(db, base_table_name,
          envContext);

      if (tbl == null || fieldSchemas == null) {
        throw new UnknownTableException(tableName + " doesn't exist");
      }

      if (tbl.getPartitionKeys() != null) {
        // Combine the column field schemas and the partition keys to create the
        // whole schema
        fieldSchemas.addAll(tbl.getPartitionKeys());
      }
      success = true;
      return fieldSchemas;
    } catch (UnknownDBException | UnknownTableException | MetaException e) {
      ex = e;
      throw e;
    } catch (Exception e) {
      ex = e;
      MetaException me = new MetaException(e.toString());
      me.initCause(e);
      throw me;
    } finally {
      endFunction("get_schema_with_environment_context", success, ex, tableName);
    }
  }

  @Override
  public GetSchemaResponse get_schema_req(GetSchemaRequest req)
      throws MetaException, UnknownTableException, UnknownDBException, TException {
    String dbName = MetaStoreUtils.prependCatalogToDbName(req.getCatName(), req.getDbName(), conf);
    List<FieldSchema> fields = get_schema_with_environment_context(
        dbName, req.getTblName(), req.getEnvContext());
    GetSchemaResponse res = new GetSchemaResponse();
    res.setFields(fields);
    return res;
  }

  @Override
  public String getCpuProfile(int profileDurationInSec) throws TException {
    return "";
  }

  /**
   * Returns the value of the given configuration variable name. If the
   * configuration variable with the given name doesn't exist, or if there
   * were an exception thrown while retrieving the variable, or if name is
   * null, defaultValue is returned.
   */
  @Override
  public String get_config_value(String name, String defaultValue)
      throws TException {
    startFunction("get_config_value", ": name=" + name + " defaultValue="
        + defaultValue);
    boolean success = false;
    Exception ex = null;
    try {
      if (name == null) {
        success = true;
        return defaultValue;
      }
      // Allow only keys that start with hive.*, hdfs.*, mapred.* for security
      // i.e. don't allow access to db password
      if (!Pattern.matches("(hive|hdfs|mapred|metastore).*", name)) {
        throw new ConfigValSecurityException("For security reasons, the "
            + "config key " + name + " cannot be accessed");
      }

      String toReturn = defaultValue;
      try {
        toReturn = MetastoreConf.get(conf, name);
        if (toReturn == null) {
          toReturn = defaultValue;
        }
      } catch (RuntimeException e) {
        LOG.error(threadLocalId.get().toString() + ": "
            + "RuntimeException thrown in get_config_value - msg: "
            + e.getMessage() + " cause: " + e.getCause());
      }
      success = true;
      return toReturn;
    } catch (ConfigValSecurityException e) {
      ex = e;
      throw e;
    } catch (Exception e) {
      ex = e;
      throw new TException(e);
    } finally {
      endFunction("get_config_value", success, ex);
    }
  }

  private List<String> getPartValsFromName(Table t, String partName)
      throws MetaException, InvalidObjectException {
    Preconditions.checkArgument(t != null, "Table can not be null");
    // Unescape the partition name
    LinkedHashMap<String, String> hm = Warehouse.makeSpecFromName(partName);

    List<String> partVals = new ArrayList<>();
    for (FieldSchema field : t.getPartitionKeys()) {
      String key = field.getName();
      String val = hm.get(key);
      if (val == null) {
        throw new InvalidObjectException("incomplete partition name - missing " + key);
      }
      partVals.add(val);
    }
    return partVals;
  }

  private List<String> getPartValsFromName(RawStore ms, String catName, String dbName,
                                           String tblName, String partName)
      throws MetaException, InvalidObjectException {
    Table t = ms.getTable(catName, dbName, tblName,  null);
    if (t == null) {
      throw new InvalidObjectException(dbName + "." + tblName
          + " table not found");
    }
    return getPartValsFromName(t, partName);
  }

  private Partition get_partition_by_name_core(final RawStore ms, final String catName,
                                               final String db_name, final String tbl_name,
                                               final String part_name) throws TException {
    fireReadTablePreEvent(catName, db_name, tbl_name);
    List<String> partVals;
    try {
      partVals = getPartValsFromName(ms, catName, db_name, tbl_name, part_name);
    } catch (InvalidObjectException e) {
      throw new NoSuchObjectException(e.getMessage());
    }
    Partition p = ms.getPartition(catName, db_name, tbl_name, partVals);
    p = FilterUtils.filterPartitionIfEnabled(isServerFilterEnabled, filterHook, p);

    if (p == null) {
      throw new NoSuchObjectException(TableName.getQualified(catName, db_name, tbl_name)
          + " partition (" + part_name + ") not found");
    }
    return p;
  }

  @Override
  @Deprecated
  public Partition get_partition_by_name(final String db_name, final String tbl_name,
                                         final String part_name) throws TException {

    String[] parsedDbName = parseDbName(db_name, conf);
    startFunction("get_partition_by_name", ": tbl=" +
        TableName.getQualified(parsedDbName[CAT_NAME], parsedDbName[DB_NAME], tbl_name)
        + " part=" + part_name);
    Partition ret = null;
    Exception ex = null;
    try {
      ret = get_partition_by_name_core(getMS(), parsedDbName[CAT_NAME],
          parsedDbName[DB_NAME], tbl_name, part_name);
      ret = FilterUtils.filterPartitionIfEnabled(isServerFilterEnabled, filterHook, ret);
    } catch (Exception e) {
      ex = e;
      rethrowException(e);
    } finally {
      endFunction("get_partition_by_name", ret != null, ex, tbl_name);
    }
    return ret;
  }

  @Override
  public Partition append_partition_by_name(final String db_name, final String tbl_name,
                                            final String part_name) throws TException {
    return append_partition_by_name_with_environment_context(db_name, tbl_name, part_name, null);
  }

  @Override
  public Partition append_partition_by_name_with_environment_context(final String db_name,
                                                                     final String tbl_name, final String part_name, final EnvironmentContext env_context)
      throws TException {
    String[] parsedDbName = parseDbName(db_name, conf);
    startFunction("append_partition_by_name", ": tbl="
        + TableName.getQualified(parsedDbName[CAT_NAME], parsedDbName[DB_NAME],
        tbl_name) + " part=" + part_name);

    Partition ret = null;
    Exception ex = null;
    try {
      RawStore ms = getMS();
      List<String> partVals = getPartValsFromName(ms, parsedDbName[CAT_NAME], parsedDbName[DB_NAME], tbl_name, part_name);
      ret = append_partition_common(ms, parsedDbName[CAT_NAME], parsedDbName[DB_NAME], tbl_name, partVals, env_context);
    } catch (InvalidObjectException | AlreadyExistsException | MetaException e) {
      ex = e;
      throw e;
    } catch (Exception e) {
      ex = e;
      throw newMetaException(e);
    } finally {
      endFunction("append_partition_by_name", ret != null, ex, tbl_name);
    }
    return ret;
  }

  private boolean drop_partition_by_name_core(final RawStore ms, final String catName,
                                              final String db_name, final String tbl_name,
                                              final String part_name, final boolean deleteData,
                                              final EnvironmentContext envContext)
      throws TException, IOException {

    List<String> partVals;
    try {
      partVals = getPartValsFromName(ms, catName, db_name, tbl_name, part_name);
    } catch (InvalidObjectException e) {
      throw new NoSuchObjectException(e.getMessage());
    }

    return drop_partition_common(ms, catName, db_name, tbl_name, partVals, deleteData, envContext);
  }

  @Override
  public boolean drop_partition_by_name(final String db_name, final String tbl_name,
                                        final String part_name, final boolean deleteData) throws TException {
    return drop_partition_by_name_with_environment_context(db_name, tbl_name, part_name,
        deleteData, null);
  }

  @Override
  public boolean drop_partition_by_name_with_environment_context(final String db_name,
                                                                 final String tbl_name, final String part_name, final boolean deleteData,
                                                                 final EnvironmentContext envContext) throws TException {
    String[] parsedDbName = parseDbName(db_name, conf);
    startFunction("drop_partition_by_name", ": tbl=" +
        TableName.getQualified(parsedDbName[CAT_NAME], parsedDbName[DB_NAME], tbl_name)
        + " part=" + part_name);

    boolean ret = false;
    Exception ex = null;
    try {
      ret = drop_partition_by_name_core(getMS(), parsedDbName[CAT_NAME], parsedDbName[DB_NAME],
          tbl_name, part_name, deleteData, envContext);
    } catch (IOException e) {
      ex = e;
      throw new MetaException(e.getMessage());
    } catch (Exception e) {
      ex = e;
      rethrowException(e);
    } finally {
      endFunction("drop_partition_by_name", ret, ex, tbl_name);
    }

    return ret;
  }

  @Override
  @Deprecated
  public List<Partition> get_partitions_ps(final String db_name,
                                           final String tbl_name, final List<String> part_vals,
                                           final short max_parts) throws TException {
    String[] parsedDbName = parseDbName(db_name, conf);
    startPartitionFunction("get_partitions_ps", parsedDbName[CAT_NAME], parsedDbName[DB_NAME],
        tbl_name, part_vals);

    List<Partition> ret = null;
    Exception ex = null;
    try {
      authorizeTableForPartitionMetadata(parsedDbName[CAT_NAME], parsedDbName[DB_NAME], tbl_name);
      // Don't send the parsedDbName, as this method will parse itself.
      ret = get_partitions_ps_with_auth(db_name, tbl_name, part_vals,
          max_parts, null, null);
      ret = FilterUtils.filterPartitionsIfEnabled(isServerFilterEnabled, filterHook, ret);
    } catch (Exception e) {
      ex = e;
      rethrowException(e);
    } finally {
      endFunction("get_partitions_ps", ret != null, ex, tbl_name);
    }

    return ret;
  }

  /**
   * Use {@link #get_partitions_ps_with_auth_req(GetPartitionsPsWithAuthRequest)} ()} instead.
   *
   */
  @Override
  @Deprecated
  public List<Partition> get_partitions_ps_with_auth(final String db_name,
                                                     final String tbl_name, final List<String> part_vals,
                                                     final short max_parts, final String userName,
                                                     final List<String> groupNames) throws TException {
    String[] parsedDbName = parseDbName(db_name, conf);
    startPartitionFunction("get_partitions_ps_with_auth", parsedDbName[CAT_NAME],
        parsedDbName[DB_NAME], tbl_name, part_vals);
    fireReadTablePreEvent(parsedDbName[CAT_NAME], parsedDbName[DB_NAME], tbl_name);
    List<Partition> ret = null;
    Exception ex = null;
    try {
      authorizeTableForPartitionMetadata(parsedDbName[CAT_NAME], parsedDbName[DB_NAME], tbl_name);
      ret = getMS().listPartitionsPsWithAuth(parsedDbName[CAT_NAME], parsedDbName[DB_NAME],
          tbl_name, part_vals, max_parts, userName, groupNames);
      ret = FilterUtils.filterPartitionsIfEnabled(isServerFilterEnabled, filterHook, ret);
    } catch (InvalidObjectException e) {
      ex = e;
      throw new MetaException(e.getMessage());
    } catch (Exception e) {
      ex = e;
      rethrowException(e);
    } finally {
      endFunction("get_partitions_ps_with_auth", ret != null, ex, tbl_name);
    }
    return ret;
  }

  @Override
  public GetPartitionsPsWithAuthResponse get_partitions_ps_with_auth_req(GetPartitionsPsWithAuthRequest req)
      throws MetaException, NoSuchObjectException, TException {
    String dbName = MetaStoreUtils.prependCatalogToDbName(req.getCatName(), req.getDbName(), conf);
    List<Partition> partitions = null;
    if (req.getPartVals() == null) {
      partitions = get_partitions_with_auth(dbName, req.getTblName(), req.getMaxParts(), req.getUserName(),
          req.getGroupNames());
    } else {
      partitions =
          get_partitions_ps_with_auth(dbName, req.getTblName(), req.getPartVals(), req.getMaxParts(),
              req.getUserName(), req.getGroupNames());
    }
    GetPartitionsPsWithAuthResponse res = new GetPartitionsPsWithAuthResponse();
    res.setPartitions(partitions);
    return res;
  }

  /**
   * Use {@link #get_partition_names_ps_req(GetPartitionNamesPsRequest)} ()} instead.
   *
   */
  @Override
  @Deprecated
  public List<String> get_partition_names_ps(final String db_name,
                                             final String tbl_name, final List<String> part_vals, final short max_parts)
      throws TException {
    String[] parsedDbName = parseDbName(db_name, conf);
    startPartitionFunction("get_partitions_names_ps", parsedDbName[CAT_NAME],
        parsedDbName[DB_NAME], tbl_name, part_vals);
    fireReadTablePreEvent(parsedDbName[CAT_NAME], parsedDbName[DB_NAME], tbl_name);
    List<String> ret = null;
    Exception ex = null;
    try {
      authorizeTableForPartitionMetadata(parsedDbName[CAT_NAME], parsedDbName[DB_NAME], tbl_name);
      ret = getMS().listPartitionNamesPs(parsedDbName[CAT_NAME], parsedDbName[DB_NAME], tbl_name,
          part_vals, max_parts);
      ret = FilterUtils.filterPartitionNamesIfEnabled(isServerFilterEnabled,
          filterHook, parsedDbName[CAT_NAME], parsedDbName[DB_NAME], tbl_name, ret);
    } catch (Exception e) {
      ex = e;
      rethrowException(e);
    } finally {
      endFunction("get_partitions_names_ps", ret != null, ex, tbl_name);
    }
    return ret;
  }

  @Override
  public GetPartitionNamesPsResponse get_partition_names_ps_req(GetPartitionNamesPsRequest req)
      throws MetaException, NoSuchObjectException, TException {
    String dbName = MetaStoreUtils.prependCatalogToDbName(req.getCatName(), req.getDbName(), conf);
    List<String> names = get_partition_names_ps(dbName, req.getTblName(), req.getPartValues(),
        req.getMaxParts());
    GetPartitionNamesPsResponse res = new GetPartitionNamesPsResponse();
    res.setNames(names);
    return res;
  }

  @Override
  public List<String> get_partition_names_req(PartitionsByExprRequest req)
      throws MetaException, NoSuchObjectException, TException {
    String catName = req.isSetCatName() ? req.getCatName() : getDefaultCatalog(conf);
    String dbName = req.getDbName(), tblName = req.getTblName();
    startTableFunction("get_partition_names_req", catName,
        dbName, tblName);
    fireReadTablePreEvent(catName, dbName, tblName);
    List<String> ret = null;
    Exception ex = null;
    try {
      authorizeTableForPartitionMetadata(catName, dbName, tblName);
      ret = getMS().listPartitionNames(catName, dbName, tblName,
          req.getDefaultPartitionName(), req.getExpr(), req.getOrder(), req.getMaxParts());
      ret = FilterUtils.filterPartitionNamesIfEnabled(isServerFilterEnabled,
          filterHook, catName, dbName, tblName, ret);
    } catch (Exception e) {
      ex = e;
      rethrowException(e);
    } finally {
      endFunction("get_partition_names_req", ret != null, ex, tblName);
    }
    return ret;
  }

  @Override
  public List<String> partition_name_to_vals(String part_name) throws TException {
    if (part_name.length() == 0) {
      return Collections.emptyList();
    }
    LinkedHashMap<String, String> map = Warehouse.makeSpecFromName(part_name);
    return new ArrayList<>(map.values());
  }

  @Override
  public Map<String, String> partition_name_to_spec(String part_name) throws TException {
    if (part_name.length() == 0) {
      return new HashMap<>();
    }
    return Warehouse.makeSpecFromName(part_name);
  }

  private String lowerCaseConvertPartName(String partName) throws MetaException {
    if (partName == null) {
      return partName;
    }
    boolean isFirst = true;
    Map<String, String> partSpec = Warehouse.makeEscSpecFromName(partName);
    String convertedPartName = new String();

    for (Map.Entry<String, String> entry : partSpec.entrySet()) {
      String partColName = entry.getKey();
      String partColVal = entry.getValue();

      if (!isFirst) {
        convertedPartName += "/";
      } else {
        isFirst = false;
      }
      convertedPartName += partColName.toLowerCase() + "=" + partColVal;
    }
    return convertedPartName;
  }

  @Override
  @Deprecated
  public ColumnStatistics get_table_column_statistics(String dbName, String tableName,
                                                      String colName) throws TException {
    String[] parsedDbName = parseDbName(dbName, conf);
    parsedDbName[CAT_NAME] = parsedDbName[CAT_NAME].toLowerCase();
    parsedDbName[DB_NAME] = parsedDbName[DB_NAME].toLowerCase();
    tableName = tableName.toLowerCase();
    colName = colName.toLowerCase();
    startFunction("get_column_statistics_by_table", ": table=" +
        TableName.getQualified(parsedDbName[CAT_NAME], parsedDbName[DB_NAME],
            tableName) + " column=" + colName);
    ColumnStatistics statsObj = null;
    try {
      statsObj = getMS().getTableColumnStatistics(
          parsedDbName[CAT_NAME], parsedDbName[DB_NAME], tableName, Lists.newArrayList(colName),
          "hive", null);
      if (statsObj != null) {
        assert statsObj.getStatsObjSize() <= 1;
      }
      return statsObj;
    } finally {
      endFunction("get_column_statistics_by_table", statsObj != null, null, tableName);
    }
  }

  @Override
  public TableStatsResult get_table_statistics_req(TableStatsRequest request) throws TException {
    String catName = request.isSetCatName() ? request.getCatName().toLowerCase() :
        getDefaultCatalog(conf);
    String dbName = request.getDbName().toLowerCase();
    String tblName = request.getTblName().toLowerCase();
    startFunction("get_table_statistics_req", ": table=" +
        TableName.getQualified(catName, dbName, tblName));
    TableStatsResult result = null;
    List<String> lowerCaseColNames = new ArrayList<>(request.getColNames().size());
    for (String colName : request.getColNames()) {
      lowerCaseColNames.add(colName.toLowerCase());
    }
    try {
      ColumnStatistics cs = getMS().getTableColumnStatistics(
          catName, dbName, tblName, lowerCaseColNames,
          request.getEngine(), request.getValidWriteIdList());
      // Note: stats compliance is not propagated to the client; instead, we just return nothing
      //       if stats are not compliant for now. This won't work for stats merging, but that
      //       is currently only done on metastore size (see set_aggr...).
      //       For some optimizations we might make use of incorrect stats that are "better than
      //       nothing", so this may change in future.
      result = new TableStatsResult((cs == null || cs.getStatsObj() == null
          || (cs.isSetIsStatsCompliant() && !cs.isIsStatsCompliant()))
          ? Lists.newArrayList() : cs.getStatsObj());
    } finally {
      endFunction("get_table_statistics_req", result == null, null, tblName);
    }
    return result;
  }

  @Override
  @Deprecated
  public ColumnStatistics get_partition_column_statistics(String dbName, String tableName,
                                                          String partName, String colName) throws TException {
    // Note: this method appears to be unused within Hive.
    //       It doesn't take txn stats into account.
    dbName = dbName.toLowerCase();
    String[] parsedDbName = parseDbName(dbName, conf);
    tableName = tableName.toLowerCase();
    colName = colName.toLowerCase();
    String convertedPartName = lowerCaseConvertPartName(partName);
    startFunction("get_column_statistics_by_partition", ": table=" +
        TableName.getQualified(parsedDbName[CAT_NAME], parsedDbName[DB_NAME],
            tableName) + " partition=" + convertedPartName + " column=" + colName);
    ColumnStatistics statsObj = null;

    try {
      List<ColumnStatistics> list = getMS().getPartitionColumnStatistics(
          parsedDbName[CAT_NAME], parsedDbName[DB_NAME], tableName,
          Lists.newArrayList(convertedPartName), Lists.newArrayList(colName),
          "hive");
      if (list.isEmpty()) {
        return null;
      }
      if (list.size() != 1) {
        throw new MetaException(list.size() + " statistics for single column and partition");
      }
      statsObj = list.get(0);
    } finally {
      endFunction("get_column_statistics_by_partition", statsObj != null, null, tableName);
    }
    return statsObj;
  }

  @Override
  public PartitionsStatsResult get_partitions_statistics_req(PartitionsStatsRequest request)
      throws TException {
    String catName = request.isSetCatName() ? request.getCatName().toLowerCase() : getDefaultCatalog(conf);
    String dbName = request.getDbName().toLowerCase();
    String tblName = request.getTblName().toLowerCase();
    startFunction("get_partitions_statistics_req", ": table=" +
        TableName.getQualified(catName, dbName, tblName));

    PartitionsStatsResult result = null;
    List<String> lowerCaseColNames = new ArrayList<>(request.getColNames().size());
    for (String colName : request.getColNames()) {
      lowerCaseColNames.add(colName.toLowerCase());
    }
    List<String> lowerCasePartNames = new ArrayList<>(request.getPartNames().size());
    for (String partName : request.getPartNames()) {
      lowerCasePartNames.add(lowerCaseConvertPartName(partName));
    }
    try {
      List<ColumnStatistics> stats = getMS().getPartitionColumnStatistics(
          catName, dbName, tblName, lowerCasePartNames, lowerCaseColNames,
          request.getEngine(), request.isSetValidWriteIdList() ? request.getValidWriteIdList() : null);
      Map<String, List<ColumnStatisticsObj>> map = new HashMap<>();
      if (stats != null) {
        for (ColumnStatistics stat : stats) {
          // Note: stats compliance is not propagated to the client; instead, we just return nothing
          //       if stats are not compliant for now. This won't work for stats merging, but that
          //       is currently only done on metastore size (see set_aggr...).
          //       For some optimizations we might make use of incorrect stats that are "better than
          //       nothing", so this may change in future.
          if (stat.isSetIsStatsCompliant() && !stat.isIsStatsCompliant()) {
            continue;
          }
          map.put(stat.getStatsDesc().getPartName(), stat.getStatsObj());
        }
      }
      result = new PartitionsStatsResult(map);
    } finally {
      endFunction("get_partitions_statistics_req", result == null, null, tblName);
    }
    return result;
  }

  @Override
  public boolean update_table_column_statistics(ColumnStatistics colStats) throws TException {
    // Deprecated API, won't work for transactional tables
    return updateTableColumnStatsInternal(colStats, null, -1);
  }

  @Override
  public SetPartitionsStatsResponse update_table_column_statistics_req(
      SetPartitionsStatsRequest req) throws NoSuchObjectException,
      InvalidObjectException, MetaException, InvalidInputException,
      TException {
    if (req.getColStatsSize() != 1) {
      throw new InvalidInputException("Only one stats object expected");
    }
    if (req.isNeedMerge()) {
      throw new InvalidInputException("Merge is not supported for non-aggregate stats");
    }
    ColumnStatistics colStats = req.getColStatsIterator().next();
    boolean ret = updateTableColumnStatsInternal(colStats,
        req.getValidWriteIdList(), req.getWriteId());
    return new SetPartitionsStatsResponse(ret);
  }

  private boolean updateTableColumnStatsInternal(ColumnStatistics colStats,
                                                 String validWriteIds, long writeId)
      throws NoSuchObjectException, MetaException, InvalidObjectException, InvalidInputException {
    normalizeColStatsInput(colStats);

    startFunction("write_column_statistics", ":  table=" + TableName.getQualified(
        colStats.getStatsDesc().getCatName(), colStats.getStatsDesc().getDbName(),
        colStats.getStatsDesc().getTableName()));

    Map<String, String> parameters = null;
    getMS().openTransaction();
    boolean committed = false;
    try {
      parameters = getMS().updateTableColumnStatistics(colStats, validWriteIds, writeId);
      if (parameters != null) {
        Table tableObj = getMS().getTable(colStats.getStatsDesc().getCatName(),
            colStats.getStatsDesc().getDbName(),
            colStats.getStatsDesc().getTableName(), validWriteIds);
        if (transactionalListeners != null && !transactionalListeners.isEmpty()) {
          MetaStoreListenerNotifier.notifyEvent(transactionalListeners,
              EventType.UPDATE_TABLE_COLUMN_STAT,
              new UpdateTableColumnStatEvent(colStats, tableObj, parameters,
                  writeId, this));
        }
        if (!listeners.isEmpty()) {
          MetaStoreListenerNotifier.notifyEvent(listeners,
              EventType.UPDATE_TABLE_COLUMN_STAT,
              new UpdateTableColumnStatEvent(colStats, tableObj, parameters,
                  writeId,this));
        }
      }
      committed = getMS().commitTransaction();
    } finally {
      if (!committed) {
        getMS().rollbackTransaction();
      }
      endFunction("write_column_statistics", parameters != null, null,
          colStats.getStatsDesc().getTableName());
    }

    return parameters != null;
  }

  private void normalizeColStatsInput(ColumnStatistics colStats) throws MetaException {
    // TODO: is this really needed? this code is propagated from HIVE-1362 but most of it is useless.
    ColumnStatisticsDesc statsDesc = colStats.getStatsDesc();
    statsDesc.setCatName(statsDesc.isSetCatName() ? statsDesc.getCatName().toLowerCase() : getDefaultCatalog(conf));
    statsDesc.setDbName(statsDesc.getDbName().toLowerCase());
    statsDesc.setTableName(statsDesc.getTableName().toLowerCase());
    statsDesc.setPartName(lowerCaseConvertPartName(statsDesc.getPartName()));
    long time = System.currentTimeMillis() / 1000;
    statsDesc.setLastAnalyzed(time);

    for (ColumnStatisticsObj statsObj : colStats.getStatsObj()) {
      statsObj.setColName(statsObj.getColName().toLowerCase());
      statsObj.setColType(statsObj.getColType().toLowerCase());
    }
    colStats.setStatsDesc(statsDesc);
    colStats.setStatsObj(colStats.getStatsObj());
  }

  private boolean updatePartitonColStatsInternal(Table tbl, ColumnStatistics colStats,
                                                 String validWriteIds, long writeId)
      throws MetaException, InvalidObjectException, NoSuchObjectException, InvalidInputException {
    normalizeColStatsInput(colStats);

    ColumnStatisticsDesc csd = colStats.getStatsDesc();
    String catName = csd.getCatName(), dbName = csd.getDbName(), tableName = csd.getTableName();
    startFunction("write_partition_column_statistics", ":  db=" + dbName  + " table=" + tableName
        + " part=" + csd.getPartName());

    boolean ret = false;

    Map<String, String> parameters;
    List<String> partVals;
    boolean committed = false;
    getMS().openTransaction();
    try {
      if (tbl == null) {
        tbl = getTable(catName, dbName, tableName);
      }
      partVals = getPartValsFromName(tbl, csd.getPartName());
      parameters = getMS().updatePartitionColumnStatistics(colStats, partVals, validWriteIds, writeId);
      if (parameters != null) {
        if (transactionalListeners != null && !transactionalListeners.isEmpty()) {
          MetaStoreListenerNotifier.notifyEvent(transactionalListeners,
              EventType.UPDATE_PARTITION_COLUMN_STAT,
              new UpdatePartitionColumnStatEvent(colStats, partVals, parameters, tbl,
                  writeId, this));
        }
        if (!listeners.isEmpty()) {
          MetaStoreListenerNotifier.notifyEvent(listeners,
              EventType.UPDATE_PARTITION_COLUMN_STAT,
              new UpdatePartitionColumnStatEvent(colStats, partVals, parameters, tbl,
                  writeId, this));
        }
      }
      committed = getMS().commitTransaction();
    } finally {
      if (!committed) {
        getMS().rollbackTransaction();
      }
      endFunction("write_partition_column_statistics", ret != false, null, tableName);
    }

    return parameters != null;
  }

  @Override
  public boolean update_partition_column_statistics(ColumnStatistics colStats) throws TException {
    // Deprecated API.
    return updatePartitonColStatsInternal(null, colStats, null, -1);
  }


  @Override
  public SetPartitionsStatsResponse update_partition_column_statistics_req(
      SetPartitionsStatsRequest req) throws NoSuchObjectException,
      InvalidObjectException, MetaException, InvalidInputException,
      TException {
    if (req.getColStatsSize() != 1) {
      throw new InvalidInputException("Only one stats object expected");
    }
    if (req.isNeedMerge()) {
      throw new InvalidInputException("Merge is not supported for non-aggregate stats");
    }
    ColumnStatistics colStats = req.getColStatsIterator().next();
    boolean ret = updatePartitonColStatsInternal(null, colStats,
        req.getValidWriteIdList(), req.getWriteId());
    return new SetPartitionsStatsResponse(ret);
  }

  @Override
  public boolean delete_partition_column_statistics(String dbName, String tableName,
                                                    String partName, String colName, String engine) throws TException {
    dbName = dbName.toLowerCase();
    String[] parsedDbName = parseDbName(dbName, conf);
    tableName = tableName.toLowerCase();
    if (colName != null) {
      colName = colName.toLowerCase();
    }
    String convertedPartName = lowerCaseConvertPartName(partName);
    startFunction("delete_column_statistics_by_partition",": table=" +
        TableName.getQualified(parsedDbName[CAT_NAME], parsedDbName[DB_NAME], tableName) +
        " partition=" + convertedPartName + " column=" + colName);
    boolean ret = false, committed = false;

    getMS().openTransaction();
    try {
      List<String> partVals = getPartValsFromName(getMS(), parsedDbName[CAT_NAME], parsedDbName[DB_NAME], tableName, convertedPartName);
      Table table = getMS().getTable(parsedDbName[CAT_NAME], parsedDbName[DB_NAME], tableName);
      // This API looks unused; if it were used we'd need to update stats state and write ID.
      // We cannot just randomly nuke some txn stats.
      if (TxnUtils.isTransactionalTable(table)) {
        throw new MetaException("Cannot delete stats via this API for a transactional table");
      }

      ret = getMS().deletePartitionColumnStatistics(parsedDbName[CAT_NAME], parsedDbName[DB_NAME], tableName,
          convertedPartName, partVals, colName, engine);
      if (ret) {
        if (transactionalListeners != null && !transactionalListeners.isEmpty()) {
          MetaStoreListenerNotifier.notifyEvent(transactionalListeners,
              EventType.DELETE_PARTITION_COLUMN_STAT,
              new DeletePartitionColumnStatEvent(parsedDbName[CAT_NAME], parsedDbName[DB_NAME], tableName,
                  convertedPartName, partVals, colName, engine, this));
        }
        if (!listeners.isEmpty()) {
          MetaStoreListenerNotifier.notifyEvent(listeners,
              EventType.DELETE_PARTITION_COLUMN_STAT,
              new DeletePartitionColumnStatEvent(parsedDbName[CAT_NAME], parsedDbName[DB_NAME], tableName,
                  convertedPartName, partVals, colName, engine, this));
        }
      }
      committed = getMS().commitTransaction();
    } finally {
      if (!committed) {
        getMS().rollbackTransaction();
      }
      endFunction("delete_column_statistics_by_partition", ret != false, null, tableName);
    }
    return ret;
  }

  @Override
  public boolean delete_table_column_statistics(String dbName, String tableName, String colName, String engine)
      throws TException {
    dbName = dbName.toLowerCase();
    tableName = tableName.toLowerCase();

    String[] parsedDbName = parseDbName(dbName, conf);

    if (colName != null) {
      colName = colName.toLowerCase();
    }
    startFunction("delete_column_statistics_by_table", ": table=" +
        TableName.getQualified(parsedDbName[CAT_NAME], parsedDbName[DB_NAME], tableName) + " column=" +
        colName);


    boolean ret = false, committed = false;
    getMS().openTransaction();
    try {
      Table table = getMS().getTable(parsedDbName[CAT_NAME], parsedDbName[DB_NAME], tableName);
      // This API looks unused; if it were used we'd need to update stats state and write ID.
      // We cannot just randomly nuke some txn stats.
      if (TxnUtils.isTransactionalTable(table)) {
        throw new MetaException("Cannot delete stats via this API for a transactional table");
      }

      ret = getMS().deleteTableColumnStatistics(parsedDbName[CAT_NAME], parsedDbName[DB_NAME], tableName, colName, engine);
      if (ret) {
        if (transactionalListeners != null && !transactionalListeners.isEmpty()) {
          MetaStoreListenerNotifier.notifyEvent(transactionalListeners,
              EventType.DELETE_TABLE_COLUMN_STAT,
              new DeleteTableColumnStatEvent(parsedDbName[CAT_NAME], parsedDbName[DB_NAME],
                  tableName, colName, engine, this));
        }
        if (!listeners.isEmpty()) {
          MetaStoreListenerNotifier.notifyEvent(listeners,
              EventType.DELETE_TABLE_COLUMN_STAT,
              new DeleteTableColumnStatEvent(parsedDbName[CAT_NAME], parsedDbName[DB_NAME],
                  tableName, colName, engine, this));
        }
      }
      committed = getMS().commitTransaction();
    } finally {
      if (!committed) {
        getMS().rollbackTransaction();
      }
      endFunction("delete_column_statistics_by_table", ret != false, null, tableName);
    }
    return ret;
  }

  @Override
  @Deprecated
  public List<Partition> get_partitions_by_filter(final String dbName, final String tblName,
                                                  final String filter, final short maxParts)
      throws TException {
    String[] parsedDbName = parseDbName(dbName, conf);
    startTableFunction("get_partitions_by_filter", parsedDbName[CAT_NAME], parsedDbName[DB_NAME],
        tblName);
    fireReadTablePreEvent(parsedDbName[CAT_NAME], parsedDbName[DB_NAME], tblName);
    List<Partition> ret = null;
    Exception ex = null;
    try {
      checkLimitNumberOfPartitionsByFilter(parsedDbName[CAT_NAME], parsedDbName[DB_NAME],
          tblName, filter, maxParts);

      authorizeTableForPartitionMetadata(parsedDbName[CAT_NAME], parsedDbName[DB_NAME], tblName);

      ret = getMS().getPartitionsByFilter(parsedDbName[CAT_NAME], parsedDbName[DB_NAME], tblName,
          filter, maxParts);
      ret = FilterUtils.filterPartitionsIfEnabled(isServerFilterEnabled, filterHook, ret);
    } catch (Exception e) {
      ex = e;
      rethrowException(e);
    } finally {
      endFunction("get_partitions_by_filter", ret != null, ex, tblName);
    }
    return ret;
  }

  @Override
  @Deprecated
  public List<PartitionSpec> get_part_specs_by_filter(final String dbName, final String tblName,
                                                      final String filter, final int maxParts)
      throws TException {

    String[] parsedDbName = parseDbName(dbName, conf);
    startTableFunction("get_partitions_by_filter_pspec", parsedDbName[CAT_NAME], parsedDbName[DB_NAME], tblName);

    List<PartitionSpec> partitionSpecs = null;
    try {
      Table table = get_table_core(parsedDbName[CAT_NAME], parsedDbName[DB_NAME], tblName);
      // Don't pass the parsed db name, as get_partitions_by_filter will parse it itself
      List<Partition> partitions = get_partitions_by_filter(dbName, tblName, filter, (short) maxParts);

      if (is_partition_spec_grouping_enabled(table)) {
        partitionSpecs = MetaStoreServerUtils
            .getPartitionspecsGroupedByStorageDescriptor(table, partitions);
      }
      else {
        PartitionSpec pSpec = new PartitionSpec();
        pSpec.setPartitionList(new PartitionListComposingSpec(partitions));
        pSpec.setRootPath(table.getSd().getLocation());
        pSpec.setCatName(parsedDbName[CAT_NAME]);
        pSpec.setDbName(parsedDbName[DB_NAME]);
        pSpec.setTableName(tblName);
        partitionSpecs = Arrays.asList(pSpec);
      }

      return partitionSpecs;
    }
    finally {
      endFunction("get_partitions_by_filter_pspec", partitionSpecs != null && !partitionSpecs.isEmpty(), null, tblName);
    }
  }

  @Override
  public PartitionsSpecByExprResult get_partitions_spec_by_expr(
      PartitionsByExprRequest req) throws TException {
    String dbName = req.getDbName(), tblName = req.getTblName();
    String catName = req.isSetCatName() ? req.getCatName() : getDefaultCatalog(conf);
    startTableFunction("get_partitions_spec_by_expr", catName, dbName, tblName);
    fireReadTablePreEvent(catName, dbName, tblName);
    PartitionsSpecByExprResult ret = null;
    Exception ex = null;
    try {
      checkLimitNumberOfPartitionsByExpr(catName, dbName, tblName, req.getExpr(), UNLIMITED_MAX_PARTITIONS);
      List<Partition> partitions = new LinkedList<>();
      boolean hasUnknownPartitions = getMS().getPartitionsByExpr(catName, dbName, tblName,
          req.getExpr(), req.getDefaultPartitionName(), req.getMaxParts(), partitions);
      Table table = get_table_core(catName, dbName, tblName);
      List<PartitionSpec> partitionSpecs =
          MetaStoreServerUtils.getPartitionspecsGroupedByStorageDescriptor(table, partitions);
      ret = new PartitionsSpecByExprResult(partitionSpecs, hasUnknownPartitions);
    } catch (Exception e) {
      ex = e;
      rethrowException(e);
    } finally {
      endFunction("get_partitions_spec_by_expr", ret != null, ex, tblName);
    }
    return ret;
  }

  @Override
  public PartitionsByExprResult get_partitions_by_expr(
      PartitionsByExprRequest req) throws TException {
    String dbName = req.getDbName(), tblName = req.getTblName();
    String catName = req.isSetCatName() ? req.getCatName() : getDefaultCatalog(conf);
    startTableFunction("get_partitions_by_expr", catName, dbName, tblName);
    fireReadTablePreEvent(catName, dbName, tblName);
    PartitionsByExprResult ret = null;
    Exception ex = null;
    try {
      checkLimitNumberOfPartitionsByExpr(catName, dbName, tblName, req.getExpr(), UNLIMITED_MAX_PARTITIONS);
      List<Partition> partitions = new LinkedList<>();
      boolean hasUnknownPartitions = getMS().getPartitionsByExpr(catName, dbName, tblName,
          req.getExpr(), req.getDefaultPartitionName(), req.getMaxParts(), partitions);
      ret = new PartitionsByExprResult(partitions, hasUnknownPartitions);
    } catch (Exception e) {
      ex = e;
      rethrowException(e);
    } finally {
      endFunction("get_partitions_by_expr", ret != null, ex, tblName);
    }
    return ret;
  }

  private void rethrowException(Exception e) throws TException {
    // TODO: Both of these are TException, why do we need these separate clauses?
    if (e instanceof MetaException) {
      throw (MetaException) e;
    } else if (e instanceof NoSuchObjectException) {
      throw (NoSuchObjectException) e;
    } else if (e instanceof TException) {
      throw (TException) e;
    } else {
      throw newMetaException(e);
    }
  }

  @Override
  @Deprecated
  public int get_num_partitions_by_filter(final String dbName,
                                          final String tblName, final String filter)
      throws TException {
    String[] parsedDbName = parseDbName(dbName, conf);
    if (parsedDbName[DB_NAME] == null || tblName == null) {
      throw new MetaException("The DB and table name cannot be null.");
    }
    startTableFunction("get_num_partitions_by_filter", parsedDbName[CAT_NAME],
        parsedDbName[DB_NAME], tblName);

    int ret = -1;
    Exception ex = null;
    try {
      ret = getMS().getNumPartitionsByFilter(parsedDbName[CAT_NAME], parsedDbName[DB_NAME],
          tblName, filter);
    } catch (Exception e) {
      ex = e;
      rethrowException(e);
    } finally {
      endFunction("get_num_partitions_by_filter", ret != -1, ex, tblName);
    }
    return ret;
  }

  private int get_num_partitions_by_expr(final String catName, final String dbName,
                                         final String tblName, final byte[] expr)
      throws TException {
    int ret = -1;
    Exception ex = null;
    try {
      ret = getMS().getNumPartitionsByExpr(catName, dbName, tblName, expr);
    } catch (Exception e) {
      ex = e;
      rethrowException(e);
    } finally {
      endFunction("get_num_partitions_by_expr", ret != -1, ex, tblName);
    }
    return ret;
  }

  @Override
  @Deprecated
  public List<Partition> get_partitions_by_names(final String dbName, final String tblName,
                                                 final List<String> partNames)
      throws TException {
    return get_partitions_by_names(dbName, tblName, partNames, false, null, null);
  }

  @Override
  public GetPartitionsByNamesResult get_partitions_by_names_req(GetPartitionsByNamesRequest gpbnr)
      throws TException {
    List<Partition> partitions = get_partitions_by_names(gpbnr.getDb_name(),
        gpbnr.getTbl_name(), gpbnr.getNames(),
        gpbnr.isSetGet_col_stats() && gpbnr.isGet_col_stats(), gpbnr.getEngine(),
        gpbnr.getProcessorCapabilities(), gpbnr.getProcessorIdentifier());
    return new GetPartitionsByNamesResult(partitions);
  }

  public List<Partition> get_partitions_by_names(final String dbName, final String tblName,
                                                 final List<String> partNames, boolean getColStats, String engine, String validWriteIdList)
      throws TException {
    return get_partitions_by_names(
        dbName, tblName, partNames, getColStats, engine, null, null);
  }

  public List<Partition> get_partitions_by_names(final String dbName, final String tblName,
                                                 final List<String> partNames, boolean getColStats, String engine,
                                                 List<String> processorCapabilities, String processorId) throws TException {

    String[] dbNameParts = parseDbName(dbName, conf);
    String parsedCatName = dbNameParts[CAT_NAME];
    String parsedDbName = dbNameParts[DB_NAME];
    List<Partition> ret = null;
    Table table = null;
    Exception ex = null;
    boolean success = false;
    startTableFunction("get_partitions_by_names", parsedCatName, parsedDbName,
        tblName);
    try {
      getMS().openTransaction();
      authorizeTableForPartitionMetadata(parsedCatName, parsedDbName, tblName);

      fireReadTablePreEvent(parsedCatName, parsedDbName, tblName);

      ret = getMS().getPartitionsByNames(parsedCatName, parsedDbName, tblName, partNames);
      ret = FilterUtils.filterPartitionsIfEnabled(isServerFilterEnabled, filterHook, ret);
      table = getTable(parsedCatName, parsedDbName, tblName);

      // If requested add column statistics in each of the partition objects
      if (getColStats) {
        // Since each partition may have stats collected for different set of columns, we
        // request them separately.
        for (Partition part: ret) {
          String partName = Warehouse.makePartName(table.getPartitionKeys(), part.getValues());
          List<ColumnStatistics> partColStatsList =
              getMS().getPartitionColumnStatistics(parsedCatName, parsedDbName, tblName,
                  Collections.singletonList(partName),
                  StatsSetupConst.getColumnsHavingStats(part.getParameters()),
                  engine);
          if (partColStatsList != null && !partColStatsList.isEmpty()) {
            ColumnStatistics partColStats = partColStatsList.get(0);
            if (partColStats != null) {
              part.setColStats(partColStats);
            }
          }
        }
      }

      if (processorCapabilities == null || processorCapabilities.size() == 0 ||
          processorCapabilities.contains("MANAGERAWMETADATA")) {
        LOG.info("Skipping translation for processor with " + processorId);
      } else {
        if (transformer != null) {
          ret = transformer.transformPartitions(ret, table, processorCapabilities, processorId);
        }
      }
      success = getMS().commitTransaction();
    } catch (Exception e) {
      ex = e;
      rethrowException(e);
    } finally {
      if (!success) {
        getMS().rollbackTransaction();
      }
      endFunction("get_partitions_by_names", ret != null, ex, tblName);
    }
    return ret;
  }

  @Override
  public PrincipalPrivilegeSet get_privilege_set(HiveObjectRef hiveObject, String userName,
                                                 List<String> groupNames) throws TException {
    firePreEvent(new PreAuthorizationCallEvent(this));
    String catName = hiveObject.isSetCatName() ? hiveObject.getCatName() : getDefaultCatalog(conf);
    if (hiveObject.getObjectType() == HiveObjectType.COLUMN) {
      String partName = getPartName(hiveObject);
      return this.get_column_privilege_set(catName, hiveObject.getDbName(), hiveObject
              .getObjectName(), partName, hiveObject.getColumnName(), userName,
          groupNames);
    } else if (hiveObject.getObjectType() == HiveObjectType.PARTITION) {
      String partName = getPartName(hiveObject);
      return this.get_partition_privilege_set(catName, hiveObject.getDbName(),
          hiveObject.getObjectName(), partName, userName, groupNames);
    } else if (hiveObject.getObjectType() == HiveObjectType.DATABASE) {
      return this.get_db_privilege_set(catName, hiveObject.getDbName(), userName,
          groupNames);
    } else if (hiveObject.getObjectType() == HiveObjectType.TABLE) {
      return this.get_table_privilege_set(catName, hiveObject.getDbName(), hiveObject
          .getObjectName(), userName, groupNames);
    } else if (hiveObject.getObjectType() == HiveObjectType.GLOBAL) {
      return this.get_user_privilege_set(userName, groupNames);
    }
    return null;
  }

  private String getPartName(HiveObjectRef hiveObject) throws MetaException {
    String partName = null;
    List<String> partValue = hiveObject.getPartValues();
    if (partValue != null && partValue.size() > 0) {
      try {
        String catName = hiveObject.isSetCatName() ? hiveObject.getCatName() :
            getDefaultCatalog(conf);
        Table table = get_table_core(catName, hiveObject.getDbName(), hiveObject
            .getObjectName());
        partName = Warehouse
            .makePartName(table.getPartitionKeys(), partValue);
      } catch (NoSuchObjectException e) {
        throw new MetaException(e.getMessage());
      }
    }
    return partName;
  }

  private PrincipalPrivilegeSet get_column_privilege_set(String catName, final String dbName,
                                                         final String tableName, final String partName, final String columnName,
                                                         final String userName, final List<String> groupNames) throws TException {
    incrementCounter("get_column_privilege_set");

    PrincipalPrivilegeSet ret;
    try {
      ret = getMS().getColumnPrivilegeSet(
          catName, dbName, tableName, partName, columnName, userName, groupNames);
    } catch (MetaException e) {
      throw e;
    } catch (Exception e) {
      throw new RuntimeException(e);
    }
    return ret;
  }

  private PrincipalPrivilegeSet get_db_privilege_set(String catName, final String dbName,
                                                     final String userName, final List<String> groupNames) throws TException {
    incrementCounter("get_db_privilege_set");

    PrincipalPrivilegeSet ret;
    try {
      ret = getMS().getDBPrivilegeSet(catName, dbName, userName, groupNames);
    } catch (MetaException e) {
      throw e;
    } catch (Exception e) {
      throw new RuntimeException(e);
    }
    return ret;
  }

  private PrincipalPrivilegeSet get_partition_privilege_set(
      String catName, final String dbName, final String tableName, final String partName,
      final String userName, final List<String> groupNames)
      throws TException {
    incrementCounter("get_partition_privilege_set");

    PrincipalPrivilegeSet ret;
    try {
      ret = getMS().getPartitionPrivilegeSet(catName, dbName, tableName, partName,
          userName, groupNames);
    } catch (MetaException e) {
      throw e;
    } catch (Exception e) {
      throw new RuntimeException(e);
    }
    return ret;
  }

  private PrincipalPrivilegeSet get_table_privilege_set(String catName, final String dbName,
                                                        final String tableName, final String userName,
                                                        final List<String> groupNames) throws TException {
    incrementCounter("get_table_privilege_set");

    PrincipalPrivilegeSet ret;
    try {
      ret = getMS().getTablePrivilegeSet(catName, dbName, tableName, userName,
          groupNames);
    } catch (MetaException e) {
      throw e;
    } catch (Exception e) {
      throw new RuntimeException(e);
    }
    return ret;
  }

  @Override
  public boolean grant_role(final String roleName,
                            final String principalName, final PrincipalType principalType,
                            final String grantor, final PrincipalType grantorType, final boolean grantOption)
      throws TException {
    incrementCounter("add_role_member");
    firePreEvent(new PreAuthorizationCallEvent(this));
    if (PUBLIC.equals(roleName)) {
      throw new MetaException("No user can be added to " + PUBLIC +". Since all users implicitly"
          + " belong to " + PUBLIC + " role.");
    }
    Boolean ret;
    try {
      RawStore ms = getMS();
      Role role = ms.getRole(roleName);
      if(principalType == PrincipalType.ROLE){
        //check if this grant statement will end up creating a cycle
        if(isNewRoleAParent(principalName, roleName)){
          throw new MetaException("Cannot grant role " + principalName + " to " + roleName +
              " as " + roleName + " already belongs to the role " + principalName +
              ". (no cycles allowed)");
        }
      }
      ret = ms.grantRole(role, principalName, principalType, grantor, grantorType, grantOption);
    } catch (MetaException e) {
      throw e;
    } catch (InvalidObjectException | NoSuchObjectException e) {
      ret = false;
      MetaStoreUtils.logAndThrowMetaException(e);
    } catch (Exception e) {
      throw new TException(e);
    }
    return ret;
  }



  /**
   * Check if newRole is in parent hierarchy of curRole
   * @param newRole
   * @param curRole
   * @return true if newRole is curRole or present in its hierarchy
   * @throws MetaException
   */
  private boolean isNewRoleAParent(String newRole, String curRole) throws MetaException {
    if(newRole.equals(curRole)){
      return true;
    }
    //do this check recursively on all the parent roles of curRole
    List<Role> parentRoleMaps = getMS().listRoles(curRole, PrincipalType.ROLE);
    for(Role parentRole : parentRoleMaps){
      if(isNewRoleAParent(newRole, parentRole.getRoleName())){
        return true;
      }
    }
    return false;
  }

  @Override
  public List<Role> list_roles(final String principalName,
                               final PrincipalType principalType) throws TException {
    incrementCounter("list_roles");
    firePreEvent(new PreAuthorizationCallEvent(this));
    return getMS().listRoles(principalName, principalType);
  }

  @Override
  public boolean create_role(final Role role) throws TException {
    incrementCounter("create_role");
    firePreEvent(new PreAuthorizationCallEvent(this));
    if (PUBLIC.equals(role.getRoleName())) {
      throw new MetaException(PUBLIC + " role implicitly exists. It can't be created.");
    }
    Boolean ret;
    try {
      ret = getMS().addRole(role.getRoleName(), role.getOwnerName());
    } catch (MetaException e) {
      throw e;
    } catch (InvalidObjectException | NoSuchObjectException e) {
      ret = false;
      MetaStoreUtils.logAndThrowMetaException(e);
    } catch (Exception e) {
      throw new TException(e);
    }
    return ret;
  }

  @Override
  public boolean drop_role(final String roleName) throws TException {
    incrementCounter("drop_role");
    firePreEvent(new PreAuthorizationCallEvent(this));
    if (ADMIN.equals(roleName) || PUBLIC.equals(roleName)) {
      throw new MetaException(PUBLIC + "," + ADMIN + " roles can't be dropped.");
    }
    Boolean ret;
    try {
      ret = getMS().removeRole(roleName);
    } catch (MetaException e) {
      throw e;
    } catch (NoSuchObjectException e) {
      ret = false;
      MetaStoreUtils.logAndThrowMetaException(e);
    } catch (Exception e) {
      throw new TException(e);
    }
    return ret;
  }

  @Override
  public List<String> get_role_names() throws TException {
    incrementCounter("get_role_names");
    firePreEvent(new PreAuthorizationCallEvent(this));
    List<String> ret;
    try {
      ret = getMS().listRoleNames();
      return ret;
    } catch (MetaException e) {
      throw e;
    } catch (Exception e) {
      throw new RuntimeException(e);
    }
  }

  @Override
  public boolean grant_privileges(final PrivilegeBag privileges) throws TException {
    incrementCounter("grant_privileges");
    firePreEvent(new PreAuthorizationCallEvent(this));
    Boolean ret;
    try {
      ret = getMS().grantPrivileges(privileges);
    } catch (MetaException e) {
      throw e;
    } catch (InvalidObjectException | NoSuchObjectException e) {
      ret = false;
      MetaStoreUtils.logAndThrowMetaException(e);
    } catch (Exception e) {
      throw new TException(e);
    }
    return ret;
  }

  @Override
  public boolean revoke_role(final String roleName, final String userName,
                             final PrincipalType principalType) throws TException {
    return revoke_role(roleName, userName, principalType, false);
  }

  private boolean revoke_role(final String roleName, final String userName,
                              final PrincipalType principalType, boolean grantOption) throws TException {
    incrementCounter("remove_role_member");
    firePreEvent(new PreAuthorizationCallEvent(this));
    if (PUBLIC.equals(roleName)) {
      throw new MetaException(PUBLIC + " role can't be revoked.");
    }
    Boolean ret;
    try {
      RawStore ms = getMS();
      Role mRole = ms.getRole(roleName);
      ret = ms.revokeRole(mRole, userName, principalType, grantOption);
    } catch (MetaException e) {
      throw e;
    } catch (NoSuchObjectException e) {
      ret = false;
      MetaStoreUtils.logAndThrowMetaException(e);
    } catch (Exception e) {
      throw new TException(e);
    }
    return ret;
  }

  @Override
  public GrantRevokeRoleResponse grant_revoke_role(GrantRevokeRoleRequest request)
      throws TException {
    GrantRevokeRoleResponse response = new GrantRevokeRoleResponse();
    boolean grantOption = false;
    if (request.isSetGrantOption()) {
      grantOption = request.isGrantOption();
    }
    switch (request.getRequestType()) {
      case GRANT: {
        boolean result = grant_role(request.getRoleName(),
            request.getPrincipalName(), request.getPrincipalType(),
            request.getGrantor(), request.getGrantorType(), grantOption);
        response.setSuccess(result);
        break;
      }
      case REVOKE: {
        boolean result = revoke_role(request.getRoleName(), request.getPrincipalName(),
            request.getPrincipalType(), grantOption);
        response.setSuccess(result);
        break;
      }
      default:
        throw new MetaException("Unknown request type " + request.getRequestType());
    }

    return response;
  }

  @Override
  public GrantRevokePrivilegeResponse grant_revoke_privileges(GrantRevokePrivilegeRequest request)
      throws TException {
    GrantRevokePrivilegeResponse response = new GrantRevokePrivilegeResponse();
    switch (request.getRequestType()) {
      case GRANT: {
        boolean result = grant_privileges(request.getPrivileges());
        response.setSuccess(result);
        break;
      }
      case REVOKE: {
        boolean revokeGrantOption = false;
        if (request.isSetRevokeGrantOption()) {
          revokeGrantOption = request.isRevokeGrantOption();
        }
        boolean result = revoke_privileges(request.getPrivileges(), revokeGrantOption);
        response.setSuccess(result);
        break;
      }
      default:
        throw new MetaException("Unknown request type " + request.getRequestType());
    }

    return response;
  }

  @Override
  public GrantRevokePrivilegeResponse refresh_privileges(HiveObjectRef objToRefresh, String authorizer,
                                                         GrantRevokePrivilegeRequest grantRequest)
      throws TException {
    incrementCounter("refresh_privileges");
    firePreEvent(new PreAuthorizationCallEvent(this));
    GrantRevokePrivilegeResponse response = new GrantRevokePrivilegeResponse();
    try {
      boolean result = getMS().refreshPrivileges(objToRefresh, authorizer, grantRequest.getPrivileges());
      response.setSuccess(result);
    } catch (MetaException e) {
      throw e;
    } catch (Exception e) {
      throw new RuntimeException(e);
    }
    return response;
  }

  @Override
  public boolean revoke_privileges(final PrivilegeBag privileges) throws TException {
    return revoke_privileges(privileges, false);
  }

  public boolean revoke_privileges(final PrivilegeBag privileges, boolean grantOption)
      throws TException {
    incrementCounter("revoke_privileges");
    firePreEvent(new PreAuthorizationCallEvent(this));
    Boolean ret;
    try {
      ret = getMS().revokePrivileges(privileges, grantOption);
    } catch (MetaException e) {
      throw e;
    } catch (InvalidObjectException | NoSuchObjectException e) {
      ret = false;
      MetaStoreUtils.logAndThrowMetaException(e);
    } catch (Exception e) {
      throw new TException(e);
    }
    return ret;
  }

  private PrincipalPrivilegeSet get_user_privilege_set(final String userName,
                                                       final List<String> groupNames) throws TException {
    incrementCounter("get_user_privilege_set");
    PrincipalPrivilegeSet ret;
    try {
      ret = getMS().getUserPrivilegeSet(userName, groupNames);
    } catch (MetaException e) {
      throw e;
    } catch (Exception e) {
      throw new RuntimeException(e);
    }
    return ret;
  }

  @Override
  public List<HiveObjectPrivilege> list_privileges(String principalName,
                                                   PrincipalType principalType, HiveObjectRef hiveObject)
      throws TException {
    firePreEvent(new PreAuthorizationCallEvent(this));
    String catName = hiveObject.isSetCatName() ? hiveObject.getCatName() : getDefaultCatalog(conf);
    if (hiveObject.getObjectType() == null) {
      return getAllPrivileges(principalName, principalType, catName);
    }
    if (hiveObject.getObjectType() == HiveObjectType.GLOBAL) {
      return list_global_privileges(principalName, principalType);
    }
    if (hiveObject.getObjectType() == HiveObjectType.DATABASE) {
      return list_db_privileges(principalName, principalType, catName, hiveObject
          .getDbName());
    }
    if (hiveObject.getObjectType() == HiveObjectType.TABLE) {
      return list_table_privileges(principalName, principalType,
          catName, hiveObject.getDbName(), hiveObject.getObjectName());
    }
    if (hiveObject.getObjectType() == HiveObjectType.PARTITION) {
      return list_partition_privileges(principalName, principalType,
          catName, hiveObject.getDbName(), hiveObject.getObjectName(), hiveObject
              .getPartValues());
    }
    if (hiveObject.getObjectType() == HiveObjectType.COLUMN) {
      if (hiveObject.getPartValues() == null || hiveObject.getPartValues().isEmpty()) {
        return list_table_column_privileges(principalName, principalType,
            catName, hiveObject.getDbName(), hiveObject.getObjectName(), hiveObject.getColumnName());
      }
      return list_partition_column_privileges(principalName, principalType,
          catName, hiveObject.getDbName(), hiveObject.getObjectName(), hiveObject
              .getPartValues(), hiveObject.getColumnName());
    }
    return null;
  }

  private List<HiveObjectPrivilege> getAllPrivileges(String principalName,
                                                     PrincipalType principalType, String catName) throws TException {
    List<HiveObjectPrivilege> privs = new ArrayList<>();
    privs.addAll(list_global_privileges(principalName, principalType));
    privs.addAll(list_db_privileges(principalName, principalType, catName, null));
    privs.addAll(list_table_privileges(principalName, principalType, catName, null, null));
    privs.addAll(list_partition_privileges(principalName, principalType, catName, null, null, null));
    privs.addAll(list_table_column_privileges(principalName, principalType, catName, null, null, null));
    privs.addAll(list_partition_column_privileges(principalName, principalType,
        catName, null, null, null, null));
    return privs;
  }

  private List<HiveObjectPrivilege> list_table_column_privileges(
      final String principalName, final PrincipalType principalType, String catName,
      final String dbName, final String tableName, final String columnName) throws TException {
    incrementCounter("list_table_column_privileges");

    try {
      if (dbName == null) {
        return getMS().listPrincipalTableColumnGrantsAll(principalName, principalType);
      }
      if (principalName == null) {
        return getMS().listTableColumnGrantsAll(catName, dbName, tableName, columnName);
      }
      return getMS().listPrincipalTableColumnGrants(principalName, principalType,
          catName, dbName, tableName, columnName);
    } catch (MetaException e) {
      throw e;
    } catch (Exception e) {
      throw new RuntimeException(e);
    }
  }

  private List<HiveObjectPrivilege> list_partition_column_privileges(
      final String principalName, final PrincipalType principalType,
      String catName, final String dbName, final String tableName, final List<String> partValues,
      final String columnName) throws TException {
    incrementCounter("list_partition_column_privileges");

    try {
      if (dbName == null) {
        return getMS().listPrincipalPartitionColumnGrantsAll(principalName, principalType);
      }
      Table tbl = get_table_core(catName, dbName, tableName);
      String partName = Warehouse.makePartName(tbl.getPartitionKeys(), partValues);
      if (principalName == null) {
        return getMS().listPartitionColumnGrantsAll(catName, dbName, tableName, partName, columnName);
      }

      return getMS().listPrincipalPartitionColumnGrants(principalName, principalType, catName, dbName,
          tableName, partValues, partName, columnName);
    } catch (MetaException e) {
      throw e;
    } catch (Exception e) {
      throw new RuntimeException(e);
    }
  }

  private List<HiveObjectPrivilege> list_db_privileges(final String principalName,
                                                       final PrincipalType principalType, String catName, final String dbName) throws TException {
    incrementCounter("list_security_db_grant");

    try {
      if (dbName == null) {
        return getMS().listPrincipalDBGrantsAll(principalName, principalType);
      }
      if (principalName == null) {
        return getMS().listDBGrantsAll(catName, dbName);
      } else {
        return getMS().listPrincipalDBGrants(principalName, principalType, catName, dbName);
      }
    } catch (MetaException e) {
      throw e;
    } catch (Exception e) {
      throw new RuntimeException(e);
    }
  }

  private List<HiveObjectPrivilege> list_partition_privileges(
      final String principalName, final PrincipalType principalType,
      String catName, final String dbName, final String tableName, final List<String> partValues)
      throws TException {
    incrementCounter("list_security_partition_grant");

    try {
      if (dbName == null) {
        return getMS().listPrincipalPartitionGrantsAll(principalName, principalType);
      }
      Table tbl = get_table_core(catName, dbName, tableName);
      String partName = Warehouse.makePartName(tbl.getPartitionKeys(), partValues);
      if (principalName == null) {
        return getMS().listPartitionGrantsAll(catName, dbName, tableName, partName);
      }
      return getMS().listPrincipalPartitionGrants(
          principalName, principalType, catName, dbName, tableName, partValues, partName);
    } catch (MetaException e) {
      throw e;
    } catch (Exception e) {
      throw new RuntimeException(e);
    }
  }

  private List<HiveObjectPrivilege> list_table_privileges(
      final String principalName, final PrincipalType principalType,
      String catName, final String dbName, final String tableName) throws TException {
    incrementCounter("list_security_table_grant");

    try {
      if (dbName == null) {
        return getMS().listPrincipalTableGrantsAll(principalName, principalType);
      }
      if (principalName == null) {
        return getMS().listTableGrantsAll(catName, dbName, tableName);
      }
      return getMS().listAllTableGrants(principalName, principalType, catName, dbName, tableName);
    } catch (MetaException e) {
      throw e;
    } catch (Exception e) {
      throw new RuntimeException(e);
    }
  }

  private List<HiveObjectPrivilege> list_global_privileges(
      final String principalName, final PrincipalType principalType) throws TException {
    incrementCounter("list_security_user_grant");

    try {
      if (principalName == null) {
        return getMS().listGlobalGrantsAll();
      }
      return getMS().listPrincipalGlobalGrants(principalName, principalType);
    } catch (MetaException e) {
      throw e;
    } catch (Exception e) {
      throw new RuntimeException(e);
    }
  }

  @Override
  public void cancel_delegation_token(String token_str_form) throws TException {
    startFunction("cancel_delegation_token");
    boolean success = false;
    Exception ex = null;
    try {
      HiveMetaStore.cancelDelegationToken(token_str_form);
      success = true;
    } catch (IOException e) {
      ex = e;
      throw new MetaException(e.getMessage());
    } catch (Exception e) {
      ex = e;
      throw newMetaException(e);
    } finally {
      endFunction("cancel_delegation_token", success, ex);
    }
  }

  @Override
  public long renew_delegation_token(String token_str_form) throws TException {
    startFunction("renew_delegation_token");
    Long ret = null;
    Exception ex = null;
    try {
      ret = HiveMetaStore.renewDelegationToken(token_str_form);
    } catch (IOException e) {
      ex = e;
      throw new MetaException(e.getMessage());
    } catch (Exception e) {
      ex = e;
      throw newMetaException(e);
    } finally {
      endFunction("renew_delegation_token", ret != null, ex);
    }
    return ret;
  }

  @Override
  public String get_delegation_token(String token_owner, String renewer_kerberos_principal_name)
      throws TException {
    startFunction("get_delegation_token");
    String ret = null;
    Exception ex = null;
    try {
      ret =
          HiveMetaStore.getDelegationToken(token_owner,
              renewer_kerberos_principal_name, getIPAddress());
    } catch (IOException | InterruptedException e) {
      ex = e;
      throw new MetaException(e.getMessage());
    } catch (Exception e) {
      ex = e;
      throw newMetaException(e);
    } finally {
      endFunction("get_delegation_token", ret != null, ex);
    }
    return ret;
  }

  @Override
  public boolean add_token(String token_identifier, String delegation_token) throws TException {
    startFunction("add_token", ": " + token_identifier);
    boolean ret = false;
    Exception ex = null;
    try {
      ret = getMS().addToken(token_identifier, delegation_token);
    } catch (MetaException e) {
      ex = e;
      throw e;
    } catch (Exception e) {
      ex = e;
      throw newMetaException(e);
    } finally {
      endFunction("add_token", ret == true, ex);
    }
    return ret;
  }

  @Override
  public boolean remove_token(String token_identifier) throws TException {
    startFunction("remove_token", ": " + token_identifier);
    boolean ret = false;
    Exception ex = null;
    try {
      ret = getMS().removeToken(token_identifier);
    } catch (MetaException e) {
      ex = e;
      throw e;
    } catch (Exception e) {
      ex = e;
      throw newMetaException(e);
    } finally {
      endFunction("remove_token", ret == true, ex);
    }
    return ret;
  }

  @Override
  public String get_token(String token_identifier) throws TException {
    startFunction("get_token for", ": " + token_identifier);
    String ret = null;
    Exception ex = null;
    try {
      ret = getMS().getToken(token_identifier);
    } catch (MetaException e) {
      ex = e;
      throw e;
    } catch (Exception e) {
      ex = e;
      throw newMetaException(e);
    } finally {
      endFunction("get_token", ret != null, ex);
    }
    //Thrift cannot return null result
    return ret == null ? "" : ret;
  }

  @Override
  public List<String> get_all_token_identifiers() throws TException {
    startFunction("get_all_token_identifiers.");
    List<String> ret;
    Exception ex = null;
    try {
      ret = getMS().getAllTokenIdentifiers();
    } catch (MetaException e) {
      ex = e;
      throw e;
    } catch (Exception e) {
      ex = e;
      throw newMetaException(e);
    } finally {
      endFunction("get_all_token_identifiers.", ex == null, ex);
    }
    return ret;
  }

  @Override
  public int add_master_key(String key) throws TException {
    startFunction("add_master_key.");
    int ret;
    Exception ex = null;
    try {
      ret = getMS().addMasterKey(key);
    } catch (MetaException e) {
      ex = e;
      throw e;
    } catch (Exception e) {
      ex = e;
      throw newMetaException(e);
    } finally {
      endFunction("add_master_key.", ex == null, ex);
    }
    return ret;
  }

  @Override
  public void update_master_key(int seq_number, String key) throws TException {
    startFunction("update_master_key.");
    Exception ex = null;
    try {
      getMS().updateMasterKey(seq_number, key);
    } catch (MetaException e) {
      ex = e;
      throw e;
    } catch (Exception e) {
      ex = e;
      throw newMetaException(e);
    } finally {
      endFunction("update_master_key.", ex == null, ex);
    }
  }

  @Override
  public boolean remove_master_key(int key_seq) throws TException {
    startFunction("remove_master_key.");
    Exception ex = null;
    boolean ret;
    try {
      ret = getMS().removeMasterKey(key_seq);
    } catch (MetaException e) {
      ex = e;
      throw e;
    } catch (Exception e) {
      ex = e;
      throw newMetaException(e);
    } finally {
      endFunction("remove_master_key.", ex == null, ex);
    }
    return ret;
  }

  @Override
  public List<String> get_master_keys() throws TException {
    startFunction("get_master_keys.");
    Exception ex = null;
    String [] ret = null;
    try {
      ret = getMS().getMasterKeys();
    } catch (MetaException e) {
      ex = e;
      throw e;
    } catch (Exception e) {
      ex = e;
      throw newMetaException(e);
    } finally {
      endFunction("get_master_keys.", ret != null, ex);
    }
    return Arrays.asList(ret);
  }

  @Override
  public void markPartitionForEvent(final String db_name, final String tbl_name,
                                    final Map<String, String> partName, final PartitionEventType evtType) throws TException {

    Table tbl = null;
    Exception ex = null;
    RawStore ms  = getMS();
    boolean success = false;
    try {
      String[] parsedDbName = parseDbName(db_name, conf);
      ms.openTransaction();
      startPartitionFunction("markPartitionForEvent", parsedDbName[CAT_NAME], parsedDbName[DB_NAME],
          tbl_name, partName);
      firePreEvent(new PreLoadPartitionDoneEvent(parsedDbName[CAT_NAME], parsedDbName[DB_NAME],
          tbl_name, partName, this));
      tbl = ms.markPartitionForEvent(parsedDbName[CAT_NAME], parsedDbName[DB_NAME], tbl_name,
          partName, evtType);
      if (null == tbl) {
        throw new UnknownTableException("Table: " + tbl_name + " not found.");
      }

      if (transactionalListeners.size() > 0) {
        LoadPartitionDoneEvent lpde = new LoadPartitionDoneEvent(true, tbl, partName, this);
        for (MetaStoreEventListener transactionalListener : transactionalListeners) {
          transactionalListener.onLoadPartitionDone(lpde);
        }
      }

      success = ms.commitTransaction();
      for (MetaStoreEventListener listener : listeners) {
        listener.onLoadPartitionDone(new LoadPartitionDoneEvent(true, tbl, partName, this));
      }
    } catch (UnknownTableException | InvalidPartitionException | MetaException e) {
      ex = e;
      LOG.error("Exception caught in mark partition event ", e);
      throw e;
    } catch (Exception original) {
      ex = original;
      LOG.error("Exception caught in mark partition event ", original);
      throw newMetaException(original);
    } finally {
      if (!success) {
        ms.rollbackTransaction();
      }

      endFunction("markPartitionForEvent", tbl != null, ex, tbl_name);
    }
  }

  @Override
  public boolean isPartitionMarkedForEvent(final String db_name, final String tbl_name,
                                           final Map<String, String> partName, final PartitionEventType evtType) throws TException {

    String[] parsedDbName = parseDbName(db_name, conf);
    startPartitionFunction("isPartitionMarkedForEvent", parsedDbName[CAT_NAME], parsedDbName[DB_NAME],
        tbl_name, partName);
    Boolean ret = null;
    Exception ex = null;
    try {
      ret = getMS().isPartitionMarkedForEvent(parsedDbName[CAT_NAME], parsedDbName[DB_NAME],
          tbl_name, partName, evtType);
    } catch (UnknownTableException | UnknownPartitionException | InvalidPartitionException | MetaException e) {
      ex = e;
      LOG.error("Exception caught for isPartitionMarkedForEvent ", e);
      throw e;
    } catch (Exception original) {
      LOG.error("Exception caught for isPartitionMarkedForEvent ", original);
      ex = original;
      throw newMetaException(original);
    } finally {
      endFunction("isPartitionMarkedForEvent", ret != null, ex, tbl_name);
    }

    return ret;
  }

  @Override
  public List<String> set_ugi(String username, List<String> groupNames) throws TException {
    Collections.addAll(groupNames, username);
    return groupNames;
  }

  @Override
  public boolean partition_name_has_valid_characters(List<String> part_vals,
                                                     boolean throw_exception) throws TException {
    startFunction("partition_name_has_valid_characters");
    boolean ret;
    Exception ex = null;
    try {
      if (throw_exception) {
        MetaStoreServerUtils.validatePartitionNameCharacters(part_vals, partitionValidationPattern);
        ret = true;
      } else {
        ret = MetaStoreServerUtils.partitionNameHasValidCharacters(part_vals,
            partitionValidationPattern);
      }
    } catch (MetaException e) {
      ex = e;
      throw e;
    } catch (Exception e) {
      ex = e;
      throw newMetaException(e);
    } finally {
      endFunction("partition_name_has_valid_characters", true, ex);
    }
    return ret;
  }

  private static MetaException newMetaException(Exception e) {
    if (e instanceof MetaException) {
      return (MetaException)e;
    }
    MetaException me = new MetaException(e.toString());
    me.initCause(e);
    return me;
  }

  private void validateFunctionInfo(Function func) throws InvalidObjectException, MetaException {
    if (func == null) {
      throw new MetaException("Function cannot be null.");
    }
    if (func.getFunctionName() == null) {
      throw new MetaException("Function name cannot be null.");
    }
    if (func.getDbName() == null) {
      throw new MetaException("Database name in Function cannot be null.");
    }
    if (!MetaStoreUtils.validateName(func.getFunctionName(), null)) {
      throw new InvalidObjectException(func.getFunctionName() + " is not a valid object name");
    }
    String className = func.getClassName();
    if (className == null) {
      throw new InvalidObjectException("Function class name cannot be null");
    }
    if (func.getOwnerType() == null) {
      throw new MetaException("Function owner type cannot be null.");
    }
    if (func.getFunctionType() == null) {
      throw new MetaException("Function type cannot be null.");
    }
  }

  @Override
  public void create_function(Function func) throws TException {
    validateFunctionInfo(func);
    boolean success = false;
    RawStore ms = getMS();
    Map<String, String> transactionalListenerResponses = Collections.emptyMap();
    try {
      String catName = func.isSetCatName() ? func.getCatName() : getDefaultCatalog(conf);
      ms.openTransaction();
      Database db = ms.getDatabase(catName, func.getDbName());
      if (db == null) {
        throw new NoSuchObjectException("The database " + func.getDbName() + " does not exist");
      }

      if (db.getType() == DatabaseType.REMOTE) {
        throw new MetaException("Operation create_function not support for REMOTE database");
      }

      Function existingFunc = ms.getFunction(catName, func.getDbName(), func.getFunctionName());
      if (existingFunc != null) {
        throw new AlreadyExistsException(
            "Function " + func.getFunctionName() + " already exists");
      }

      long time = System.currentTimeMillis() / 1000;
      func.setCreateTime((int) time);
      ms.createFunction(func);
      if (!transactionalListeners.isEmpty()) {
        transactionalListenerResponses =
            MetaStoreListenerNotifier.notifyEvent(transactionalListeners,
                EventType.CREATE_FUNCTION,
                new CreateFunctionEvent(func, true, this));
      }

      success = ms.commitTransaction();
    } finally {
      if (!success) {
        ms.rollbackTransaction();
      }

      if (!listeners.isEmpty()) {
        MetaStoreListenerNotifier.notifyEvent(listeners,
            EventType.CREATE_FUNCTION,
            new CreateFunctionEvent(func, success, this),
            null,
            transactionalListenerResponses, ms);
      }
    }
  }

  @Override
  public void drop_function(String dbName, String funcName)
      throws NoSuchObjectException, MetaException,
      InvalidObjectException, InvalidInputException {
    if (funcName == null) {
      throw new MetaException("Function name cannot be null.");
    }
    boolean success = false;
    Function func = null;
    RawStore ms = getMS();
    Map<String, String> transactionalListenerResponses = Collections.emptyMap();
    String[] parsedDbName = parseDbName(dbName, conf);
    if (parsedDbName[DB_NAME] == null) {
      throw new MetaException("Database name cannot be null.");
    }
    try {
      ms.openTransaction();
      func = ms.getFunction(parsedDbName[CAT_NAME], parsedDbName[DB_NAME], funcName);
      if (func == null) {
        throw new NoSuchObjectException("Function " + funcName + " does not exist");
      }
      Boolean needsCm =
          ReplChangeManager.isSourceOfReplication(get_database_core(parsedDbName[CAT_NAME], parsedDbName[DB_NAME]));

      // if copy of jar to change management fails we fail the metastore transaction, since the
      // user might delete the jars on HDFS externally after dropping the function, hence having
      // a copy is required to allow incremental replication to work correctly.
      if (func.getResourceUris() != null && !func.getResourceUris().isEmpty()) {
        for (ResourceUri uri : func.getResourceUris()) {
          if (uri.getUri().toLowerCase().startsWith("hdfs:") && needsCm) {
            wh.addToChangeManagement(new Path(uri.getUri()));
          }
        }
      }

      // if the operation on metastore fails, we don't do anything in change management, but fail
      // the metastore transaction, as having a copy of the jar in change management is not going
      // to cause any problem, the cleaner thread will remove this when this jar expires.
      ms.dropFunction(parsedDbName[CAT_NAME], parsedDbName[DB_NAME], funcName);
      if (transactionalListeners.size() > 0) {
        transactionalListenerResponses =
            MetaStoreListenerNotifier.notifyEvent(transactionalListeners,
                EventType.DROP_FUNCTION,
                new DropFunctionEvent(func, true, this));
      }
      success = ms.commitTransaction();
    } finally {
      if (!success) {
        ms.rollbackTransaction();
      }

      if (listeners.size() > 0) {
        MetaStoreListenerNotifier.notifyEvent(listeners,
            EventType.DROP_FUNCTION,
            new DropFunctionEvent(func, success, this),
            null,
            transactionalListenerResponses, ms);
      }
    }
  }

  @Override
  public void alter_function(String dbName, String funcName, Function newFunc) throws TException {
    String[] parsedDbName = parseDbName(dbName, conf);
    validateForAlterFunction(parsedDbName[DB_NAME], funcName, newFunc);
    boolean success = false;
    RawStore ms = getMS();
    try {
      ms.openTransaction();
      ms.alterFunction(parsedDbName[CAT_NAME], parsedDbName[DB_NAME], funcName, newFunc);
      success = ms.commitTransaction();
    } catch (InvalidObjectException e) {
      // Throwing MetaException instead of InvalidObjectException as the InvalidObjectException
      // is not defined for the alter_function method in the Thrift interface.
      throwMetaException(e);
    } finally {
      if (!success) {
        ms.rollbackTransaction();
      }
    }
  }

  private void validateForAlterFunction(String dbName, String funcName, Function newFunc)
      throws MetaException {
    if (dbName == null || funcName == null) {
      throw new MetaException("Database and function name cannot be null.");
    }
    try {
      validateFunctionInfo(newFunc);
    } catch (InvalidObjectException e) {
      // The validateFunctionInfo method is used by the create and alter function methods as well
      // and it can throw InvalidObjectException. But the InvalidObjectException is not defined
      // for the alter_function method in the Thrift interface, therefore a TApplicationException
      // will occur at the caller side. Re-throwing the InvalidObjectException as MetaException
      // would eliminate the TApplicationException at caller side.
      throw newMetaException(e);
    }
  }

  @Override
  public List<String> get_functions(String dbName, String pattern)
      throws MetaException {
    startFunction("get_functions", ": db=" + dbName + " pat=" + pattern);

    RawStore ms = getMS();
    Exception ex = null;
    List<String> funcNames = null;
    String[] parsedDbName = parseDbName(dbName, conf);

    try {
      funcNames = ms.getFunctions(parsedDbName[CAT_NAME], parsedDbName[DB_NAME], pattern);
    } catch (Exception e) {
      ex = e;
      throw newMetaException(e);
    } finally {
      endFunction("get_functions", funcNames != null, ex);
    }

    return funcNames;
  }

  @Override
  public GetAllFunctionsResponse get_all_functions()
      throws MetaException {
    GetAllFunctionsResponse response = new GetAllFunctionsResponse();
    startFunction("get_all_functions");
    RawStore ms = getMS();
    List<Function> allFunctions = null;
    Exception ex = null;
    try {
      // Leaving this as the 'hive' catalog (rather than choosing the default from the
      // configuration) because all the default UDFs are in that catalog, and I think that's
      // would people really want here.
      allFunctions = ms.getAllFunctions(DEFAULT_CATALOG_NAME);
    } catch (Exception e) {
      ex = e;
      throw newMetaException(e);
    } finally {
      endFunction("get_all_functions", allFunctions != null, ex);
    }
    response.setFunctions(allFunctions);
    return response;
  }

  @Override
  public Function get_function(String dbName, String funcName) throws TException {
    if (dbName == null || funcName == null) {
      throw new MetaException("Database and function name cannot be null.");
    }
    startFunction("get_function", ": " + dbName + "." + funcName);

    RawStore ms = getMS();
    Function func = null;
    Exception ex = null;
    String[] parsedDbName = parseDbName(dbName, conf);

    try {
      func = ms.getFunction(parsedDbName[CAT_NAME], parsedDbName[DB_NAME], funcName);
      if (func == null) {
        throw new NoSuchObjectException(
            "Function " + dbName + "." + funcName + " does not exist");
      }
    } catch (NoSuchObjectException e) {
      ex = e;
      rethrowException(e);
    } catch (Exception e) {
      ex = e;
      throw newMetaException(e);
    } finally {
      endFunction("get_function", func != null, ex);
    }

    return func;
  }

  // Transaction and locking methods
  @Override
  public GetOpenTxnsResponse get_open_txns() throws TException {
    return getTxnHandler().getOpenTxns();
  }

  @Override
  public GetOpenTxnsResponse get_open_txns_req(GetOpenTxnsRequest getOpenTxnsRequest) throws TException {
    return getTxnHandler().getOpenTxns(getOpenTxnsRequest.getExcludeTxnTypes());
  }

  // Transaction and locking methods
  @Override
  public GetOpenTxnsInfoResponse get_open_txns_info() throws TException {
    return getTxnHandler().getOpenTxnsInfo();
  }

  @Override
  public OpenTxnsResponse open_txns(OpenTxnRequest rqst) throws TException {
    OpenTxnsResponse response = getTxnHandler().openTxns(rqst);
    List<Long> txnIds = response.getTxn_ids();
    if (txnIds != null && listeners != null && !listeners.isEmpty()) {
      MetaStoreListenerNotifier.notifyEvent(listeners, EventType.OPEN_TXN,
          new OpenTxnEvent(txnIds, this));
    }
    return response;
  }

  @Override
  public void abort_txn(AbortTxnRequest rqst) throws TException {
    getTxnHandler().abortTxn(rqst);
    if (listeners != null && !listeners.isEmpty()) {
      MetaStoreListenerNotifier.notifyEvent(listeners, EventType.ABORT_TXN,
          new AbortTxnEvent(rqst.getTxnid(), this));
    }
  }

  @Override
  public void abort_txns(AbortTxnsRequest rqst) throws TException {
    getTxnHandler().abortTxns(rqst);
    if (listeners != null && !listeners.isEmpty()) {
      for (Long txnId : rqst.getTxn_ids()) {
        MetaStoreListenerNotifier.notifyEvent(listeners, EventType.ABORT_TXN,
            new AbortTxnEvent(txnId, this));
      }
    }
  }

  @Override
  public long get_latest_txnid_in_conflict(long txnId) throws MetaException {
    return getTxnHandler().getLatestTxnIdInConflict(txnId);
  }

  @Override
  public void commit_txn(CommitTxnRequest rqst) throws TException {
    // in replication flow, the write notification log table will be updated here.
    if (rqst.isSetWriteEventInfos()) {
      long targetTxnId = getTxnHandler().getTargetTxnId(rqst.getReplPolicy(), rqst.getTxnid());
      if (targetTxnId < 0) {
        //looks like a retry
        return;
      }
      for (WriteEventInfo writeEventInfo : rqst.getWriteEventInfos()) {
        String[] filesAdded = ReplChangeManager.getListFromSeparatedString(writeEventInfo.getFiles());
        List<String> partitionValue = null;
        Partition ptnObj = null;
        String root;
        Table tbl = getTblObject(writeEventInfo.getDatabase(), writeEventInfo.getTable());

        if (writeEventInfo.getPartition() != null && !writeEventInfo.getPartition().isEmpty()) {
          partitionValue = Warehouse.getPartValuesFromPartName(writeEventInfo.getPartition());
          ptnObj = getPartitionObj(writeEventInfo.getDatabase(), writeEventInfo.getTable(), partitionValue, tbl);
          root = ptnObj.getSd().getLocation();
        } else {
          root = tbl.getSd().getLocation();
        }

        InsertEventRequestData insertData = new InsertEventRequestData();
        insertData.setReplace(true);

        // The files in the commit txn message during load will have files with path corresponding to source
        // warehouse. Need to transform them to target warehouse using table or partition object location.
        for (String file : filesAdded) {
          String[] decodedPath = ReplChangeManager.decodeFileUri(file);
          String name = (new Path(decodedPath[0])).getName();
          Path newPath = FileUtils.getTransformedPath(name, decodedPath[3], root);
          insertData.addToFilesAdded(newPath.toUri().toString());
          insertData.addToSubDirectoryList(decodedPath[3]);
          try {
            insertData.addToFilesAddedChecksum(ReplChangeManager.checksumFor(newPath, newPath.getFileSystem(conf)));
          } catch (IOException e) {
            LOG.error("failed to get checksum for the file " + newPath + " with error: " + e.getMessage());
            throw new TException(e.getMessage());
          }
        }

        WriteNotificationLogRequest wnRqst = new WriteNotificationLogRequest(targetTxnId,
            writeEventInfo.getWriteId(), writeEventInfo.getDatabase(), writeEventInfo.getTable(), insertData);
        if (partitionValue != null) {
          wnRqst.setPartitionVals(partitionValue);
        }
        addTxnWriteNotificationLog(tbl, ptnObj, wnRqst);
      }
    }
    getTxnHandler().commitTxn(rqst);
    if (listeners != null && !listeners.isEmpty()) {
      MetaStoreListenerNotifier.notifyEvent(listeners, EventType.COMMIT_TXN,
          new CommitTxnEvent(rqst.getTxnid(), this));
      Optional<CompactionInfo> compactionInfo = getTxnHandler().getCompactionByTxnId(rqst.getTxnid());
      if (compactionInfo.isPresent()) {
        MetaStoreListenerNotifier.notifyEvent(listeners, EventType.COMMIT_COMPACTION,
            new CommitCompactionEvent(rqst.getTxnid(), compactionInfo.get(), this));
      }
    }
  }

  @Override
  public void repl_tbl_writeid_state(ReplTblWriteIdStateRequest rqst) throws TException {
    getTxnHandler().replTableWriteIdState(rqst);
  }

  @Override
  public GetValidWriteIdsResponse get_valid_write_ids(GetValidWriteIdsRequest rqst) throws TException {
    return getTxnHandler().getValidWriteIds(rqst);
  }

  @Override
  public void set_hadoop_jobid(String jobId, long cqId) {
    getTxnHandler().setHadoopJobId(jobId, cqId);
  }

  @Override
  public OptionalCompactionInfoStruct find_next_compact(String workerId, String workerVersion) throws MetaException{
    return CompactionInfo.compactionInfoToOptionalStruct(
        getTxnHandler().findNextToCompact(workerId, workerVersion));
  }

  @Override
  public void mark_cleaned(CompactionInfoStruct cr) throws MetaException {
    getTxnHandler().markCleaned(CompactionInfo.compactionStructToInfo(cr));
  }

  @Override
  public void mark_compacted(CompactionInfoStruct cr) throws MetaException {
    getTxnHandler().markCompacted(CompactionInfo.compactionStructToInfo(cr));
  }

  @Override
  public void mark_failed(CompactionInfoStruct cr) throws MetaException {
    getTxnHandler().markFailed(CompactionInfo.compactionStructToInfo(cr));
  }

  @Override
  public List<String> find_columns_with_stats(CompactionInfoStruct cr) throws MetaException {
    return getTxnHandler().findColumnsWithStats(CompactionInfo.compactionStructToInfo(cr));
  }

  @Override
  public void update_compactor_state(CompactionInfoStruct cr, long highWaterMark) throws MetaException {
    getTxnHandler().updateCompactorState(
        CompactionInfo.compactionStructToInfo(cr), highWaterMark);
  }

  @Override
  public GetLatestCommittedCompactionInfoResponse get_latest_committed_compaction_info(
      GetLatestCommittedCompactionInfoRequest rqst) throws MetaException {
    if (rqst.getDbname() == null || rqst.getTablename() == null) {
      throw new MetaException("Database name and table name cannot be null.");
    }
    GetLatestCommittedCompactionInfoResponse response = getTxnHandler().getLatestCommittedCompactionInfo(rqst);
    return FilterUtils.filterCommittedCompactionInfoStructIfEnabled(isServerFilterEnabled, filterHook,
        getDefaultCatalog(conf), rqst.getDbname(), rqst.getTablename(), response);
  }

  @Override
  public AllocateTableWriteIdsResponse allocate_table_write_ids(
      AllocateTableWriteIdsRequest rqst) throws TException {
    AllocateTableWriteIdsResponse response = getTxnHandler().allocateTableWriteIds(rqst);
    if (listeners != null && !listeners.isEmpty()) {
      MetaStoreListenerNotifier.notifyEvent(listeners, EventType.ALLOC_WRITE_ID,
          new AllocWriteIdEvent(response.getTxnToWriteIds(), rqst.getDbName(),
              rqst.getTableName(), this));
    }
    return response;
  }

  @Override
  public MaxAllocatedTableWriteIdResponse get_max_allocated_table_write_id(MaxAllocatedTableWriteIdRequest rqst)
      throws MetaException {
    return getTxnHandler().getMaxAllocatedTableWrited(rqst);
  }

  @Override
  public void seed_write_id(SeedTableWriteIdsRequest rqst) throws MetaException {
    getTxnHandler().seedWriteId(rqst);
  }

  @Override
  public void seed_txn_id(SeedTxnIdRequest rqst) throws MetaException {
    getTxnHandler().seedTxnId(rqst);
  }

  private void addTxnWriteNotificationLog(Table tableObj, Partition ptnObj, WriteNotificationLogRequest rqst)
      throws MetaException {
    String partition = ""; //Empty string is an invalid partition name. Can be used for non partitioned table.
    if (ptnObj != null) {
      partition = Warehouse.makePartName(tableObj.getPartitionKeys(), rqst.getPartitionVals());
    }
    AcidWriteEvent event = new AcidWriteEvent(partition, tableObj, ptnObj, rqst);
    getTxnHandler().addWriteNotificationLog(event);
    if (listeners != null && !listeners.isEmpty()) {
      MetaStoreListenerNotifier.notifyEvent(listeners, EventType.ACID_WRITE, event);
    }
  }

  private Table getTblObject(String db, String table) throws MetaException, NoSuchObjectException {
    GetTableRequest req = new GetTableRequest(db, table);
    req.setCapabilities(new ClientCapabilities(Lists.newArrayList(ClientCapability.TEST_CAPABILITY, ClientCapability.INSERT_ONLY_TABLES)));
    return get_table_req(req).getTable();
  }

  private Partition getPartitionObj(String db, String table, List<String> partitionVals, Table tableObj)
      throws MetaException, NoSuchObjectException {
    if (tableObj.isSetPartitionKeys() && !tableObj.getPartitionKeys().isEmpty()) {
      return get_partition(db, table, partitionVals);
    }
    return null;
  }

  @Override
  public WriteNotificationLogResponse add_write_notification_log(WriteNotificationLogRequest rqst)
      throws TException {
    Table tableObj = getTblObject(rqst.getDb(), rqst.getTable());
    Partition ptnObj = getPartitionObj(rqst.getDb(), rqst.getTable(), rqst.getPartitionVals(), tableObj);
    addTxnWriteNotificationLog(tableObj, ptnObj, rqst);
    return new WriteNotificationLogResponse();
  }

  @Override
  public LockResponse lock(LockRequest rqst) throws TException {
    return getTxnHandler().lock(rqst);
  }

  @Override
  public LockResponse check_lock(CheckLockRequest rqst) throws TException {
    return getTxnHandler().checkLock(rqst);
  }

  @Override
  public void unlock(UnlockRequest rqst) throws TException {
    getTxnHandler().unlock(rqst);
  }

  @Override
  public ShowLocksResponse show_locks(ShowLocksRequest rqst) throws TException {
    return getTxnHandler().showLocks(rqst);
  }

  @Override
  public void heartbeat(HeartbeatRequest ids) throws TException {
    getTxnHandler().heartbeat(ids);
  }

  @Override
  public HeartbeatTxnRangeResponse heartbeat_txn_range(HeartbeatTxnRangeRequest rqst)
      throws TException {
    return getTxnHandler().heartbeatTxnRange(rqst);
  }
  @Deprecated
  @Override
  public void compact(CompactionRequest rqst) throws TException {
    compact2(rqst);
  }
  @Override
  public CompactionResponse compact2(CompactionRequest rqst) throws TException {
    return getTxnHandler().compact(rqst);
  }

  @Override
  public ShowCompactResponse show_compact(ShowCompactRequest rqst) throws TException {
    ShowCompactResponse response = getTxnHandler().showCompact(rqst);
    response.setCompacts(FilterUtils.filterCompactionsIfEnabled(isServerFilterEnabled,
        filterHook, getDefaultCatalog(conf), response.getCompacts()));
    return response;
  }

  @Override
  public void flushCache() throws TException {
    getMS().flushCache();
  }

  @Override
  public void add_dynamic_partitions(AddDynamicPartitions rqst) throws TException {
    getTxnHandler().addDynamicPartitions(rqst);
  }

  @Override
  public GetPrincipalsInRoleResponse get_principals_in_role(GetPrincipalsInRoleRequest request)
      throws TException {

    incrementCounter("get_principals_in_role");
    firePreEvent(new PreAuthorizationCallEvent(this));
    Exception ex = null;
    GetPrincipalsInRoleResponse response = null;
    try {
      response = new GetPrincipalsInRoleResponse(getMS().listRoleMembers(request.getRoleName()));
    } catch (MetaException e) {
      throw e;
    } catch (Exception e) {
      ex = e;
      rethrowException(e);
    } finally {
      endFunction("get_principals_in_role", ex == null, ex);
    }
    return response;
  }

  @Override
  public GetRoleGrantsForPrincipalResponse get_role_grants_for_principal(
      GetRoleGrantsForPrincipalRequest request) throws TException {

    incrementCounter("get_role_grants_for_principal");
    firePreEvent(new PreAuthorizationCallEvent(this));
    Exception ex = null;
    List<RolePrincipalGrant> roleMaps = null;
    try {
      roleMaps = getMS().listRolesWithGrants(request.getPrincipal_name(), request.getPrincipal_type());
    } catch (MetaException e) {
      throw e;
    } catch (Exception e) {
      ex = e;
      rethrowException(e);
    } finally {
      endFunction("get_role_grants_for_principal", ex == null, ex);
    }

    //List<RolePrincipalGrant> roleGrantsList = getRolePrincipalGrants(roleMaps);
    return new GetRoleGrantsForPrincipalResponse(roleMaps);
  }

  @Override
  public AggrStats get_aggr_stats_for(PartitionsStatsRequest request) throws TException {
    String catName = request.isSetCatName() ? request.getCatName().toLowerCase() :
        getDefaultCatalog(conf);
    String dbName = request.getDbName().toLowerCase();
    String tblName = request.getTblName().toLowerCase();
    startFunction("get_aggr_stats_for", ": table=" +
        TableName.getQualified(catName, dbName, tblName));

    List<String> lowerCaseColNames = new ArrayList<>(request.getColNames().size());
    for (String colName : request.getColNames()) {
      lowerCaseColNames.add(colName.toLowerCase());
    }
    List<String> lowerCasePartNames = new ArrayList<>(request.getPartNames().size());
    for (String partName : request.getPartNames()) {
      lowerCasePartNames.add(lowerCaseConvertPartName(partName));
    }
    AggrStats aggrStats = null;

    try {
      aggrStats = getMS().get_aggr_stats_for(catName, dbName, tblName,
          lowerCasePartNames, lowerCaseColNames, request.getEngine(), request.getValidWriteIdList());
      return aggrStats;
    } finally {
      endFunction("get_aggr_stats_for", aggrStats == null, null, request.getTblName());
    }

  }

  @Override
  public boolean set_aggr_stats_for(SetPartitionsStatsRequest request) throws TException {
    boolean ret = true;
    List<ColumnStatistics> csNews = request.getColStats();
    if (csNews == null || csNews.isEmpty()) {
      return ret;
    }
    // figure out if it is table level or partition level
    ColumnStatistics firstColStats = csNews.get(0);
    ColumnStatisticsDesc statsDesc = firstColStats.getStatsDesc();
    String catName = statsDesc.isSetCatName() ? statsDesc.getCatName() : getDefaultCatalog(conf);
    String dbName = statsDesc.getDbName();
    String tableName = statsDesc.getTableName();
    List<String> colNames = new ArrayList<>();
    for (ColumnStatisticsObj obj : firstColStats.getStatsObj()) {
      colNames.add(obj.getColName());
    }
    if (statsDesc.isIsTblLevel()) {
      // there should be only one ColumnStatistics
      if (request.getColStatsSize() != 1) {
        throw new MetaException(
            "Expecting only 1 ColumnStatistics for table's column stats, but find "
                + request.getColStatsSize());
      }
      if (request.isSetNeedMerge() && request.isNeedMerge()) {
        return updateTableColumnStatsWithMerge(catName, dbName, tableName, colNames, request);
      } else {
        // This is the overwrite case, we do not care about the accuracy.
        return updateTableColumnStatsInternal(firstColStats,
            request.getValidWriteIdList(), request.getWriteId());
      }
    } else {
      // partition level column stats merging
      // note that we may have two or more duplicate partition names.
      // see autoColumnStats_2.q under TestMiniLlapLocalCliDriver
      Map<String, ColumnStatistics> newStatsMap = new HashMap<>();
      for (ColumnStatistics csNew : csNews) {
        String partName = csNew.getStatsDesc().getPartName();
        if (newStatsMap.containsKey(partName)) {
          MetaStoreServerUtils.mergeColStats(csNew, newStatsMap.get(partName));
        }
        newStatsMap.put(partName, csNew);
      }

      if (request.isSetNeedMerge() && request.isNeedMerge()) {
        ret = updatePartColumnStatsWithMerge(catName, dbName, tableName,
            colNames, newStatsMap, request);
      } else { // No merge.
        Table t = getTable(catName, dbName, tableName);
        for (Map.Entry<String, ColumnStatistics> entry : newStatsMap.entrySet()) {
          // We don't short-circuit on errors here anymore. That can leave acid stats invalid.
          ret = updatePartitonColStatsInternal(t, entry.getValue(),
              request.getValidWriteIdList(), request.getWriteId()) && ret;
        }
      }
    }
    return ret;
  }

  private boolean updatePartColumnStatsWithMerge(String catName, String dbName, String tableName,
                                                 List<String> colNames, Map<String, ColumnStatistics> newStatsMap, SetPartitionsStatsRequest request)
      throws MetaException, NoSuchObjectException, InvalidObjectException, InvalidInputException {
    RawStore ms = getMS();
    ms.openTransaction();
    boolean isCommitted = false, result = false;
    try {
      // a single call to get all column stats for all partitions
      List<String> partitionNames = new ArrayList<>();
      partitionNames.addAll(newStatsMap.keySet());
      List<ColumnStatistics> csOlds = ms.getPartitionColumnStatistics(catName, dbName, tableName,
          partitionNames, colNames, request.getEngine(), request.getValidWriteIdList());
      if (newStatsMap.values().size() != csOlds.size()) {
        // some of the partitions miss stats.
        LOG.debug("Some of the partitions miss stats.");
      }
      Map<String, ColumnStatistics> oldStatsMap = new HashMap<>();
      for (ColumnStatistics csOld : csOlds) {
        oldStatsMap.put(csOld.getStatsDesc().getPartName(), csOld);
      }

      // another single call to get all the partition objects
      List<Partition> partitions = ms.getPartitionsByNames(catName, dbName, tableName, partitionNames);
      Map<String, Partition> mapToPart = new HashMap<>();
      for (int index = 0; index < partitionNames.size(); index++) {
        mapToPart.put(partitionNames.get(index), partitions.get(index));
      }

      Table t = getTable(catName, dbName, tableName);
      for (Map.Entry<String, ColumnStatistics> entry : newStatsMap.entrySet()) {
        ColumnStatistics csNew = entry.getValue();
        ColumnStatistics csOld = oldStatsMap.get(entry.getKey());
        boolean isInvalidTxnStats = csOld != null
            && csOld.isSetIsStatsCompliant() && !csOld.isIsStatsCompliant();
        Partition part = mapToPart.get(entry.getKey());
        if (isInvalidTxnStats) {
          // No columns can be merged; a shortcut for getMergableCols.
          csNew.setStatsObj(Lists.newArrayList());
        } else {
          // we first use getParameters() to prune the stats
          MetaStoreServerUtils.getMergableCols(csNew, part.getParameters());
          // we merge those that can be merged
          if (csOld != null && csOld.getStatsObjSize() != 0 && !csNew.getStatsObj().isEmpty()) {
            MetaStoreServerUtils.mergeColStats(csNew, csOld);
          }
        }

        if (!csNew.getStatsObj().isEmpty()) {
          // We don't short-circuit on errors here anymore. That can leave acid stats invalid.
          result = updatePartitonColStatsInternal(t, csNew,
              request.getValidWriteIdList(), request.getWriteId()) && result;
        } else if (isInvalidTxnStats) {
          // For now because the stats state is such as it is, we will invalidate everything.
          // Overall the sematics here are not clear - we could invalide only some columns, but does
          // that make any physical sense? Could query affect some columns but not others?
          part.setWriteId(request.getWriteId());
          StatsSetupConst.clearColumnStatsState(part.getParameters());
          StatsSetupConst.setBasicStatsState(part.getParameters(), StatsSetupConst.FALSE);
          ms.alterPartition(catName, dbName, tableName, part.getValues(), part,
              request.getValidWriteIdList());
          result = false;
        } else {
          // TODO: why doesn't the original call for non acid tables invalidate the stats?
          LOG.debug("All the column stats " + csNew.getStatsDesc().getPartName()
              + " are not accurate to merge.");
        }
      }
      ms.commitTransaction();
      isCommitted = true;
    } finally {
      if (!isCommitted) {
        ms.rollbackTransaction();
      }
    }
    return result;
  }


  private boolean updateTableColumnStatsWithMerge(String catName, String dbName, String tableName,
                                                  List<String> colNames, SetPartitionsStatsRequest request) throws MetaException,
      NoSuchObjectException, InvalidObjectException, InvalidInputException {
    ColumnStatistics firstColStats = request.getColStats().get(0);
    RawStore ms = getMS();
    ms.openTransaction();
    boolean isCommitted = false, result = false;
    try {
      ColumnStatistics csOld = ms.getTableColumnStatistics(catName, dbName, tableName, colNames,
          request.getEngine(), request.getValidWriteIdList());
      // we first use the valid stats list to prune the stats
      boolean isInvalidTxnStats = csOld != null
          && csOld.isSetIsStatsCompliant() && !csOld.isIsStatsCompliant();
      if (isInvalidTxnStats) {
        // No columns can be merged; a shortcut for getMergableCols.
        firstColStats.setStatsObj(Lists.newArrayList());
      } else {
        Table t = getTable(catName, dbName, tableName);
        MetaStoreServerUtils.getMergableCols(firstColStats, t.getParameters());

        // we merge those that can be merged
        if (csOld != null && csOld.getStatsObjSize() != 0 && !firstColStats.getStatsObj().isEmpty()) {
          MetaStoreServerUtils.mergeColStats(firstColStats, csOld);
        }
      }

      if (!firstColStats.getStatsObj().isEmpty()) {
        result = updateTableColumnStatsInternal(firstColStats,
            request.getValidWriteIdList(), request.getWriteId());
      } else if (isInvalidTxnStats) {
        // For now because the stats state is such as it is, we will invalidate everything.
        // Overall the sematics here are not clear - we could invalide only some columns, but does
        // that make any physical sense? Could query affect some columns but not others?
        Table t = getTable(catName, dbName, tableName);
        t.setWriteId(request.getWriteId());
        StatsSetupConst.clearColumnStatsState(t.getParameters());
        StatsSetupConst.setBasicStatsState(t.getParameters(), StatsSetupConst.FALSE);
        ms.alterTable(catName, dbName, tableName, t, request.getValidWriteIdList());
      } else {
        // TODO: why doesn't the original call for non acid tables invalidate the stats?
        LOG.debug("All the column stats are not accurate to merge.");
        result = true;
      }

      ms.commitTransaction();
      isCommitted = true;
    } finally {
      if (!isCommitted) {
        ms.rollbackTransaction();
      }
    }
    return result;
  }

  private Table getTable(String catName, String dbName, String tableName)
      throws MetaException, InvalidObjectException {
    return getTable(catName, dbName, tableName, null);
  }

  private Table getTable(String catName, String dbName, String tableName,
                         String writeIdList)
      throws MetaException, InvalidObjectException {
    Table t = getMS().getTable(catName, dbName, tableName, writeIdList);
    if (t == null) {
      throw new InvalidObjectException(TableName.getQualified(catName, dbName, tableName)
          + " table not found");
    }
    return t;
  }

  @Override
  public NotificationEventResponse get_next_notification(NotificationEventRequest rqst)
      throws TException {
    try {
      authorizeProxyPrivilege();
    } catch (Exception ex) {
      LOG.error("Not authorized to make the get_next_notification call. You can try to disable " +
          ConfVars.EVENT_DB_NOTIFICATION_API_AUTH.toString(), ex);
      throw new TException(ex);
    }

    RawStore ms = getMS();
    return ms.getNextNotification(rqst);
  }

  @Override
  public CurrentNotificationEventId get_current_notificationEventId() throws TException {
    try {
      authorizeProxyPrivilege();
    } catch (Exception ex) {
      LOG.error("Not authorized to make the get_current_notificationEventId call. You can try to disable " +
          ConfVars.EVENT_DB_NOTIFICATION_API_AUTH.toString(), ex);
      throw new TException(ex);
    }

    RawStore ms = getMS();
    return ms.getCurrentNotificationEventId();
  }

  @Override
  public NotificationEventsCountResponse get_notification_events_count(NotificationEventsCountRequest rqst)
      throws TException {
    try {
      authorizeProxyPrivilege();
    } catch (Exception ex) {
      LOG.error("Not authorized to make the get_notification_events_count call. You can try to disable " +
          ConfVars.EVENT_DB_NOTIFICATION_API_AUTH.toString(), ex);
      throw new TException(ex);
    }

    RawStore ms = getMS();
    return ms.getNotificationEventsCount(rqst);
  }

  private void authorizeProxyPrivilege() throws Exception {
    // Skip the auth in embedded mode or if the auth is disabled
    if (!HiveMetaStore.isMetaStoreRemote() ||
        !MetastoreConf.getBoolVar(conf, ConfVars.EVENT_DB_NOTIFICATION_API_AUTH)) {
      return;
    }
    String user = null;
    try {
      user = SecurityUtils.getUGI().getShortUserName();
    } catch (Exception ex) {
      LOG.error("Cannot obtain username", ex);
      throw ex;
    }
    if (!MetaStoreServerUtils.checkUserHasHostProxyPrivileges(user, conf, getIPAddress())) {
      throw new MetaException("User " + user + " is not allowed to perform this API call");
    }
  }

  @Override
  public FireEventResponse fire_listener_event(FireEventRequest rqst) throws TException {
    switch (rqst.getData().getSetField()) {
    case INSERT_DATA:
    case INSERT_DATAS:
      String catName =
          rqst.isSetCatName() ? rqst.getCatName() : getDefaultCatalog(conf);
      String dbName = rqst.getDbName();
      String tblName = rqst.getTableName();
      boolean isSuccessful = rqst.isSuccessful();
      List<InsertEvent> events = new ArrayList<>();
      if (rqst.getData().isSetInsertData()) {
        events.add(new InsertEvent(catName, dbName, tblName,
            rqst.getPartitionVals(),
            rqst.getData().getInsertData(), isSuccessful, this));
      } else {
        // this is a bulk fire insert event operation
        // we use the partition values field from the InsertEventRequestData object
        // instead of the FireEventRequest object
        for (InsertEventRequestData insertData : rqst.getData().getInsertDatas()) {
          if (!insertData.isSetPartitionVal()) {
            throw new MetaException(
                "Partition values must be set when firing multiple insert events");
          }
          events.add(new InsertEvent(catName, dbName, tblName,
              insertData.getPartitionVal(),
              insertData, isSuccessful, this));
        }
      }
      FireEventResponse response = new FireEventResponse();
      for (InsertEvent event : events) {
        /*
         * The transactional listener response will be set already on the event, so there is not need
         * to pass the response to the non-transactional listener.
         */
        MetaStoreListenerNotifier
            .notifyEvent(transactionalListeners, EventType.INSERT, event);
        MetaStoreListenerNotifier.notifyEvent(listeners, EventType.INSERT, event);
        if (event.getParameters() != null && event.getParameters()
            .containsKey(
                MetaStoreEventListenerConstants.DB_NOTIFICATION_EVENT_ID_KEY_NAME)) {
          response.addToEventIds(Long.valueOf(event.getParameters()
              .get(MetaStoreEventListenerConstants.DB_NOTIFICATION_EVENT_ID_KEY_NAME)));
        } else {
          String msg = "Insert event id not generated for ";
          if (event.getPartitionObj() != null) {
            msg += "partition " + Arrays
                .toString(event.getPartitionObj().getValues().toArray()) + " of ";
          }
          msg +=
              " of table " + event.getTableObj().getDbName() + "." + event.getTableObj()
                  .getTableName();
          LOG.warn(msg);
        }
      }
      return response;
    default:
      throw new TException("Event type " + rqst.getData().getSetField().toString()
          + " not currently supported.");
    }

  }

  @Override
  public GetFileMetadataByExprResult get_file_metadata_by_expr(GetFileMetadataByExprRequest req)
      throws TException {
    GetFileMetadataByExprResult result = new GetFileMetadataByExprResult();
    RawStore ms = getMS();
    if (!ms.isFileMetadataSupported()) {
      result.setIsSupported(false);
      result.setMetadata(Collections.emptyMap()); // Set the required field.
      return result;
    }
    result.setIsSupported(true);

    List<Long> fileIds = req.getFileIds();
    boolean needMetadata = !req.isSetDoGetFooters() || req.isDoGetFooters();
    FileMetadataExprType type = req.isSetType() ? req.getType() : FileMetadataExprType.ORC_SARG;

    ByteBuffer[] metadatas = needMetadata ? new ByteBuffer[fileIds.size()] : null;
    ByteBuffer[] ppdResults = new ByteBuffer[fileIds.size()];
    boolean[] eliminated = new boolean[fileIds.size()];

    getMS().getFileMetadataByExpr(fileIds, type, req.getExpr(), metadatas, ppdResults, eliminated);
    for (int i = 0; i < fileIds.size(); ++i) {
      if (!eliminated[i] && ppdResults[i] == null)
      {
        continue; // No metadata => no ppd.
      }
      MetadataPpdResult mpr = new MetadataPpdResult();
      ByteBuffer ppdResult = eliminated[i] ? null : handleReadOnlyBufferForThrift(ppdResults[i]);
      mpr.setIncludeBitset(ppdResult);
      if (needMetadata) {
        ByteBuffer metadata = eliminated[i] ? null : handleReadOnlyBufferForThrift(metadatas[i]);
        mpr.setMetadata(metadata);
      }
      result.putToMetadata(fileIds.get(i), mpr);
    }
    if (!result.isSetMetadata()) {
      result.setMetadata(Collections.emptyMap()); // Set the required field.
    }
    return result;
  }

  @Override
  public GetFileMetadataResult get_file_metadata(GetFileMetadataRequest req) throws TException {
    GetFileMetadataResult result = new GetFileMetadataResult();
    RawStore ms = getMS();
    if (!ms.isFileMetadataSupported()) {
      result.setIsSupported(false);
      result.setMetadata(Collections.emptyMap()); // Set the required field.
      return result;
    }
    result.setIsSupported(true);
    List<Long> fileIds = req.getFileIds();
    ByteBuffer[] metadatas = ms.getFileMetadata(fileIds);
    assert metadatas.length == fileIds.size();
    for (int i = 0; i < metadatas.length; ++i) {
      ByteBuffer bb = metadatas[i];
      if (bb == null) {
        continue;
      }
      bb = handleReadOnlyBufferForThrift(bb);
      result.putToMetadata(fileIds.get(i), bb);
    }
    if (!result.isSetMetadata()) {
      result.setMetadata(Collections.emptyMap()); // Set the required field.
    }
    return result;
  }

  private ByteBuffer handleReadOnlyBufferForThrift(ByteBuffer bb) {
    if (!bb.isReadOnly()) {
      return bb;
    }
    // Thrift cannot write read-only buffers... oh well.
    // TODO: actually thrift never writes to the buffer, so we could use reflection to
    //       unset the unnecessary read-only flag if allocation/copy perf becomes a problem.
    ByteBuffer copy = ByteBuffer.allocate(bb.capacity());
    copy.put(bb);
    copy.flip();
    return copy;
  }

  @Override
  public PutFileMetadataResult put_file_metadata(PutFileMetadataRequest req) throws TException {
    RawStore ms = getMS();
    if (ms.isFileMetadataSupported()) {
      ms.putFileMetadata(req.getFileIds(), req.getMetadata(), req.getType());
    }
    return new PutFileMetadataResult();
  }

  @Override
  public ClearFileMetadataResult clear_file_metadata(ClearFileMetadataRequest req)
      throws TException {
    getMS().putFileMetadata(req.getFileIds(), null, null);
    return new ClearFileMetadataResult();
  }

  @Override
  public CacheFileMetadataResult cache_file_metadata(
      CacheFileMetadataRequest req) throws TException {
    RawStore ms = getMS();
    if (!ms.isFileMetadataSupported()) {
      return new CacheFileMetadataResult(false);
    }
    String dbName = req.getDbName(), tblName = req.getTblName(),
        partName = req.isSetPartName() ? req.getPartName() : null;
    boolean isAllPart = req.isSetIsAllParts() && req.isIsAllParts();
    ms.openTransaction();
    boolean success = false;
    try {
      Table tbl = ms.getTable(DEFAULT_CATALOG_NAME, dbName, tblName);
      if (tbl == null) {
        throw new NoSuchObjectException(dbName + "." + tblName + " not found");
      }
      boolean isPartitioned = tbl.isSetPartitionKeys() && tbl.getPartitionKeysSize() > 0;
      String tableInputFormat = tbl.isSetSd() ? tbl.getSd().getInputFormat() : null;
      if (!isPartitioned) {
        if (partName != null || isAllPart) {
          throw new MetaException("Table is not partitioned");
        }
        if (!tbl.isSetSd() || !tbl.getSd().isSetLocation()) {
          throw new MetaException(
              "Table does not have storage location; this operation is not supported on views");
        }
        FileMetadataExprType type = expressionProxy.getMetadataType(tableInputFormat);
        if (type == null) {
          throw new MetaException("The operation is not supported for " + tableInputFormat);
        }
        fileMetadataManager.queueCacheMetadata(tbl.getSd().getLocation(), type);
        success = true;
      } else {
        List<String> partNames;
        if (partName != null) {
          partNames = Lists.newArrayList(partName);
        } else if (isAllPart) {
          partNames = ms.listPartitionNames(DEFAULT_CATALOG_NAME, dbName, tblName, (short)-1);
        } else {
          throw new MetaException("Table is partitioned");
        }
        int batchSize = MetastoreConf.getIntVar(
            conf, ConfVars.BATCH_RETRIEVE_OBJECTS_MAX);
        int index = 0;
        int successCount = 0, failCount = 0;
        HashSet<String> failFormats = null;
        while (index < partNames.size()) {
          int currentBatchSize = Math.min(batchSize, partNames.size() - index);
          List<String> nameBatch = partNames.subList(index, index + currentBatchSize);
          index += currentBatchSize;
          List<Partition> parts = ms.getPartitionsByNames(DEFAULT_CATALOG_NAME, dbName, tblName, nameBatch);
          for (Partition part : parts) {
            if (!part.isSetSd() || !part.getSd().isSetLocation()) {
              throw new MetaException("Partition does not have storage location;" +
                  " this operation is not supported on views");
            }
            String inputFormat = part.getSd().isSetInputFormat()
                ? part.getSd().getInputFormat() : tableInputFormat;
            FileMetadataExprType type = expressionProxy.getMetadataType(inputFormat);
            if (type == null) {
              ++failCount;
              if (failFormats == null) {
                failFormats = new HashSet<>();
              }
              failFormats.add(inputFormat);
            } else {
              ++successCount;
              fileMetadataManager.queueCacheMetadata(part.getSd().getLocation(), type);
            }
          }
        }
        success = true; // Regardless of the following exception
        if (failCount > 0) {
          String errorMsg = "The operation failed for " + failCount + " partitions and "
              + "succeeded for " + successCount + " partitions; unsupported formats: ";
          boolean isFirst = true;
          for (String s : failFormats) {
            if (!isFirst) {
              errorMsg += ", ";
            }
            isFirst = false;
            errorMsg += s;
          }
          throw new MetaException(errorMsg);
        }
      }
    } finally {
      if (success) {
        if (!ms.commitTransaction()) {
          throw new MetaException("Failed to commit");
        }
      } else {
        ms.rollbackTransaction();
      }
    }
    return new CacheFileMetadataResult(true);
  }

  @VisibleForTesting
  void updateMetrics() throws MetaException {
    if (databaseCount != null) {
      tableCount.set(getMS().getTableCount());
      partCount.set(getMS().getPartitionCount());
      databaseCount.set(getMS().getDatabaseCount());
    }
  }

  @Override
  public PrimaryKeysResponse get_primary_keys(PrimaryKeysRequest request) throws TException {
    String catName = request.isSetCatName() ? request.getCatName() : getDefaultCatalog(conf);
    String db_name = request.getDb_name();
    String tbl_name = request.getTbl_name();
    startTableFunction("get_primary_keys", catName, db_name, tbl_name);
    List<SQLPrimaryKey> ret = null;
    Exception ex = null;
    try {
      ret = getMS().getPrimaryKeys(catName, db_name, tbl_name);
    } catch (Exception e) {
      ex = e;
      throwMetaException(e);
    } finally {
      endFunction("get_primary_keys", ret != null, ex, tbl_name);
    }
    return new PrimaryKeysResponse(ret);
  }

  @Override
  public ForeignKeysResponse get_foreign_keys(ForeignKeysRequest request) throws TException {
    String catName = request.isSetCatName() ? request.getCatName() : getDefaultCatalog(conf);
    String parent_db_name = request.getParent_db_name();
    String parent_tbl_name = request.getParent_tbl_name();
    String foreign_db_name = request.getForeign_db_name();
    String foreign_tbl_name = request.getForeign_tbl_name();
    startFunction("get_foreign_keys", " : parentdb=" + parent_db_name +
        " parenttbl=" + parent_tbl_name + " foreigndb=" + foreign_db_name +
        " foreigntbl=" + foreign_tbl_name);
    List<SQLForeignKey> ret = null;
    Exception ex = null;
    try {
      ret = getMS().getForeignKeys(catName, parent_db_name, parent_tbl_name,
          foreign_db_name, foreign_tbl_name);
    } catch (Exception e) {
      ex = e;
      throwMetaException(e);
    } finally {
      endFunction("get_foreign_keys", ret != null, ex, foreign_tbl_name);
    }
    return new ForeignKeysResponse(ret);
  }

  private void throwMetaException(Exception e) throws MetaException,
      NoSuchObjectException {
    if (e instanceof MetaException) {
      throw (MetaException) e;
    } else if (e instanceof NoSuchObjectException) {
      throw (NoSuchObjectException) e;
    } else {
      throw newMetaException(e);
    }
  }

  @Override
  public UniqueConstraintsResponse get_unique_constraints(UniqueConstraintsRequest request)
      throws TException {
    String catName = request.isSetCatName() ? request.getCatName() : getDefaultCatalog(conf);
    String db_name = request.getDb_name();
    String tbl_name = request.getTbl_name();
    startTableFunction("get_unique_constraints", catName, db_name, tbl_name);
    List<SQLUniqueConstraint> ret = null;
    Exception ex = null;
    try {
      ret = getMS().getUniqueConstraints(catName, db_name, tbl_name);
    } catch (MetaException e) {
      ex = e;
      throw e;
    } catch (Exception e) {
      ex = e;
      throw newMetaException(e);
    } finally {
      endFunction("get_unique_constraints", ret != null, ex, tbl_name);
    }
    return new UniqueConstraintsResponse(ret);
  }

  @Override
  public NotNullConstraintsResponse get_not_null_constraints(NotNullConstraintsRequest request)
      throws TException {
    String catName = request.isSetCatName() ? request.getCatName() : getDefaultCatalog(conf);
    String db_name = request.getDb_name();
    String tbl_name = request.getTbl_name();
    startTableFunction("get_not_null_constraints", catName, db_name, tbl_name);
    List<SQLNotNullConstraint> ret = null;
    Exception ex = null;
    try {
      ret = getMS().getNotNullConstraints(catName, db_name, tbl_name);
    } catch (MetaException e) {
      ex = e;
      throw e;
    } catch (Exception e) {
      ex = e;
      throw newMetaException(e);
    } finally {
      endFunction("get_not_null_constraints", ret != null, ex, tbl_name);
    }
    return new NotNullConstraintsResponse(ret);
  }

  @Override
  public DefaultConstraintsResponse get_default_constraints(DefaultConstraintsRequest request)
      throws TException {
    String catName = request.isSetCatName() ? request.getCatName() : getDefaultCatalog(conf);
    String db_name = request.getDb_name();
    String tbl_name = request.getTbl_name();
    startTableFunction("get_default_constraints", catName, db_name, tbl_name);
    List<SQLDefaultConstraint> ret = null;
    Exception ex = null;
    try {
      ret = getMS().getDefaultConstraints(catName, db_name, tbl_name);
    } catch (MetaException e) {
      ex = e;
      throw e;
    } catch (Exception e) {
      ex = e;
      throw newMetaException(e);
    } finally {
      endFunction("get_default_constraints", ret != null, ex, tbl_name);
    }
    return new DefaultConstraintsResponse(ret);
  }

  @Override
  public CheckConstraintsResponse get_check_constraints(CheckConstraintsRequest request)
      throws TException {
    String catName = request.getCatName();
    String db_name = request.getDb_name();
    String tbl_name = request.getTbl_name();
    startTableFunction("get_check_constraints", catName, db_name, tbl_name);
    List<SQLCheckConstraint> ret = null;
    Exception ex = null;
    try {
      ret = getMS().getCheckConstraints(catName, db_name, tbl_name);
    } catch (MetaException e) {
      ex = e;
      throw e;
    } catch (Exception e) {
      ex = e;
      throw newMetaException(e);
    } finally {
      endFunction("get_check_constraints", ret != null, ex, tbl_name);
    }
    return new CheckConstraintsResponse(ret);
  }

  /**
   * Api to fetch all table constraints at once.
   * @param request it consist of catalog name, database name and table name to identify the table in metastore
   * @return all constraints attached to given table
   * @throws TException
   */
  @Override
  public AllTableConstraintsResponse get_all_table_constraints(AllTableConstraintsRequest request)
      throws TException, MetaException, NoSuchObjectException {
    String catName = request.isSetCatName() ? request.getCatName() : getDefaultCatalog(conf);
    String dbName = request.getDbName();
    String tblName = request.getTblName();
    startTableFunction("get_all_table_constraints", catName, dbName, tblName);
    SQLAllTableConstraints ret = null;
    Exception ex = null;
    try {
      ret = getMS().getAllTableConstraints(catName, dbName, tblName);
    } catch (Exception e) {
      ex = e;
      throwMetaException(e);
    } finally {
      endFunction("get_all_table_constraints", ret != null, ex, tblName);
    }
    return new AllTableConstraintsResponse(ret);
  }

  @Override
  public String get_metastore_db_uuid() throws TException {
    try {
      return getMS().getMetastoreDbUuid();
    } catch (MetaException e) {
      LOG.error("Exception thrown while querying metastore db uuid", e);
      throw e;
    }
  }

  @Override
  public WMCreateResourcePlanResponse create_resource_plan(WMCreateResourcePlanRequest request)
      throws AlreadyExistsException, InvalidObjectException, MetaException, TException {
    int defaultPoolSize = MetastoreConf.getIntVar(
        conf, MetastoreConf.ConfVars.WM_DEFAULT_POOL_SIZE);
    WMResourcePlan plan = request.getResourcePlan();
    if (defaultPoolSize > 0 && plan.isSetQueryParallelism()) {
      // If the default pool is not disabled, override the size with the specified parallelism.
      defaultPoolSize = plan.getQueryParallelism();
    }
    try {
      getMS().createResourcePlan(plan, request.getCopyFrom(), defaultPoolSize);
      return new WMCreateResourcePlanResponse();
    } catch (MetaException e) {
      LOG.error("Exception while trying to persist resource plan", e);
      throw e;
    }
  }

  @Override
  public WMGetResourcePlanResponse get_resource_plan(WMGetResourcePlanRequest request)
      throws NoSuchObjectException, MetaException, TException {
    try {
      WMFullResourcePlan rp = getMS().getResourcePlan(request.getResourcePlanName(), request.getNs());
      WMGetResourcePlanResponse resp = new WMGetResourcePlanResponse();
      resp.setResourcePlan(rp);
      return resp;
    } catch (MetaException e) {
      LOG.error("Exception while trying to retrieve resource plan", e);
      throw e;
    }
  }

  @Override
  public WMGetAllResourcePlanResponse get_all_resource_plans(WMGetAllResourcePlanRequest request)
      throws MetaException, TException {
    try {
      WMGetAllResourcePlanResponse resp = new WMGetAllResourcePlanResponse();
      resp.setResourcePlans(getMS().getAllResourcePlans(request.getNs()));
      return resp;
    } catch (MetaException e) {
      LOG.error("Exception while trying to retrieve resource plans", e);
      throw e;
    }
  }

  @Override
  public WMAlterResourcePlanResponse alter_resource_plan(WMAlterResourcePlanRequest request)
      throws NoSuchObjectException, InvalidOperationException, MetaException, TException {
    try {
      if (((request.isIsEnableAndActivate() ? 1 : 0) + (request.isIsReplace() ? 1 : 0)
          + (request.isIsForceDeactivate() ? 1 : 0)) > 1) {
        throw new MetaException("Invalid request; multiple flags are set");
      }
      WMAlterResourcePlanResponse response = new WMAlterResourcePlanResponse();
      // This method will only return full resource plan when activating one,
      // to give the caller the result atomically with the activation.
      WMFullResourcePlan fullPlanAfterAlter = getMS().alterResourcePlan(
          request.getResourcePlanName(), request.getNs(), request.getResourcePlan(),
          request.isIsEnableAndActivate(), request.isIsForceDeactivate(), request.isIsReplace());
      if (fullPlanAfterAlter != null) {
        response.setFullResourcePlan(fullPlanAfterAlter);
      }
      return response;
    } catch (MetaException e) {
      LOG.error("Exception while trying to alter resource plan", e);
      throw e;
    }
  }

  @Override
  public WMGetActiveResourcePlanResponse get_active_resource_plan(
      WMGetActiveResourcePlanRequest request) throws MetaException, TException {
    try {
      WMGetActiveResourcePlanResponse response = new WMGetActiveResourcePlanResponse();
      response.setResourcePlan(getMS().getActiveResourcePlan(request.getNs()));
      return response;
    } catch (MetaException e) {
      LOG.error("Exception while trying to get active resource plan", e);
      throw e;
    }
  }

  @Override
  public WMValidateResourcePlanResponse validate_resource_plan(WMValidateResourcePlanRequest request)
      throws NoSuchObjectException, MetaException, TException {
    try {
      return getMS().validateResourcePlan(request.getResourcePlanName(), request.getNs());
    } catch (MetaException e) {
      LOG.error("Exception while trying to validate resource plan", e);
      throw e;
    }
  }

  @Override
  public WMDropResourcePlanResponse drop_resource_plan(WMDropResourcePlanRequest request)
      throws NoSuchObjectException, InvalidOperationException, MetaException, TException {
    try {
      getMS().dropResourcePlan(request.getResourcePlanName(), request.getNs());
      return new WMDropResourcePlanResponse();
    } catch (MetaException e) {
      LOG.error("Exception while trying to drop resource plan", e);
      throw e;
    }
  }

  @Override
  public WMCreateTriggerResponse create_wm_trigger(WMCreateTriggerRequest request)
      throws AlreadyExistsException, InvalidObjectException, MetaException, TException {
    try {
      getMS().createWMTrigger(request.getTrigger());
      return new WMCreateTriggerResponse();
    } catch (MetaException e) {
      LOG.error("Exception while trying to create trigger", e);
      throw e;
    }
  }

  @Override
  public WMAlterTriggerResponse alter_wm_trigger(WMAlterTriggerRequest request)
      throws NoSuchObjectException, InvalidObjectException, MetaException, TException {
    try {
      getMS().alterWMTrigger(request.getTrigger());
      return new WMAlterTriggerResponse();
    } catch (MetaException e) {
      LOG.error("Exception while trying to alter trigger", e);
      throw e;
    }
  }

  @Override
  public WMDropTriggerResponse drop_wm_trigger(WMDropTriggerRequest request)
      throws NoSuchObjectException, InvalidOperationException, MetaException, TException {
    try {
      getMS().dropWMTrigger(request.getResourcePlanName(), request.getTriggerName(), request.getNs());
      return new WMDropTriggerResponse();
    } catch (MetaException e) {
      LOG.error("Exception while trying to drop trigger.", e);
      throw e;
    }
  }

  @Override
  public WMGetTriggersForResourePlanResponse get_triggers_for_resourceplan(
      WMGetTriggersForResourePlanRequest request)
      throws NoSuchObjectException, MetaException, TException {
    try {
      List<WMTrigger> triggers =
          getMS().getTriggersForResourcePlan(request.getResourcePlanName(), request.getNs());
      WMGetTriggersForResourePlanResponse response = new WMGetTriggersForResourePlanResponse();
      response.setTriggers(triggers);
      return response;
    } catch (MetaException e) {
      LOG.error("Exception while trying to retrieve triggers plans", e);
      throw e;
    }
  }

  @Override
  public WMAlterPoolResponse alter_wm_pool(WMAlterPoolRequest request)
      throws AlreadyExistsException, NoSuchObjectException, InvalidObjectException, MetaException,
      TException {
    try {
      getMS().alterPool(request.getPool(), request.getPoolPath());
      return new WMAlterPoolResponse();
    } catch (MetaException e) {
      LOG.error("Exception while trying to alter WMPool", e);
      throw e;
    }
  }

  @Override
  public WMCreatePoolResponse create_wm_pool(WMCreatePoolRequest request)
      throws AlreadyExistsException, NoSuchObjectException, InvalidObjectException, MetaException,
      TException {
    try {
      getMS().createPool(request.getPool());
      return new WMCreatePoolResponse();
    } catch (MetaException e) {
      LOG.error("Exception while trying to create WMPool", e);
      throw e;
    }
  }

  @Override
  public WMDropPoolResponse drop_wm_pool(WMDropPoolRequest request)
      throws NoSuchObjectException, InvalidOperationException, MetaException, TException {
    try {
      getMS().dropWMPool(request.getResourcePlanName(), request.getPoolPath(), request.getNs());
      return new WMDropPoolResponse();
    } catch (MetaException e) {
      LOG.error("Exception while trying to drop WMPool", e);
      throw e;
    }
  }

  @Override
  public WMCreateOrUpdateMappingResponse create_or_update_wm_mapping(
      WMCreateOrUpdateMappingRequest request) throws AlreadyExistsException,
      NoSuchObjectException, InvalidObjectException, MetaException, TException {
    try {
      getMS().createOrUpdateWMMapping(request.getMapping(), request.isUpdate());
      return new WMCreateOrUpdateMappingResponse();
    } catch (MetaException e) {
      LOG.error("Exception while trying to create or update WMMapping", e);
      throw e;
    }
  }

  @Override
  public WMDropMappingResponse drop_wm_mapping(WMDropMappingRequest request)
      throws NoSuchObjectException, InvalidOperationException, MetaException, TException {
    try {
      getMS().dropWMMapping(request.getMapping());
      return new WMDropMappingResponse();
    } catch (MetaException e) {
      LOG.error("Exception while trying to drop WMMapping", e);
      throw e;
    }
  }

  @Override
  public WMCreateOrDropTriggerToPoolMappingResponse create_or_drop_wm_trigger_to_pool_mapping(
      WMCreateOrDropTriggerToPoolMappingRequest request) throws AlreadyExistsException,
      NoSuchObjectException, InvalidObjectException, MetaException, TException {
    try {
      if (request.isDrop()) {
        getMS().dropWMTriggerToPoolMapping(request.getResourcePlanName(),
            request.getTriggerName(), request.getPoolPath(), request.getNs());
      } else {
        getMS().createWMTriggerToPoolMapping(request.getResourcePlanName(),
            request.getTriggerName(), request.getPoolPath(), request.getNs());
      }
      return new WMCreateOrDropTriggerToPoolMappingResponse();
    } catch (MetaException e) {
      LOG.error("Exception while trying to create or drop pool mappings", e);
      throw e;
    }
  }

  @Override
  public void create_ischema(ISchema schema) throws TException {
    startFunction("create_ischema", ": " + schema.getName());
    boolean success = false;
    Exception ex = null;
    RawStore ms = getMS();
    try {
      firePreEvent(new PreCreateISchemaEvent(this, schema));
      Map<String, String> transactionalListenersResponses = Collections.emptyMap();
      ms.openTransaction();
      try {
        ms.createISchema(schema);

        if (!transactionalListeners.isEmpty()) {
          transactionalListenersResponses =
              MetaStoreListenerNotifier.notifyEvent(transactionalListeners,
                  EventType.CREATE_ISCHEMA, new CreateISchemaEvent(true, this, schema));
        }
        success = ms.commitTransaction();
      } finally {
        if (!success) {
          ms.rollbackTransaction();
        }
        if (!listeners.isEmpty()) {
          MetaStoreListenerNotifier.notifyEvent(listeners, EventType.CREATE_ISCHEMA,
              new CreateISchemaEvent(success, this, schema), null,
              transactionalListenersResponses, ms);
        }
      }
    } catch (MetaException|AlreadyExistsException e) {
      LOG.error("Caught exception creating schema", e);
      ex = e;
      throw e;
    } finally {
      endFunction("create_ischema", success, ex);
    }
  }

  @Override
  public void alter_ischema(AlterISchemaRequest rqst) throws TException {
    startFunction("alter_ischema", ": " + rqst);
    boolean success = false;
    Exception ex = null;
    RawStore ms = getMS();
    try {
      ISchema oldSchema = ms.getISchema(rqst.getName());
      if (oldSchema == null) {
        throw new NoSuchObjectException("Could not find schema " + rqst.getName());
      }
      firePreEvent(new PreAlterISchemaEvent(this, oldSchema, rqst.getNewSchema()));
      Map<String, String> transactionalListenersResponses = Collections.emptyMap();
      ms.openTransaction();
      try {
        ms.alterISchema(rqst.getName(), rqst.getNewSchema());
        if (!transactionalListeners.isEmpty()) {
          transactionalListenersResponses =
              MetaStoreListenerNotifier.notifyEvent(transactionalListeners,
                  EventType.ALTER_ISCHEMA, new AlterISchemaEvent(true, this, oldSchema, rqst.getNewSchema()));
        }
        success = ms.commitTransaction();
      } finally {
        if (!success) {
          ms.rollbackTransaction();
        }
        if (!listeners.isEmpty()) {
          MetaStoreListenerNotifier.notifyEvent(listeners, EventType.ALTER_ISCHEMA,
              new AlterISchemaEvent(success, this, oldSchema, rqst.getNewSchema()), null,
              transactionalListenersResponses, ms);
        }
      }
    } catch (MetaException|NoSuchObjectException e) {
      LOG.error("Caught exception altering schema", e);
      ex = e;
      throw e;
    } finally {
      endFunction("alter_ischema", success, ex);
    }
  }

  @Override
  public ISchema get_ischema(ISchemaName schemaName) throws TException {
    startFunction("get_ischema", ": " + schemaName);
    Exception ex = null;
    ISchema schema = null;
    try {
      schema = getMS().getISchema(schemaName);
      if (schema == null) {
        throw new NoSuchObjectException("No schema named " + schemaName + " exists");
      }
      firePreEvent(new PreReadISchemaEvent(this, schema));
      return schema;
    } catch (MetaException e) {
      LOG.error("Caught exception getting schema", e);
      ex = e;
      throw e;
    } finally {
      endFunction("get_ischema", schema != null, ex);
    }
  }

  @Override
  public void drop_ischema(ISchemaName schemaName) throws TException {
    startFunction("drop_ischema", ": " + schemaName);
    Exception ex = null;
    boolean success = false;
    RawStore ms = getMS();
    try {
      // look for any valid versions.  This will also throw NoSuchObjectException if the schema
      // itself doesn't exist, which is what we want.
      SchemaVersion latest = ms.getLatestSchemaVersion(schemaName);
      if (latest != null) {
        ex = new InvalidOperationException("Schema " + schemaName + " cannot be dropped, it has" +
            " at least one valid version");
        throw (InvalidObjectException)ex;
      }
      ISchema schema = ms.getISchema(schemaName);
      firePreEvent(new PreDropISchemaEvent(this, schema));
      Map<String, String> transactionalListenersResponses = Collections.emptyMap();
      ms.openTransaction();
      try {
        ms.dropISchema(schemaName);
        if (!transactionalListeners.isEmpty()) {
          transactionalListenersResponses =
              MetaStoreListenerNotifier.notifyEvent(transactionalListeners,
                  EventType.DROP_ISCHEMA, new DropISchemaEvent(true, this, schema));
        }
        success = ms.commitTransaction();
      } finally {
        if (!success) {
          ms.rollbackTransaction();
        }
        if (!listeners.isEmpty()) {
          MetaStoreListenerNotifier.notifyEvent(listeners, EventType.DROP_ISCHEMA,
              new DropISchemaEvent(success, this, schema), null,
              transactionalListenersResponses, ms);
        }
      }
    } catch (MetaException|NoSuchObjectException e) {
      LOG.error("Caught exception dropping schema", e);
      ex = e;
      throw e;
    } finally {
      endFunction("drop_ischema", success, ex);
    }
  }

  @Override
  public void add_schema_version(SchemaVersion schemaVersion) throws TException {
    startFunction("add_schema_version", ": " + schemaVersion);
    boolean success = false;
    Exception ex = null;
    RawStore ms = getMS();
    try {
      // Make sure the referenced schema exists
      if (ms.getISchema(schemaVersion.getSchema()) == null) {
        throw new NoSuchObjectException("No schema named " + schemaVersion.getSchema());
      }
      firePreEvent(new PreAddSchemaVersionEvent(this, schemaVersion));
      Map<String, String> transactionalListenersResponses = Collections.emptyMap();
      ms.openTransaction();
      try {
        ms.addSchemaVersion(schemaVersion);

        if (!transactionalListeners.isEmpty()) {
          transactionalListenersResponses =
              MetaStoreListenerNotifier.notifyEvent(transactionalListeners,
                  EventType.ADD_SCHEMA_VERSION, new AddSchemaVersionEvent(true, this, schemaVersion));
        }
        success = ms.commitTransaction();
      } finally {
        if (!success) {
          ms.rollbackTransaction();
        }
        if (!listeners.isEmpty()) {
          MetaStoreListenerNotifier.notifyEvent(listeners, EventType.ADD_SCHEMA_VERSION,
              new AddSchemaVersionEvent(success, this, schemaVersion), null,
              transactionalListenersResponses, ms);
        }
      }
    } catch (MetaException|AlreadyExistsException e) {
      LOG.error("Caught exception adding schema version", e);
      ex = e;
      throw e;
    } finally {
      endFunction("add_schema_version", success, ex);
    }
  }

  @Override
  public SchemaVersion get_schema_version(SchemaVersionDescriptor version) throws TException {
    startFunction("get_schema_version", ": " + version);
    Exception ex = null;
    SchemaVersion schemaVersion = null;
    try {
      schemaVersion = getMS().getSchemaVersion(version);
      if (schemaVersion == null) {
        throw new NoSuchObjectException("No schema version " + version + "exists");
      }
      firePreEvent(new PreReadhSchemaVersionEvent(this, Collections.singletonList(schemaVersion)));
      return schemaVersion;
    } catch (MetaException e) {
      LOG.error("Caught exception getting schema version", e);
      ex = e;
      throw e;
    } finally {
      endFunction("get_schema_version", schemaVersion != null, ex);
    }
  }

  @Override
  public SchemaVersion get_schema_latest_version(ISchemaName schemaName) throws TException {
    startFunction("get_latest_schema_version", ": " + schemaName);
    Exception ex = null;
    SchemaVersion schemaVersion = null;
    try {
      schemaVersion = getMS().getLatestSchemaVersion(schemaName);
      if (schemaVersion == null) {
        throw new NoSuchObjectException("No versions of schema " + schemaName + "exist");
      }
      firePreEvent(new PreReadhSchemaVersionEvent(this, Collections.singletonList(schemaVersion)));
      return schemaVersion;
    } catch (MetaException e) {
      LOG.error("Caught exception getting latest schema version", e);
      ex = e;
      throw e;
    } finally {
      endFunction("get_latest_schema_version", schemaVersion != null, ex);
    }
  }

  @Override
  public List<SchemaVersion> get_schema_all_versions(ISchemaName schemaName) throws TException {
    startFunction("get_all_schema_versions", ": " + schemaName);
    Exception ex = null;
    List<SchemaVersion> schemaVersions = null;
    try {
      schemaVersions = getMS().getAllSchemaVersion(schemaName);
      if (schemaVersions == null) {
        throw new NoSuchObjectException("No versions of schema " + schemaName + "exist");
      }
      firePreEvent(new PreReadhSchemaVersionEvent(this, schemaVersions));
      return schemaVersions;
    } catch (MetaException e) {
      LOG.error("Caught exception getting all schema versions", e);
      ex = e;
      throw e;
    } finally {
      endFunction("get_all_schema_versions", schemaVersions != null, ex);
    }
  }

  @Override
  public void drop_schema_version(SchemaVersionDescriptor version) throws TException {
    startFunction("drop_schema_version", ": " + version);
    Exception ex = null;
    boolean success = false;
    RawStore ms = getMS();
    try {
      SchemaVersion schemaVersion = ms.getSchemaVersion(version);
      if (schemaVersion == null) {
        throw new NoSuchObjectException("No schema version " + version);
      }
      firePreEvent(new PreDropSchemaVersionEvent(this, schemaVersion));
      Map<String, String> transactionalListenersResponses = Collections.emptyMap();
      ms.openTransaction();
      try {
        ms.dropSchemaVersion(version);
        if (!transactionalListeners.isEmpty()) {
          transactionalListenersResponses =
              MetaStoreListenerNotifier.notifyEvent(transactionalListeners,
                  EventType.DROP_SCHEMA_VERSION, new DropSchemaVersionEvent(true, this, schemaVersion));
        }
        success = ms.commitTransaction();
      } finally {
        if (!success) {
          ms.rollbackTransaction();
        }
        if (!listeners.isEmpty()) {
          MetaStoreListenerNotifier.notifyEvent(listeners, EventType.DROP_SCHEMA_VERSION,
              new DropSchemaVersionEvent(success, this, schemaVersion), null,
              transactionalListenersResponses, ms);
        }
      }
    } catch (MetaException|NoSuchObjectException e) {
      LOG.error("Caught exception dropping schema version", e);
      ex = e;
      throw e;
    } finally {
      endFunction("drop_schema_version", success, ex);
    }
  }

  @Override
  public FindSchemasByColsResp get_schemas_by_cols(FindSchemasByColsRqst rqst) throws TException {
    startFunction("get_schemas_by_cols");
    Exception ex = null;
    List<SchemaVersion> schemaVersions = Collections.emptyList();
    try {
      schemaVersions = getMS().getSchemaVersionsByColumns(rqst.getColName(),
          rqst.getColNamespace(), rqst.getType());
      firePreEvent(new PreReadhSchemaVersionEvent(this, schemaVersions));
      final List<SchemaVersionDescriptor> entries = new ArrayList<>(schemaVersions.size());
      schemaVersions.forEach(schemaVersion -> entries.add(
          new SchemaVersionDescriptor(schemaVersion.getSchema(), schemaVersion.getVersion())));
      return new FindSchemasByColsResp(entries);
    } catch (MetaException e) {
      LOG.error("Caught exception doing schema version query", e);
      ex = e;
      throw e;
    } finally {
      endFunction("get_schemas_by_cols", !schemaVersions.isEmpty(), ex);
    }
  }

  @Override
  public void map_schema_version_to_serde(MapSchemaVersionToSerdeRequest rqst)
      throws TException {
    startFunction("map_schema_version_to_serde, :" + rqst);
    boolean success = false;
    Exception ex = null;
    RawStore ms = getMS();
    try {
      SchemaVersion oldSchemaVersion = ms.getSchemaVersion(rqst.getSchemaVersion());
      if (oldSchemaVersion == null) {
        throw new NoSuchObjectException("No schema version " + rqst.getSchemaVersion());
      }
      SerDeInfo serde = ms.getSerDeInfo(rqst.getSerdeName());
      if (serde == null) {
        throw new NoSuchObjectException("No SerDe named " + rqst.getSerdeName());
      }
      SchemaVersion newSchemaVersion = new SchemaVersion(oldSchemaVersion);
      newSchemaVersion.setSerDe(serde);
      firePreEvent(new PreAlterSchemaVersionEvent(this, oldSchemaVersion, newSchemaVersion));
      Map<String, String> transactionalListenersResponses = Collections.emptyMap();
      ms.openTransaction();
      try {
        ms.alterSchemaVersion(rqst.getSchemaVersion(), newSchemaVersion);
        if (!transactionalListeners.isEmpty()) {
          transactionalListenersResponses =
              MetaStoreListenerNotifier.notifyEvent(transactionalListeners,
                  EventType.ALTER_SCHEMA_VERSION, new AlterSchemaVersionEvent(true, this,
                      oldSchemaVersion, newSchemaVersion));
        }
        success = ms.commitTransaction();
      } finally {
        if (!success) {
          ms.rollbackTransaction();
        }
        if (!listeners.isEmpty()) {
          MetaStoreListenerNotifier.notifyEvent(listeners, EventType.ALTER_SCHEMA_VERSION,
              new AlterSchemaVersionEvent(success, this, oldSchemaVersion, newSchemaVersion), null,
              transactionalListenersResponses, ms);
        }
      }
    } catch (MetaException|NoSuchObjectException e) {
      LOG.error("Caught exception mapping schema version to serde", e);
      ex = e;
      throw e;
    } finally {
      endFunction("map_schema_version_to_serde", success, ex);
    }
  }

  @Override
  public void set_schema_version_state(SetSchemaVersionStateRequest rqst) throws TException {
    startFunction("set_schema_version_state, :" + rqst);
    boolean success = false;
    Exception ex = null;
    RawStore ms = getMS();
    try {
      SchemaVersion oldSchemaVersion = ms.getSchemaVersion(rqst.getSchemaVersion());
      if (oldSchemaVersion == null) {
        throw new NoSuchObjectException("No schema version " + rqst.getSchemaVersion());
      }
      SchemaVersion newSchemaVersion = new SchemaVersion(oldSchemaVersion);
      newSchemaVersion.setState(rqst.getState());
      firePreEvent(new PreAlterSchemaVersionEvent(this, oldSchemaVersion, newSchemaVersion));
      Map<String, String> transactionalListenersResponses = Collections.emptyMap();
      ms.openTransaction();
      try {
        ms.alterSchemaVersion(rqst.getSchemaVersion(), newSchemaVersion);
        if (!transactionalListeners.isEmpty()) {
          transactionalListenersResponses =
              MetaStoreListenerNotifier.notifyEvent(transactionalListeners,
                  EventType.ALTER_SCHEMA_VERSION, new AlterSchemaVersionEvent(true, this,
                      oldSchemaVersion, newSchemaVersion));
        }
        success = ms.commitTransaction();
      } finally {
        if (!success) {
          ms.rollbackTransaction();
        }
        if (!listeners.isEmpty()) {
          MetaStoreListenerNotifier.notifyEvent(listeners, EventType.ALTER_SCHEMA_VERSION,
              new AlterSchemaVersionEvent(success, this, oldSchemaVersion, newSchemaVersion), null,
              transactionalListenersResponses, ms);
        }
      }
    } catch (MetaException|NoSuchObjectException e) {
      LOG.error("Caught exception changing schema version state", e);
      ex = e;
      throw e;
    } finally {
      endFunction("set_schema_version_state", success, ex);
    }
  }

  @Override
  public void add_serde(SerDeInfo serde) throws TException {
    startFunction("create_serde", ": " + serde.getName());
    Exception ex = null;
    boolean success = false;
    RawStore ms = getMS();
    try {
      ms.openTransaction();
      ms.addSerde(serde);
      success = ms.commitTransaction();
    } catch (MetaException|AlreadyExistsException e) {
      LOG.error("Caught exception creating serde", e);
      ex = e;
      throw e;
    } finally {
      if (!success) {
        ms.rollbackTransaction();
      }
      endFunction("create_serde", success, ex);
    }
  }

  @Override
  public SerDeInfo get_serde(GetSerdeRequest rqst) throws TException {
    startFunction("get_serde", ": " + rqst);
    Exception ex = null;
    SerDeInfo serde = null;
    try {
      serde = getMS().getSerDeInfo(rqst.getSerdeName());
      if (serde == null) {
        throw new NoSuchObjectException("No serde named " + rqst.getSerdeName() + " exists");
      }
      return serde;
    } catch (MetaException e) {
      LOG.error("Caught exception getting serde", e);
      ex = e;
      throw e;
    } finally {
      endFunction("get_serde", serde != null, ex);
    }
  }

  @Override
  public LockResponse get_lock_materialization_rebuild(String dbName, String tableName, long txnId)
      throws TException {
    return getTxnHandler().lockMaterializationRebuild(dbName, tableName, txnId);
  }

  @Override
  public boolean heartbeat_lock_materialization_rebuild(String dbName, String tableName, long txnId)
      throws TException {
    return getTxnHandler().heartbeatLockMaterializationRebuild(dbName, tableName, txnId);
  }

  @Override
  public void add_runtime_stats(RuntimeStat stat) throws TException {
    startFunction("store_runtime_stats");
    Exception ex = null;
    boolean success = false;
    RawStore ms = getMS();
    try {
      ms.openTransaction();
      ms.addRuntimeStat(stat);
      success = ms.commitTransaction();
    } catch (Exception e) {
      LOG.error("Caught exception", e);
      ex = e;
      throw e;
    } finally {
      if (!success) {
        ms.rollbackTransaction();
      }
      endFunction("store_runtime_stats", success, ex);
    }
  }

  @Override
  public List<RuntimeStat> get_runtime_stats(GetRuntimeStatsRequest rqst) throws TException {
    startFunction("get_runtime_stats");
    Exception ex = null;
    try {
      List<RuntimeStat> res = getMS().getRuntimeStats(rqst.getMaxWeight(), rqst.getMaxCreateTime());
      return res;
    } catch (MetaException e) {
      LOG.error("Caught exception", e);
      ex = e;
      throw e;
    } finally {
      endFunction("get_runtime_stats", ex == null, ex);
    }
  }

  @Override
  public ScheduledQueryPollResponse scheduled_query_poll(ScheduledQueryPollRequest request)
      throws MetaException, TException {
    startFunction("scheduled_query_poll");
    Exception ex = null;
    try {
      RawStore ms = getMS();
      return ms.scheduledQueryPoll(request);
    } catch (Exception e) {
      LOG.error("Caught exception", e);
      ex = e;
      throw e;
    } finally {
      endFunction("scheduled_query_poll", ex == null, ex);
    }
  }

  @Override
  public void scheduled_query_maintenance(ScheduledQueryMaintenanceRequest request) throws MetaException, TException {
    startFunction("scheduled_query_poll");
    Exception ex = null;
    try {
      RawStore ms = getMS();
      ms.scheduledQueryMaintenance(request);
    } catch (Exception e) {
      LOG.error("Caught exception", e);
      ex = e;
      throw e;
    } finally {
      endFunction("scheduled_query_poll", ex == null, ex);
    }
  }

  @Override
  public void scheduled_query_progress(ScheduledQueryProgressInfo info) throws MetaException, TException {
    startFunction("scheduled_query_poll");
    Exception ex = null;
    try {
      RawStore ms = getMS();
      ms.scheduledQueryProgress(info);
    } catch (Exception e) {
      LOG.error("Caught exception", e);
      ex = e;
      throw e;
    } finally {
      endFunction("scheduled_query_poll", ex == null, ex);
    }
  }

  @Override
  public ScheduledQuery get_scheduled_query(ScheduledQueryKey scheduleKey) throws TException {
    startFunction("get_scheduled_query");
    Exception ex = null;
    try {
      return getMS().getScheduledQuery(scheduleKey);
    } catch (Exception e) {
      LOG.error("Caught exception", e);
      ex = e;
      throw e;
    } finally {
      endFunction("get_scheduled_query", ex == null, ex);
    }
  }

  @Override
  public void add_replication_metrics(ReplicationMetricList replicationMetricList) throws MetaException{
    startFunction("add_replication_metrics");
    Exception ex = null;
    try {
      getMS().addReplicationMetrics(replicationMetricList);
    } catch (Exception e) {
      LOG.error("Caught exception", e);
      ex = e;
      throw e;
    } finally {
      endFunction("add_replication_metrics", ex == null, ex);
    }
  }

  @Override
  public ReplicationMetricList get_replication_metrics(GetReplicationMetricsRequest
                                                           getReplicationMetricsRequest) throws MetaException{
    startFunction("get_replication_metrics");
    Exception ex = null;
    try {
      return getMS().getReplicationMetrics(getReplicationMetricsRequest);
    } catch (Exception e) {
      LOG.error("Caught exception", e);
      ex = e;
      throw e;
    } finally {
      endFunction("get_replication_metrics", ex == null, ex);
    }
  }

  @Override
  public void create_stored_procedure(StoredProcedure proc) throws NoSuchObjectException, MetaException {
    startFunction("create_stored_procedure");
    Exception ex = null;

    throwUnsupportedExceptionIfRemoteDB(proc.getDbName(), "create_stored_procedure");
    try {
      getMS().createOrUpdateStoredProcedure(proc);
    } catch (Exception e) {
      LOG.error("Caught exception", e);
      ex = e;
      throw e;
    } finally {
      endFunction("create_stored_procedure", ex == null, ex);
    }
  }

  public StoredProcedure get_stored_procedure(StoredProcedureRequest request) throws MetaException {
    startFunction("get_stored_procedure");
    Exception ex = null;
    try {
      return getMS().getStoredProcedure(request.getCatName(), request.getDbName(), request.getProcName());
    } catch (Exception e) {
      LOG.error("Caught exception", e);
      ex = e;
      throw e;
    } finally {
      endFunction("get_stored_procedure", ex == null, ex);
    }
  }

  @Override
  public void drop_stored_procedure(StoredProcedureRequest request) throws MetaException {
    startFunction("drop_stored_procedure");
    Exception ex = null;
    try {
      getMS().dropStoredProcedure(request.getCatName(), request.getDbName(), request.getProcName());
    } catch (Exception e) {
      LOG.error("Caught exception", e);
      ex = e;
      throw e;
    } finally {
      endFunction("drop_stored_procedure", ex == null, ex);
    }
  }

  @Override
  public List<String> get_all_stored_procedures(ListStoredProcedureRequest request) throws MetaException {
    startFunction("get_all_stored_procedures");
    Exception ex = null;
    try {
      return getMS().getAllStoredProcedures(request);
    } catch (Exception e) {
      LOG.error("Caught exception", e);
      ex = e;
      throw e;
    } finally {
      endFunction("get_all_stored_procedures", ex == null, ex);
    }
  }

public Package find_package(GetPackageRequest request) throws MetaException {
    startFunction("find_package");
    Exception ex = null;
    try {
      return getMS().findPackage(request);
    } catch (Exception e) {
      LOG.error("Caught exception", e);
      ex = e;
      throw e;
    } finally {
      endFunction("find_package", ex == null, ex);
    }
  }

  public void add_package(AddPackageRequest request) throws MetaException, NoSuchObjectException {
    startFunction("add_package");
    Exception ex = null;
    try {
      getMS().addPackage(request);
    } catch (Exception e) {
      LOG.error("Caught exception", e);
      ex = e;
      throw e;
    } finally {
      endFunction("add_package", ex == null, ex);
    }
  }

  public List<String> get_all_packages(ListPackageRequest request) throws MetaException {
    startFunction("get_all_packages");
    Exception ex = null;
    try {
      return getMS().listPackages(request);
    } catch (Exception e) {
      LOG.error("Caught exception", e);
      ex = e;
      throw e;
    } finally {
      endFunction("get_all_packages", ex == null, ex);
    }
  }

  public void drop_package(DropPackageRequest request) throws MetaException {
    startFunction("drop_package");
    Exception ex = null;
    try {
      getMS().dropPackage(request);
    } catch (Exception e) {
      LOG.error("Caught exception", e);
      ex = e;
      throw e;
    } finally {
      endFunction("drop_package", ex == null, ex);
    }
  }
}
<|MERGE_RESOLUTION|>--- conflicted
+++ resolved
@@ -2350,9 +2350,6 @@
     if (!tbl.isSetCatName()) {
       tbl.setCatName(getDefaultCatalog(conf));
     }
-<<<<<<< HEAD
-    if (transformer != null) {
-=======
 
     Database db = get_database_core(tbl.getCatName(), tbl.getDbName());
     if (db != null && db.getType().equals(DatabaseType.REMOTE)) {
@@ -2360,8 +2357,7 @@
       return;
     }
 
-    if (transformer != null && !isInTest) {
->>>>>>> 58543475
+    if (transformer != null) {
       tbl = transformer.transformCreateTable(tbl, processorCapabilities, processorId);
     }
     if (tbl.getParameters() != null) {
