--- conflicted
+++ resolved
@@ -4278,16 +4278,12 @@
         }
       }
 
-<<<<<<< HEAD
       // Only authorize on newly created partitions
       if (!partitionsToAdd.isEmpty()) {
         firePreEvent(new PreAddPartitionEvent(tbl, partitionsToAdd, this));
       }
 
-      newParts.addAll(createPartitionFolders(partitionsToAdd, tbl, addedPartitions));
-=======
       newParts.addAll(createPartitionFolders(partitionsToAdd, tbl, addedPartitions, envContext));
->>>>>>> eee78849
 
       if (!newParts.isEmpty()) {
         ms.addPartitions(catName, dbName, tblName, newParts);
