--- conflicted
+++ resolved
@@ -7371,14 +7371,6 @@
         }
       }
       ret = ms.grantRole(role, principalName, principalType, grantor, grantorType, grantOption);
-<<<<<<< HEAD
-=======
-    } catch (MetaException e) {
-      throw e;
-    } catch (InvalidObjectException | NoSuchObjectException e) {
-      ret = false;
-      MetaStoreUtils.throwMetaException(e);
->>>>>>> 66668ef5
     } catch (Exception e) {
       String exInfo = "Got exception: " + e.getClass().getName() + " " + e.getMessage();
       LOG.error(exInfo, e);
@@ -7430,14 +7422,6 @@
     Boolean ret;
     try {
       ret = getMS().addRole(role.getRoleName(), role.getOwnerName());
-<<<<<<< HEAD
-=======
-    } catch (MetaException e) {
-      throw e;
-    } catch (InvalidObjectException | NoSuchObjectException e) {
-      ret = false;
-      MetaStoreUtils.throwMetaException(e);
->>>>>>> 66668ef5
     } catch (Exception e) {
       String exInfo = "Got exception: " + e.getClass().getName() + " " + e.getMessage();
       LOG.error(exInfo, e);
@@ -7458,14 +7442,6 @@
     Boolean ret;
     try {
       ret = getMS().removeRole(roleName);
-<<<<<<< HEAD
-=======
-    } catch (MetaException e) {
-      throw e;
-    } catch (NoSuchObjectException e) {
-      ret = false;
-      MetaStoreUtils.throwMetaException(e);
->>>>>>> 66668ef5
     } catch (Exception e) {
       String exInfo = "Got exception: " + e.getClass().getName() + " " + e.getMessage();
       LOG.error(exInfo, e);
@@ -7496,14 +7472,6 @@
     Boolean ret;
     try {
       ret = getMS().grantPrivileges(privileges);
-<<<<<<< HEAD
-=======
-    } catch (MetaException e) {
-      throw e;
-    } catch (InvalidObjectException | NoSuchObjectException e) {
-      ret = false;
-      MetaStoreUtils.throwMetaException(e);
->>>>>>> 66668ef5
     } catch (Exception e) {
       String exInfo = "Got exception: " + e.getClass().getName() + " " + e.getMessage();
       LOG.error(exInfo, e);
@@ -7532,14 +7500,6 @@
       RawStore ms = getMS();
       Role mRole = ms.getRole(roleName);
       ret = ms.revokeRole(mRole, userName, principalType, grantOption);
-<<<<<<< HEAD
-=======
-    } catch (MetaException e) {
-      throw e;
-    } catch (NoSuchObjectException e) {
-      ret = false;
-      MetaStoreUtils.throwMetaException(e);
->>>>>>> 66668ef5
     } catch (Exception e) {
       String exInfo = "Got exception: " + e.getClass().getName() + " " + e.getMessage();
       LOG.error(exInfo, e);
@@ -7633,14 +7593,6 @@
     Boolean ret;
     try {
       ret = getMS().revokePrivileges(privileges, grantOption);
-<<<<<<< HEAD
-=======
-    } catch (MetaException e) {
-      throw e;
-    } catch (InvalidObjectException | NoSuchObjectException e) {
-      ret = false;
-      MetaStoreUtils.throwMetaException(e);
->>>>>>> 66668ef5
     } catch (Exception e) {
       String exInfo = "Got exception: " + e.getClass().getName() + " " + e.getMessage();
       LOG.error(exInfo, e);
