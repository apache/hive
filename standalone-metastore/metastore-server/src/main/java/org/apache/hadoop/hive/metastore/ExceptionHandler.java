--- conflicted
+++ resolved
@@ -77,28 +77,6 @@
     throwIfInstance(te1);
     throwIfInstance(te2);
     throwIfInstance(te3);
-<<<<<<< HEAD
-    return this;
-  }
-
-  /**
-   * Throws if the input exception is the instance of the one in the input classes
-   */
-  public <T1 extends Exception,
-          T2 extends Exception,
-          T3 extends Exception,
-          T4 extends Exception>
-  ExceptionHandler throwIfInstance(
-      Class<T1> te1,
-      Class<T2> te2,
-      Class<T3> te3,
-      Class<T4> te4) throws T1, T2, T3, T4 {
-    throwIfInstance(te1);
-    throwIfInstance(te2);
-    throwIfInstance(te3);
-    throwIfInstance(te4);
-=======
->>>>>>> 8f2dc79e
     return this;
   }
 
