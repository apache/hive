--- conflicted
+++ resolved
@@ -1186,8 +1186,6 @@
               TxnDbUtil.getEpochFn(dbProduct) + " WHERE \"CQ_TXN_ID\" = " + txnid);
     }
   }
-<<<<<<< HEAD
-=======
 
   private Optional<CompactionInfo> getCompactionByTxnId(Connection dbConn, long txnid) throws SQLException, MetaException {
     CompactionInfo info = null;
@@ -1237,6 +1235,5 @@
       }
     }
   }
->>>>>>> 5e96b14a
 }
 
