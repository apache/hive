/*
 * Licensed to the Apache Software Foundation (ASF) under one
 * or more contributor license agreements.  See the NOTICE file
 * distributed with this work for additional information
 * regarding copyright ownership.  The ASF licenses this file
 * to you under the Apache License, Version 2.0 (the
 * "License"); you may not use this file except in compliance
 * with the License.  You may obtain a copy of the License at
 *
 *     http://www.apache.org/licenses/LICENSE-2.0
 *
 * Unless required by applicable law or agreed to in writing, software
 * distributed under the License is distributed on an "AS IS" BASIS,
 * WITHOUT WARRANTIES OR CONDITIONS OF ANY KIND, either express or implied.
 * See the License for the specific language governing permissions and
 * limitations under the License.
 */
package org.apache.hadoop.hive.metastore;

import com.google.common.annotations.VisibleForTesting;
import com.google.common.collect.Lists;

import org.apache.commons.collections.CollectionUtils;
import org.apache.commons.lang3.StringUtils;
import org.apache.hadoop.hive.common.AcidMetaDataFile.DataFormat;
import org.apache.hadoop.hive.common.repl.ReplConst;
import org.apache.hadoop.hive.common.TableName;
import org.apache.hadoop.hive.metastore.conf.MetastoreConf;
import org.apache.hadoop.hive.metastore.events.AlterPartitionEvent;
import org.apache.hadoop.hive.metastore.events.AlterPartitionsEvent;
import org.apache.hadoop.hive.metastore.events.AlterTableEvent;
import org.apache.hadoop.hive.metastore.messaging.EventMessage;
import org.apache.hadoop.hive.metastore.model.MTable;
import org.apache.hadoop.hive.metastore.utils.FileUtils;
import org.apache.hadoop.hive.metastore.utils.MetaStoreServerUtils;
import org.apache.hadoop.hive.metastore.utils.MetaStoreUtils;
import org.slf4j.Logger;
import org.slf4j.LoggerFactory;
import org.apache.hadoop.conf.Configuration;
import org.apache.hadoop.fs.FileSystem;
import org.apache.hadoop.fs.Path;
import org.apache.hadoop.hive.common.StatsSetupConst;
import org.apache.hadoop.hive.metastore.api.AlreadyExistsException;
import org.apache.hadoop.hive.metastore.api.ColumnStatistics;
import org.apache.hadoop.hive.metastore.api.ColumnStatisticsDesc;
import org.apache.hadoop.hive.metastore.api.ColumnStatisticsObj;
import org.apache.hadoop.hive.metastore.api.Database;
import org.apache.hadoop.hive.metastore.api.EnvironmentContext;
import org.apache.hadoop.hive.metastore.api.FieldSchema;
import org.apache.hadoop.hive.metastore.txn.TxnUtils;
import org.apache.hadoop.hive.metastore.api.InvalidInputException;
import org.apache.hadoop.hive.metastore.api.InvalidObjectException;
import org.apache.hadoop.hive.metastore.api.InvalidOperationException;
import org.apache.hadoop.hive.metastore.api.MetaException;
import org.apache.hadoop.hive.metastore.api.NoSuchObjectException;
import org.apache.hadoop.hive.metastore.api.Partition;
import org.apache.hadoop.hive.metastore.api.PartitionsRequest;
import org.apache.hadoop.hive.metastore.api.Table;
import org.apache.hadoop.hive.metastore.api.hive_metastoreConstants;
import org.apache.thrift.TException;

import java.io.IOException;
import java.net.URI;
import java.util.ArrayList;
import java.util.Collections;
import java.util.Iterator;
import java.util.List;
import java.util.Map;
import java.util.stream.Collectors;
import java.util.LinkedList;
import java.util.Optional;

import static org.apache.hadoop.hive.metastore.HMSHandler.addTruncateBaseFile;
import static org.apache.hadoop.hive.metastore.HiveMetaHook.ALTERLOCATION;
import static org.apache.hadoop.hive.metastore.HiveMetaHook.ALTER_TABLE_OPERATION_TYPE;
import static org.apache.hadoop.hive.metastore.HiveMetaStoreClient.RENAME_PARTITION_MAKE_COPY;
import static org.apache.hadoop.hive.metastore.utils.MetaStoreUtils.getDefaultCatalog;
import static org.apache.hadoop.hive.metastore.utils.StringUtils.normalizeIdentifier;

/**
 * Hive specific implementation of alter
 */
public class HiveAlterHandler implements AlterHandler {

  protected Configuration conf;
  private static final Logger LOG = LoggerFactory.getLogger(HiveAlterHandler.class
      .getName());

  // hiveConf, getConf and setConf are in this class because AlterHandler extends Configurable.
  // Always use the configuration from HMS Handler.  Making AlterHandler not extend Configurable
  // is not in the scope of the fix for HIVE-17942.
  @Override
  public Configuration getConf() {
    return conf;
  }

  @Override
  @SuppressWarnings("nls")
  public void setConf(Configuration conf) {
    this.conf = conf;
  }

  @Override
  public void alterTable(RawStore msdb, Warehouse wh, String catName, String dbname,
      String name, Table newt, EnvironmentContext environmentContext,
      IHMSHandler handler, String writeIdList)
          throws InvalidOperationException, MetaException {
    String catalogName = normalizeIdentifier(catName);
    String tableName = normalizeIdentifier(name);
    String databaseName = normalizeIdentifier(dbname);

    final boolean cascade;
    final boolean replDataLocationChanged;
    final boolean isReplicated;
    if ((environmentContext != null) && environmentContext.isSetProperties()) {
      cascade = StatsSetupConst.TRUE.equals(environmentContext.getProperties().get(StatsSetupConst.CASCADE));
      replDataLocationChanged = ReplConst.TRUE.equals(environmentContext.getProperties().get(ReplConst.REPL_DATA_LOCATION_CHANGED));
    } else {
      cascade = false;
      replDataLocationChanged = false;
    }

    if (newt == null) {
      throw new InvalidOperationException("New table is null");
    }

    String newTblName = newt.getTableName().toLowerCase();
    String newDbName = newt.getDbName().toLowerCase();

    if (!MetaStoreUtils.validateName(newTblName, handler.getConf())) {
      throw new InvalidOperationException(newTblName + " is not a valid object name");
    }
    String validate = MetaStoreServerUtils.validateTblColumns(newt.getSd().getCols());
    if (validate != null) {
      throw new InvalidOperationException("Invalid column " + validate);
    }

    // Validate bucketedColumns in new table
    List<String> bucketColumns = MetaStoreServerUtils.validateBucketColumns(newt.getSd());
    if (CollectionUtils.isNotEmpty(bucketColumns)) {
      String errMsg = "Bucket columns - " + bucketColumns + " doesn't match with any table columns";
      LOG.error(errMsg);
      throw new InvalidOperationException(errMsg);
    }

    Path srcPath = null;
    FileSystem srcFs;
    Path destPath = null;
    FileSystem destFs = null;

    boolean success = false;
    boolean dataWasMoved = false;
    boolean isPartitionedTable = false;

    Database olddb = null;
    Table oldt = null;

    List<TransactionalMetaStoreEventListener> transactionalListeners = handler.getTransactionalListeners();
    List<MetaStoreEventListener> listeners = handler.getListeners();
    Map<String, String> txnAlterTableEventResponses = Collections.emptyMap();

    try {
      boolean rename = false;
      List<Partition> parts;

      // Switching tables between catalogs is not allowed.
      if (!catalogName.equalsIgnoreCase(newt.getCatName())) {
        throw new InvalidOperationException("Tables cannot be moved between catalogs, old catalog" +
            catalogName + ", new catalog " + newt.getCatName());
      }

      // check if table with the new name already exists
      if (!newTblName.equals(tableName) || !newDbName.equals(databaseName)) {
        if (msdb.getTable(catalogName, newDbName, newTblName, null) != null) {
          throw new InvalidOperationException("new table " + newDbName
              + "." + newTblName + " already exists");
        }
        rename = true;
      }

      String expectedKey = environmentContext != null && environmentContext.getProperties() != null ?
              environmentContext.getProperties().get(hive_metastoreConstants.EXPECTED_PARAMETER_KEY) : null;
      String expectedValue = environmentContext != null && environmentContext.getProperties() != null ?
              environmentContext.getProperties().get(hive_metastoreConstants.EXPECTED_PARAMETER_VALUE) : null;

      msdb.openTransaction();
      // get old table
      // Note: we don't verify stats here; it's done below in alterTableUpdateTableColumnStats.
      olddb = msdb.getDatabase(catalogName, databaseName);
      oldt = msdb.getTable(catalogName, databaseName, tableName, null);
      if (oldt == null) {
        throw new InvalidOperationException("table " +
            TableName.getQualified(catalogName, databaseName, tableName) + " doesn't exist");
      }

      if (expectedKey != null && expectedValue != null) {
        String newValue = newt.getParameters().get(expectedKey);
        if (newValue == null) {
          throw new MetaException(String.format("New value for expected key %s is not set", expectedKey));
        }
        if (!expectedValue.equals(oldt.getParameters().get(expectedKey))) {
          throw new MetaException("The table has been modified. The parameter value for key '" + expectedKey + "' is '"
              + oldt.getParameters().get(expectedKey) + "'. The expected was value was '" + expectedValue + "'");
        }
        long affectedRows = msdb.updateParameterWithExpectedValue(oldt, expectedKey, expectedValue, newValue);
        if (affectedRows != 1) {
          // make sure concurrent modification exception messages have the same prefix
          throw new MetaException("The table has been modified. The parameter value for key '" + expectedKey + "' is different");
        }
      }

      validateTableChangesOnReplSource(olddb, oldt, newt, environmentContext);

      // On a replica this alter table will be executed only if old and new both the databases are
      // available and being replicated into. Otherwise, it will be either create or drop of table.
      isReplicated = HMSHandler.isDbReplicationTarget(olddb);
      if (oldt.getPartitionKeysSize() != 0) {
        isPartitionedTable = true;
      }

      // Throws InvalidOperationException if the new column types are not
      // compatible with the current column types.
      DefaultIncompatibleTableChangeHandler.get()
          .allowChange(handler.getConf(), oldt, newt);

      //check that partition keys have not changed, except for virtual views
      //however, allow the partition comments to change
      boolean partKeysPartiallyEqual = checkPartialPartKeysEqual(oldt.getPartitionKeys(),
          newt.getPartitionKeys());

      if (!oldt.getTableType().equals(TableType.VIRTUAL_VIEW.toString())){
        Map<String, String> properties = environmentContext.getProperties();
        if (properties == null || !Boolean.parseBoolean(properties.getOrDefault(HiveMetaHook.ALLOW_PARTITION_KEY_CHANGE,
                "false"))) {
          if (!partKeysPartiallyEqual) {
            throw new InvalidOperationException("partition keys can not be changed.");
          }
        }
      }

      // Two mutually exclusive flows possible.
      // i) Partition locations needs update if replDataLocationChanged is true which means table's
      // data location is changed with all partition sub-directories.
      // ii) Rename needs change the data location and move the data to the new location corresponding
      // to the new name if:
      // 1) the table is not a virtual view, and
      // 2) the table is not an external table, and
      // 3) the user didn't change the default location (or new location is empty), and
      // 4) the table was not initially created with a specified location
      boolean renamedManagedTable = rename && !oldt.getTableType().equals(TableType.VIRTUAL_VIEW.toString())
          && (oldt.getSd().getLocation().compareTo(newt.getSd().getLocation()) == 0
              || StringUtils.isEmpty(newt.getSd().getLocation()))
          && (!MetaStoreUtils.isExternalTable(oldt));

      Database db = msdb.getDatabase(catalogName, newDbName);

      boolean renamedTranslatedToExternalTable = rename && MetaStoreUtils.isTranslatedToExternalTable(oldt)
          && MetaStoreUtils.isTranslatedToExternalTable(newt);
      boolean renamedExternalTable = rename && MetaStoreUtils.isExternalTable(oldt)
          && !MetaStoreUtils.isPropertyTrue(oldt.getParameters(), HiveMetaHook.TRANSLATED_TO_EXTERNAL);
      boolean isRenameIcebergTable =
          rename && MetaStoreUtils.isIcebergTable(newt.getParameters());

      List<ColumnStatistics> columnStatistics = getColumnStats(msdb, oldt);
      columnStatistics = deleteTableColumnStats(msdb, oldt, newt, columnStatistics);

      if (!isRenameIcebergTable &&
          (replDataLocationChanged || renamedManagedTable || renamedTranslatedToExternalTable ||
              renamedExternalTable)) {
        srcPath = new Path(oldt.getSd().getLocation());

        if (replDataLocationChanged) {
          // If data location is changed in replication flow, then new path was already set in
          // the newt. Also, it is as good as the data is moved and set dataWasMoved=true so that
          // location in partitions are also updated accordingly.
          // No need to validate if the destPath exists as in replication flow, data gets replicated
          // separately.
          destPath = new Path(newt.getSd().getLocation());
          dataWasMoved = true;
        } else if (!renamedExternalTable) {
          // Rename flow.
          // If a table was created in a user specified location using the DDL like
          // create table tbl ... location ...., it should be treated like an external table
          // in the table rename, its data location should not be changed. We can check
          // if the table directory was created directly under its database directory to tell
          // if it is such a table
          // Same applies to the ACID tables suffixed with the `txnId`, case with `lockless reads`.
          String oldtRelativePath = wh.getDatabaseManagedPath(olddb).toUri()
              .relativize(srcPath.toUri()).toString();
          boolean tableInSpecifiedLoc = !oldtRelativePath.equalsIgnoreCase(tableName)
                  && !oldtRelativePath.equalsIgnoreCase(tableName + Path.SEPARATOR);


          if (renamedTranslatedToExternalTable || !tableInSpecifiedLoc) {
            srcFs = wh.getFs(srcPath);

            // get new location
            assert(isReplicated == HMSHandler.isDbReplicationTarget(db));
            if (renamedTranslatedToExternalTable) {
              if (!tableInSpecifiedLoc) {
                destPath = new Path(newt.getSd().getLocation());
              } else {
                Path databasePath = constructRenamedPath(wh.getDatabaseExternalPath(db), srcPath);
                destPath = new Path(databasePath, newTblName);
                newt.getSd().setLocation(destPath.toString());
              }
            } else {
              Path databasePath = constructRenamedPath(wh.getDatabaseManagedPath(db), srcPath);
              destPath = new Path(databasePath, newTblName);
              newt.getSd().setLocation(destPath.toString());
            }

            destFs = wh.getFs(destPath);

            // check that destination does not exist otherwise we will be
            // overwriting data
            // check that src and dest are on the same file system
            if (!FileUtils.equalsFileSystem(srcFs, destFs)) {
              throw new InvalidOperationException("table new location " + destPath
                      + " is on a different file system than the old location "
                      + srcPath + ". This operation is not supported");
            }

            try {
              if (destFs.exists(destPath)) {
                throw new InvalidOperationException("New location for this table " +
                        TableName.getQualified(catalogName, newDbName, newTblName) +
                        " already exists : " + destPath);
              }
              // check that src exists and also checks permissions necessary, rename src to dest
              if (srcFs.exists(srcPath) && wh.renameDir(srcPath, destPath,
                      ReplChangeManager.shouldEnableCm(olddb, oldt))) {
                dataWasMoved = true;
              }
            } catch (IOException | MetaException e) {
              LOG.error("Alter Table operation for " + databaseName + "." + tableName + " failed.", e);
              throw new InvalidOperationException("Alter Table operation for " + databaseName + "." + tableName +
                      " failed to move data due to: '" + getSimpleMessage(e)
                      + "' See hive log file for details.");
            }

            if (!HiveMetaStore.isRenameAllowed(olddb, db)) {
              LOG.error("Alter Table operation for " + TableName.getQualified(catalogName, databaseName, tableName) +
                      "to new table = " + TableName.getQualified(catalogName, newDbName, newTblName) + " failed ");
              throw new MetaException("Alter table not allowed for table " +
                      TableName.getQualified(catalogName, databaseName, tableName) +
                      "to new table = " + TableName.getQualified(catalogName, newDbName, newTblName));
            }
          }
        }

        if (isPartitionedTable) {
          String oldTblLocPath = srcPath.toUri().getPath();
          String newTblLocPath = dataWasMoved ? destPath.toUri().getPath() : null;

<<<<<<< HEAD
=======
          // also the location field in partition
          parts = msdb.getPartitions(catalogName, databaseName, tableName, -1);
          for (Partition part : parts) {
            String oldPartLoc = part.getSd().getLocation();
            if (dataWasMoved && oldPartLoc.contains(oldTblLocPath)) {
              URI oldUri = new Path(oldPartLoc).toUri();
              String newPath = oldUri.getPath().replace(oldTblLocPath, newTblLocPath);
              Path newPartLocPath = new Path(oldUri.getScheme(), oldUri.getAuthority(), newPath);
              part.getSd().setLocation(newPartLocPath.toString());
            }
            part.setDbName(newDbName);
            part.setTableName(newTblName);
          }
>>>>>>> fb87c7a1
          // Do not verify stats parameters on a partitioned table.
          msdb.alterTable(catalogName, databaseName, tableName, newt, null);
          int partitionBatchSize = MetastoreConf.getIntVar(handler.getConf(),
              MetastoreConf.ConfVars.BATCH_RETRIEVE_MAX);

          // alterPartition is only for changing the partition location in the table rename
          if (dataWasMoved) {
            PartitionsRequest req = new PartitionsRequest(newDbName, newTblName);
            req.setCatName(catName);
            req.setMaxParts((short) -1);
            parts = handler.get_partitions_req(req).getPartitions();

            for (Partition part : parts) {
              String oldPartLoc = part.getSd().getLocation();
              if (oldPartLoc.contains(oldTblLocPath)) {
                URI oldUri = new Path(oldPartLoc).toUri();
                String newPath = oldUri.getPath().replace(oldTblLocPath, newTblLocPath);
                Path newPartLocPath = new Path(oldUri.getScheme(), oldUri.getAuthority(), newPath);
                part.getSd().setLocation(newPartLocPath.toString());
              }
              part.setDbName(newDbName);
              part.setTableName(newTblName);
            }

            Batchable.runBatched(partitionBatchSize, parts, new Batchable<Partition, Void>() {
              @Override
              public List<Void> run(List<Partition> input) throws Exception {
                msdb.alterPartitions(catalogName, newDbName, newTblName,
                    input.stream().map(Partition::getValues).collect(Collectors.toList()),
                    input, newt.getWriteId(), writeIdList);
                return Collections.emptyList();
              }
            });
          }
          Deadline.checkTimeout();
        } else {
          msdb.alterTable(catalogName, databaseName, tableName, newt, writeIdList);
        }
      } else {
        // operations other than table rename
        if (MetaStoreServerUtils.requireCalStats(null, null, newt, environmentContext) &&
            !isPartitionedTable) {
          assert(isReplicated == HMSHandler.isDbReplicationTarget(db));
          // Update table stats. For partitioned table, we update stats in alterPartition()
          MetaStoreServerUtils.updateTableStatsSlow(db, newt, wh, false, true, environmentContext);
        }

        if (isPartitionedTable) {
          //Currently only column related changes can be cascaded in alter table
          boolean runPartitionMetadataUpdate =
              (cascade && !MetaStoreServerUtils.areSameColumns(oldt.getSd().getCols(), newt.getSd().getCols()));
          // we may skip the update entirely if there are only new columns added
          runPartitionMetadataUpdate |=
              !cascade && !MetaStoreServerUtils.arePrefixColumns(oldt.getSd().getCols(), newt.getSd().getCols());

          boolean retainOnColRemoval =
              MetastoreConf.getBoolVar(handler.getConf(), MetastoreConf.ConfVars.COLSTATS_RETAIN_ON_COLUMN_REMOVAL);

          if (runPartitionMetadataUpdate) {
            // Don't validate table-level stats for a partitoned table.
            msdb.alterTable(catalogName, databaseName, tableName, newt, null);

            if (cascade || retainOnColRemoval) {
<<<<<<< HEAD
              PartitionsRequest req = new PartitionsRequest(dbname, name);
              req.setCatName(catName);
              req.setMaxParts((short) -1);
              parts = handler.get_partitions_req(req).getPartitions();
              for (Partition part : parts) {
                Partition oldPart = new Partition(part);
                List<FieldSchema> oldCols = part.getSd().getCols();
                part.getSd().setCols(newt.getSd().getCols());
                List<ColumnStatistics> colStats = updateOrGetPartitionColumnStats(msdb, catName, dbname, name,
                    part.getValues(), oldCols, oldt, part, null, null);
                assert (colStats.isEmpty());
                Deadline.checkTimeout();
                if (cascade) {
                  msdb.alterPartition(
                    catName, dbname, name, part.getValues(), part, writeIdList);
                } else {
=======
              parts = msdb.getPartitions(catalogName, databaseName, tableName, -1);
              Table finalOldt = oldt;
              int partitionBatchSize = MetastoreConf.getIntVar(handler.getConf(),
                      MetastoreConf.ConfVars.BATCH_RETRIEVE_MAX);
              Batchable.runBatched(partitionBatchSize, parts, new Batchable<Partition, Void>() {
                @Override
                public List<Void> run(List<Partition> input) throws Exception {
                  List<Partition> oldParts = new ArrayList<>(input.size());
                  List<List<String>> partVals = input.stream().map(Partition::getValues).collect(Collectors.toList());
>>>>>>> fb87c7a1
                  // update changed properties (stats)
                  for (Partition part : input) {
                    Partition oldPart = new Partition(part);
                    List<FieldSchema> oldCols = part.getSd().getCols();
                    part.getSd().setCols(newt.getSd().getCols());
                    List<ColumnStatistics> colStats = updateOrGetPartitionColumnStats(msdb, catalogName, databaseName,
                            tableName, part.getValues(), oldCols, finalOldt, part, null, null);
                    assert (colStats.isEmpty());
                    if (!cascade) {
                      oldPart.setParameters(part.getParameters());
                      oldParts.add(oldPart);
                    }
                  }
                  Deadline.checkTimeout();
                  if (cascade) {
                    msdb.alterPartitions(catalogName, databaseName, tableName, partVals, input, newt.getWriteId(),
                            writeIdList);
                  } else {
                    msdb.alterPartitions(catalogName, newDbName, newTblName, partVals, oldParts, newt.getWriteId(),
                            writeIdList);
                  }
                  return Collections.emptyList();
                }
              });
            } else {
              // clear all column stats to prevent incorract behaviour in case same column is reintroduced
              msdb.deleteAllPartitionColumnStatistics(
                  new TableName(catalogName, databaseName, tableName), writeIdList);
            }
          } else {
            LOG.warn("Alter table not cascaded to partitions.");
            msdb.alterTable(catalogName, databaseName, tableName, newt, writeIdList);
          }
        } else {
          msdb.alterTable(catalogName, databaseName, tableName, newt, writeIdList);
        }
      }

      //HIVE-26504: Table columns stats may exist even for partitioned tables, so it must be updated in all cases
      updateTableColumnStats(msdb, newt, writeIdList, columnStatistics);

      if (transactionalListeners != null && !transactionalListeners.isEmpty()) {
        txnAlterTableEventResponses = MetaStoreListenerNotifier.notifyEvent(transactionalListeners,
                  EventMessage.EventType.ALTER_TABLE,
                  new AlterTableEvent(oldt, newt, false, true,
                          newt.getWriteId(), handler, isReplicated),
                  environmentContext);
      }
      // commit the changes
      success = msdb.commitTransaction();
    } catch (InvalidOperationException | MetaException e) {
      throw e;
    } catch (TException e) {
      LOG.debug("Failed to get object from Metastore ", e);
      throw new InvalidOperationException(
          "Unable to change partition or table."
              + " Check metastore logs for detailed stack." + e.getMessage());
    } finally {
      if (success) {
        // Txn was committed successfully.
        // If data location is changed in replication flow, then need to delete the old path.
        if (replDataLocationChanged) {
          Path deleteOldDataLoc = new Path(oldt.getSd().getLocation());
          boolean isSkipTrash = MetaStoreUtils.isSkipTrash(oldt.getParameters());
          try {
            wh.deleteDir(deleteOldDataLoc, true, isSkipTrash,
                    ReplChangeManager.shouldEnableCm(olddb, oldt));
            LOG.info("Deleted the old data location: {} for the table: {}",
                    deleteOldDataLoc, databaseName + "." + tableName);
          } catch (MetaException ex) {
            // Eat the exception as it doesn't affect the state of existing tables.
            // Expect, user to manually drop this path when exception and so logging a warning.
            LOG.warn("Unable to delete the old data location: {} for the table: {}",
                    deleteOldDataLoc, databaseName + "." + tableName);
          }
        }
      } else {
        LOG.error("Failed to alter table " + TableName.getQualified(catalogName, databaseName, tableName));
        msdb.rollbackTransaction();
        if (!replDataLocationChanged && dataWasMoved) {
          try {
            if (destFs.exists(destPath)) {
              if (!destFs.rename(destPath, srcPath)) {
                LOG.error("Failed to restore data from " + destPath + " to " + srcPath
                    + " in alter table failure. Manual restore is needed.");
              }
            }
          } catch (IOException e) {
            LOG.error("Failed to restore data from " + destPath + " to " + srcPath
                +  " in alter table failure. Manual restore is needed.");
          }
        }
      }
    }

    if (!listeners.isEmpty()) {
      // I don't think event notifications in case of failures are necessary, but other HMS operations
      // make this call whether the event failed or succeeded. To make this behavior consistent,
      // this call is made for failed events also.
      MetaStoreListenerNotifier.notifyEvent(listeners, EventMessage.EventType.ALTER_TABLE,
          new AlterTableEvent(oldt, newt, false, success, newt.getWriteId(), handler, isReplicated),
          environmentContext, txnAlterTableEventResponses, msdb);
    }
  }

  /**
   * MetaException that encapsulates error message from RemoteException from hadoop RPC which wrap
   * the stack trace into e.getMessage() which makes logs/stack traces confusing.
   * @param ex
   * @return
   */
  String getSimpleMessage(Exception ex) {
    if(ex instanceof MetaException) {
      String msg = ex.getMessage();
      if(msg == null || !msg.contains("\n")) {
        return msg;
      }
      return msg.substring(0, msg.indexOf('\n'));
    }
    return ex.getMessage();
  }

  @Override
  public Partition alterPartition(final RawStore msdb, Warehouse wh, final String dbname,
    final String name, final List<String> part_vals, final Partition new_part,
    EnvironmentContext environmentContext)
      throws InvalidOperationException, InvalidObjectException, AlreadyExistsException, MetaException, NoSuchObjectException {
    return alterPartition(msdb, wh, MetaStoreUtils.getDefaultCatalog(conf), dbname, name, part_vals, new_part,
        environmentContext, null, null);
  }

  @Override
  public Partition alterPartition(RawStore msdb, Warehouse wh, String catName, String dbname,
      String name, List<String> part_vals, final Partition new_part,
      EnvironmentContext environmentContext, IHMSHandler handler, String validWriteIds)
      throws InvalidOperationException, InvalidObjectException, AlreadyExistsException, MetaException, NoSuchObjectException {
    boolean success = false;
    Partition oldPart;
    List<TransactionalMetaStoreEventListener> transactionalListeners = null;
    if (handler != null) {
      transactionalListeners = handler.getTransactionalListeners();
    }

    // Set DDL time to now if not specified
    if (new_part.getParameters() == null ||
        new_part.getParameters().get(hive_metastoreConstants.DDL_TIME) == null ||
        Integer.parseInt(new_part.getParameters().get(hive_metastoreConstants.DDL_TIME)) == 0) {
      new_part.putToParameters(hive_metastoreConstants.DDL_TIME, Long.toString(System
          .currentTimeMillis() / 1000));
    }

    //alter partition
    if (CollectionUtils.isEmpty(part_vals)) {
      try {
        msdb.openTransaction();

        Table tbl = msdb.getTable(catName, dbname, name, null);
        if (tbl == null) {
          throw new InvalidObjectException(
              "Unable to alter partition because table or database does not exist.");
        }
        oldPart = msdb.getPartition(catName, dbname, name, new_part.getValues());
        if (MetaStoreServerUtils.requireCalStats(oldPart, new_part, tbl, environmentContext)) {
          // if stats are same, no need to update
          if (MetaStoreServerUtils.isFastStatsSame(oldPart, new_part)) {
            MetaStoreServerUtils.updateBasicState(environmentContext, new_part.getParameters());
          } else {
            MetaStoreServerUtils.updatePartitionStatsFast(
                new_part, tbl, wh, false, true, environmentContext, false);
          }
        }

        // PartitionView does not have SD. We do not need update its column stats
        if (oldPart.getSd() != null) {
          updateOrGetPartitionColumnStats(msdb, catName, dbname, name, new_part.getValues(),
              oldPart.getSd().getCols(), tbl, new_part, null, null);
        }
        Deadline.checkTimeout();
        msdb.alterPartition(
            catName, dbname, name, new_part.getValues(), new_part, validWriteIds);
        if (transactionalListeners != null && !transactionalListeners.isEmpty()) {
          MetaStoreListenerNotifier.notifyEvent(transactionalListeners,
                                                EventMessage.EventType.ALTER_PARTITION,
                                                new AlterPartitionEvent(oldPart, new_part, tbl, false,
                                                        true, new_part.getWriteId(), handler),
                                                environmentContext);


        }
        success = msdb.commitTransaction();
      } catch (InvalidObjectException e) {
        LOG.warn("Alter failed", e);
        throw new InvalidOperationException("alter is not possible: " + e.getMessage());
      } catch (NoSuchObjectException e) {
        //old partition does not exist
        throw new InvalidOperationException("alter is not possible: " + e.getMessage());
      } finally {
        if(!success) {
          msdb.rollbackTransaction();
        }
      }
      return oldPart;
    }

    //rename partition
    String oldPartLoc;
    String newPartLoc;
    Path srcPath = null;
    Path destPath = null;
    FileSystem srcFs;
    FileSystem destFs = null;
    boolean dataWasMoved = false;
    Database db;
    try {
      msdb.openTransaction();
      Table tbl = msdb.getTable(catName, dbname, name, null);
      if (tbl == null) {
        throw new InvalidObjectException(
            "Unable to alter partition because table or database does not exist.");
      }
      MTable mTable = msdb.ensureGetMTable(catName, dbname, name);
      try {
        oldPart = msdb.getPartition(catName, dbname, name, part_vals);
      } catch (NoSuchObjectException e) {
        // this means there is no existing partition
        throw new InvalidObjectException(
            "Unable to rename partition because old partition does not exist");
      }

      Partition check_part;
      try {
        check_part = msdb.getPartition(catName, dbname, name, new_part.getValues());
      } catch(NoSuchObjectException e) {
        // this means there is no existing partition
        check_part = null;
      }

      if (check_part != null) {
        throw new AlreadyExistsException("Partition already exists:" + dbname + "." + name + "." +
            new_part.getValues());
      }

      // when renaming a partition, we should update
      // 1) partition SD Location
      // 2) partition column stats if there are any because of part_name field in HMS table PART_COL_STATS
      // 3) rename the partition directory if it is not an external table
      boolean shouldMoveData = !(MetaStoreUtils.isExternalTable(tbl) &&
          !MetaStoreUtils.isPropertyTrue(tbl.getParameters(), "TRANSLATED_TO_EXTERNAL"));
      if (shouldMoveData) {
        // TODO: refactor this into a separate method after master merge, this one is too big.
        try {
          db = msdb.getDatabase(catName, dbname);

          // if tbl location is available use it
          // else derive the tbl location from database location
          destPath = wh.getPartitionPath(db, tbl, new_part.getValues());
          destPath = constructRenamedPath(destPath, new Path(new_part.getSd().getLocation()));
        } catch (NoSuchObjectException e) {
          LOG.debug("Didn't find object in metastore ", e);
          throw new InvalidOperationException(
            "Unable to change partition or table. Database " + dbname + " does not exist"
              + " Check metastore logs for detailed stack." + e.getMessage());
        }

        newPartLoc = destPath.toString();
        oldPartLoc = oldPart.getSd().getLocation();
        LOG.info("srcPath:" + oldPartLoc);
        LOG.info("descPath:" + newPartLoc);
        srcPath = new Path(oldPartLoc);
        srcFs = wh.getFs(srcPath);
        destFs = wh.getFs(destPath);
        // check that src and dest are on the same file system
        if (!FileUtils.equalsFileSystem(srcFs, destFs)) {
          throw new InvalidOperationException("New table location " + destPath
            + " is on a different file system than the old location "
            + srcPath + ". This operation is not supported.");
        }

        try {
          if (srcFs.exists(srcPath)) {
            if (newPartLoc.compareTo(oldPartLoc) != 0 && destFs.exists(destPath)) {
              throw new InvalidOperationException("New location for this table "
                + tbl.getDbName() + "." + tbl.getTableName()
                + " already exists : " + destPath);
            }
            //if destPath's parent path doesn't exist, we should mkdir it
            Path destParentPath = destPath.getParent();
            if (!wh.mkdirs(destParentPath)) {
                throw new MetaException("Unable to create path " + destParentPath);
            }

            boolean clonePart = Optional.ofNullable(environmentContext)
                .map(EnvironmentContext::getProperties)
                .map(prop -> prop.get(RENAME_PARTITION_MAKE_COPY))
                .map(Boolean::parseBoolean)
                .orElse(false);
            long writeId = new_part.getWriteId();

            if (writeId > 0 && clonePart) {
              LOG.debug("Making a copy of the partition directory: {} under a new location: {}", srcPath, destPath);

              if (!wh.copyDir(srcPath, destPath, ReplChangeManager.shouldEnableCm(db, tbl))) {
                LOG.error("Copy failed for source: " + srcPath + " to destination: " + destPath);
                throw new IOException("File copy failed.");
              }
              addTruncateBaseFile(srcPath, writeId, conf, DataFormat.DROPPED);
            } else {
              //rename the data directory
              wh.renameDir(srcPath, destPath, ReplChangeManager.shouldEnableCm(db, tbl));
            }
            LOG.info("Partition directory rename from " + srcPath + " to " + destPath + " done.");
            dataWasMoved = true;
          }
        } catch (IOException e) {
          LOG.error("Cannot rename partition directory from " + srcPath + " to " + destPath, e);
          throw new InvalidOperationException("Unable to access src or dest location for partition "
              + tbl.getDbName() + "." + tbl.getTableName() + " " + new_part.getValues());
        } catch (MetaException me) {
          LOG.error("Cannot rename partition directory from " + srcPath + " to " + destPath, me);
          throw me;
        }
        new_part.getSd().setLocation(newPartLoc);
      } else {
        new_part.getSd().setLocation(oldPart.getSd().getLocation());
      }

      if (MetaStoreServerUtils.requireCalStats(oldPart, new_part, tbl, environmentContext)) {
        MetaStoreServerUtils.updatePartitionStatsFast(
            new_part, tbl, wh, false, true, environmentContext, false);
      }

      String newPartName = Warehouse.makePartName(tbl.getPartitionKeys(), new_part.getValues());
      List<ColumnStatistics> multiColumnStats = updateOrGetPartitionColumnStats(msdb, catName, dbname, name, oldPart.getValues(),
          oldPart.getSd().getCols(), tbl, new_part, null, null);
      msdb.alterPartition(catName, dbname, name, part_vals, new_part, validWriteIds);
      if (!multiColumnStats.isEmpty()) {
        for (ColumnStatistics cs : multiColumnStats) {
          cs.getStatsDesc().setPartName(newPartName);
          try {
            msdb.updatePartitionColumnStatistics(tbl, mTable, cs, new_part.getValues(),
                validWriteIds, new_part.getWriteId());
          } catch (InvalidInputException iie) {
            throw new InvalidOperationException("Unable to update partition stats in table rename." + iie);
          } catch (NoSuchObjectException nsoe) {
            // It is ok, ignore
          }
        }
      }

      if (transactionalListeners != null && !transactionalListeners.isEmpty()) {
        MetaStoreListenerNotifier.notifyEvent(transactionalListeners,
                                              EventMessage.EventType.ALTER_PARTITION,
                                              new AlterPartitionEvent(oldPart, new_part, tbl, false,
                                                      true, new_part.getWriteId(), handler),
                                              environmentContext);
      }

      success = msdb.commitTransaction();
    } finally {
      if (!success) {
        LOG.error("Failed to rename a partition. Rollback transaction");
        msdb.rollbackTransaction();
        if (dataWasMoved) {
          LOG.error("Revert the data move in renaming a partition.");
          try {
            if (destFs.exists(destPath)) {
              wh.renameDir(destPath, srcPath, false);
            }
          } catch (MetaException | IOException me) {
            LOG.error("Failed to restore partition data from " + destPath + " to " + srcPath
                +  " in alter partition failure. Manual restore is needed.");
          }
        }
      }
    }
    return oldPart;
  }

  @Deprecated
  @Override
  public List<Partition> alterPartitions(final RawStore msdb, Warehouse wh, final String dbname,
    final String name, final List<Partition> new_parts,
    EnvironmentContext environmentContext)
      throws InvalidOperationException, InvalidObjectException, AlreadyExistsException, MetaException {
    return alterPartitions(msdb, wh, MetaStoreUtils.getDefaultCatalog(conf), dbname, name, new_parts,
        environmentContext, null, -1, null);
  }

  private Map<List<String>, Partition> getExistingPartitions(final RawStore msdb,
      final List<Partition> new_parts, final Table tbl, final String catName,
      final String dbname, final String name)
      throws MetaException, NoSuchObjectException, InvalidOperationException {

    // Get list of partition values
    List<String> partValues = new LinkedList<>();
    for (Partition tmpPart : new_parts) {
      partValues.add(Warehouse.makePartName(tbl.getPartitionKeys(), tmpPart.getValues()));
    }

    // Get existing partitions from store
    List<Partition> oldParts = msdb.getPartitionsByNames(catName, dbname, name, partValues);
    if (new_parts.size() != oldParts.size()) {
      throw new InvalidOperationException("Alter partition operation failed: "
          + "new parts size " + new_parts.size()
          + " not matching with old parts size " + oldParts.size());
    }
    return oldParts.stream().collect(Collectors.toMap(Partition::getValues, Partition -> Partition));
  }

  @Override
  public List<Partition> alterPartitions(final RawStore msdb, Warehouse wh, final String catName,
      final String dbname, final String name, final List<Partition> new_parts,
      EnvironmentContext environmentContext, String writeIdList, long writeId,
      IHMSHandler handler)
      throws InvalidOperationException, InvalidObjectException, AlreadyExistsException, MetaException {
    List<Partition> oldParts = new ArrayList<>();
    List<List<String>> partValsList = new ArrayList<>();
    List<TransactionalMetaStoreEventListener> transactionalListeners = null;
    if (handler != null) {
      transactionalListeners = handler.getTransactionalListeners();
    }

    boolean success = false;
    try {
      msdb.openTransaction();

      // Note: should we pass in write ID here? We only update stats on parts so probably not.
      Table tbl = msdb.getTable(catName, dbname, name, null);
      if (tbl == null) {
        throw new InvalidObjectException(
            "Unable to alter partitions because table or database does not exist.");
      }

      blockPartitionLocationChangesOnReplSource(msdb.getDatabase(catName, dbname), tbl,
                                                environmentContext);
      Map<List<String>, Partition> oldPartMap = getExistingPartitions(msdb, new_parts, tbl, catName, dbname, name);

      for (Partition tmpPart: new_parts) {
        // Set DDL time to now if not specified
        if (tmpPart.getParameters() == null ||
            tmpPart.getParameters().get(hive_metastoreConstants.DDL_TIME) == null ||
            Integer.parseInt(tmpPart.getParameters().get(hive_metastoreConstants.DDL_TIME)) == 0) {
          tmpPart.putToParameters(hive_metastoreConstants.DDL_TIME, Long.toString(System
              .currentTimeMillis() / 1000));
        }

        Partition oldTmpPart = oldPartMap.get(tmpPart.getValues());
        oldParts.add(oldTmpPart);
        partValsList.add(tmpPart.getValues());

        if (MetaStoreServerUtils.requireCalStats(oldTmpPart, tmpPart, tbl, environmentContext)) {
          // Check if stats are same, no need to update
          if (MetaStoreServerUtils.isFastStatsSame(oldTmpPart, tmpPart)) {
            MetaStoreServerUtils.updateBasicState(environmentContext, tmpPart.getParameters());
          } else {
            MetaStoreServerUtils.updatePartitionStatsFast(
                tmpPart, tbl, wh, false, true, environmentContext, false);
          }
        }

        // PartitionView does not have SD and we do not need to update its column stats
        if (oldTmpPart.getSd() != null) {
          updateOrGetPartitionColumnStats(msdb, catName, dbname, name, oldTmpPart.getValues(),
              oldTmpPart.getSd().getCols(), tbl, tmpPart, null, null);
        }
      }

      msdb.alterPartitions(catName, dbname, name, partValsList, new_parts, writeId, writeIdList);

      if (transactionalListeners != null && !transactionalListeners.isEmpty()) {
        boolean shouldSendSingleEvent = MetastoreConf.getBoolVar(handler.getConf(),
            MetastoreConf.ConfVars.NOTIFICATION_ALTER_PARTITIONS_V2_ENABLED);
        if (shouldSendSingleEvent) {
          MetaStoreListenerNotifier.notifyEvent(transactionalListeners, EventMessage.EventType.ALTER_PARTITIONS,
              new AlterPartitionsEvent(oldParts, new_parts, tbl, false, true, handler), environmentContext);
        } else {
          for (Partition newPart : new_parts) {
            Partition oldPart = oldPartMap.get(newPart.getValues());
            MetaStoreListenerNotifier.notifyEvent(transactionalListeners, EventMessage.EventType.ALTER_PARTITION,
                new AlterPartitionEvent(oldPart, newPart, tbl, false, true, newPart.getWriteId(), handler),
                environmentContext);
          }
        }
      }
      success = msdb.commitTransaction();
    } catch (InvalidObjectException | NoSuchObjectException e) {
      throw new InvalidOperationException("Alter partition operation failed: " + e);
    } finally {
      if(!success) {
        msdb.rollbackTransaction();
      }
    }

    return oldParts;
  }

  // Validate changes to partition's location to protect against errors on migration during
  // replication
  private void blockPartitionLocationChangesOnReplSource(Database db, Table tbl,
                                                         EnvironmentContext ec)
          throws InvalidOperationException {
    // If the database is not replication source, nothing to do
    if (!ReplChangeManager.isSourceOfReplication(db)) {
      return;
    }

    // Do not allow changing location of a managed table as alter event doesn't capture the
    // new files list. So, it may cause data inconsistency.
    if ((ec != null) && ec.isSetProperties()) {
      String alterType = ec.getProperties().get(ALTER_TABLE_OPERATION_TYPE);
      if (alterType != null && alterType.equalsIgnoreCase(ALTERLOCATION) &&
          tbl.getTableType().equalsIgnoreCase(TableType.MANAGED_TABLE.name())) {
        String tableName = TableName.getQualified(tbl.getCatName(), tbl.getDbName(), tbl.getTableName());
        throw new InvalidOperationException(
            "Cannot change location of a managed table " + tableName + " as it is enabled for replication.");
      }
    }
  }

  // Validate changes to a table to protect against errors on migration during replication.
  private void validateTableChangesOnReplSource(Database db, Table oldTbl, Table newTbl,
                                                EnvironmentContext ec)
          throws InvalidOperationException {
    // If the database is not replication source, nothing to do
    if (!ReplChangeManager.isSourceOfReplication(db)) {
      return;
    }

    // Do not allow changing location of a managed table as alter event doesn't capture the
    // new files list. So, it may cause data inconsistency. We do this whether or not strict
    // managed is true on the source cluster.
    if ((ec != null) && ec.isSetProperties()) {
      String alterType = ec.getProperties().get(ALTER_TABLE_OPERATION_TYPE);
      if (alterType != null && alterType.equalsIgnoreCase(ALTERLOCATION) &&
          oldTbl.getTableType().equalsIgnoreCase(TableType.MANAGED_TABLE.name())) {
        String tableName = TableName.getQualified(oldTbl.getCatName(), oldTbl.getDbName(), oldTbl.getTableName());
        throw new InvalidOperationException(
            "Cannot change location of a managed table " + tableName + " as it is enabled for replication.");
        }
    }

    // Rest of the changes need validation only when strict managed tables is false. That's
    // when there's scope for migration during replication, at least for now.
    if (conf.getBoolean(MetastoreConf.ConfVars.STRICT_MANAGED_TABLES.getHiveName(), false)) {
      return;
    }

    // Do not allow changing the type of table. This is to avoid migration scenarios which causes
    // Managed ACID table to be converted to external at replica. As ACID tables cannot be
    // converted to external table and vice versa, we need to restrict this conversion at primary
    // as well. Currently, table type conversion is allowed only between managed and external
    // table types. But, to be future proof, any table type conversion is restricted on a
    // replication enabled DB.
    if (!oldTbl.getTableType().equalsIgnoreCase(newTbl.getTableType())) {
      throw new InvalidOperationException("Table type cannot be changed from " + oldTbl.getTableType()
              + " to " + newTbl.getTableType() + " for the table " +
              TableName.getQualified(oldTbl.getCatName(), oldTbl.getDbName(), oldTbl.getTableName())
              + " as it is enabled for replication.");
    }

    // Also we do not allow changing a non-Acid managed table to acid table on source with strict
    // managed false. After replicating a non-acid managed table to a target with strict managed
    // true the table will be converted to acid or external table. So changing the transactional
    // property of table on source can conflict with resultant change in the target.
    if (!TxnUtils.isTransactionalTable(oldTbl) && TxnUtils.isTransactionalTable(newTbl)) {
      throw new InvalidOperationException("A non-Acid table cannot be converted to an Acid " +
              "table for the table " + TableName.getQualified(oldTbl.getCatName(),
              oldTbl.getDbName(), oldTbl.getTableName()) + " as it is enabled for replication.");
    }
  }

  private boolean checkPartialPartKeysEqual(List<FieldSchema> oldPartKeys,
      List<FieldSchema> newPartKeys) {
    //return true if both are null, or false if one is null and the other isn't
    if (newPartKeys == null || oldPartKeys == null) {
      return oldPartKeys == newPartKeys;
    }
    if (oldPartKeys.size() != newPartKeys.size()) {
      return false;
    }
    Iterator<FieldSchema> oldPartKeysIter = oldPartKeys.iterator();
    Iterator<FieldSchema> newPartKeysIter = newPartKeys.iterator();
    FieldSchema oldFs;
    FieldSchema newFs;
    while (oldPartKeysIter.hasNext()) {
      oldFs = oldPartKeysIter.next();
      newFs = newPartKeysIter.next();
      // Alter table can change the type of partition key now.
      // So check the column name only.
      if (!oldFs.getName().equals(newFs.getName())) {
        return false;
      }
    }

    return true;
  }

  /**
   * Uses the scheme and authority of the object's current location and the path constructed
   * using the object's new name to construct a path for the object's new location.
   */
  private Path constructRenamedPath(Path defaultNewPath, Path currentPath) {
    URI currentUri = currentPath.toUri();

    return new Path(currentUri.getScheme(), currentUri.getAuthority(),
        defaultNewPath.toUri().getPath());
  }

  public static List<ColumnStatistics> getColumnStats(RawStore msdb, Table oldTable)
      throws NoSuchObjectException, MetaException {
    String catName = normalizeIdentifier(oldTable.isSetCatName()
        ? oldTable.getCatName()
        : getDefaultCatalog(msdb.getConf()));
    String dbName = oldTable.getDbName().toLowerCase();
    String tableName = normalizeIdentifier(oldTable.getTableName());
    List<String> columnNames = oldTable.getSd().getCols().stream().map(FieldSchema::getName).collect(Collectors.toList());
    return msdb.getTableColumnStatistics(catName, dbName, tableName, columnNames);
  }

  @VisibleForTesting
  public static List<ColumnStatistics> deleteTableColumnStats(RawStore msdb, Table oldTable, Table newTable, List<ColumnStatistics> multiColStats)
      throws InvalidObjectException, MetaException {
    List<ColumnStatistics> newMultiColStats = new ArrayList<>();
    try {
      String catName = normalizeIdentifier(oldTable.isSetCatName()
          ? oldTable.getCatName()
          : getDefaultCatalog(msdb.getConf()));
      String dbName = oldTable.getDbName().toLowerCase();
      String tableName = normalizeIdentifier(oldTable.getTableName());
      String newDbName = newTable.getDbName().toLowerCase();
      String newTableName = normalizeIdentifier(newTable.getTableName());
      List<FieldSchema> oldTableCols = oldTable.getSd().getCols();
      List<FieldSchema> newTableCols = newTable.getSd().getCols();

      boolean nameChanged = !newDbName.equals(dbName) || !newTableName.equals(tableName);

      if ((nameChanged || !MetaStoreServerUtils.columnsIncludedByNameType(oldTableCols, newTableCols)) &&
          // Don't bother in the case of ACID conversion.
          TxnUtils.isAcidTable(oldTable) == TxnUtils.isAcidTable(newTable)) {
        for (ColumnStatistics colStats : multiColStats) {
          List<ColumnStatisticsObj> statsObjs = colStats.getStatsObj();
          List<ColumnStatisticsObj> newStatsObjs = new ArrayList<>();

          if (statsObjs != null) {
            for (ColumnStatisticsObj statsObj : statsObjs) {
              boolean found = newTableCols.stream().anyMatch(c -> statsObj.getColName().equalsIgnoreCase(c.getName()) &&
                  statsObj.getColType().equalsIgnoreCase(c.getType()));
              if (nameChanged || !found) {
                msdb.deleteTableColumnStatistics(catName, oldTable.getDbName().toLowerCase(),
                    normalizeIdentifier(oldTable.getTableName()), statsObj.getColName(), colStats.getEngine());
              }
              if (found) {
                newStatsObjs.add(statsObj);
              }
            }
            StatsSetupConst.removeColumnStatsState(newTable.getParameters(),
                statsObjs.stream().map(ColumnStatisticsObj::getColName).collect(Collectors.toList()));
          }
          ColumnStatisticsDesc statsDesc = colStats.getStatsDesc();
          statsDesc.setDbName(newDbName);
          statsDesc.setTableName(newTableName);
          colStats.setStatsObj(newStatsObjs);
          newMultiColStats.add(colStats);
        }
      }
    } catch (NoSuchObjectException nsoe) {
      LOG.debug("Could not find db entry." + nsoe);
    } catch (InvalidInputException e) {
      //should not happen since the input were verified before passed in
      throw new InvalidObjectException("Invalid inputs to update table column stats: " + e);
    }
    return newMultiColStats;
  }

  @VisibleForTesting
  public void updateTableColumnStats(RawStore msdb, Table newTable, String validWriteIds, List<ColumnStatistics> columnStatistics)
      throws MetaException, InvalidObjectException {
    Deadline.checkTimeout();
    // Change to new table and append stats for the new table
    for (ColumnStatistics colStats : columnStatistics) {
      try {
        msdb.updateTableColumnStatistics(colStats, validWriteIds, newTable.getWriteId());
      } catch (NoSuchObjectException nsoe) {
        LOG.debug("Could not find db entry." + nsoe);
      } catch (InvalidInputException e) {
        //should not happen since the input were verified before passed in
        throw new InvalidObjectException("Invalid inputs to update table column stats: " + e);
      }
    }
  }

  public static List<ColumnStatisticsObj> filterColumnStatsForTableColumns(List<FieldSchema> columns, ColumnStatistics colStats) {
    return colStats.getStatsObj()
        .stream()
        .filter(o -> columns
            .stream()
            .anyMatch(column -> o.getColName().equalsIgnoreCase(column.getName()) && o.getColType().equalsIgnoreCase(column.getType())))
        .collect(Collectors.toList());
  }

  public static List<ColumnStatistics> updateOrGetPartitionColumnStats(
      RawStore msdb, String catName, String dbname, String tblname, List<String> partVals,
      List<FieldSchema> oldCols, Table table, Partition part, List<FieldSchema> newCols, List<String> deletedCols)
          throws MetaException, InvalidObjectException {
    List<ColumnStatistics> newPartsColStats = new ArrayList<>();
    boolean updateColumnStats = true;
    try {
      // if newCols are not specified, use default ones.
      if (newCols == null) {
        newCols = part.getSd() == null ? new ArrayList<>() : part.getSd().getCols();
      }
      String oldPartName = Warehouse.makePartName(table.getPartitionKeys(), partVals);
      String newPartName = Warehouse.makePartName(table.getPartitionKeys(), part.getValues());
      boolean rename = !part.getDbName().equals(dbname) || !part.getTableName().equals(tblname)
          || !oldPartName.equals(newPartName);

      // do not need to update column stats if alter partition is not for rename or changing existing columns
      if (!rename && MetaStoreServerUtils.columnsIncludedByNameType(oldCols, newCols)) {
        return newPartsColStats;
      }
      List<String> oldColNames = new ArrayList<>(oldCols.size());
      for (FieldSchema oldCol : oldCols) {
        oldColNames.add(oldCol.getName());
      }
      List<String> oldPartNames = Lists.newArrayList(oldPartName);
      // TODO: doesn't take txn stats into account. This method can only remove stats.
      List<List<ColumnStatistics>> multiPartsColStats = msdb.getPartitionColumnStatistics(catName, dbname, tblname,
          oldPartNames, oldColNames);
      for (List<ColumnStatistics> partsColStats : multiPartsColStats) {
        assert (partsColStats.size() <= 1);

        // for out para, this value is initialized by caller.
        if (deletedCols == null) {
          deletedCols = new ArrayList<>();
        } else {
          // in case deletedCols is provided by caller, stats will be updated  by caller.
          updateColumnStats = false;
        }
        for (ColumnStatistics partColStats : partsColStats) { //actually only at most one loop
          List<ColumnStatisticsObj> newStatsObjs = new ArrayList<>();
          List<ColumnStatisticsObj> statsObjs = partColStats.getStatsObj();
          for (ColumnStatisticsObj statsObj : statsObjs) {
            boolean found = false;
            for (FieldSchema newCol : newCols) {
              if (statsObj.getColName().equalsIgnoreCase(newCol.getName())
                  && statsObj.getColType().equalsIgnoreCase(newCol.getType())) {
                found = true;
                break;
              }
            }
            Deadline.checkTimeout();
            if (found) {
              if (rename) {
                if (updateColumnStats) {
                  msdb.deletePartitionColumnStatistics(catName, dbname, tblname,
                      partColStats.getStatsDesc().getPartName(), partVals, statsObj.getColName(),
                      partColStats.getEngine());
                } else {
                  deletedCols.add(statsObj.getColName());
                }
                newStatsObjs.add(statsObj);
              }
            } else {
              if (updateColumnStats) {
                msdb.deletePartitionColumnStatistics(catName, dbname, tblname, partColStats.getStatsDesc().getPartName(),
                    partVals, statsObj.getColName(), partColStats.getEngine());
              }
              deletedCols.add(statsObj.getColName());
            }
          }
          if (updateColumnStats) {
            StatsSetupConst.removeColumnStatsState(part.getParameters(), deletedCols);
          }
          if (!newStatsObjs.isEmpty()) {
            partColStats.setStatsObj(newStatsObjs);
            newPartsColStats.add(partColStats);
          }
        }
      }
    } catch (NoSuchObjectException nsoe) {
      // ignore this exception, actually this exception won't be thrown from getPartitionColumnStatistics
    } catch (InvalidInputException iie) {
      throw new InvalidObjectException("Invalid input to delete partition column stats." + iie);
    }

    return newPartsColStats;
  }
}<|MERGE_RESOLUTION|>--- conflicted
+++ resolved
@@ -353,22 +353,6 @@
           String oldTblLocPath = srcPath.toUri().getPath();
           String newTblLocPath = dataWasMoved ? destPath.toUri().getPath() : null;
 
-<<<<<<< HEAD
-=======
-          // also the location field in partition
-          parts = msdb.getPartitions(catalogName, databaseName, tableName, -1);
-          for (Partition part : parts) {
-            String oldPartLoc = part.getSd().getLocation();
-            if (dataWasMoved && oldPartLoc.contains(oldTblLocPath)) {
-              URI oldUri = new Path(oldPartLoc).toUri();
-              String newPath = oldUri.getPath().replace(oldTblLocPath, newTblLocPath);
-              Path newPartLocPath = new Path(oldUri.getScheme(), oldUri.getAuthority(), newPath);
-              part.getSd().setLocation(newPartLocPath.toString());
-            }
-            part.setDbName(newDbName);
-            part.setTableName(newTblName);
-          }
->>>>>>> fb87c7a1
           // Do not verify stats parameters on a partitioned table.
           msdb.alterTable(catalogName, databaseName, tableName, newt, null);
           int partitionBatchSize = MetastoreConf.getIntVar(handler.getConf(),
@@ -432,25 +416,10 @@
             msdb.alterTable(catalogName, databaseName, tableName, newt, null);
 
             if (cascade || retainOnColRemoval) {
-<<<<<<< HEAD
               PartitionsRequest req = new PartitionsRequest(dbname, name);
               req.setCatName(catName);
               req.setMaxParts((short) -1);
               parts = handler.get_partitions_req(req).getPartitions();
-              for (Partition part : parts) {
-                Partition oldPart = new Partition(part);
-                List<FieldSchema> oldCols = part.getSd().getCols();
-                part.getSd().setCols(newt.getSd().getCols());
-                List<ColumnStatistics> colStats = updateOrGetPartitionColumnStats(msdb, catName, dbname, name,
-                    part.getValues(), oldCols, oldt, part, null, null);
-                assert (colStats.isEmpty());
-                Deadline.checkTimeout();
-                if (cascade) {
-                  msdb.alterPartition(
-                    catName, dbname, name, part.getValues(), part, writeIdList);
-                } else {
-=======
-              parts = msdb.getPartitions(catalogName, databaseName, tableName, -1);
               Table finalOldt = oldt;
               int partitionBatchSize = MetastoreConf.getIntVar(handler.getConf(),
                       MetastoreConf.ConfVars.BATCH_RETRIEVE_MAX);
@@ -459,7 +428,6 @@
                 public List<Void> run(List<Partition> input) throws Exception {
                   List<Partition> oldParts = new ArrayList<>(input.size());
                   List<List<String>> partVals = input.stream().map(Partition::getValues).collect(Collectors.toList());
->>>>>>> fb87c7a1
                   // update changed properties (stats)
                   for (Partition part : input) {
                     Partition oldPart = new Partition(part);
