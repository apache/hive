--- conflicted
+++ resolved
@@ -96,14 +96,11 @@
   private String userName;
   private String hostName;
 
-<<<<<<< HEAD
-=======
   public LeaseLeaderElection() throws IOException {
     userName = SecurityUtils.getUser();
     hostName = InetAddress.getLocalHost().getHostName();
   }
 
->>>>>>> 5b76949d
   private synchronized void doWork(LockResponse resp, Configuration conf,
       TableName tableName) throws LeaderException {
     long start = System.currentTimeMillis();
