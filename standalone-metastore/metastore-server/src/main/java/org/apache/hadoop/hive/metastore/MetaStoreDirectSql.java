/*
 * Licensed to the Apache Software Foundation (ASF) under one
 * or more contributor license agreements.  See the NOTICE file
 * distributed with this work for additional information
 * regarding copyright ownership.  The ASF licenses this file
 * to you under the Apache License, Version 2.0 (the
 * "License"); you may not use this file except in compliance
 * with the License.  You may obtain a copy of the License at
 *
 *     http://www.apache.org/licenses/LICENSE-2.0
 *
 * Unless required by applicable law or agreed to in writing, software
 * distributed under the License is distributed on an "AS IS" BASIS,
 * WITHOUT WARRANTIES OR CONDITIONS OF ANY KIND, either express or implied.
 * See the License for the specific language governing permissions and
 * limitations under the License.
 */

package org.apache.hadoop.hive.metastore;

import static org.apache.commons.lang3.StringUtils.join;
import static org.apache.commons.lang3.StringUtils.normalizeSpace;
import static org.apache.commons.lang3.StringUtils.repeat;
import static org.apache.hadoop.hive.metastore.ColumnType.BIGINT_TYPE_NAME;
import static org.apache.hadoop.hive.metastore.ColumnType.CHAR_TYPE_NAME;
import static org.apache.hadoop.hive.metastore.ColumnType.DATE_TYPE_NAME;
import static org.apache.hadoop.hive.metastore.ColumnType.INT_TYPE_NAME;
import static org.apache.hadoop.hive.metastore.ColumnType.SMALLINT_TYPE_NAME;
import static org.apache.hadoop.hive.metastore.ColumnType.STRING_TYPE_NAME;
import static org.apache.hadoop.hive.metastore.ColumnType.TIMESTAMP_TYPE_NAME;
import static org.apache.hadoop.hive.metastore.ColumnType.TINYINT_TYPE_NAME;
import static org.apache.hadoop.hive.metastore.ColumnType.VARCHAR_TYPE_NAME;

import java.sql.Connection;
import java.sql.SQLException;
import java.sql.Statement;
import java.util.ArrayList;
import java.util.Arrays;
import java.util.Collection;
import java.util.Collections;
import java.util.HashMap;
import java.util.HashSet;
import java.util.Iterator;
import java.util.LinkedList;
import java.util.List;
import java.util.Map;
import java.util.Set;
import java.util.TreeMap;
import java.util.stream.Collectors;

import javax.jdo.PersistenceManager;
import javax.jdo.Query;
import javax.jdo.Transaction;
import javax.jdo.datastore.JDOConnection;

import com.google.common.collect.ImmutableSet;
import org.apache.commons.lang3.StringUtils;
import org.apache.hadoop.conf.Configuration;
import org.apache.hadoop.hive.common.StatsSetupConst;
import org.apache.hadoop.hive.metastore.AggregateStatsCache.AggrColStats;
import org.apache.hadoop.hive.metastore.api.AggrStats;
import org.apache.hadoop.hive.metastore.api.ColumnStatistics;
import org.apache.hadoop.hive.metastore.api.ColumnStatisticsData;
import org.apache.hadoop.hive.metastore.api.ColumnStatisticsDesc;
import org.apache.hadoop.hive.metastore.api.ColumnStatisticsObj;
import org.apache.hadoop.hive.metastore.api.Database;
import org.apache.hadoop.hive.metastore.api.DatabaseType;
import org.apache.hadoop.hive.metastore.api.FieldSchema;
import org.apache.hadoop.hive.metastore.api.Function;
import org.apache.hadoop.hive.metastore.api.FunctionType;
import org.apache.hadoop.hive.metastore.api.GetPartitionsFilterSpec;
import org.apache.hadoop.hive.metastore.api.HiveObjectPrivilege;
import org.apache.hadoop.hive.metastore.api.HiveObjectRef;
import org.apache.hadoop.hive.metastore.api.HiveObjectType;
import org.apache.hadoop.hive.metastore.api.MetaException;
import org.apache.hadoop.hive.metastore.api.Order;
import org.apache.hadoop.hive.metastore.api.Partition;
import org.apache.hadoop.hive.metastore.api.PrincipalType;
import org.apache.hadoop.hive.metastore.api.PrivilegeGrantInfo;
import org.apache.hadoop.hive.metastore.api.SQLCheckConstraint;
import org.apache.hadoop.hive.metastore.api.SQLDefaultConstraint;
import org.apache.hadoop.hive.metastore.api.SQLForeignKey;
import org.apache.hadoop.hive.metastore.api.SQLNotNullConstraint;
import org.apache.hadoop.hive.metastore.api.SQLPrimaryKey;
import org.apache.hadoop.hive.metastore.api.SQLUniqueConstraint;
import org.apache.hadoop.hive.metastore.api.SerDeInfo;
import org.apache.hadoop.hive.metastore.api.SkewedInfo;
import org.apache.hadoop.hive.metastore.api.StorageDescriptor;
import org.apache.hadoop.hive.metastore.api.Table;
import org.apache.hadoop.hive.metastore.client.builder.GetPartitionsArgs;
import org.apache.hadoop.hive.metastore.conf.MetastoreConf;
import org.apache.hadoop.hive.metastore.conf.MetastoreConf.ConfVars;
import org.apache.hadoop.hive.metastore.model.MConstraint;
import org.apache.hadoop.hive.metastore.model.MCreationMetadata;
import org.apache.hadoop.hive.metastore.model.MDatabase;
import org.apache.hadoop.hive.metastore.model.MNotificationLog;
import org.apache.hadoop.hive.metastore.model.MNotificationNextId;
import org.apache.hadoop.hive.metastore.model.MPartition;
import org.apache.hadoop.hive.metastore.model.MPartitionColumnPrivilege;
import org.apache.hadoop.hive.metastore.model.MPartitionColumnStatistics;
import org.apache.hadoop.hive.metastore.model.MPartitionPrivilege;
import org.apache.hadoop.hive.metastore.model.MTable;
import org.apache.hadoop.hive.metastore.model.MTableColumnStatistics;
import org.apache.hadoop.hive.metastore.model.MWMResourcePlan;
import org.apache.hadoop.hive.metastore.parser.ExpressionTree;
import org.apache.hadoop.hive.metastore.parser.ExpressionTree.FilterBuilder;
import org.apache.hadoop.hive.metastore.parser.ExpressionTree.LeafNode;
import org.apache.hadoop.hive.metastore.parser.ExpressionTree.LogicalOperator;
import org.apache.hadoop.hive.metastore.parser.ExpressionTree.Operator;
import org.apache.hadoop.hive.metastore.parser.ExpressionTree.TreeNode;
import org.apache.hadoop.hive.metastore.parser.ExpressionTree.TreeVisitor;
import org.apache.hadoop.hive.metastore.txn.TxnUtils;
import org.apache.hadoop.hive.metastore.utils.MetaStoreServerUtils;
import org.apache.hadoop.hive.metastore.utils.MetaStoreServerUtils.ColStatsObjWithSourceInfo;
import org.apache.hadoop.hive.metastore.utils.MetaStoreUtils;
import org.apache.hive.common.util.BloomFilter;
import org.datanucleus.store.rdbms.query.ForwardQueryResult;
import org.slf4j.Logger;
import org.slf4j.LoggerFactory;

import com.google.common.collect.ImmutableMap;
import com.google.common.collect.Lists;

/**
 * This class contains the optimizations for MetaStore that rely on direct SQL access to
 * the underlying database. It should use ANSI SQL and be compatible with common databases
 * such as MySQL (note that MySQL doesn't use full ANSI mode by default), Postgres, etc.
 *
 * As of now, only the partition retrieval is done this way to improve job startup time;
 * JDOQL partition retrieval is still present so as not to limit the ORM solution we have
 * to SQL stores only. There's always a way to do without direct SQL.
 */
class MetaStoreDirectSql {
  private static final int NO_BATCHING = -1, DETECT_BATCHING = 0;

  private static final Logger LOG = LoggerFactory.getLogger(MetaStoreDirectSql.class);
  private final PersistenceManager pm;
  private final Configuration conf;
  private final String schema;

  /**
   * We want to avoid db-specific code in this class and stick with ANSI SQL. However:
   * 1) mysql and postgres are differently ansi-incompatible (mysql by default doesn't support
   * quoted identifiers, and postgres contravenes ANSI by coercing unquoted ones to lower case).
   * MySQL's way of working around this is simpler (just set ansi quotes mode on), so we will
   * use that. MySQL detection is done by actually issuing the set-ansi-quotes command;
   *
   * Use sparingly, we don't want to devolve into another DataNucleus...
   */
  private final DatabaseProduct dbType;
  private final int batchSize;
  private final boolean convertMapNullsToEmptyStrings;
  private final String defaultPartName;
  private final boolean isTxnStatsEnabled;

  /**
   * Whether direct SQL can be used with the current datastore backing {@link #pm}.
   */
  private final boolean isCompatibleDatastore;
  private final boolean isAggregateStatsCacheEnabled;
  private final ImmutableMap<String, String> fieldnameToTableName;
  private AggregateStatsCache aggrStatsCache;
  private DirectSqlUpdatePart directSqlUpdatePart;
  private DirectSqlInsertPart directSqlInsertPart;

  /**
   * This method returns a comma separated string consisting of String values of a given list.
   * This is used for preparing "SOMETHING_ID in (...)" to use in SQL queries.
   * @param objectIds the objectId collection
   * @return The concatenated list
   * @throws MetaException If the list contains wrong data
   */
  public static <T> String getIdListForIn(Collection<T> objectIds) throws MetaException {
    return objectIds.stream()
               .map(i -> i.toString())
               .collect(Collectors.joining(","));
  }

  @java.lang.annotation.Target(java.lang.annotation.ElementType.FIELD)
  @java.lang.annotation.Retention(java.lang.annotation.RetentionPolicy.RUNTIME)
  private @interface TableName {}

  // Table names with schema name, if necessary
  @TableName
  private String DBS, TBLS, PARTITIONS, DATABASE_PARAMS, PARTITION_PARAMS, SORT_COLS, SD_PARAMS,
      SDS, SERDES, SKEWED_STRING_LIST_VALUES, SKEWED_VALUES, BUCKETING_COLS, SKEWED_COL_NAMES,
      SKEWED_COL_VALUE_LOC_MAP, COLUMNS_V2, PARTITION_KEYS, SERDE_PARAMS, PART_COL_STATS, KEY_CONSTRAINTS,
      TAB_COL_STATS, PARTITION_KEY_VALS, PART_PRIVS, PART_COL_PRIVS, SKEWED_STRING_LIST, CDS,
      TBL_COL_PRIVS, FUNCS, FUNC_RU;

  public MetaStoreDirectSql(PersistenceManager pm, Configuration conf, String schema) {
    this.pm = pm;
    this.conf = conf;
    this.schema = schema;
    DatabaseProduct dbType = null;

    dbType = DatabaseProduct.determineDatabaseProduct(getProductName(pm), conf);

    this.dbType = dbType;
    int batchSize = MetastoreConf.getIntVar(conf, ConfVars.DIRECT_SQL_PARTITION_BATCH_SIZE);
    this.directSqlInsertPart = new DirectSqlInsertPart(pm, dbType, batchSize);
    if (batchSize == DETECT_BATCHING) {
      batchSize = dbType.needsInBatching() ? 1000 : NO_BATCHING;
    }
    this.batchSize = batchSize;
    this.isTxnStatsEnabled = MetastoreConf.getBoolVar(conf, ConfVars.HIVE_TXN_STATS_ENABLED);
    this.directSqlUpdatePart = new DirectSqlUpdatePart(pm, conf, dbType, batchSize);
    ImmutableMap.Builder<String, String> fieldNameToTableNameBuilder =
        new ImmutableMap.Builder<>();

    for (java.lang.reflect.Field f : this.getClass().getDeclaredFields()) {
      if (f.getAnnotation(TableName.class) == null) {
        continue;
      }
      try {
        String value = getFullyQualifiedName(schema, f.getName());
        f.set(this, value);
        fieldNameToTableNameBuilder.put(f.getName(), value);
      } catch (IllegalArgumentException | IllegalAccessException e) {
        throw new RuntimeException("Internal error, cannot set " + f.getName());
      }
    }

    convertMapNullsToEmptyStrings =
        MetastoreConf.getBoolVar(conf, ConfVars.ORM_RETRIEVE_MAPNULLS_AS_EMPTY_STRINGS);
    defaultPartName = MetastoreConf.getVar(conf, ConfVars.DEFAULTPARTITIONNAME);

    String jdoIdFactory = MetastoreConf.getVar(conf, ConfVars.IDENTIFIER_FACTORY);
    if (! ("datanucleus1".equalsIgnoreCase(jdoIdFactory))){
      LOG.warn("Underlying metastore does not use 'datanucleus1' for its ORM naming scheme."
          + " Disabling directSQL as it uses hand-hardcoded SQL with that assumption.");
      isCompatibleDatastore = false;
    } else {
      boolean isInTest = MetastoreConf.getBoolVar(conf, ConfVars.HIVE_IN_TEST);
      isCompatibleDatastore = (!isInTest || ensureDbInit()) && runTestQuery();
      if (isCompatibleDatastore) {
        LOG.debug("Using direct SQL, underlying DB is " + dbType);
      }
    }

    isAggregateStatsCacheEnabled = MetastoreConf.getBoolVar(
        conf, ConfVars.AGGREGATE_STATS_CACHE_ENABLED);
    if (isAggregateStatsCacheEnabled) {
      aggrStatsCache = AggregateStatsCache.getInstance(conf);
    }

    // now use the tableanames to create the mapping
    // note that some of the optional single-valued fields are not present
    fieldnameToTableName =
        fieldNameToTableNameBuilder
            .put("createTime", PARTITIONS + ".\"CREATE_TIME\"")
            .put("lastAccessTime", PARTITIONS + ".\"LAST_ACCESS_TIME\"")
            .put("writeId", PARTITIONS + ".\"WRITE_ID\"")
            .put("sd.location", SDS + ".\"LOCATION\"")
            .put("sd.inputFormat", SDS + ".\"INPUT_FORMAT\"")
            .put("sd.outputFormat", SDS + ".\"OUTPUT_FORMAT\"")
            .put("sd.storedAsSubDirectories", SDS + ".\"IS_STOREDASSUBDIRECTORIES\"")
            .put("sd.compressed", SDS + ".\"IS_COMPRESSED\"")
            .put("sd.numBuckets", SDS + ".\"NUM_BUCKETS\"")
            .put("sd.serdeInfo.name", SERDES + ".\"NAME\"")
            .put("sd.serdeInfo.serializationLib", SERDES + ".\"SLIB\"")
            .put("PART_ID", PARTITIONS + ".\"PART_ID\"")
            .put("SD_ID", SDS + ".\"SD_ID\"")
            .put("SERDE_ID", SERDES + ".\"SERDE_ID\"")
            .put("CD_ID", SDS + ".\"CD_ID\"")
            .build();
  }

  private static String getFullyQualifiedName(String schema, String tblName) {
    return ((schema == null || schema.isEmpty()) ? "" : "\"" + schema + "\".\"")
        + "\"" + tblName + "\"";
  }


  public MetaStoreDirectSql(PersistenceManager pm, Configuration conf) {
    this(pm, conf, "");
  }

  static String getProductName(PersistenceManager pm) {
    JDOConnection jdoConn = pm.getDataStoreConnection();
    try {
      return ((Connection)jdoConn.getNativeConnection()).getMetaData().getDatabaseProductName();
    } catch (Throwable t) {
      LOG.warn("Error retrieving product name", t);
      return null;
    } finally {
      jdoConn.close(); // We must release the connection before we call other pm methods.
    }
  }

  private boolean ensureDbInit() {
    Transaction tx = pm.currentTransaction();
    boolean doCommit = false;
    if (!tx.isActive()) {
      tx.begin();
      doCommit = true;
    }
    LinkedList<Query> initQueries = new LinkedList<>();

    try {
      // Force the underlying db to initialize.
      initQueries.add(pm.newQuery(MDatabase.class, "name == ''"));
      initQueries.add(pm.newQuery(MTableColumnStatistics.class, "dbName == ''"));
      initQueries.add(pm.newQuery(MPartitionColumnStatistics.class, "dbName == ''"));
      initQueries.add(pm.newQuery(MConstraint.class, "childIntegerIndex < 0"));
      initQueries.add(pm.newQuery(MNotificationLog.class, "dbName == ''"));
      initQueries.add(pm.newQuery(MNotificationNextId.class, "nextEventId < -1"));
      initQueries.add(pm.newQuery(MWMResourcePlan.class, "name == ''"));
      initQueries.add(pm.newQuery(MCreationMetadata.class, "dbName == ''"));
      initQueries.add(pm.newQuery(MPartitionPrivilege.class, "principalName == ''"));
      initQueries.add(pm.newQuery(MPartitionColumnPrivilege.class, "principalName == ''"));

      for (Query q : initQueries) {
        q.execute();
      }

      return true;
    } catch (Exception ex) {
      doCommit = false;
      LOG.warn("Database initialization failed; direct SQL is disabled", ex);
      tx.rollback();
      return false;
    } finally {
      if (doCommit) {
        tx.commit();
      }
      for (Query q : initQueries) {
        try {
          q.closeAll();
        } catch (Throwable t) {
        }
      }
    }
  }

  private boolean runTestQuery() {
    boolean doTrace = LOG.isDebugEnabled();
    Transaction tx = pm.currentTransaction();
    boolean doCommit = false;
    if (!tx.isActive()) {
      tx.begin();
      doCommit = true;
    }
    // Run a self-test query. If it doesn't work, we will self-disable. What a PITA...
    String selfTestQuery = "select \"DB_ID\" from " + DBS + " WHERE \"DB_ID\"=1";
    try (QueryWrapper query = new QueryWrapper(pm.newQuery("javax.jdo.query.SQL", selfTestQuery))) {
      prepareTxn();
      long start = doTrace ? System.nanoTime() : 0;
      query.execute();
      MetastoreDirectSqlUtils.timingTrace(doTrace, selfTestQuery, start, doTrace ? System.nanoTime() : 0);
      return true;
    } catch (Throwable t) {
      doCommit = false;
      LOG.warn("Self-test query [" + selfTestQuery + "] failed; direct SQL is disabled", t);
      tx.rollback();
      return false;
    } finally {
      if (doCommit) {
        tx.commit();
      }
    }
  }

  public String getSchema() {
    return schema;
  }

  public boolean isCompatibleDatastore() {
    return isCompatibleDatastore;
  }

  private void executeNoResult(final String queryText) throws SQLException {
    JDOConnection jdoConn = pm.getDataStoreConnection();
    Statement statement = null;
    boolean doTrace = LOG.isDebugEnabled();
    try {
      long start = doTrace ? System.nanoTime() : 0;
      statement = ((Connection)jdoConn.getNativeConnection()).createStatement();
      statement.execute(queryText);
      MetastoreDirectSqlUtils.timingTrace(doTrace, queryText, start, doTrace ? System.nanoTime() : 0);
    } finally {
      if(statement != null){
          statement.close();
      }
      jdoConn.close(); // We must release the connection before we call other pm methods.
    }
  }

  public Database getDatabase(String catName, String dbName) throws MetaException{
    String queryTextDbSelector= "select "
        + "\"DB_ID\", \"NAME\", \"DB_LOCATION_URI\", \"DESC\", "
        + "\"OWNER_NAME\", \"OWNER_TYPE\", \"CTLG_NAME\" , \"CREATE_TIME\", \"DB_MANAGED_LOCATION_URI\", "
        + "\"TYPE\", \"DATACONNECTOR_NAME\", \"REMOTE_DBNAME\" "
        + "FROM "+ DBS
        + " where \"NAME\" = ? and \"CTLG_NAME\" = ? ";
    String queryTextDbParams = "select \"PARAM_KEY\", \"PARAM_VALUE\" "
        + " from " + DATABASE_PARAMS + " "
        + " WHERE \"DB_ID\" = ? "
        + " AND \"PARAM_KEY\" IS NOT NULL";

    try (QueryWrapper queryDbSelector = new QueryWrapper(pm.newQuery("javax.jdo.query.SQL", queryTextDbSelector));
         QueryWrapper queryDbParams = new QueryWrapper(pm.newQuery("javax.jdo.query.SQL", queryTextDbParams))) {
      dbName = dbName.toLowerCase();
      catName = catName.toLowerCase();
      Object[] params = new Object[] { dbName, catName };

      if (LOG.isTraceEnabled()) {
        LOG.trace("getDatabase:query instantiated : " + queryTextDbSelector
            + " with param [" + params[0] + "]");
      }

      List<Object[]> sqlResult = executeWithArray(
          queryDbSelector.getInnerQuery(), params, queryTextDbSelector);
      if ((sqlResult == null) || sqlResult.isEmpty()) {
        return null;
      }

      assert(sqlResult.size() == 1);
      if (sqlResult.get(0) == null) {
        return null;
      }

      Object[] dbline = sqlResult.get(0);
      Long dbid = MetastoreDirectSqlUtils.extractSqlLong(dbline[0]);

      params[0] = dbid;
      if (LOG.isTraceEnabled()) {
        LOG.trace("getDatabase:query2 instantiated : " + queryTextDbParams
            + " with param [" + params[0] + "]");
      }

      Map<String,String> dbParams = new HashMap<String,String>();
      List<Object[]> sqlResult2 = MetastoreDirectSqlUtils.ensureList(executeWithArray(
          queryDbParams.getInnerQuery(), params, queryTextDbParams));
      if (!sqlResult2.isEmpty()) {
        for (Object[] line : sqlResult2) {
          dbParams.put(MetastoreDirectSqlUtils.extractSqlString(line[0]), MetastoreDirectSqlUtils
              .extractSqlString(line[1]));
        }
      }
      Database db = new Database();
      db.setName(MetastoreDirectSqlUtils.extractSqlString(dbline[1]));
      db.setLocationUri(MetastoreDirectSqlUtils.extractSqlString(dbline[2]));
      db.setDescription(MetastoreDirectSqlUtils.extractSqlString(dbline[3]));
      db.setOwnerName(MetastoreDirectSqlUtils.extractSqlString(dbline[4]));
      String type = MetastoreDirectSqlUtils.extractSqlString(dbline[5]);
      db.setOwnerType(
          (null == type || type.trim().isEmpty()) ? null : PrincipalType.valueOf(type));
      db.setCatalogName(MetastoreDirectSqlUtils.extractSqlString(dbline[6]));
      if (dbline[7] != null) {
        db.setCreateTime(MetastoreDirectSqlUtils.extractSqlInt(dbline[7]));
      }
      db.setManagedLocationUri(MetastoreDirectSqlUtils.extractSqlString(dbline[8]));
      String dbType = MetastoreDirectSqlUtils.extractSqlString(dbline[9]);
      if (dbType != null && dbType.equalsIgnoreCase(DatabaseType.REMOTE.name())) {
        db.setType(DatabaseType.REMOTE);
        db.setConnector_name(MetastoreDirectSqlUtils.extractSqlString(dbline[10]));
        db.setRemote_dbname(MetastoreDirectSqlUtils.extractSqlString(dbline[11]));
      } else {
        db.setType(DatabaseType.NATIVE);
      }
      db.setParameters(MetaStoreServerUtils.trimMapNulls(dbParams,convertMapNullsToEmptyStrings));
      if (LOG.isDebugEnabled()){
        LOG.debug("getDatabase: directsql returning db " + db.getName()
            + " locn["+db.getLocationUri()  +"] desc [" +db.getDescription()
            + "] owner [" + db.getOwnerName() + "] ownertype ["+ db.getOwnerType() +"]");
      }
      return db;
    }
  }

  /**
   * Get table names by using direct SQL queries.
   * @param catName catalog name
   * @param dbName Metastore database namme
   * @param tableType Table type, or null if we want to get all tables
   * @return list of table names
   */
  public List<String> getTables(String catName, String dbName, TableType tableType, int limit)
      throws MetaException {
    String queryText = "SELECT " + TBLS + ".\"TBL_NAME\""
      + " FROM " + TBLS + " "
      + " INNER JOIN " + DBS + " ON " + TBLS + ".\"DB_ID\" = " + DBS + ".\"DB_ID\" "
      + " WHERE " + DBS + ".\"NAME\" = ? AND " + DBS + ".\"CTLG_NAME\" = ? "
      + (tableType == null ? "" : "AND " + TBLS + ".\"TBL_TYPE\" = ? ") ;


    List<String> pms = new ArrayList<>();
    pms.add(dbName);
    pms.add(catName);
    if (tableType != null) {
      pms.add(tableType.toString());
    }

    try (QueryWrapper queryParams = new QueryWrapper(pm.newQuery("javax.jdo.query.SQL", queryText))) {
      List<String> tableNames = executeWithArray(
          queryParams.getInnerQuery(), pms.toArray(), queryText, limit);
      List<String> results = new ArrayList<String>(tableNames);
      return results;
    }
  }

  /**
   * Get table names by using direct SQL queries.
   *
   * @param dbName Metastore database namme
   * @return list of table names
   */
  public List<String> getMaterializedViewsForRewriting(String dbName) throws MetaException {
    String queryText = "SELECT " + TBLS + ".\"TBL_NAME\""
      + " FROM " + TBLS + " "
      + " INNER JOIN " + DBS + " ON " + TBLS + ".\"DB_ID\" = " + DBS + ".\"DB_ID\" "
      + " WHERE " + DBS + ".\"NAME\" = ? AND " + TBLS + ".\"TBL_TYPE\" = ? " ;

    List<String> pms = new ArrayList<String>();
    pms.add(dbName);
    pms.add(TableType.MATERIALIZED_VIEW.toString());

    try (QueryWrapper queryParams = new QueryWrapper(pm.newQuery("javax.jdo.query.SQL", queryText))) {
      List<String> mvs = executeWithArray(
          queryParams.getInnerQuery(), pms.toArray(), queryText);
      List<String> results = new ArrayList<String>(mvs);
      return results;
    }
  }

  /**
   * Add partitions in batch using direct SQL
   * @param parts list of partitions
   * @param partPrivilegesList list of partition privileges
   * @param partColPrivilegesList list of partition column privileges
   * @throws MetaException
   */
  public void addPartitions(List<MPartition> parts, List<List<MPartitionPrivilege>> partPrivilegesList,
      List<List<MPartitionColumnPrivilege>> partColPrivilegesList) throws MetaException {
    directSqlInsertPart.addPartitions(parts, partPrivilegesList, partColPrivilegesList);
  }

  /**
   * Alter partitions in batch using direct SQL
   * @param table the target table
   * @param partNames list of partition names
   * @param newParts list of new partitions
   * @param queryWriteIdList valid write id list
   * @return
   * @throws MetaException
   */
  public List<Partition> alterPartitions(MTable table, List<String> partNames,
                                         List<Partition> newParts, String queryWriteIdList) throws MetaException {
    List<Object[]> rows = Batchable.runBatched(batchSize, partNames, new Batchable<String, Object[]>() {
      @Override
      public List<Object[]> run(List<String> input) throws Exception {
        String filter = "" + PARTITIONS + ".\"PART_NAME\" in (" + makeParams(input.size()) + ")";
        List<String> columns = Arrays.asList("\"PART_ID\"", "\"PART_NAME\"", "\"SD_ID\"", "\"WRITE_ID\"");
        return getPartitionFieldsViaSqlFilter(table.getDatabase().getCatalogName(), table.getDatabase().getName(),
                table.getTableName(), columns, filter, input, Collections.emptyList(), null);
      }
    });
    Map<List<String>, Long> partValuesToId = new HashMap<>();
    Map<Long, Long> partIdToSdId = new HashMap<>();
    Map<Long, Long> partIdToWriteId = new HashMap<>();
    for (Object[] row : rows) {
      Long partId = MetastoreDirectSqlUtils.extractSqlLong(row[0]);
      Long sdId = MetastoreDirectSqlUtils.extractSqlLong(row[2]);
      Long writeId = MetastoreDirectSqlUtils.extractSqlLong(row[3]);
      partIdToSdId.put(partId, sdId);
      partIdToWriteId.put(partId, writeId);
      List<String> partValues = Warehouse.getPartValuesFromPartName((String) row[1]);
      partValuesToId.put(partValues, partId);
    }

    boolean isTxn = TxnUtils.isTransactionalTable(table.getParameters());
    for (Partition newPart : newParts) {
      Long partId = partValuesToId.get(newPart.getValues());
      boolean useOldWriteId = true;
      // If transactional, add/update the MUPdaterTransaction
      // for the current updater query.
      if (isTxn) {
        if (!isTxnStatsEnabled) {
          StatsSetupConst.setBasicStatsState(newPart.getParameters(), StatsSetupConst.FALSE);
        } else if (queryWriteIdList != null && newPart.getWriteId() > 0) {
          // Check concurrent INSERT case and set false to the flag.
          if (!ObjectStore.isCurrentStatsValidForTheQuery(newPart.getParameters(),
              partIdToWriteId.get(partId), queryWriteIdList, true)) {
            StatsSetupConst.setBasicStatsState(newPart.getParameters(), StatsSetupConst.FALSE);
            LOG.info("Removed COLUMN_STATS_ACCURATE from the parameters of the partition " +
                Warehouse.getQualifiedName(newPart) + " will be made persistent.");
          }
          useOldWriteId = false;
        }
      }

      if (useOldWriteId) {
        newPart.setWriteId(partIdToWriteId.get(partId));
      }
    }

    directSqlUpdatePart.alterPartitions(partValuesToId, partIdToSdId, newParts);
    return newParts;
  }

  /**
   * Get partition names by using direct SQL queries.
   * @param filter filter to use with direct sql
   * @param partitionKeys partition columns
   * @param defaultPartName default partition name
   * @param order the specification for ordering partition names
   * @param max maximum number of partition names to return
   * @return list of partition names
   */
  public List<String> getPartitionNamesViaSql(SqlFilterForPushdown filter, List<FieldSchema> partitionKeys,
      String defaultPartName, String order, Integer max) throws MetaException {
    boolean doTrace = LOG.isDebugEnabled();
    List<Object[]> orderSpecs = MetaStoreUtils.makeOrderSpecs(order);
    String catName = filter.catName.toLowerCase(), dbName = filter.dbName.toLowerCase(),
        tblName = filter.tableName.toLowerCase(), sqlFilter = filter.filter;
    List<Object> paramsForFilter = filter.params;
    List<String> joins =  filter.joins;
    if (joins.isEmpty()) {
      for (int i = 0; i < partitionKeys.size(); i++) {
        joins.add(null);
      }
    }

    StringBuilder orderColumns = new StringBuilder(), orderClause = new StringBuilder();
    int i = 0;
    List<Object> paramsForOrder = new ArrayList<Object>();
    boolean dbHasJoinCastBug = dbType.hasJoinOperationOrderBug();
    for (Object[] orderSpec: orderSpecs) {
      int partColIndex = (int)orderSpec[0];
      String orderAlias = "ODR" + (i++);
      String tableValue, tableAlias;
      if (joins.get(partColIndex) == null) {
        tableAlias = "ORDER"  + partColIndex;
        joins.set(partColIndex, "inner join " + PARTITION_KEY_VALS + " \"" + tableAlias
            + "\" on \""  + tableAlias + "\".\"PART_ID\" = " + PARTITIONS + ".\"PART_ID\""
            + " and \"" + tableAlias + "\".\"INTEGER_IDX\" = " + partColIndex);
        tableValue = " \"" + tableAlias + "\".\"PART_KEY_VAL\" ";
      } else {
        tableAlias = "FILTER" + partColIndex;
        tableValue = " \"" + tableAlias + "\".\"PART_KEY_VAL\" ";
      }

      String tableColumn = tableValue;
      String colType = partitionKeys.get(partColIndex).getType();
      PartitionFilterGenerator.FilterType type =
          PartitionFilterGenerator.FilterType.fromType(colType);
      if (type == PartitionFilterGenerator.FilterType.Date) {
      	tableValue = dbType.toDate(tableValue);
      } else if (type == PartitionFilterGenerator.FilterType.Timestamp) {
        tableValue = dbType.toTimestamp(tableValue);
      } else if (type == PartitionFilterGenerator.FilterType.Integral) {
        tableValue = "CAST(" + tableColumn + " AS decimal(21,0))";
      }
      String tableValue0 = tableValue;
      tableValue = " (case when " + tableColumn + " <> ?";
      paramsForOrder.add(defaultPartName);
      if (dbHasJoinCastBug) {
        tableValue += (" and " + TBLS + ".\"TBL_NAME\" = ? and " + DBS + ".\"NAME\" = ? and "
            + DBS + ".\"CTLG_NAME\" = ? and "
            + "\"" + tableAlias + "\".\"PART_ID\" = " + PARTITIONS + ".\"PART_ID\" and "
            + "\"" + tableAlias + "\".\"INTEGER_IDX\" = " + partColIndex);
        paramsForOrder.add(tblName);
        paramsForOrder.add(dbName);
        paramsForOrder.add(catName);
      }
      tableValue += " then " + tableValue0 + " else null end) AS \"" + orderAlias + "\" ";
      orderColumns.append(tableValue).append(",");
      orderClause.append(" \"").append(orderAlias).append("\" ")
          .append((String)orderSpec[1]).append(",");
    }

    for (int j = 0; j < joins.size(); j++) {
      if (joins.get(j) == null) {
        joins.remove(j--);
      }
    }
    if (orderClause.length() > 0) {
      orderClause.setLength(orderClause.length() - 1);
      orderColumns.setLength(orderColumns.length() - 1);
    }

    String orderCls = " order by " +
        (orderClause.length() > 0 ? orderClause.toString() : "\"PART_NAME\" asc");
    String columns = orderColumns.length() > 0 ? (", " + orderColumns.toString()) : "";
    String queryText =
        "select " + PARTITIONS + ".\"PART_NAME\"" + columns + " from " + PARTITIONS + " "
            + "  inner join " + TBLS + " on " + PARTITIONS + ".\"TBL_ID\" = " + TBLS + ".\"TBL_ID\" "
            + "  and " + TBLS + ".\"TBL_NAME\" = ? "
            + "  inner join " + DBS + " on " + TBLS + ".\"DB_ID\" = " + DBS + ".\"DB_ID\" "
            + "  and " + DBS + ".\"NAME\" = ? "
            + join(joins, ' ')
            + " where " + DBS + ".\"CTLG_NAME\" = ? "
            + (StringUtils.isBlank(sqlFilter) ? "" : (" and " + sqlFilter)) + orderCls;

    Object[] params = new Object[paramsForFilter.size() + paramsForOrder.size() + 3];
    i = 0;
    for (; i < paramsForOrder.size(); i++) {
      params[i] = paramsForOrder.get(i);
    }
    params[i] = tblName;
    params[i+1] = dbName;
    params[i+2] = catName;
    for (int j = 0; j < paramsForFilter.size(); j++) {
      params[i + j + 3] = paramsForFilter.get(j);
    }

    List<String> partNames = new LinkedList<String>();
    int limit = (max == null ? -1 : max);
    try (QueryWrapper query = new QueryWrapper(pm.newQuery("javax.jdo.query.SQL", queryText))) {
      long start = doTrace ? System.nanoTime() : 0;
      List<Object> sqlResult = executeWithArray(query.getInnerQuery(), params, queryText, limit);
      long queryTime = doTrace ? System.nanoTime() : 0;
      MetastoreDirectSqlUtils.timingTrace(doTrace, queryText, start, queryTime);
      for (Object result : sqlResult) {
        Object obj = !columns.isEmpty() ? ((Object[]) result)[0] : result;
        partNames.add((String)obj);
      }
    }
    return partNames;
  }


  /**
   * Gets partitions by using direct SQL queries.
   * @param catName Metastore catalog name.
   * @param dbName Metastore db name.
   * @param tblName Metastore table name.
   * @param args additional arguments for getting partitions
   * @return List of partitions.
   */
  public List<Partition> getPartitionsViaPartNames(final String catName, final String dbName,
      final String tblName, GetPartitionsArgs args)
      throws MetaException {
    List<String> partNames = args.getPartNames();
    if (partNames.isEmpty()) {
      return Collections.emptyList();
    }
    return Batchable.runBatched(batchSize, partNames, new Batchable<String, Partition>() {
      @Override
      public List<Partition> run(List<String> input) throws MetaException {
        String filter = "" + PARTITIONS + ".\"PART_NAME\" in (" + makeParams(input.size()) + ")";
        List<Long> partitionIds = getPartitionIdsViaSqlFilter(catName, dbName, tblName,
            filter, input, Collections.<String>emptyList(), null);
        if (partitionIds.isEmpty()) {
          return Collections.emptyList(); // no partitions, bail early.
        }
        return getPartitionsFromPartitionIds(catName, dbName, tblName, null,
                partitionIds, Collections.emptyList(), false, args);
      }
    });
  }

  /**
   * Gets partitions by using direct SQL queries.
   * @param filter The filter.
   * @param isAcidTable True if the table is ACID
   * @param args additional arguments for getting partitions
   * @return List of partitions.
   */
  public List<Partition> getPartitionsViaSqlFilter(String catName, String dbName, String tableName,
      SqlFilterForPushdown filter, boolean isAcidTable,
      GetPartitionsArgs args) throws MetaException {
    List<Long> partitionIds = getPartitionIdsViaSqlFilter(catName,
        dbName, tableName, filter.filter, filter.params,
        filter.joins, args.getMax());
    if (partitionIds.isEmpty()) {
      return Collections.emptyList(); // no partitions, bail early.
    }
    return Batchable.runBatched(batchSize, partitionIds, new Batchable<Long, Partition>() {
      @Override
      public List<Partition> run(List<Long> input) throws MetaException {
        return getPartitionsFromPartitionIds(catName, dbName,
            tableName, null, input, Collections.emptyList(), isAcidTable, args);
      }
    });
  }

  /**
   * This method can be used to return "partially-filled" partitions when clients are only interested in
   * some fields of the Partition objects. The partitionFields parameter is a list of dot separated
   * partition field names. For example, if a client is interested in only partition location,
   * serializationLib, values and parameters it can specify sd.location, sd.serdeInfo.serializationLib,
   * values, parameters in the partitionFields list. In such a case all the returned partitions will have
   * only the requested fields set and the rest of the fields will remain unset. The implementation of this method
   * runs queries only for the fields which are requested and pushes down the projection to the database to improve
   * performance.
   *
   * @param tbl                    Table whose partitions are being requested
   * @param partitionFields        List of dot separated field names. Each dot separated string represents nested levels. For
   *                               instance sd.serdeInfo.serializationLib represents the serializationLib field of the StorageDescriptor
   *                               for a the partition
   * @param includeParamKeyPattern The SQL regex pattern which is used to include the parameter keys. Can include _ or %
   *                               When this pattern is set, only the partition parameter key-value pairs where the key matches
   *                               the pattern will be returned. This is applied in conjunction with excludeParamKeyPattern if it is set.
   * @param excludeParamKeyPattern The SQL regex paterrn which is used to exclude the parameter keys. Can include _ or %
   *                               When this pattern is set, all the partition parameters where key is NOT LIKE the pattern
   *                               are returned. This is applied in conjunction with the includeParamKeyPattern if it is set.
   * @param filterSpec             The filterSpec from <code>GetPartitionsRequest</code> which includes the filter mode (BY_EXPR, BY_VALUES or BY_NAMES)
   *                               and the list of filter strings to be used to filter the results
   * @param filter                 SqlFilterForPushDown which is set in the <code>canUseDirectSql</code> method before this method is called.
   *                               The filter is used only when the mode is BY_EXPR
   * @return
   * @throws MetaException
   */
  public List<Partition> getPartitionsUsingProjectionAndFilterSpec(Table tbl,
      final List<String> partitionFields, final String includeParamKeyPattern,
      final String excludeParamKeyPattern, GetPartitionsFilterSpec filterSpec, SqlFilterForPushdown filter)
      throws MetaException {
    final String tblName = tbl.getTableName();
    final String dbName = tbl.getDbName();
    final String catName = tbl.getCatName();
    List<Long> partitionIds = null;
    if (filterSpec.isSetFilterMode()) {
      List<String> filters = filterSpec.getFilters();
      if (filters == null || filters.isEmpty()) {
        throw new MetaException("Invalid filter expressions in the filter spec");
      }
      switch(filterSpec.getFilterMode()) {
      case BY_EXPR:
        partitionIds =
            getPartitionIdsViaSqlFilter(catName, dbName, tblName, filter.filter, filter.params,
                filter.joins, null);
        break;
      case BY_NAMES:
        String partNamesFilter =
            "" + PARTITIONS + ".\"PART_NAME\" in (" + makeParams(filterSpec.getFilters().size())
                + ")";
        partitionIds = getPartitionIdsViaSqlFilter(catName, dbName, tblName, partNamesFilter,
            filterSpec.getFilters(), Collections.EMPTY_LIST, null);
        break;
      case BY_VALUES:
        // we are going to use the SQL regex pattern in the LIKE clause below. So the default string
        // is _% and not .*
        String partNameMatcher = MetaStoreUtils.makePartNameMatcher(tbl, filters, "_%");
        String partNamesLikeFilter =
            "" + PARTITIONS + ".\"PART_NAME\" LIKE (?)";
        partitionIds =
            getPartitionIdsViaSqlFilter(catName, dbName, tblName, partNamesLikeFilter, Arrays.asList(partNameMatcher),
                Collections.EMPTY_LIST, null);
        break;
        default:
          throw new MetaException("Unsupported filter mode " + filterSpec.getFilterMode());
      }
    } else {
      // there is no filter mode. Fetch all the partition ids
      partitionIds =
          getPartitionIdsViaSqlFilter(catName, dbName, tblName, null, Collections.EMPTY_LIST,
              Collections.EMPTY_LIST, null);
    }

    if (partitionIds.isEmpty()) {
      return Collections.emptyList();
    }
    // check if table object has table type as view
    Boolean isView = isViewTable(tbl);
    if (isView == null) {
      isView = isViewTable(catName, dbName, tblName);
    }
    PartitionProjectionEvaluator projectionEvaluator =
        new PartitionProjectionEvaluator(pm, fieldnameToTableName, partitionFields,
            convertMapNullsToEmptyStrings, isView, includeParamKeyPattern, excludeParamKeyPattern);
    // Get full objects. For Oracle/etc. do it in batches.
    return Batchable.runBatched(batchSize, partitionIds, new Batchable<Long, Partition>() {
      @Override
      public List<Partition> run(List<Long> input) throws MetaException {
        return projectionEvaluator.getPartitionsUsingProjectionList(input);
      }
    });
  }

  public static class SqlFilterForPushdown {
    private final List<Object> params = new ArrayList<>();
    private final List<String> joins = new ArrayList<>();
    private String filter;
    private String catName;
    private String dbName;
    private String tableName;
    // whether should compact null elements in joins when generating sql filter.
    private boolean compactJoins = true;
    SqlFilterForPushdown() {

    }
    SqlFilterForPushdown(Table table, boolean compactJoins) {
      this.catName = table.getCatName();
      this.dbName = table.getDbName();
      this.tableName = table.getTableName();
      this.compactJoins = compactJoins;
    }
  }

  public boolean generateSqlFilterForPushdown(String catName, String dbName, String tableName,
      List<FieldSchema> partitionKeys, ExpressionTree tree, String defaultPartitionName,
      SqlFilterForPushdown result) throws MetaException {
    // Derby and Oracle do not interpret filters ANSI-properly in some cases and need a workaround.
    assert partitionKeys != null;
    boolean dbHasJoinCastBug = dbType.hasJoinOperationOrderBug();
    result.tableName = tableName;
    result.dbName = dbName;
    result.catName = catName;
    result.filter = PartitionFilterGenerator.generateSqlFilter(catName, dbName, tableName,
        partitionKeys, tree, result.params, result.joins, dbHasJoinCastBug,
        ((defaultPartitionName == null) ? defaultPartName : defaultPartitionName),
        dbType, schema, result.compactJoins);
    return result.filter != null;
  }

  /**
   * Gets all partitions of a table by using direct SQL queries.
   * @param catName Metastore catalog name.
   * @param dbName Metastore db name.
   * @param tblName Metastore table name.
   * @param args additional arguments for getting partitions
   * @return List of partitions.
   */
  public List<Partition> getPartitions(String catName,
      String dbName, String tblName, GetPartitionsArgs args) throws MetaException {
    List<Long> partitionIds = getPartitionIdsViaSqlFilter(catName, dbName,
        tblName, null, Collections.<String>emptyList(), Collections.<String>emptyList(), args.getMax());
    if (partitionIds.isEmpty()) {
      return Collections.emptyList(); // no partitions, bail early.
    }

    // Get full objects. For Oracle/etc. do it in batches.
    List<Partition> result = Batchable.runBatched(batchSize, partitionIds, new Batchable<Long, Partition>() {
      @Override
      public List<Partition> run(List<Long> input) throws MetaException {
        return getPartitionsFromPartitionIds(catName, dbName, tblName, null, input, Collections.emptyList(), false, args);
      }
    });
    return result;
  }

  private static Boolean isViewTable(Table t) {
    return t.isSetTableType() ?
        t.getTableType().equals(TableType.VIRTUAL_VIEW.toString()) : null;
  }

  private boolean isViewTable(String catName, String dbName, String tblName) throws MetaException {
    String queryText = "select \"TBL_TYPE\" from " + TBLS + "" +
        " inner join " + DBS + " on " + TBLS + ".\"DB_ID\" = " + DBS + ".\"DB_ID\" " +
        " where " + TBLS + ".\"TBL_NAME\" = ? and " + DBS + ".\"NAME\" = ? and " + DBS + ".\"CTLG_NAME\" = ?";
    try (QueryWrapper query = new QueryWrapper(pm.newQuery("javax.jdo.query.SQL", queryText))) {
      Object[] params = new Object[] { tblName, dbName, catName };
      query.setUnique(true);
      Object result = executeWithArray(query.getInnerQuery(), params, queryText);
      return (result != null) && result.toString().equals(TableType.VIRTUAL_VIEW.toString());
    }
  }

  /**
   * Get partition ids for the query using direct SQL queries, to avoid bazillion
   * queries created by DN retrieving stuff for each object individually.
   * @param catName MetaStore catalog name
   * @param dbName MetaStore db name
   * @param tblName MetaStore table name
   * @param sqlFilter SQL filter to use. Better be SQL92-compliant.
   * @param paramsForFilter params for ?-s in SQL filter text. Params must be in order.
   * @param joinsForFilter if the filter needs additional join statement, they must be in
   *                       this list. Better be SQL92-compliant.
   * @param max The maximum number of partitions to return.
   * @return List of partition objects.
   */
  private List<Long> getPartitionIdsViaSqlFilter(
      String catName, String dbName, String tblName, String sqlFilter,
      List<? extends Object> paramsForFilter, List<String> joinsForFilter, Integer max)
      throws MetaException {
    return getPartitionFieldsViaSqlFilter(catName, dbName, tblName,
        Arrays.asList("\"PART_ID\""), sqlFilter, paramsForFilter, joinsForFilter, max);
  }

  /**
   * Get partition fields for the query using direct SQL queries, to avoid bazillion
   * queries created by DN retrieving stuff for each object individually.
   * @param catName MetaStore catalog name
   * @param dbName MetaStore db name
   * @param tblName MetaStore table name
   * @param partColumns part fields want to get
   * @param sqlFilter SQL filter to use. Better be SQL92-compliant.
   * @param paramsForFilter params for ?-s in SQL filter text. Params must be in order.
   * @param joinsForFilter if the filter needs additional join statement, they must be in
   *                       this list. Better be SQL92-compliant.
   * @param max The maximum number of partitions to return.
   * @return List of partition objects.
   */
  public <T> List<T> getPartitionFieldsViaSqlFilter(
      String catName, String dbName, String tblName, List<String> partColumns, String sqlFilter,
      List<? extends Object> paramsForFilter, List<String> joinsForFilter, Integer max)
      throws MetaException {
    boolean doTrace = LOG.isDebugEnabled();
    final String dbNameLcase = dbName.toLowerCase();
    final String tblNameLcase = tblName.toLowerCase();
    final String catNameLcase = normalizeSpace(catName).toLowerCase();

    // We have to be mindful of order during filtering if we are not returning all partitions.
    String orderForFilter = (max != null) ? " order by " + MetastoreConf.getVar(conf, ConfVars.PARTITION_ORDER_EXPR) : "";
    String columns = partColumns.stream().map(col -> PARTITIONS + "." + col).collect(Collectors.joining(","));

    String queryText =
        "select " + columns + " from " + PARTITIONS + ""
            + "  inner join " + TBLS + " on " + PARTITIONS + ".\"TBL_ID\" = " + TBLS + ".\"TBL_ID\" "
            + "    and " + TBLS + ".\"TBL_NAME\" = ? "
            + "  inner join " + DBS + " on " + TBLS + ".\"DB_ID\" = " + DBS + ".\"DB_ID\" "
            + "     and " + DBS + ".\"NAME\" = ? "
            + join(joinsForFilter, ' ')
            + " where " + DBS + ".\"CTLG_NAME\" = ? "
            + (StringUtils.isBlank(sqlFilter) ? "" : (" and " + sqlFilter)) + orderForFilter;
    Object[] params = new Object[paramsForFilter.size() + 3];
    params[0] = tblNameLcase;
    params[1] = dbNameLcase;
    params[2] = catNameLcase;
    for (int i = 0; i < paramsForFilter.size(); ++i) {
      params[i + 3] = paramsForFilter.get(i);
    }

    long start = doTrace ? System.nanoTime() : 0;
    try (QueryWrapper query = new QueryWrapper(pm.newQuery("javax.jdo.query.SQL", queryText))) {
      List<T> sqlResult = executeWithArray(query.getInnerQuery(), params, queryText,
          ((max == null) ? -1 : max.intValue()));
      long queryTime = doTrace ? System.nanoTime() : 0;
      MetastoreDirectSqlUtils.timingTrace(doTrace, queryText, start, queryTime);
      List<T> result = new ArrayList<>(sqlResult);
      return result;
    }
  }

  /** Should be called with the list short enough to not trip up Oracle/etc. */
  private List<Partition> getPartitionsFromPartitionIds(String catName, String dbName, String tblName,
      Boolean isView, List<Long> partIdList, List<String> projectionFields,
      boolean isAcidTable, GetPartitionsArgs args) throws MetaException {

    boolean doTrace = LOG.isDebugEnabled();

    int idStringWidth = (int)Math.ceil(Math.log10(partIdList.size())) + 1; // 1 for comma
    int sbCapacity = partIdList.size() * idStringWidth;
    // Get most of the fields for the IDs provided.
    // Assume db and table names are the same for all partition, as provided in arguments.
    String partIds = getIdListForIn(partIdList);
    String queryText =
        "select " + PARTITIONS + ".\"PART_ID\", " + SDS + ".\"SD_ID\", " + SDS + ".\"CD_ID\"," + " "
            + SERDES + ".\"SERDE_ID\", " + PARTITIONS + ".\"CREATE_TIME\"," + " " + PARTITIONS
            + ".\"LAST_ACCESS_TIME\", " + SDS + ".\"INPUT_FORMAT\", " + SDS + ".\"IS_COMPRESSED\","
            + " " + SDS + ".\"IS_STOREDASSUBDIRECTORIES\", " + SDS + ".\"LOCATION\", " + SDS
            + ".\"NUM_BUCKETS\"," + " " + SDS + ".\"OUTPUT_FORMAT\", " + SERDES + ".\"NAME\", "
            + SERDES + ".\"SLIB\", " + PARTITIONS + ".\"WRITE_ID\"" + " from " + PARTITIONS + ""
            + "  left outer join " + SDS + " on " + PARTITIONS + ".\"SD_ID\" = " + SDS
            + ".\"SD_ID\" " + "  left outer join " + SERDES + " on " + SDS + ".\"SERDE_ID\" = "
            + SERDES + ".\"SERDE_ID\" " + "where \"PART_ID\" in (" + partIds
            + ") order by \"PART_NAME\" asc";

    // Read all the fields and create partitions, SDs and serdes.
    TreeMap<Long, Partition> partitions = new TreeMap<Long, Partition>();
    TreeMap<Long, StorageDescriptor> sds = new TreeMap<Long, StorageDescriptor>();
    TreeMap<Long, SerDeInfo> serdes = new TreeMap<Long, SerDeInfo>();
    TreeMap<Long, List<FieldSchema>> colss = new TreeMap<Long, List<FieldSchema>>();
    // Keep order by name, consistent with JDO.
    ArrayList<Partition> orderedResult = new ArrayList<Partition>(partIdList.size());

    // Prepare StringBuilder-s for "in (...)" lists to use in one-to-many queries.
    StringBuilder sdSb = new StringBuilder(sbCapacity), serdeSb = new StringBuilder(sbCapacity);
    StringBuilder colsSb = new StringBuilder(7); // We expect that there's only one field schema.
    tblName = tblName.toLowerCase();
    dbName = dbName.toLowerCase();
    catName = normalizeSpace(catName).toLowerCase();
    partitions.navigableKeySet();

    try (QueryWrapper query = new QueryWrapper(pm.newQuery("javax.jdo.query.SQL", queryText))) {
      long start = doTrace ? System.nanoTime() : 0;
      List<Object[]> sqlResult = executeWithArray(query.getInnerQuery(), null, queryText);
      long queryTime = doTrace ? System.nanoTime() : 0;
      Deadline.checkTimeout();

      for (Object[] fields : sqlResult) {
        // Here comes the ugly part...
        long partitionId = MetastoreDirectSqlUtils.extractSqlLong(fields[0]);
        Long sdId = MetastoreDirectSqlUtils.extractSqlLong(fields[1]);
        Long colId = MetastoreDirectSqlUtils.extractSqlLong(fields[2]);
        Long serdeId = MetastoreDirectSqlUtils.extractSqlLong(fields[3]);

        Partition part = new Partition();
        orderedResult.add(part);
        // Set the collection fields; some code might not check presence before accessing them.
        part.setParameters(new HashMap<>());
        part.setValues(new ArrayList<String>());
        part.setCatName(catName);
        part.setDbName(dbName);
        part.setTableName(tblName);
        if (fields[4] != null) {
          part.setCreateTime(MetastoreDirectSqlUtils.extractSqlInt(fields[4]));
        }
        if (fields[5] != null) {
          part.setLastAccessTime(MetastoreDirectSqlUtils.extractSqlInt(fields[5]));
        }
        Long writeId = MetastoreDirectSqlUtils.extractSqlLong(fields[14]);
        if (writeId != null && writeId > 0) {
          part.setWriteId(writeId);
        } else {
          part.setWriteId(-1L);
        }
        partitions.put(partitionId, part);


        if (sdId == null) {
          continue; // Probably a view.
        }
        assert serdeId != null;

        // We assume each partition has an unique SD.
        StorageDescriptor sd = new StorageDescriptor();
        StorageDescriptor oldSd = sds.put(sdId, sd);
        if (oldSd != null) {
          throw new MetaException("Partitions reuse SDs; we don't expect that");
        }
        // Set the collection fields; some code might not check presence before accessing them.
        sd.setSortCols(new ArrayList<Order>());
        sd.setBucketCols(new ArrayList<String>());
        sd.setParameters(new HashMap<String, String>());
        sd.setSkewedInfo(new SkewedInfo(new ArrayList<String>(),
            new ArrayList<List<String>>(), new HashMap<List<String>, String>()));
        sd.setInputFormat((String) fields[6]);
        Boolean tmpBoolean = MetastoreDirectSqlUtils.extractSqlBoolean(fields[7]);
        if (tmpBoolean != null) {
          sd.setCompressed(tmpBoolean);
        }
        tmpBoolean = MetastoreDirectSqlUtils.extractSqlBoolean(fields[8]);
        if (tmpBoolean != null) {
          sd.setStoredAsSubDirectories(tmpBoolean);
        }
        sd.setLocation((String) fields[9]);
        if (fields[10] != null) {
          sd.setNumBuckets(MetastoreDirectSqlUtils.extractSqlInt(fields[10]));
        }
        sd.setOutputFormat((String) fields[11]);
        sdSb.append(sdId).append(",");
        part.setSd(sd);

        if (colId != null) {
          List<FieldSchema> cols = colss.get(colId);
          // We expect that colId will be the same for all (or many) SDs.
          if (cols == null) {
            cols = new ArrayList<FieldSchema>();
            colss.put(colId, cols);
            colsSb.append(colId).append(",");
          }
          sd.setCols(cols);
        }

        // We assume each SD has an unique serde.
        SerDeInfo serde = new SerDeInfo();
        SerDeInfo oldSerde = serdes.put(serdeId, serde);
        if (oldSerde != null) {
          throw new MetaException("SDs reuse serdes; we don't expect that");
        }
        serde.setParameters(new HashMap<String, String>());
        serde.setName((String) fields[12]);
        serde.setSerializationLib((String) fields[13]);
        serdeSb.append(serdeId).append(",");
        sd.setSerdeInfo(serde);

        Deadline.checkTimeout();
      }
      MetastoreDirectSqlUtils.timingTrace(doTrace, queryText, start, queryTime);
    }
    // Now get all the one-to-many things. Start with partitions.
    MetastoreDirectSqlUtils
        .setPartitionParametersWithFilter(PARTITION_PARAMS, convertMapNullsToEmptyStrings, pm,
            partIds, partitions, args.getIncludeParamKeyPattern(), args.getExcludeParamKeyPattern());

    MetastoreDirectSqlUtils.setPartitionValues(PARTITION_KEY_VALS, pm, partIds, partitions);

    // Prepare IN (blah) lists for the following queries. Cut off the final ','s.
    if (sdSb.length() == 0) {
      assert serdeSb.length() == 0 && colsSb.length() == 0;
      return orderedResult; // No SDs, probably a view.
    }

    String sdIds = trimCommaList(sdSb);
    String serdeIds = trimCommaList(serdeSb);
    String colIds = trimCommaList(colsSb);

    if (!isAcidTable) {
      // Get all the stuff for SD. Don't do empty-list check - we expect partitions do have SDs.
      MetastoreDirectSqlUtils.setSDParameters(SD_PARAMS, convertMapNullsToEmptyStrings, pm, sds, sdIds);
    }

    boolean hasSkewedColumns = false;
    if (!isAcidTable) {
      MetastoreDirectSqlUtils.setSDSortCols(SORT_COLS, pm, sds, sdIds);
    }

    MetastoreDirectSqlUtils.setSDBucketCols(BUCKETING_COLS, pm, sds, sdIds);

    if (!isAcidTable) {
      // Skewed columns stuff.
      hasSkewedColumns = MetastoreDirectSqlUtils.setSkewedColNames(SKEWED_COL_NAMES, pm, sds, sdIds);
    }

    // Assume we don't need to fetch the rest of the skewed column data if we have no columns.
    if (hasSkewedColumns) {
      // We are skipping the SKEWED_STRING_LIST table here, as it seems to be totally useless.
      MetastoreDirectSqlUtils
          .setSkewedColValues(SKEWED_STRING_LIST_VALUES, SKEWED_VALUES, pm, sds, sdIds);

      // We are skipping the SKEWED_STRING_LIST table here, as it seems to be totally useless.
      MetastoreDirectSqlUtils
          .setSkewedColLocationMaps(SKEWED_COL_VALUE_LOC_MAP, SKEWED_STRING_LIST_VALUES, pm, sds, sdIds);
    } // if (hasSkewedColumns)

    // Get FieldSchema stuff if any.
    if (!colss.isEmpty() && !args.isSkipColumnSchemaForPartition()) {
      // We are skipping the CDS table here, as it seems to be totally useless.
      MetastoreDirectSqlUtils.setSDCols(COLUMNS_V2, pm, colss, colIds);
    }

    // Finally, get all the stuff for serdes - just the params.
    if (!isAcidTable) {
      MetastoreDirectSqlUtils.setSerdeParams(SERDE_PARAMS, convertMapNullsToEmptyStrings, pm, serdes, serdeIds);
    }

    return orderedResult;
  }

  public int getNumPartitionsViaSqlFilter(SqlFilterForPushdown filter) throws MetaException {
    boolean doTrace = LOG.isDebugEnabled();
    String catName = filter.catName.toLowerCase();
    String dbName = filter.dbName.toLowerCase();
    String tblName = filter.tableName.toLowerCase();

    // Get number of partitions by doing count on PART_ID.
    String queryText = "select count(" + PARTITIONS + ".\"PART_ID\") from " + PARTITIONS + ""
      + "  inner join " + TBLS + " on " + PARTITIONS + ".\"TBL_ID\" = " + TBLS + ".\"TBL_ID\" "
      + "    and " + TBLS + ".\"TBL_NAME\" = ? "
      + "  inner join " + DBS + " on " + TBLS + ".\"DB_ID\" = " + DBS + ".\"DB_ID\" "
      + "     and " + DBS + ".\"NAME\" = ? "
      + join(filter.joins, ' ')
      + " where " + DBS + ".\"CTLG_NAME\" = ? "
      + (filter.filter == null || filter.filter.trim().isEmpty() ? "" : (" and " + filter.filter));

    Object[] params = new Object[filter.params.size() + 3];
    params[0] = tblName;
    params[1] = dbName;
    params[2] = catName;
    for (int i = 0; i < filter.params.size(); ++i) {
      params[i + 3] = filter.params.get(i);
    }

    long start = doTrace ? System.nanoTime() : 0;
    try (QueryWrapper query = new QueryWrapper(pm.newQuery("javax.jdo.query.SQL", queryText))) {
      query.setUnique(true);
      int sqlResult = MetastoreDirectSqlUtils.extractSqlInt(query.executeWithArray(params));
      long queryTime = doTrace ? System.nanoTime() : 0;
      MetastoreDirectSqlUtils.timingTrace(doTrace, queryText, start, queryTime);
      return sqlResult;
    }
  }

  private static String trimCommaList(StringBuilder sb) {
    if (sb.length() > 0) {
      sb.setLength(sb.length() - 1);
    }
    return sb.toString();
  }

  private static class PartitionFilterGenerator extends TreeVisitor {
    private final String catName;
    private final String dbName;
    private final String tableName;
    private final List<FieldSchema> partitionKeys;
    private final FilterBuilder filterBuffer;
    private final List<Object> params;
    private final List<String> joins;
    private final boolean dbHasJoinCastBug;
    private final String defaultPartName;
    private final DatabaseProduct dbType;
    private final String PARTITION_KEY_VALS, PARTITIONS, DBS, TBLS;

    private PartitionFilterGenerator(String catName, String dbName, String tableName,
        List<FieldSchema> partitionKeys, List<Object> params, List<String> joins,
        boolean dbHasJoinCastBug, String defaultPartName, DatabaseProduct dbType, String schema) {
      this.catName = catName;
      this.dbName = dbName;
      this.tableName = tableName;
      this.partitionKeys = partitionKeys;
      this.params = params;
      this.joins = joins;
      this.dbHasJoinCastBug = dbHasJoinCastBug;
      this.filterBuffer = new FilterBuilder(false);
      this.defaultPartName = defaultPartName;
      this.dbType = dbType;
      this.PARTITION_KEY_VALS = getFullyQualifiedName(schema, "PARTITION_KEY_VALS");
      this.PARTITIONS = getFullyQualifiedName(schema, "PARTITIONS");
      this.DBS = getFullyQualifiedName(schema, "DBS");
      this.TBLS = getFullyQualifiedName(schema, "TBLS");
    }

    /**
     * Generate the ANSI SQL92 filter for the given expression tree
     * @param catName catalog name
     * @param dbName db name
     * @param tableName table name
     * @param partitionKeys partition keys
     * @param params the ordered parameters for the resulting expression
     * @param joins the joins necessary for the resulting expression
     * @return the string representation of the expression tree
     */
    private static String generateSqlFilter(String catName, String dbName, String tableName,
        List<FieldSchema> partitionKeys, ExpressionTree tree, List<Object> params,
        List<String> joins, boolean dbHasJoinCastBug, String defaultPartName,
        DatabaseProduct dbType, String schema, boolean compactJoins) throws MetaException {
      if (tree == null) {
        // consistent with other APIs like makeExpressionTree, null is returned to indicate that
        // the filter could not pushed down due to parsing issue etc
        return null;
      }
      if (tree.getRoot() == null) {
        return "";
      }
      PartitionFilterGenerator visitor = new PartitionFilterGenerator(
          catName, dbName, tableName, partitionKeys,
          params, joins, dbHasJoinCastBug, defaultPartName, dbType, schema);
      tree.accept(visitor);
      if (visitor.filterBuffer.hasError()) {
        LOG.info("Unable to push down SQL filter: " + visitor.filterBuffer.getErrorMessage());
        return null;
      }

      // Some joins might be null (see processNode for LeafNode), clean them up.
      if (compactJoins) {
        for (int i = 0; i < joins.size(); ++i) {
          if (joins.get(i) != null) {
            continue;
          }
          joins.remove(i--);
        }
      }
      return "(" + visitor.filterBuffer.getFilter() + ")";
    }

    @Override
    protected void beginTreeNode(TreeNode node) throws MetaException {
      filterBuffer.append(" (");
    }

    @Override
    protected void midTreeNode(TreeNode node) throws MetaException {
      filterBuffer.append((node.getAndOr() == LogicalOperator.AND) ? " and " : " or ");
    }

    @Override
    protected void endTreeNode(TreeNode node) throws MetaException {
      filterBuffer.append(") ");
    }

    @Override
    protected boolean shouldStop() {
      return filterBuffer.hasError();
    }

    private static enum FilterType {
      Integral(ImmutableSet.of(TINYINT_TYPE_NAME, SMALLINT_TYPE_NAME, INT_TYPE_NAME, BIGINT_TYPE_NAME), Long.class),
      String(ImmutableSet.of(STRING_TYPE_NAME, CHAR_TYPE_NAME, VARCHAR_TYPE_NAME), String.class),
      Date(ImmutableSet.of(DATE_TYPE_NAME), java.sql.Date.class),
      Timestamp(ImmutableSet.of(TIMESTAMP_TYPE_NAME), java.sql.Timestamp.class),

      Invalid(Collections.emptySet(), Void.class);

      private final Set<String> colTypes;
      private final Class<?> clazz;

      FilterType(Set<String> colTypes, Class<?> clazz) {
        this.colTypes = colTypes;
        this.clazz = clazz;
      }

      public Set<String> getType() {
        return colTypes;
      }

      public Class<?> getClazz() {
        return clazz;
      }

      public static FilterType fromType(String colTypeStr) {
        for (FilterType filterType : FilterType.values()) {
          if (filterType.colTypes.contains(colTypeStr)) {
            return filterType;
          }
        }
        return FilterType.Invalid;
      }

      public static FilterType fromClass(Object value){
        for (FilterType filterType : FilterType.values()) {
          if (filterType.clazz.isInstance(value)) {
            return filterType;
          }
        }
        return FilterType.Invalid;
      }
    }

    @Override
    public void visit(LeafNode node) throws MetaException {
      int partColCount = partitionKeys.size();
      int partColIndex = LeafNode.getPartColIndexForFilter(node.keyName, partitionKeys, filterBuffer);
      if (filterBuffer.hasError()) {
        return;
      }

      String colTypeStr = ColumnType.getTypeName(partitionKeys.get(partColIndex).getType());
      FilterType colType = FilterType.fromType(colTypeStr);
      if (colType == FilterType.Invalid) {
        filterBuffer.setError("Filter pushdown not supported for type " + colTypeStr);
        return;
      }
      FilterType valType = FilterType.fromClass(node.value);
      Object nodeValue = node.value;
      if (valType == FilterType.Invalid) {
        filterBuffer.setError("Filter pushdown not supported for value " + node.value.getClass());
        return;
      }

      String nodeValue0 = "?";
      // if Filter.g does date parsing for quoted strings, we'd need to verify there's no
      // type mismatch when string col is filtered by a string that looks like date.
      if (colType == FilterType.Date) {
        try {
          nodeValue = dbType.convertDateValue(nodeValue);
          valType = FilterType.Date;
          if (dbType.isPOSTGRES() || dbType.isORACLE()) {
            nodeValue0 = "date '" + nodeValue + "'";
            nodeValue = null;
          }
        } catch (Exception e) {  // do nothing, handled below - types will mismatch
        }
      } else if (colType == FilterType.Timestamp) {
        if (dbType.isDERBY() || dbType.isMYSQL()) {
          filterBuffer.setError("Filter pushdown not supported for timestamp on " + dbType.dbType.name());
          return;
        }
        try {
          nodeValue = dbType.convertTimestampValue(nodeValue);
          valType = FilterType.Timestamp;
          if (dbType.isPOSTGRES() || dbType.isORACLE()) {
            nodeValue0 = "timestamp '" + nodeValue + "'";
            nodeValue = null;
          }
        } catch (Exception e) {
          // The nodeValue could be '__HIVE_DEFAULT_PARTITION__'
        }
      }

      boolean isDefaultPartition = (valType == FilterType.String) && defaultPartName.equals(nodeValue);
      if ((colType != valType) && (!isDefaultPartition)) {
        // It's not clear how filtering for e.g. "stringCol > 5" should work (which side is
        // to be coerced?). Let the expression evaluation sort this one out, not metastore.
        filterBuffer.setError("Cannot push down filter for "
            + colTypeStr + " column and value " + nodeValue.getClass());
        return;
      }

      if (joins.isEmpty()) {
        // There's a fixed number of partition cols that we might have filters on. To avoid
        // joining multiple times for one column (if there are several filters on it), we will
        // keep numCols elements in the list, one for each column; we will fill it with nulls,
        // put each join at a corresponding index when necessary, and remove nulls in the end.
        for (int i = 0; i < partColCount; ++i) {
          joins.add(null);
        }
      }
      if (joins.get(partColIndex) == null) {
        joins.set(partColIndex, "inner join " + PARTITION_KEY_VALS + " \"FILTER" + partColIndex
            + "\" on \"FILTER"  + partColIndex + "\".\"PART_ID\" = " + PARTITIONS + ".\"PART_ID\""
            + " and \"FILTER" + partColIndex + "\".\"INTEGER_IDX\" = " + partColIndex);
      }

      // Build the filter and add parameters linearly; we are traversing leaf nodes LTR.
      String tableValue = "\"FILTER" + partColIndex + "\".\"PART_KEY_VAL\"";

      if (node.isReverseOrder && nodeValue != null) {
        params.add(nodeValue);
      }
      String tableColumn = tableValue;
      if ((colType != FilterType.String) && (!isDefaultPartition)) {
        // The underlying database field is varchar, we need to compare numbers.
        if (colType == FilterType.Integral) {
          tableValue = "cast(" + tableValue + " as decimal(21,0))";
        } else if (colType == FilterType.Date) {
        	tableValue = dbType.toDate(tableValue);
        } else if (colType == FilterType.Timestamp) {
          tableValue = dbType.toTimestamp(tableValue);
        }

        // Workaround for HIVE_DEFAULT_PARTITION - ignore it like JDO does, for now.
        String tableValue0 = tableValue;
        tableValue = "(case when " + tableColumn + " <> ?";
        params.add(defaultPartName);

        if (dbHasJoinCastBug) {
          // This is a workaround for DERBY-6358 and Oracle bug; it is pretty horrible.
          tableValue += (" and " + TBLS + ".\"TBL_NAME\" = ? and " + DBS + ".\"NAME\" = ? and "
              + DBS + ".\"CTLG_NAME\" = ? and "
              + "\"FILTER" + partColIndex + "\".\"PART_ID\" = " + PARTITIONS + ".\"PART_ID\" and "
                + "\"FILTER" + partColIndex + "\".\"INTEGER_IDX\" = " + partColIndex);
          params.add(tableName.toLowerCase());
          params.add(dbName.toLowerCase());
          params.add(catName.toLowerCase());
        }
        tableValue += " then " + tableValue0 + " else null end)";
      }

      if (!node.isReverseOrder && nodeValue != null) {
        params.add(nodeValue);
      }

      // The following syntax is required for using LIKE clause wildcards '_' and '%' as literals.
      if (node.operator == Operator.LIKE) {
        nodeValue0 = nodeValue0 + " ESCAPE '\\' ";
      }

      filterBuffer.append(node.isReverseOrder
          ? "(" + nodeValue0 + " " + node.operator.getSqlOp() + " " + tableValue + ")"
          : "(" + tableValue + " " + node.operator.getSqlOp() + " " + nodeValue0 + ")");
    }
  }

  /**
   * Retrieve the column statistics for the specified columns of the table. NULL
   * is returned if the columns are not provided.
   * @param catName     the catalog name of the table
   * @param dbName      the database name of the table
   * @param tableName   the table name
   * @param colNames    the list of the column names
   * @param engine      engine making the request
   * @return            the column statistics for the specified columns
   * @throws MetaException
   */
  public ColumnStatistics getTableStats(final String catName, final String dbName,
      final String tableName, List<String> colNames, String engine,
      boolean enableBitVector, boolean enableKll) throws MetaException {
    if (colNames == null || colNames.isEmpty()) {
      return null;
    }
    final boolean doTrace = LOG.isDebugEnabled();
    final String queryText0 = "select " + getStatsList(enableBitVector, enableKll) + " from " + TAB_COL_STATS
          + " where \"CAT_NAME\" = ? and \"DB_NAME\" = ? and \"TABLE_NAME\" = ? "
          + " and \"ENGINE\" = ? and \"COLUMN_NAME\" in (";
    Batchable<String, Object[]> b = new Batchable<String, Object[]>() {
      @Override
      public List<Object[]> run(List<String> input) throws MetaException {
        String queryText = queryText0 + makeParams(input.size()) + ")";
        Object[] params = new Object[input.size() + 4];
        params[0] = catName;
        params[1] = dbName;
        params[2] = tableName;
        params[3] = engine;
        for (int i = 0; i < input.size(); ++i) {
          params[i + 4] = input.get(i);
        }
        long start = doTrace ? System.nanoTime() : 0;
        Query query = pm.newQuery("javax.jdo.query.SQL", queryText);
        try {
          Object qResult = executeWithArray(query, params, queryText);
          MetastoreDirectSqlUtils.timingTrace(doTrace, queryText0 + "...)", start, (doTrace ? System.nanoTime() : 0));
          if (qResult == null) {
            return null;
          }
          return MetastoreDirectSqlUtils.ensureList(qResult);
        } finally {
          addQueryAfterUse(query);
        }
      }
    };
    List<Object[]> list;
    try {
      list = Batchable.runBatched(batchSize, colNames, b);
      if (list != null) {
        list = new ArrayList<>(list);
      }
    } finally {
      b.closeAllQueries();
    }

    if (list == null || list.isEmpty()) {
      return null;
    }
    ColumnStatisticsDesc csd = new ColumnStatisticsDesc(true, dbName, tableName);
    csd.setCatName(catName);
    return makeColumnStats(list, csd, 0, engine);
  }

  public List<HiveObjectPrivilege> getTableAllColumnGrants(String catName, String dbName,
                                                           String tableName, String authorizer) throws MetaException {
    // These constants should match the SELECT clause of the query.
    final int authorizerIndex = 0;
    final int columnNameIndex = 1;
    final int createTimeIndex = 2;
    final int grantOptionIndex = 3;
    final int grantorIndex = 4;
    final int grantorTypeIndex = 5;
    final int principalNameIndex = 6;
    final int principalTypeIndex = 7;
    final int privilegeIndex = 8;

    // Retrieve the privileges from the object store. Just grab only the required fields.
    String queryText = "select " +
            TBL_COL_PRIVS + ".\"AUTHORIZER\", " +
            TBL_COL_PRIVS + ".\"COLUMN_NAME\", " +
            TBL_COL_PRIVS + ".\"CREATE_TIME\", " +
            TBL_COL_PRIVS + ".\"GRANT_OPTION\", " +
            TBL_COL_PRIVS + ".\"GRANTOR\", " +
            TBL_COL_PRIVS + ".\"GRANTOR_TYPE\", " +
            TBL_COL_PRIVS + ".\"PRINCIPAL_NAME\", " +
            TBL_COL_PRIVS + ".\"PRINCIPAL_TYPE\", " +
            TBL_COL_PRIVS + ".\"TBL_COL_PRIV\" " +
            "FROM " + TBL_COL_PRIVS + " JOIN " + TBLS +
            " ON " + TBL_COL_PRIVS + ".\"TBL_ID\" = " + TBLS + ".\"TBL_ID\"" +
            " JOIN " + DBS + " ON " + TBLS + ".\"DB_ID\" = " + DBS + ".\"DB_ID\" " +
            " WHERE " + TBLS + ".\"TBL_NAME\" = ?" +
            " AND " + DBS + ".\"NAME\" = ?" +
            " AND " + DBS + ".\"CTLG_NAME\" = ?";

    // Build the parameters, they should match the WHERE clause of the query.
    int numParams = authorizer != null ? 4 : 3;
    Object[] params = new Object[numParams];
    params[0] = tableName;
    params[1] = dbName;
    params[2] = catName;
    if (authorizer != null) {
      queryText = queryText + " AND " + TBL_COL_PRIVS + ".\"AUTHORIZER\" = ?";
      params[3] = authorizer;
    }

    // Collect the results into a list that the caller can consume.
    List<HiveObjectPrivilege> result = new ArrayList<>();
    final boolean doTrace = LOG.isDebugEnabled();
    long start = doTrace ? System.nanoTime() : 0;
    try (QueryWrapper query = new QueryWrapper(pm.newQuery("javax.jdo.query.SQL", queryText))) {
      List<Object[]> queryResult = MetastoreDirectSqlUtils.ensureList(
              executeWithArray(query.getInnerQuery(), params, queryText));
      long end = doTrace ? System.nanoTime() : 0;
      MetastoreDirectSqlUtils.timingTrace(doTrace, queryText, start, end);

      // If there is some result convert it into HivePrivilege bag and return.
      for (Object[] privLine : queryResult) {
        String privAuthorizer = MetastoreDirectSqlUtils.extractSqlString(privLine[authorizerIndex]);
        String principalName = MetastoreDirectSqlUtils.extractSqlString(privLine[principalNameIndex]);
        PrincipalType ptype = PrincipalType.valueOf(
                MetastoreDirectSqlUtils.extractSqlString(privLine[principalTypeIndex]));
        String columnName = MetastoreDirectSqlUtils.extractSqlString(privLine[columnNameIndex]);
        String privilege = MetastoreDirectSqlUtils.extractSqlString(privLine[privilegeIndex]);
        int createTime = MetastoreDirectSqlUtils.extractSqlInt(privLine[createTimeIndex]);
        String grantor = MetastoreDirectSqlUtils.extractSqlString(privLine[grantorIndex]);
        PrincipalType grantorType =
                PrincipalType.valueOf(
                        MetastoreDirectSqlUtils.extractSqlString(privLine[grantorTypeIndex]));
        boolean grantOption = MetastoreDirectSqlUtils.extractSqlBoolean(privLine[grantOptionIndex]);

        HiveObjectRef objectRef = new HiveObjectRef(HiveObjectType.COLUMN, dbName, tableName, null,
                columnName);
        objectRef.setCatName(catName);
        PrivilegeGrantInfo grantInfo = new PrivilegeGrantInfo(privilege, createTime, grantor,
                grantorType, grantOption);

        result.add(new HiveObjectPrivilege(objectRef, principalName, ptype, grantInfo,
                privAuthorizer));
      }
    }

    return result;
  }

  public AggrStats aggrColStatsForPartitions(String catName, String dbName, String tableName,
      List<String> partNames, List<String> colNames, String engine,
      boolean useDensityFunctionForNDVEstimation, double ndvTuner, boolean enableBitVector, boolean enableKll)
      throws MetaException {
    if (colNames.isEmpty() || partNames.isEmpty()) {
      LOG.debug("Columns is empty or partNames is empty : Short-circuiting stats eval");
      return new AggrStats(Collections.<ColumnStatisticsObj>emptyList(), 0); // Nothing to aggregate
    }
    long partsFound = 0;
    List<ColumnStatisticsObj> colStatsList;
    // Try to read from the cache first
    if (isAggregateStatsCacheEnabled
        && (partNames.size() < aggrStatsCache.getMaxPartsPerCacheNode())) {
      AggrColStats colStatsAggrCached;
      List<ColumnStatisticsObj> colStatsAggrFromDB;
      int maxPartsPerCacheNode = aggrStatsCache.getMaxPartsPerCacheNode();
      double fpp = aggrStatsCache.getFalsePositiveProbability();
      colStatsList = new ArrayList<ColumnStatisticsObj>();
      // Bloom filter for the new node that we will eventually add to the cache
      BloomFilter bloomFilter = createPartsBloomFilter(maxPartsPerCacheNode, fpp, partNames);
      boolean computePartsFound = true;
      for (String colName : colNames) {
        // Check the cache first
        colStatsAggrCached = aggrStatsCache.get(catName, dbName, tableName, colName, partNames);
        if (colStatsAggrCached != null) {
          colStatsList.add(colStatsAggrCached.getColStats());
          partsFound = colStatsAggrCached.getNumPartsCached();
        } else {
          if (computePartsFound) {
            partsFound = partsFoundForPartitions(catName, dbName, tableName, partNames, colNames, engine);
            computePartsFound = false;
          }
          List<String> colNamesForDB = new ArrayList<>();
          colNamesForDB.add(colName);
          // Read aggregated stats for one column
          colStatsAggrFromDB =
              columnStatisticsObjForPartitions(catName, dbName, tableName, partNames, colNamesForDB, engine,
                  partsFound, useDensityFunctionForNDVEstimation, ndvTuner, enableBitVector, enableKll);
          if (!colStatsAggrFromDB.isEmpty()) {
            ColumnStatisticsObj colStatsAggr = colStatsAggrFromDB.get(0);
            colStatsList.add(colStatsAggr);
            // Update the cache to add this new aggregate node
            aggrStatsCache.add(catName, dbName, tableName, colName, partsFound, colStatsAggr, bloomFilter);
          }
        }
      }
    } else {
      partsFound = partsFoundForPartitions(catName, dbName, tableName, partNames, colNames, engine);
      colStatsList =
          columnStatisticsObjForPartitions(catName, dbName, tableName, partNames, colNames, engine, partsFound,
              useDensityFunctionForNDVEstimation, ndvTuner, enableBitVector, enableKll);
    }
    LOG.debug("useDensityFunctionForNDVEstimation = " + useDensityFunctionForNDVEstimation
        + "\npartsFound = " + partsFound + "\nColumnStatisticsObj = "
        + Arrays.toString(colStatsList.toArray()));
    return new AggrStats(colStatsList, partsFound);
  }

  private BloomFilter createPartsBloomFilter(int maxPartsPerCacheNode, double fpp,
      List<String> partNames) {
    BloomFilter bloomFilter = new BloomFilter(maxPartsPerCacheNode, fpp);
    for (String partName : partNames) {
      bloomFilter.add(partName.getBytes());
    }
    return bloomFilter;
  }

  private long partsFoundForPartitions(
      final String catName, final String dbName, final String tableName,
      final List<String> partNames, List<String> colNames, String engine) throws MetaException {
    assert !colNames.isEmpty() && !partNames.isEmpty();
    final boolean doTrace = LOG.isDebugEnabled();
    final String queryText0  = "select count(\"COLUMN_NAME\") from " + PART_COL_STATS + ""
        + " where \"CAT_NAME\" = ? and \"DB_NAME\" = ? and \"TABLE_NAME\" = ? "
        + " and \"COLUMN_NAME\" in (%1$s) and \"PARTITION_NAME\" in (%2$s)"
        + " and \"ENGINE\" = ? "
        + " group by \"PARTITION_NAME\"";
    List<Long> allCounts = Batchable.runBatched(batchSize, colNames, new Batchable<String, Long>() {
      @Override
      public List<Long> run(final List<String> inputColName) throws MetaException {
        return Batchable.runBatched(batchSize, partNames, new Batchable<String, Long>() {
          @Override
          public List<Long> run(List<String> inputPartNames) throws MetaException {
            long partsFound = 0;
            String queryText = String.format(queryText0,
                makeParams(inputColName.size()), makeParams(inputPartNames.size()));
            long start = doTrace ? System.nanoTime() : 0;
            try (QueryWrapper query = new QueryWrapper(pm.newQuery("javax.jdo.query.SQL", queryText))) {
              Object qResult = executeWithArray(query.getInnerQuery(), prepareParams(
                  catName, dbName, tableName, inputPartNames, inputColName, engine), queryText);
              long end = doTrace ? System.nanoTime() : 0;
              MetastoreDirectSqlUtils.timingTrace(doTrace, queryText, start, end);
              ForwardQueryResult<?> fqr = (ForwardQueryResult<?>) qResult;
              Iterator<?> iter = fqr.iterator();
              while (iter.hasNext()) {
                if (MetastoreDirectSqlUtils.extractSqlLong(iter.next()) == inputColName.size()) {
                  partsFound++;
                }
              }
              return Lists.<Long>newArrayList(partsFound);
            }
          }
        });
      }
    });
    long partsFound = 0;
    for (Long val : allCounts) {
      partsFound += val;
    }
    return partsFound;
  }

  private List<ColumnStatisticsObj> columnStatisticsObjForPartitions(
      final String catName, final String dbName, final String tableName, final List<String> partNames,
      List<String> colNames, String engine, long partsFound, final boolean useDensityFunctionForNDVEstimation,
      final double ndvTuner, final boolean enableBitVector, boolean enableKll) throws MetaException {
    final boolean areAllPartsFound = (partsFound == partNames.size());
    return Batchable.runBatched(batchSize, colNames, new Batchable<String, ColumnStatisticsObj>() {
      @Override
      public List<ColumnStatisticsObj> run(final List<String> inputColNames) throws MetaException {
        return Batchable.runBatched(batchSize, partNames, new Batchable<String, ColumnStatisticsObj>() {
          @Override
          public List<ColumnStatisticsObj> run(List<String> inputPartNames) throws MetaException {
            return columnStatisticsObjForPartitionsBatch(catName, dbName, tableName, inputPartNames,
                inputColNames, engine, areAllPartsFound, useDensityFunctionForNDVEstimation, ndvTuner,
                enableBitVector, enableKll);
          }
        });
      }
    });
  }

  public List<ColStatsObjWithSourceInfo> getColStatsForAllTablePartitions(String catName, String dbName,
      boolean enableBitVector, boolean enableKll) throws MetaException {
    String queryText = "select \"TABLE_NAME\", \"PARTITION_NAME\", " + getStatsList(enableBitVector, enableKll)
        + " from " + " " + PART_COL_STATS + " where \"DB_NAME\" = ? and \"CAT_NAME\" = ?";
    long start = 0;
    long end = 0;
    boolean doTrace = LOG.isDebugEnabled();
    Object qResult = null;
    start = doTrace ? System.nanoTime() : 0;
    List<ColStatsObjWithSourceInfo> colStatsForDB = new ArrayList<ColStatsObjWithSourceInfo>();
    try (QueryWrapper query = new QueryWrapper(pm.newQuery("javax.jdo.query.SQL", queryText))) {
      qResult = executeWithArray(query.getInnerQuery(), new Object[] { dbName, catName }, queryText);
      if (qResult == null) {
        return colStatsForDB;
      }
      end = doTrace ? System.nanoTime() : 0;
      MetastoreDirectSqlUtils.timingTrace(doTrace, queryText, start, end);
      List<Object[]> list = MetastoreDirectSqlUtils.ensureList(qResult);
      for (Object[] row : list) {
        String tblName = (String) row[0];
        String partName = (String) row[1];
        ColumnStatisticsObj colStatObj = prepareCSObj(row, 2);
        colStatsForDB.add(new ColStatsObjWithSourceInfo(colStatObj, catName, dbName, tblName, partName));
        Deadline.checkTimeout();
      }
    }
    return colStatsForDB;
  }

  /** Should be called with the list short enough to not trip up Oracle/etc. */
  private List<ColumnStatisticsObj> columnStatisticsObjForPartitionsBatch(String catName, String dbName,
      String tableName, List<String> partNames, List<String> colNames, String engine,
      boolean areAllPartsFound, boolean useDensityFunctionForNDVEstimation, double ndvTuner,
      boolean enableBitVector, boolean enableKll)
      throws MetaException {
    if (enableBitVector || enableKll) {
      return aggrStatsUseJava(catName, dbName, tableName, partNames, colNames, engine, areAllPartsFound,
          useDensityFunctionForNDVEstimation, ndvTuner, enableBitVector, enableKll);
    } else {
      return aggrStatsUseDB(catName, dbName, tableName, partNames, colNames, engine, areAllPartsFound,
          useDensityFunctionForNDVEstimation, ndvTuner);
    }
  }

  private List<ColumnStatisticsObj> aggrStatsUseJava(String catName, String dbName, String tableName,
      List<String> partNames, List<String> colNames, String engine, boolean areAllPartsFound,
      boolean useDensityFunctionForNDVEstimation, double ndvTuner, boolean enableBitVector,
      boolean enableKll) throws MetaException {
    // 1. get all the stats for colNames in partNames;
    List<ColumnStatistics> partStats =
        getPartitionStats(catName, dbName, tableName, partNames, colNames, engine, enableBitVector, enableKll);
    // 2. use util function to aggr stats
    return MetaStoreServerUtils.aggrPartitionStats(partStats, catName, dbName, tableName, partNames, colNames,
        areAllPartsFound, useDensityFunctionForNDVEstimation, ndvTuner);
  }

  private List<ColumnStatisticsObj> aggrStatsUseDB(String catName, String dbName,
      String tableName, List<String> partNames, List<String> colNames, String engine,
      boolean areAllPartsFound, boolean useDensityFunctionForNDVEstimation, double ndvTuner) throws MetaException {
    // TODO: all the extrapolation logic should be moved out of this class,
    // only mechanical data retrieval should remain here.
    String commonPrefix = "select \"COLUMN_NAME\", \"COLUMN_TYPE\", "
        + "min(\"LONG_LOW_VALUE\"), max(\"LONG_HIGH_VALUE\"), min(\"DOUBLE_LOW_VALUE\"), max(\"DOUBLE_HIGH_VALUE\"), "
        + "min(cast(\"BIG_DECIMAL_LOW_VALUE\" as decimal)), max(cast(\"BIG_DECIMAL_HIGH_VALUE\" as decimal)), "
        + "sum(\"NUM_NULLS\"), max(\"NUM_DISTINCTS\"), "
        + "max(\"AVG_COL_LEN\"), max(\"MAX_COL_LEN\"), sum(\"NUM_TRUES\"), sum(\"NUM_FALSES\"), "
        // The following data is used to compute a partitioned table's NDV based
        // on partitions' NDV when useDensityFunctionForNDVEstimation = true. Global NDVs cannot be
        // accurately derived from partition NDVs, because the domain of column value two partitions
        // can overlap. If there is no overlap then global NDV is just the sum
        // of partition NDVs (UpperBound). But if there is some overlay then
        // global NDV can be anywhere between sum of partition NDVs (no overlap)
        // and same as one of the partition NDV (domain of column value in all other
        // partitions is subset of the domain value in one of the partition)
        // (LowerBound).But under uniform distribution, we can roughly estimate the global
        // NDV by leveraging the min/max values.
        // And, we also guarantee that the estimation makes sense by comparing it to the
        // UpperBound (calculated by "sum(\"NUM_DISTINCTS\")")
        // and LowerBound (calculated by "max(\"NUM_DISTINCTS\")")
        + "avg((\"LONG_HIGH_VALUE\"-\"LONG_LOW_VALUE\")/cast(\"NUM_DISTINCTS\" as decimal)),"
        + "avg((\"DOUBLE_HIGH_VALUE\"-\"DOUBLE_LOW_VALUE\")/\"NUM_DISTINCTS\"),"
        + "avg((cast(\"BIG_DECIMAL_HIGH_VALUE\" as decimal)-cast(\"BIG_DECIMAL_LOW_VALUE\" as decimal))/\"NUM_DISTINCTS\"),"
        + "sum(\"NUM_DISTINCTS\")" + " from " + PART_COL_STATS + ""
        + " where \"CAT_NAME\" = ? and \"DB_NAME\" = ? and \"TABLE_NAME\" = ? ";
    String queryText = null;
    long start = 0;
    long end = 0;

    boolean doTrace = LOG.isDebugEnabled();
    ForwardQueryResult<?> fqr = null;
    // Check if the status of all the columns of all the partitions exists
    // Extrapolation is not needed.
    if (areAllPartsFound) {
      queryText = commonPrefix + " and \"COLUMN_NAME\" in (" + makeParams(colNames.size()) + ")"
          + " and \"PARTITION_NAME\" in (" + makeParams(partNames.size()) + ")"
          + " and \"ENGINE\" = ? "
          + " group by \"COLUMN_NAME\", \"COLUMN_TYPE\"";
      start = doTrace ? System.nanoTime() : 0;
      try (QueryWrapper query = new QueryWrapper(pm.newQuery("javax.jdo.query.SQL", queryText))) {
        Object qResult = executeWithArray(query.getInnerQuery(),
            prepareParams(catName, dbName, tableName, partNames, colNames,
                engine), queryText);
        if (qResult == null) {
          return Collections.emptyList();
        }
        end = doTrace ? System.nanoTime() : 0;
        MetastoreDirectSqlUtils.timingTrace(doTrace, queryText, start, end);
        List<Object[]> list = MetastoreDirectSqlUtils.ensureList(qResult);
        List<ColumnStatisticsObj> colStats =
            new ArrayList<ColumnStatisticsObj>(list.size());
        for (Object[] row : list) {
          colStats.add(prepareCSObjWithAdjustedNDV(row, 0,
              useDensityFunctionForNDVEstimation, ndvTuner));
          Deadline.checkTimeout();
        }
        return colStats;
      }
    } else {
      // Extrapolation is needed for some columns.
      // In this case, at least a column status for a partition is missing.
      // We need to extrapolate this partition based on the other partitions
      List<ColumnStatisticsObj> colStats = new ArrayList<ColumnStatisticsObj>(colNames.size());
      queryText = "select \"COLUMN_NAME\", \"COLUMN_TYPE\", count(\"PARTITION_NAME\") "
          + " from " + PART_COL_STATS
          + " where \"CAT_NAME\" = ? and \"DB_NAME\" = ? and \"TABLE_NAME\" = ? "
          + " and \"COLUMN_NAME\" in (" + makeParams(colNames.size()) + ")"
          + " and \"PARTITION_NAME\" in (" + makeParams(partNames.size()) + ")"
          + " and \"ENGINE\" = ? "
          + " group by \"COLUMN_NAME\", \"COLUMN_TYPE\"";
      start = doTrace ? System.nanoTime() : 0;
      List<String> noExtraColumnNames = new ArrayList<String>();
      Map<String, String[]> extraColumnNameTypeParts = new HashMap<String, String[]>();
      try(QueryWrapper query = new QueryWrapper(pm.newQuery("javax.jdo.query.SQL", queryText))) {
        Object qResult = executeWithArray(query.getInnerQuery(),
            prepareParams(catName, dbName, tableName, partNames, colNames,
                engine), queryText);
        end = doTrace ? System.nanoTime() : 0;
        MetastoreDirectSqlUtils.timingTrace(doTrace, queryText, start, end);
        if (qResult == null) {
          return Collections.emptyList();
        }

        List<Object[]> list = MetastoreDirectSqlUtils.ensureList(qResult);
        for (Object[] row : list) {
          String colName = (String) row[0];
          String colType = (String) row[1];
          // Extrapolation is not needed for this column if
          // count(\"PARTITION_NAME\")==partNames.size()
          // Or, extrapolation is not possible for this column if
          // count(\"PARTITION_NAME\")<2
          Long count = MetastoreDirectSqlUtils.extractSqlLong(row[2]);
          if (count == partNames.size() || count < 2) {
            noExtraColumnNames.add(colName);
          } else {
            extraColumnNameTypeParts.put(colName, new String[] {colType, String.valueOf(count)});
          }
          Deadline.checkTimeout();
        }
      }
      // Extrapolation is not needed for columns noExtraColumnNames
      List<Object[]> list;
      if (noExtraColumnNames.size() != 0) {
        queryText = commonPrefix + " and \"COLUMN_NAME\" in ("
            + makeParams(noExtraColumnNames.size()) + ")" + " and \"PARTITION_NAME\" in ("
            + makeParams(partNames.size()) + ")"
            + " and \"ENGINE\" = ? "
            + " group by \"COLUMN_NAME\", \"COLUMN_TYPE\"";
        start = doTrace ? System.nanoTime() : 0;

        try (QueryWrapper query = new QueryWrapper(pm.newQuery("javax.jdo.query.SQL", queryText))) {
          Object qResult = executeWithArray(query.getInnerQuery(),
              prepareParams(catName, dbName, tableName, partNames, noExtraColumnNames, engine), queryText);
          if (qResult == null) {
            return Collections.emptyList();
          }
          list = MetastoreDirectSqlUtils.ensureList(qResult);
          for (Object[] row : list) {
            colStats.add(prepareCSObjWithAdjustedNDV(row, 0,
                useDensityFunctionForNDVEstimation, ndvTuner));
            Deadline.checkTimeout();
          }
          end = doTrace ? System.nanoTime() : 0;
          MetastoreDirectSqlUtils.timingTrace(doTrace, queryText, start, end);
        }
      }
      // Extrapolation is needed for extraColumnNames.
      // give a sequence number for all the partitions
      if (extraColumnNameTypeParts.size() != 0) {
        Map<String, Integer> indexMap = new HashMap<String, Integer>();
        for (int index = 0; index < partNames.size(); index++) {
          indexMap.put(partNames.get(index), index);
        }
        // get sum for all columns to reduce the number of queries
        Map<String, Map<Integer, Object>> sumMap = new HashMap<String, Map<Integer, Object>>();
        queryText = "select \"COLUMN_NAME\", sum(\"NUM_NULLS\"), sum(\"NUM_TRUES\"), sum(\"NUM_FALSES\"), sum(\"NUM_DISTINCTS\")"
            + " from " + PART_COL_STATS + " where \"CAT_NAME\" = ? and \"DB_NAME\" = ? and \"TABLE_NAME\" = ? "
            + " and \"COLUMN_NAME\" in (" + makeParams(extraColumnNameTypeParts.size()) + ")"
            + " and \"PARTITION_NAME\" in (" + makeParams(partNames.size()) + ")"
            + " and \"ENGINE\" = ? "
            + " group by \"COLUMN_NAME\"";
        start = doTrace ? System.nanoTime() : 0;
        try (QueryWrapper query = new QueryWrapper(pm.newQuery("javax.jdo.query.SQL", queryText))) {
          List<String> extraColumnNames = new ArrayList<String>();
          extraColumnNames.addAll(extraColumnNameTypeParts.keySet());
          Object qResult = executeWithArray(query.getInnerQuery(),
              prepareParams(catName, dbName, tableName, partNames,
                  extraColumnNames, engine), queryText);
          if (qResult == null) {
            return Collections.emptyList();
          }
          list = MetastoreDirectSqlUtils.ensureList(qResult);
          // see the indexes for colstats in IExtrapolatePartStatus
          Integer[] sumIndex = new Integer[] {6, 10, 11, 15};
          for (Object[] row : list) {
            Map<Integer, Object> indexToObject = new HashMap<Integer, Object>();
            for (int ind = 1; ind < row.length; ind++) {
              indexToObject.put(sumIndex[ind - 1], row[ind]);
            }
            // row[0] is the column name
            sumMap.put((String) row[0], indexToObject);
            Deadline.checkTimeout();
          }
          end = doTrace ? System.nanoTime() : 0;
          MetastoreDirectSqlUtils.timingTrace(doTrace, queryText, start, end);
        }
        for (Map.Entry<String, String[]> entry : extraColumnNameTypeParts.entrySet()) {
          Object[] row = new Object[IExtrapolatePartStatus.colStatNames.length + 2];
          String colName = entry.getKey();
          String colType = entry.getValue()[0];
          Long sumVal = Long.parseLong(entry.getValue()[1]);
          // fill in colname
          row[0] = colName;
          // fill in coltype
          row[1] = colType;
          // use linear extrapolation. more complicated one can be added in the
          // future.
          IExtrapolatePartStatus extrapolateMethod = new LinearExtrapolatePartStatus();
          // fill in colstatus
          Integer[] index = null;
          boolean decimal = false;
          if (colType.toLowerCase().startsWith("decimal")) {
            index = IExtrapolatePartStatus.indexMaps.get("decimal");
            decimal = true;
          } else {
            index = IExtrapolatePartStatus.indexMaps.get(colType.toLowerCase());
          }
          // if the colType is not the known type, long, double, etc, then get
          // all index.
          if (index == null) {
            index = IExtrapolatePartStatus.indexMaps.get("default");
          }
          for (int colStatIndex : index) {
            String colStatName = IExtrapolatePartStatus.colStatNames[colStatIndex];
            // if the aggregation type is sum, we do a scale-up
            if (IExtrapolatePartStatus.aggrTypes[colStatIndex] == IExtrapolatePartStatus.AggrType.Sum) {
              Object o = sumMap.get(colName).get(colStatIndex);
              if (o == null) {
                row[2 + colStatIndex] = null;
              } else {
                Long val = MetastoreDirectSqlUtils.extractSqlLong(o);
                row[2 + colStatIndex] = val / sumVal * (partNames.size());
              }
            } else if (IExtrapolatePartStatus.aggrTypes[colStatIndex] == IExtrapolatePartStatus.AggrType.Min
                || IExtrapolatePartStatus.aggrTypes[colStatIndex] == IExtrapolatePartStatus.AggrType.Max) {
              // if the aggregation type is min/max, we extrapolate from the
              // left/right borders
              if (!decimal) {
                queryText = "select \"" + colStatName
                    + "\",\"PARTITION_NAME\" from " + PART_COL_STATS
                    + " where \"CAT_NAME\" = ? and \"DB_NAME\" = ? and \"TABLE_NAME\" = ?" + " and \"COLUMN_NAME\" = ?"
                    + " and \"PARTITION_NAME\" in (" + makeParams(partNames.size()) + ")"
                    + " and \"ENGINE\" = ? "
                    + " order by \"" + colStatName + "\"";
              } else {
                queryText = "select \"" + colStatName
                    + "\",\"PARTITION_NAME\" from " + PART_COL_STATS
                    + " where \"CAT_NAME\" = ? and \"DB_NAME\" = ? and \"TABLE_NAME\" = ?" + " and \"COLUMN_NAME\" = ?"
                    + " and \"PARTITION_NAME\" in (" + makeParams(partNames.size()) + ")"
                    + " and \"ENGINE\" = ? "
                    + " order by cast(\"" + colStatName + "\" as decimal)";
              }
              start = doTrace ? System.nanoTime() : 0;
              try (QueryWrapper query = new QueryWrapper(pm.newQuery("javax.jdo.query.SQL", queryText))) {
                Object qResult = executeWithArray(query.getInnerQuery(),
                    prepareParams(catName, dbName, tableName, partNames, Arrays.asList(colName), engine), queryText);
                if (qResult == null) {
                  return Collections.emptyList();
                }
                fqr = (ForwardQueryResult<?>) qResult;
                Object[] min = (Object[]) (fqr.get(0));
                Object[] max = (Object[]) (fqr.get(fqr.size() - 1));
                end = doTrace ? System.nanoTime() : 0;
                MetastoreDirectSqlUtils.timingTrace(doTrace, queryText, start, end);
                if (min[0] == null || max[0] == null) {
                  row[2 + colStatIndex] = null;
                } else {
                  row[2 + colStatIndex] = extrapolateMethod
                      .extrapolate(min, max, colStatIndex, indexMap);
                }
              }
            } else {
              // if the aggregation type is avg, we use the average on the existing ones.
              queryText = "select "
                  + "avg((\"LONG_HIGH_VALUE\"-\"LONG_LOW_VALUE\")/cast(\"NUM_DISTINCTS\" as decimal)),"
                  + "avg((\"DOUBLE_HIGH_VALUE\"-\"DOUBLE_LOW_VALUE\")/\"NUM_DISTINCTS\"),"
                  + "avg((cast(\"BIG_DECIMAL_HIGH_VALUE\" as decimal)-cast(\"BIG_DECIMAL_LOW_VALUE\" as decimal))/\"NUM_DISTINCTS\")"
                  + " from " + PART_COL_STATS + "" + " where \"CAT_NAME\" = ? and \"DB_NAME\" = ? and \"TABLE_NAME\" = ?"
                  + " and \"COLUMN_NAME\" = ?" + " and \"PARTITION_NAME\" in ("
                  + makeParams(partNames.size()) + ")"
                  + " and \"ENGINE\" = ? "
                  + " group by \"COLUMN_NAME\"";
              start = doTrace ? System.nanoTime() : 0;
              try(QueryWrapper query = new QueryWrapper(pm.newQuery("javax.jdo.query.SQL", queryText))) {
                Object qResult = executeWithArray(query.getInnerQuery(),
                    prepareParams(catName, dbName, tableName, partNames, Arrays.asList(colName), engine), queryText);
                if (qResult == null) {
                  return Collections.emptyList();
                }
                fqr = (ForwardQueryResult<?>) qResult;
                Object[] avg = (Object[]) (fqr.get(0));
                // colStatIndex=12,13,14 respond to "AVG_LONG", "AVG_DOUBLE",
                // "AVG_DECIMAL"
                row[2 + colStatIndex] = avg[colStatIndex - 12];
                end = doTrace ? System.nanoTime() : 0;
                MetastoreDirectSqlUtils.timingTrace(doTrace, queryText, start, end);
              }
            }
          }
          colStats.add(prepareCSObjWithAdjustedNDV(row, 0, useDensityFunctionForNDVEstimation, ndvTuner));
          Deadline.checkTimeout();
        }
      }
      return colStats;
    }
  }

  private ColumnStatisticsObj prepareCSObj (Object[] row, int i) throws MetaException {
    ColumnStatisticsData data = new ColumnStatisticsData();
    ColumnStatisticsObj cso = new ColumnStatisticsObj((String)row[i++], (String)row[i++], data);
    Object llow = row[i++], lhigh = row[i++], dlow = row[i++], dhigh = row[i++],
        declow = row[i++], dechigh = row[i++], nulls = row[i++], dist = row[i++], bitVector = row[i++],
        histogram = row[i++], avglen = row[i++], maxlen = row[i++], trues = row[i++], falses = row[i];
    StatObjectConverter.fillColumnStatisticsData(cso.getColType(), data,
        llow, lhigh, dlow, dhigh, declow, dechigh, nulls, dist, bitVector, histogram, avglen, maxlen, trues, falses);
    return cso;
  }

  private ColumnStatisticsObj prepareCSObjWithAdjustedNDV(Object[] row, int i,
      boolean useDensityFunctionForNDVEstimation, double ndvTuner) throws MetaException {
    ColumnStatisticsData data = new ColumnStatisticsData();
    ColumnStatisticsObj cso = new ColumnStatisticsObj((String) row[i++], (String) row[i++], data);
    Object llow = row[i++], lhigh = row[i++], dlow = row[i++], dhigh = row[i++], declow = row[i++],
        dechigh = row[i++], nulls = row[i++], dist = row[i++], avglen = row[i++], maxlen = row[i++],
        trues = row[i++], falses = row[i++], avgLong = row[i++], avgDouble = row[i++],
        avgDecimal = row[i++], sumDist = row[i++];
    StatObjectConverter.fillColumnStatisticsData(cso.getColType(), data, llow, lhigh, dlow, dhigh,
        declow, dechigh, nulls, dist, avglen, maxlen, trues, falses, avgLong, avgDouble,
        avgDecimal, sumDist, useDensityFunctionForNDVEstimation, ndvTuner);
    return cso;
  }

  private Object[] prepareParams(String catName, String dbName, String tableName,
      List<String> partNames, List<String> colNames, String engine) throws MetaException {
    Object[] params = new Object[colNames.size() + partNames.size() + 4];
    int paramI = 0;
    params[paramI++] = catName;
    params[paramI++] = dbName;
    params[paramI++] = tableName;
    for (String colName : colNames) {
      params[paramI++] = colName;
    }
    for (String partName : partNames) {
      params[paramI++] = partName;
    }
    params[paramI++] = engine;

    return params;
  }

  public List<ColumnStatistics> getPartitionStats(
      final String catName, final String dbName, final String tableName, final List<String> partNames,
      List<String> colNames, String engine, boolean enableBitVector, boolean enableKll) throws MetaException {
    if (colNames.isEmpty() || partNames.isEmpty()) {
      return Collections.emptyList();
    }
    final boolean doTrace = LOG.isDebugEnabled();
    final String queryText0 = "select \"PARTITION_NAME\", " + getStatsList(enableBitVector, enableKll) + " from "
        + " " + PART_COL_STATS + " where \"CAT_NAME\" = ? and \"DB_NAME\" = ? and \"TABLE_NAME\" = ? and " +
        "\"COLUMN_NAME\""
        + "  in (%1$s) AND \"PARTITION_NAME\" in (%2$s) "
        + " and \"ENGINE\" = ? "
        + " order by \"PARTITION_NAME\"";
    Batchable<String, Object[]> b = new Batchable<String, Object[]>() {
      @Override
      public List<Object[]> run(final List<String> inputColNames) throws MetaException {
        Batchable<String, Object[]> b2 = new Batchable<String, Object[]>() {
          @Override
          public List<Object[]> run(List<String> inputPartNames) throws MetaException {
            String queryText = String.format(queryText0,
                makeParams(inputColNames.size()), makeParams(inputPartNames.size()));
            long start = doTrace ? System.nanoTime() : 0;
            Query query = pm.newQuery("javax.jdo.query.SQL", queryText);
            try {
              Object qResult = executeWithArray(query, prepareParams(
                  catName, dbName, tableName, inputPartNames, inputColNames, engine), queryText);
              MetastoreDirectSqlUtils.timingTrace(doTrace, queryText0, start, (doTrace ? System.nanoTime() : 0));
              if (qResult == null) {
                return Collections.emptyList();
              }
              return MetastoreDirectSqlUtils.ensureList(qResult);
            } finally {
              addQueryAfterUse(query);
            }
          }
        };
        try {
          return Batchable.runBatched(batchSize, partNames, b2);
        } finally {
          addQueryAfterUse(b2);
        }
      }
    };

    List<ColumnStatistics> result = new ArrayList<ColumnStatistics>(partNames.size());
    String lastPartName = null;
    int from = 0;
    try {
      List<Object[]> list = Batchable.runBatched(batchSize, colNames, b);
      for (int i = 0; i <= list.size(); ++i) {
        boolean isLast = i == list.size();
        String partName = isLast ? null : (String) list.get(i)[0];
        if (!isLast && partName.equals(lastPartName)) {
          continue;
        } else if (from != i) {
          ColumnStatisticsDesc csd =
              new ColumnStatisticsDesc(false, dbName, tableName);
          csd.setCatName(catName);
          csd.setPartName(lastPartName);
          result.add(makeColumnStats(list.subList(from, i), csd, 1, engine));
        }
        lastPartName = partName;
        from = i;
        Deadline.checkTimeout();
      }
    } finally {
      b.closeAllQueries();
    }
    return result;
  }

  /** The common query part for table and partition stats */
  private String getStatsList(boolean enableBitVector, boolean enableKll) {
    return "\"COLUMN_NAME\", \"COLUMN_TYPE\", \"LONG_LOW_VALUE\", \"LONG_HIGH_VALUE\", "
        + "\"DOUBLE_LOW_VALUE\", \"DOUBLE_HIGH_VALUE\", \"BIG_DECIMAL_LOW_VALUE\", "
        + "\"BIG_DECIMAL_HIGH_VALUE\", \"NUM_NULLS\", \"NUM_DISTINCTS\", "
        + (enableBitVector ? "\"BIT_VECTOR\", " : "\'\', ")
        + (enableKll ? "\"HISTOGRAM\", " : "\'\', ")
        + "\"AVG_COL_LEN\", \"MAX_COL_LEN\", \"NUM_TRUES\", \"NUM_FALSES\", \"LAST_ANALYZED\" ";
  }

  private ColumnStatistics makeColumnStats(
      List<Object[]> list, ColumnStatisticsDesc csd, int offset, String engine) throws MetaException {
    ColumnStatistics result = new ColumnStatistics();
    result.setStatsDesc(csd);
    List<ColumnStatisticsObj> csos = new ArrayList<ColumnStatisticsObj>(list.size());
    for (Object[] row : list) {
      // LastAnalyzed is stored per column but thrift has it per several;
      // get the lowest for now as nobody actually uses this field.
      Object laObj = row[offset + 16]; // 16 is the offset of "last analyzed" field
      if (laObj != null && (!csd.isSetLastAnalyzed() || csd.getLastAnalyzed() > MetastoreDirectSqlUtils
          .extractSqlLong(laObj))) {
        csd.setLastAnalyzed(MetastoreDirectSqlUtils.extractSqlLong(laObj));
      }
      csos.add(prepareCSObj(row, offset));
      Deadline.checkTimeout();
    }
    result.setStatsObj(csos);
    result.setEngine(engine);
    return result;
  }

  private String makeParams(int size) {
    // W/ size 0, query will fail, but at least we'd get to see the query in debug output.
    return (size == 0) ? "" : repeat(",?", size).substring(1);
  }

  @SuppressWarnings("unchecked")
  private <T> T executeWithArray(Query query, Object[] params, String sql) throws MetaException {
    return executeWithArray(query, params, sql, -1);
  }

  @SuppressWarnings("unchecked")
  private <T> T executeWithArray(Query query, Object[] params, String sql, int limit) throws MetaException {
    return MetastoreDirectSqlUtils.executeWithArray(query, params, sql, limit);
  }

  /**
   * This run the necessary logic to prepare for queries. It should be called once, after the
   * txn on DataNucleus connection is opened, and before any queries are issued. What it does
   * currently is run db-specific logic, e.g. setting ansi quotes mode for MySQL. The reason it
   * must be used inside of the txn is connection pooling; there's no way to guarantee that the
   * effect will apply to the connection that is executing the queries otherwise.
   */
  public void prepareTxn() throws MetaException {
  	String stmt = dbType.getPrepareTxnStmt();
    if (stmt == null) {
      return;
    }
    try {
      assert pm.currentTransaction().isActive(); // must be inside tx together with queries
      executeNoResult(stmt);
    } catch (SQLException sqlEx) {
      throw new MetaException("Error setting ansi quotes: " + sqlEx.getMessage());
    }
  }


  public List<SQLForeignKey> getForeignKeys(String catName, String parent_db_name,
                                            String parent_tbl_name, String foreign_db_name,
                                            String foreign_tbl_name) throws MetaException {
    List<SQLForeignKey> ret = new ArrayList<>();
    String queryText =
      "SELECT  \"D2\".\"NAME\", \"T2\".\"TBL_NAME\", "
      + "CASE WHEN \"C2\".\"COLUMN_NAME\" IS NOT NULL THEN \"C2\".\"COLUMN_NAME\" "
      + "ELSE \"P2\".\"PKEY_NAME\" END, "
      + "" + DBS + ".\"NAME\", " + TBLS + ".\"TBL_NAME\", "
      + "CASE WHEN " + COLUMNS_V2 + ".\"COLUMN_NAME\" IS NOT NULL THEN " + COLUMNS_V2 + ".\"COLUMN_NAME\" "
      + "ELSE " + PARTITION_KEYS + ".\"PKEY_NAME\" END, "
      + "" + KEY_CONSTRAINTS + ".\"POSITION\", " + KEY_CONSTRAINTS + ".\"UPDATE_RULE\", " + KEY_CONSTRAINTS + ".\"DELETE_RULE\", "
      + "" + KEY_CONSTRAINTS + ".\"CONSTRAINT_NAME\" , \"KEY_CONSTRAINTS2\".\"CONSTRAINT_NAME\", " + KEY_CONSTRAINTS + ".\"ENABLE_VALIDATE_RELY\" "
      + " from " + TBLS + " "
      + " INNER JOIN " + KEY_CONSTRAINTS + " ON " + TBLS + ".\"TBL_ID\" = " + KEY_CONSTRAINTS + ".\"CHILD_TBL_ID\" "
      + " INNER JOIN " + KEY_CONSTRAINTS + " \"KEY_CONSTRAINTS2\" ON \"KEY_CONSTRAINTS2\".\"PARENT_TBL_ID\"  = " + KEY_CONSTRAINTS + ".\"PARENT_TBL_ID\" "
      + " AND \"KEY_CONSTRAINTS2\".\"PARENT_CD_ID\"  = " + KEY_CONSTRAINTS + ".\"PARENT_CD_ID\" AND "
      + " \"KEY_CONSTRAINTS2\".\"PARENT_INTEGER_IDX\"  = " + KEY_CONSTRAINTS + ".\"PARENT_INTEGER_IDX\" "
      + " INNER JOIN " + DBS + " ON " + TBLS + ".\"DB_ID\" = " + DBS + ".\"DB_ID\" "
      + " INNER JOIN " + TBLS + " \"T2\" ON  " + KEY_CONSTRAINTS + ".\"PARENT_TBL_ID\" = \"T2\".\"TBL_ID\" "
      + " INNER JOIN " + DBS + " \"D2\" ON \"T2\".\"DB_ID\" = \"D2\".\"DB_ID\" "
      + " LEFT OUTER JOIN " + COLUMNS_V2 + "  ON " + COLUMNS_V2 + ".\"CD_ID\" = " + KEY_CONSTRAINTS + ".\"CHILD_CD_ID\" AND "
      + " " + COLUMNS_V2 + ".\"INTEGER_IDX\" = " + KEY_CONSTRAINTS + ".\"CHILD_INTEGER_IDX\" "
      + " LEFT OUTER JOIN " + PARTITION_KEYS + " ON " + TBLS + ".\"TBL_ID\" = " + PARTITION_KEYS + ".\"TBL_ID\" AND "
      + " " + PARTITION_KEYS + ".\"INTEGER_IDX\" = " + KEY_CONSTRAINTS + ".\"CHILD_INTEGER_IDX\" "
      + " LEFT OUTER JOIN " + COLUMNS_V2 + " \"C2\" ON \"C2\".\"CD_ID\" = " + KEY_CONSTRAINTS + ".\"PARENT_CD_ID\" AND "
      + " \"C2\".\"INTEGER_IDX\" = " + KEY_CONSTRAINTS + ".\"PARENT_INTEGER_IDX\" "
      + " LEFT OUTER JOIN " + PARTITION_KEYS + " \"P2\" ON \"P2\".\"TBL_ID\" = " + TBLS + ".\"TBL_ID\" AND "
      + " \"P2\".\"INTEGER_IDX\" = " + KEY_CONSTRAINTS + ".\"PARENT_INTEGER_IDX\" "
      + " WHERE " + KEY_CONSTRAINTS + ".\"CONSTRAINT_TYPE\" = " + MConstraint.FOREIGN_KEY_CONSTRAINT
      + " AND \"KEY_CONSTRAINTS2\".\"CONSTRAINT_TYPE\" = " + MConstraint.PRIMARY_KEY_CONSTRAINT + " AND"
      + " " + DBS + ".\"CTLG_NAME\" = ? AND"
      + (foreign_db_name == null ? "" : " " + DBS + ".\"NAME\" = ? AND")
      + (foreign_tbl_name == null ? "" : " " + TBLS + ".\"TBL_NAME\" = ? AND")
      + (parent_tbl_name == null ? "" : " \"T2\".\"TBL_NAME\" = ? AND")
      + (parent_db_name == null ? "" : " \"D2\".\"NAME\" = ?") ;

    queryText = queryText.trim();
    if (queryText.endsWith("AND")) {
      queryText = queryText.substring(0, queryText.length()-3);
    }
    List<String> pms = new ArrayList<String>();
    pms.add(catName);
    if (foreign_db_name != null) {
      pms.add(foreign_db_name);
    }
    if (foreign_tbl_name != null) {
      pms.add(foreign_tbl_name);
    }
    if (parent_tbl_name != null) {
      pms.add(parent_tbl_name);
    }
    if (parent_db_name != null) {
      pms.add(parent_db_name);
    }

    try (QueryWrapper queryParams = new QueryWrapper(pm.newQuery("javax.jdo.query.SQL", queryText))) {
      List<Object[]> sqlResult = MetastoreDirectSqlUtils.ensureList(executeWithArray(
          queryParams.getInnerQuery(), pms.toArray(), queryText));

      if (!sqlResult.isEmpty()) {
        for (Object[] line : sqlResult) {
          int enableValidateRely = MetastoreDirectSqlUtils.extractSqlInt(line[11]);
          boolean enable = (enableValidateRely & 4) != 0;
          boolean validate = (enableValidateRely & 2) != 0;
          boolean rely = (enableValidateRely & 1) != 0;
          SQLForeignKey currKey = new SQLForeignKey(
              MetastoreDirectSqlUtils.extractSqlString(line[0]),
              MetastoreDirectSqlUtils.extractSqlString(line[1]),
              MetastoreDirectSqlUtils.extractSqlString(line[2]),
              MetastoreDirectSqlUtils.extractSqlString(line[3]),
              MetastoreDirectSqlUtils.extractSqlString(line[4]),
              MetastoreDirectSqlUtils.extractSqlString(line[5]),
              MetastoreDirectSqlUtils.extractSqlInt(line[6]),
              MetastoreDirectSqlUtils.extractSqlInt(line[7]),
              MetastoreDirectSqlUtils.extractSqlInt(line[8]),
              MetastoreDirectSqlUtils.extractSqlString(line[9]),
              MetastoreDirectSqlUtils.extractSqlString(line[10]),
              enable,
              validate,
              rely
          );
          currKey.setCatName(catName);
          ret.add(currKey);
        }
      }
      return ret;
    }
  }

  public List<SQLPrimaryKey> getPrimaryKeys(String catName, String db_name, String tbl_name)
      throws MetaException {
    List<SQLPrimaryKey> ret = new ArrayList<>();
    String queryText =
      "SELECT " + DBS + ".\"NAME\", " + TBLS + ".\"TBL_NAME\", "
      + "CASE WHEN " + COLUMNS_V2 + ".\"COLUMN_NAME\" IS NOT NULL THEN " + COLUMNS_V2 + ".\"COLUMN_NAME\" "
      + "ELSE " + PARTITION_KEYS + ".\"PKEY_NAME\" END, " + KEY_CONSTRAINTS + ".\"POSITION\", "
      + KEY_CONSTRAINTS + ".\"CONSTRAINT_NAME\", " + KEY_CONSTRAINTS + ".\"ENABLE_VALIDATE_RELY\", "
      + DBS + ".\"CTLG_NAME\""
      + " from " + TBLS + " "
      + " INNER JOIN " + KEY_CONSTRAINTS + " ON " + TBLS + ".\"TBL_ID\" = " + KEY_CONSTRAINTS + ".\"PARENT_TBL_ID\" "
      + " INNER JOIN " + DBS + " ON " + TBLS + ".\"DB_ID\" = " + DBS + ".\"DB_ID\" "
      + " LEFT OUTER JOIN " + COLUMNS_V2 + " ON " + COLUMNS_V2 + ".\"CD_ID\" = " + KEY_CONSTRAINTS + ".\"PARENT_CD_ID\" AND "
      + " " + COLUMNS_V2 + ".\"INTEGER_IDX\" = " + KEY_CONSTRAINTS + ".\"PARENT_INTEGER_IDX\" "
      + " LEFT OUTER JOIN " + PARTITION_KEYS + " ON " + TBLS + ".\"TBL_ID\" = " + PARTITION_KEYS + ".\"TBL_ID\" AND "
      + " " + PARTITION_KEYS + ".\"INTEGER_IDX\" = " + KEY_CONSTRAINTS + ".\"PARENT_INTEGER_IDX\" "
      + " WHERE " + KEY_CONSTRAINTS + ".\"CONSTRAINT_TYPE\" = "+ MConstraint.PRIMARY_KEY_CONSTRAINT + " AND"
      + " " + DBS + ".\"CTLG_NAME\" = ? AND"
      + (db_name == null ? "" : " " + DBS + ".\"NAME\" = ? AND")
      + (tbl_name == null ? "" : " " + TBLS + ".\"TBL_NAME\" = ? ") ;

    queryText = queryText.trim();
    if (queryText.endsWith("AND")) {
      queryText = queryText.substring(0, queryText.length()-3);
    }
    List<String> pms = new ArrayList<>();
    pms.add(catName);
    if (db_name != null) {
      pms.add(db_name);
    }
    if (tbl_name != null) {
      pms.add(tbl_name);
    }

    try (QueryWrapper queryParams = new QueryWrapper(pm.newQuery("javax.jdo.query.SQL", queryText))) {
      List<Object[]> sqlResult = MetastoreDirectSqlUtils.ensureList(executeWithArray(
          queryParams.getInnerQuery(), pms.toArray(), queryText));

      if (!sqlResult.isEmpty()) {
        for (Object[] line : sqlResult) {
          int enableValidateRely = MetastoreDirectSqlUtils.extractSqlInt(line[5]);
          boolean enable = (enableValidateRely & 4) != 0;
          boolean validate = (enableValidateRely & 2) != 0;
          boolean rely = (enableValidateRely & 1) != 0;
          SQLPrimaryKey currKey = new SQLPrimaryKey(
              MetastoreDirectSqlUtils.extractSqlString(line[0]),
              MetastoreDirectSqlUtils.extractSqlString(line[1]),
              MetastoreDirectSqlUtils.extractSqlString(line[2]),
              MetastoreDirectSqlUtils.extractSqlInt(line[3]), MetastoreDirectSqlUtils.extractSqlString(line[4]),
              enable,
              validate,
              rely);
          currKey.setCatName(MetastoreDirectSqlUtils.extractSqlString(line[6]));
          ret.add(currKey);
        }
      }
      return ret;
    }
  }

  public List<SQLUniqueConstraint> getUniqueConstraints(String catName, String db_name, String tbl_name)
          throws MetaException {
    List<SQLUniqueConstraint> ret = new ArrayList<SQLUniqueConstraint>();
    String queryText =
      "SELECT " + DBS + ".\"NAME\", " + TBLS + ".\"TBL_NAME\", "
      + "CASE WHEN " + COLUMNS_V2 + ".\"COLUMN_NAME\" IS NOT NULL THEN " + COLUMNS_V2 + ".\"COLUMN_NAME\" "
      + "ELSE " + PARTITION_KEYS + ".\"PKEY_NAME\" END, " + KEY_CONSTRAINTS + ".\"POSITION\", "
      + KEY_CONSTRAINTS + ".\"CONSTRAINT_NAME\", " + KEY_CONSTRAINTS + ".\"ENABLE_VALIDATE_RELY\" "
      + " from " + TBLS + " "
      + " INNER JOIN " + KEY_CONSTRAINTS + " ON " + TBLS + ".\"TBL_ID\" = " + KEY_CONSTRAINTS + ".\"PARENT_TBL_ID\" "
      + " INNER JOIN " + DBS + " ON " + TBLS + ".\"DB_ID\" = " + DBS + ".\"DB_ID\" "
      + " LEFT OUTER JOIN " + COLUMNS_V2 + " ON " + COLUMNS_V2 + ".\"CD_ID\" = " + KEY_CONSTRAINTS + ".\"PARENT_CD_ID\" AND "
      + " " + COLUMNS_V2 + ".\"INTEGER_IDX\" = " + KEY_CONSTRAINTS + ".\"PARENT_INTEGER_IDX\" "
      + " LEFT OUTER JOIN " + PARTITION_KEYS + " ON " + TBLS + ".\"TBL_ID\" = " + PARTITION_KEYS + ".\"TBL_ID\" AND "
      + " " + PARTITION_KEYS + ".\"INTEGER_IDX\" = " + KEY_CONSTRAINTS + ".\"PARENT_INTEGER_IDX\" "
      + " WHERE " + KEY_CONSTRAINTS + ".\"CONSTRAINT_TYPE\" = "+ MConstraint.UNIQUE_CONSTRAINT + " AND"
      + " " + DBS + ".\"CTLG_NAME\" = ? AND"
      + (db_name == null ? "" : " " + DBS + ".\"NAME\" = ? AND")
      + (tbl_name == null ? "" : " " + TBLS + ".\"TBL_NAME\" = ? ") ;

    queryText = queryText.trim();
    if (queryText.endsWith("AND")) {
      queryText = queryText.substring(0, queryText.length()-3);
    }
    List<String> pms = new ArrayList<String>();
    pms.add(catName);
    if (db_name != null) {
      pms.add(db_name);
    }
    if (tbl_name != null) {
      pms.add(tbl_name);
    }

    try (QueryWrapper queryParams = new QueryWrapper(pm.newQuery("javax.jdo.query.SQL", queryText))) {
      List<Object[]> sqlResult = MetastoreDirectSqlUtils.ensureList(executeWithArray(
          queryParams.getInnerQuery(), pms.toArray(), queryText));

      if (!sqlResult.isEmpty()) {
        for (Object[] line : sqlResult) {
          int enableValidateRely = MetastoreDirectSqlUtils.extractSqlInt(line[5]);
          boolean enable = (enableValidateRely & 4) != 0;
          boolean validate = (enableValidateRely & 2) != 0;
          boolean rely = (enableValidateRely & 1) != 0;
          ret.add(new SQLUniqueConstraint(
              catName,
              MetastoreDirectSqlUtils.extractSqlString(line[0]),
              MetastoreDirectSqlUtils.extractSqlString(line[1]),
              MetastoreDirectSqlUtils.extractSqlString(line[2]),
              MetastoreDirectSqlUtils.extractSqlInt(line[3]), MetastoreDirectSqlUtils.extractSqlString(line[4]),
              enable,
              validate,
              rely));
        }
      }
      return ret;
    }
  }

  public List<SQLNotNullConstraint> getNotNullConstraints(String catName, String db_name, String tbl_name)
          throws MetaException {
    List<SQLNotNullConstraint> ret = new ArrayList<>();
    String queryText =
      "SELECT " + DBS + ".\"NAME\", " + TBLS + ".\"TBL_NAME\","
      + "CASE WHEN " + COLUMNS_V2 + ".\"COLUMN_NAME\" IS NOT NULL THEN " + COLUMNS_V2 + ".\"COLUMN_NAME\" "
      + "ELSE " + PARTITION_KEYS + ".\"PKEY_NAME\" END, "
      + "" + KEY_CONSTRAINTS + ".\"CONSTRAINT_NAME\", " + KEY_CONSTRAINTS + ".\"ENABLE_VALIDATE_RELY\" "
      + " from " + TBLS + " "
      + " INNER JOIN " + KEY_CONSTRAINTS + " ON " + TBLS + ".\"TBL_ID\" = " + KEY_CONSTRAINTS + ".\"PARENT_TBL_ID\" "
      + " INNER JOIN " + DBS + " ON " + TBLS + ".\"DB_ID\" = " + DBS + ".\"DB_ID\" "
      + " LEFT OUTER JOIN " + COLUMNS_V2 + " ON " + COLUMNS_V2 + ".\"CD_ID\" = " + KEY_CONSTRAINTS + ".\"PARENT_CD_ID\" AND "
      + " " + COLUMNS_V2 + ".\"INTEGER_IDX\" = " + KEY_CONSTRAINTS + ".\"PARENT_INTEGER_IDX\" "
      + " LEFT OUTER JOIN " + PARTITION_KEYS + " ON " + TBLS + ".\"TBL_ID\" = " + PARTITION_KEYS + ".\"TBL_ID\" AND "
      + " " + PARTITION_KEYS + ".\"INTEGER_IDX\" = " + KEY_CONSTRAINTS + ".\"PARENT_INTEGER_IDX\" "
      + " WHERE " + KEY_CONSTRAINTS + ".\"CONSTRAINT_TYPE\" = "+ MConstraint.NOT_NULL_CONSTRAINT + " AND"
      + " " + DBS + ".\"CTLG_NAME\" = ? AND"
      + (db_name == null ? "" : " " + DBS + ".\"NAME\" = ? AND")
      + (tbl_name == null ? "" : " " + TBLS + ".\"TBL_NAME\" = ? ") ;

    queryText = queryText.trim();
    if (queryText.endsWith("AND")) {
      queryText = queryText.substring(0, queryText.length()-3);
    }
    List<String> pms = new ArrayList<>();
    pms.add(catName);
    if (db_name != null) {
      pms.add(db_name);
    }
    if (tbl_name != null) {
      pms.add(tbl_name);
    }

    try (QueryWrapper queryParams = new QueryWrapper(pm.newQuery("javax.jdo.query.SQL", queryText))) {
      List<Object[]> sqlResult = MetastoreDirectSqlUtils.ensureList(executeWithArray(
          queryParams.getInnerQuery(), pms.toArray(), queryText));

      if (!sqlResult.isEmpty()) {
        for (Object[] line : sqlResult) {
          int enableValidateRely = MetastoreDirectSqlUtils.extractSqlInt(line[4]);
          boolean enable = (enableValidateRely & 4) != 0;
          boolean validate = (enableValidateRely & 2) != 0;
          boolean rely = (enableValidateRely & 1) != 0;
          ret.add(new SQLNotNullConstraint(
              catName,
              MetastoreDirectSqlUtils.extractSqlString(line[0]),
              MetastoreDirectSqlUtils.extractSqlString(line[1]),
              MetastoreDirectSqlUtils.extractSqlString(line[2]),
              MetastoreDirectSqlUtils.extractSqlString(line[3]),
              enable,
              validate,
              rely));
        }
      }
      return ret;
    }
  }

  public List<SQLDefaultConstraint> getDefaultConstraints(String catName, String db_name, String tbl_name)
      throws MetaException {
    List<SQLDefaultConstraint> ret = new ArrayList<SQLDefaultConstraint>();
    String queryText =
        "SELECT " + DBS + ".\"NAME\", " + TBLS + ".\"TBL_NAME\","
            + "CASE WHEN " + COLUMNS_V2 + ".\"COLUMN_NAME\" IS NOT NULL THEN " + COLUMNS_V2 + ".\"COLUMN_NAME\" "
            + "ELSE " + PARTITION_KEYS + ".\"PKEY_NAME\" END, "
            + "" + KEY_CONSTRAINTS + ".\"CONSTRAINT_NAME\", " + KEY_CONSTRAINTS + ".\"ENABLE_VALIDATE_RELY\", "
            + "" + KEY_CONSTRAINTS + ".\"DEFAULT_VALUE\" "
            + " from " + TBLS + " "
            + " INNER JOIN " + KEY_CONSTRAINTS + " ON " + TBLS + ".\"TBL_ID\" = " + KEY_CONSTRAINTS + ".\"PARENT_TBL_ID\" "
            + " INNER JOIN " + DBS + " ON " + TBLS + ".\"DB_ID\" = " + DBS + ".\"DB_ID\" "
            + " LEFT OUTER JOIN " + COLUMNS_V2 + " ON " + COLUMNS_V2 + ".\"CD_ID\" = " + KEY_CONSTRAINTS + ".\"PARENT_CD_ID\" AND "
            + " " + COLUMNS_V2 + ".\"INTEGER_IDX\" = " + KEY_CONSTRAINTS + ".\"PARENT_INTEGER_IDX\" "
            + " LEFT OUTER JOIN " + PARTITION_KEYS + " ON " + TBLS + ".\"TBL_ID\" = " + PARTITION_KEYS + ".\"TBL_ID\" AND "
            + " " + PARTITION_KEYS + ".\"INTEGER_IDX\" = " + KEY_CONSTRAINTS + ".\"PARENT_INTEGER_IDX\" "
            + " WHERE " + KEY_CONSTRAINTS + ".\"CONSTRAINT_TYPE\" = "+ MConstraint.DEFAULT_CONSTRAINT+ " AND"
            + " " + DBS + ".\"CTLG_NAME\" = ? AND"
            + (db_name == null ? "" : " " + DBS + ".\"NAME\" = ? AND")
            + (tbl_name == null ? "" : " " + TBLS + ".\"TBL_NAME\" = ? ") ;

    queryText = queryText.trim();
    if (queryText.endsWith("AND")) {
      queryText = queryText.substring(0, queryText.length()-3);
    }
    if (LOG.isDebugEnabled()){
      LOG.debug("getDefaultConstraints: directsql : " + queryText);
    }
    List<String> pms = new ArrayList<>();
    pms.add(catName);
    if (db_name != null) {
      pms.add(db_name);
    }
    if (tbl_name != null) {
      pms.add(tbl_name);
    }

    try (QueryWrapper queryParams = new QueryWrapper(pm.newQuery("javax.jdo.query.SQL", queryText))) {
      List<Object[]> sqlResult = MetastoreDirectSqlUtils.ensureList(executeWithArray(
          queryParams.getInnerQuery(), pms.toArray(), queryText));

      if (!sqlResult.isEmpty()) {
        for (Object[] line : sqlResult) {
          int enableValidateRely = MetastoreDirectSqlUtils.extractSqlInt(line[4]);
          boolean enable = (enableValidateRely & 4) != 0;
          boolean validate = (enableValidateRely & 2) != 0;
          boolean rely = (enableValidateRely & 1) != 0;
          SQLDefaultConstraint currConstraint = new SQLDefaultConstraint(
              catName,
              MetastoreDirectSqlUtils.extractSqlString(line[0]),
              MetastoreDirectSqlUtils.extractSqlString(line[1]),
              MetastoreDirectSqlUtils.extractSqlString(line[2]),
              MetastoreDirectSqlUtils.extractSqlString(line[5]),
              MetastoreDirectSqlUtils.extractSqlString(line[3]),
              enable,
              validate,
              rely);
          ret.add(currConstraint);
        }
      }
      return ret;
    }
  }

  public List<SQLCheckConstraint> getCheckConstraints(String catName, String db_name, String tbl_name)
      throws MetaException {
    List<SQLCheckConstraint> ret = new ArrayList<SQLCheckConstraint>();
    String queryText =
        "SELECT " + DBS + ".\"NAME\", " + TBLS + ".\"TBL_NAME\","
            + "CASE WHEN " + COLUMNS_V2 + ".\"COLUMN_NAME\" IS NOT NULL THEN " + COLUMNS_V2 + ".\"COLUMN_NAME\" "
            + "ELSE " + PARTITION_KEYS + ".\"PKEY_NAME\" END, "
            + "" + KEY_CONSTRAINTS + ".\"CONSTRAINT_NAME\", " + KEY_CONSTRAINTS + ".\"ENABLE_VALIDATE_RELY\", "
            + "" + KEY_CONSTRAINTS + ".\"DEFAULT_VALUE\" "
            + " from " + TBLS + " "
            + " INNER JOIN " + KEY_CONSTRAINTS + " ON " + TBLS + ".\"TBL_ID\" = " + KEY_CONSTRAINTS + ".\"PARENT_TBL_ID\" "
            + " INNER JOIN " + DBS + " ON " + TBLS + ".\"DB_ID\" = " + DBS + ".\"DB_ID\" "
            + " LEFT OUTER JOIN " + COLUMNS_V2 + " ON " + COLUMNS_V2 + ".\"CD_ID\" = " + KEY_CONSTRAINTS + ".\"PARENT_CD_ID\" AND "
            + " " + COLUMNS_V2 + ".\"INTEGER_IDX\" = " + KEY_CONSTRAINTS + ".\"PARENT_INTEGER_IDX\" "
            + " LEFT OUTER JOIN " + PARTITION_KEYS + " ON " + TBLS + ".\"TBL_ID\" = " + PARTITION_KEYS + ".\"TBL_ID\" AND "
            + " " + PARTITION_KEYS + ".\"INTEGER_IDX\" = " + KEY_CONSTRAINTS + ".\"PARENT_INTEGER_IDX\" "
            + " WHERE " + KEY_CONSTRAINTS + ".\"CONSTRAINT_TYPE\" = "+ MConstraint.CHECK_CONSTRAINT+ " AND"
            + " " + DBS + ".\"CTLG_NAME\" = ? AND"
            + (db_name == null ? "" : " " + DBS + ".\"NAME\" = ? AND")
            + (tbl_name == null ? "" : " " + TBLS + ".\"TBL_NAME\" = ? ") ;

    queryText = queryText.trim();
    if (queryText.endsWith("AND")) {
      queryText = queryText.substring(0, queryText.length()-3);
    }
    if (LOG.isDebugEnabled()){
      LOG.debug("getCheckConstraints: directsql : " + queryText);
    }
    List<String> pms = new ArrayList<>();
    pms.add(catName);
    if (db_name != null) {
      pms.add(db_name);
    }
    if (tbl_name != null) {
      pms.add(tbl_name);
    }

    try (QueryWrapper queryParams = new QueryWrapper(pm.newQuery("javax.jdo.query.SQL", queryText))) {
      List<Object[]> sqlResult = MetastoreDirectSqlUtils.ensureList(executeWithArray(
          queryParams.getInnerQuery(), pms.toArray(), queryText));

      if (!sqlResult.isEmpty()) {
        for (Object[] line : sqlResult) {
          int enableValidateRely = MetastoreDirectSqlUtils.extractSqlInt(line[4]);
          boolean enable = (enableValidateRely & 4) != 0;
          boolean validate = (enableValidateRely & 2) != 0;
          boolean rely = (enableValidateRely & 1) != 0;
          SQLCheckConstraint currConstraint = new SQLCheckConstraint(
              catName,
              MetastoreDirectSqlUtils.extractSqlString(line[0]),
              MetastoreDirectSqlUtils.extractSqlString(line[1]),
              MetastoreDirectSqlUtils.extractSqlString(line[2]),
              MetastoreDirectSqlUtils.extractSqlString(line[5]),
              MetastoreDirectSqlUtils.extractSqlString(line[3]),
              enable,
              validate,
              rely);
          ret.add(currConstraint);
        }
      }
      return ret;
    }
  }

  /**
   * Drop partitions by using direct SQL queries.
   * @param catName Metastore catalog name.
   * @param dbName Metastore db name.
   * @param tblName Metastore table name.
   * @param partNames Partition names to get.
   * @return List of partitions.
   */
  public void dropPartitionsViaSqlFilter(final String catName, final String dbName,
                                         final String tblName, List<String> partNames)
      throws MetaException {
    if (partNames.isEmpty()) {
      return;
    }

    Batchable.runBatched(batchSize, partNames, new Batchable<String, Void>() {
      @Override
      public List<Void> run(List<String> input) throws MetaException {
        String filter = "" + PARTITIONS + ".\"PART_NAME\" in (" + makeParams(input.size()) + ")";
        // Get partition ids
        List<Long> partitionIds = getPartitionIdsViaSqlFilter(catName, dbName, tblName,
            filter, input, Collections.<String>emptyList(), null);
        if (partitionIds.isEmpty()) {
          return Collections.emptyList(); // no partitions, bail early.
        }
        dropPartitionsByPartitionIds(partitionIds);
        return Collections.emptyList();
      }
    });
  }


  /**
   * Drops Partition-s. Should be called with the list short enough to not trip up Oracle/etc.
   * @param partitionIdList The partition identifiers to drop
   * @throws MetaException If there is an SQL exception during the execution it converted to
   * MetaException
   */
  private void dropPartitionsByPartitionIds(List<Long> partitionIdList) throws MetaException {
    String queryText;
    if (partitionIdList.isEmpty()) {
      return;
    }

    String partitionIds = getIdListForIn(partitionIdList);

    // Get the corresponding SD_ID-s, CD_ID-s, SERDE_ID-s
    queryText =
        "SELECT " + SDS + ".\"SD_ID\", " + SDS + ".\"CD_ID\", " + SDS + ".\"SERDE_ID\" "
            + "from " + SDS + " "
            + "INNER JOIN " + PARTITIONS + " ON " + PARTITIONS + ".\"SD_ID\" = " + SDS + ".\"SD_ID\" "
            + "WHERE " + PARTITIONS + ".\"PART_ID\" in (" + partitionIds + ")";

    List<Object> sdIdList = new ArrayList<>(partitionIdList.size());
    List<Long> columnDescriptorIdList = new ArrayList<>(1);
    List<Object> serdeIdList = new ArrayList<>(partitionIdList.size());
    try (QueryWrapper wrapper = new QueryWrapper(pm.newQuery("javax.jdo.query.SQL", queryText))) {
      List<Object[]> sqlResult = MetastoreDirectSqlUtils
          .ensureList(executeWithArray(wrapper.getInnerQuery(), null, queryText));

      if (!sqlResult.isEmpty()) {
        for (Object[] fields : sqlResult) {
          sdIdList.add(MetastoreDirectSqlUtils.extractSqlLong(fields[0]));
          Long colId = MetastoreDirectSqlUtils.extractSqlLong(fields[1]);
          if (!columnDescriptorIdList.contains(colId)) {
            columnDescriptorIdList.add(colId);
          }
          serdeIdList.add(MetastoreDirectSqlUtils.extractSqlLong(fields[2]));
        }
      }
    }
    try {
      // Drop privileges
      queryText = "delete from " + PART_PRIVS + " where \"PART_ID\" in (" + partitionIds + ")";
      executeNoResult(queryText);
      Deadline.checkTimeout();

      // Drop column level privileges
      queryText = "delete from " + PART_COL_PRIVS + " where \"PART_ID\" in (" + partitionIds + ")";
      executeNoResult(queryText);
      Deadline.checkTimeout();

      // Drop partition statistics
      queryText = "delete from " + PART_COL_STATS + " where \"PART_ID\" in (" + partitionIds + ")";
      executeNoResult(queryText);
      Deadline.checkTimeout();

      // Drop the partition params
      queryText = "delete from " + PARTITION_PARAMS + " where \"PART_ID\" in ("
          + partitionIds + ")";
      executeNoResult(queryText);
      Deadline.checkTimeout();

      // Drop the partition key vals
      queryText = "delete from " + PARTITION_KEY_VALS + " where \"PART_ID\" in ("
          + partitionIds + ")";
      executeNoResult(queryText);
      Deadline.checkTimeout();

      // Drop the partitions
      queryText = "delete from " + PARTITIONS + " where \"PART_ID\" in (" + partitionIds + ")";
      executeNoResult(queryText);
      Deadline.checkTimeout();
    } catch (SQLException sqlException) {
      LOG.warn("SQL error executing query while dropping partition", sqlException);
      throw new MetaException("Encountered error while dropping partitions.");
    }
    dropStorageDescriptors(sdIdList);
    Deadline.checkTimeout();

    dropSerdes(serdeIdList);
    Deadline.checkTimeout();

    dropDanglingColumnDescriptors(columnDescriptorIdList);
  }

  /**
   * Drops SD-s. Should be called with the list short enough to not trip up Oracle/etc.
   * @param storageDescriptorIdList The storage descriptor identifiers to drop
   * @throws MetaException If there is an SQL exception during the execution it converted to
   * MetaException
   */
  private void dropStorageDescriptors(List<Object> storageDescriptorIdList) throws MetaException {
    if (storageDescriptorIdList.isEmpty()) {
      return;
    }
    String queryText;
    String sdIds = getIdListForIn(storageDescriptorIdList);

    // Get the corresponding SKEWED_STRING_LIST_ID data
    queryText =
        "select " + SKEWED_VALUES + ".\"STRING_LIST_ID_EID\" "
            + "from " + SKEWED_VALUES + " "
            + "WHERE " + SKEWED_VALUES + ".\"SD_ID_OID\" in  (" + sdIds + ")";
    List<Object> skewedStringListIdList = new ArrayList<>(0);

    try (QueryWrapper query = new QueryWrapper(pm.newQuery("javax.jdo.query.SQL", queryText))) {
      List<Object> sqlResult = executeWithArray(query.getInnerQuery(), null, queryText);

      if (!sqlResult.isEmpty()) {
        for (Object stringListId : sqlResult) {
          skewedStringListIdList.add(MetastoreDirectSqlUtils.extractSqlLong(stringListId));
        }
      }
    }

    String skewedStringListIds = getIdListForIn(skewedStringListIdList);

    try {
      // Drop the SD params
      queryText = "delete from " + SD_PARAMS + " where \"SD_ID\" in (" + sdIds + ")";
      executeNoResult(queryText);
      Deadline.checkTimeout();

      // Drop the sort cols
      queryText = "delete from " + SORT_COLS + " where \"SD_ID\" in (" + sdIds + ")";
      executeNoResult(queryText);
      Deadline.checkTimeout();

      // Drop the bucketing cols
      queryText = "delete from " + BUCKETING_COLS + " where \"SD_ID\" in (" + sdIds + ")";
      executeNoResult(queryText);
      Deadline.checkTimeout();

      // Drop the skewed string lists
      if (skewedStringListIdList.size() > 0) {
        // Drop the skewed string value loc map
        queryText = "delete from " + SKEWED_COL_VALUE_LOC_MAP + " where \"SD_ID\" in ("
            + sdIds + ")";
        executeNoResult(queryText);
        Deadline.checkTimeout();

        // Drop the skewed values
        queryText = "delete from " + SKEWED_VALUES + " where \"SD_ID_OID\" in (" + sdIds + ")";
        executeNoResult(queryText);
        Deadline.checkTimeout();

        // Drop the skewed string list values
        queryText = "delete from " + SKEWED_STRING_LIST_VALUES + " where \"STRING_LIST_ID\" in ("
            + skewedStringListIds + ")";
        executeNoResult(queryText);
        Deadline.checkTimeout();

        // Drop the skewed string list
        queryText = "delete from " + SKEWED_STRING_LIST + " where \"STRING_LIST_ID\" in ("
            + skewedStringListIds + ")";
        executeNoResult(queryText);
        Deadline.checkTimeout();
      }

      // Drop the skewed cols
      queryText = "delete from " + SKEWED_COL_NAMES + " where \"SD_ID\" in (" + sdIds + ")";
      executeNoResult(queryText);
      Deadline.checkTimeout();

      // Drop the sds
      queryText = "delete from " + SDS + " where \"SD_ID\" in (" + sdIds + ")";
      executeNoResult(queryText);
    } catch (SQLException sqlException) {
      LOG.warn("SQL error executing query while dropping storage descriptor.", sqlException);
      throw new MetaException("Encountered error while dropping storage descriptor.");
    }
  }

  /**
   * Drops Serde-s. Should be called with the list short enough to not trip up Oracle/etc.
   * @param serdeIdList The serde identifiers to drop
   * @throws MetaException If there is an SQL exception during the execution it converted to
   * MetaException
   */
  private void dropSerdes(List<Object> serdeIdList) throws MetaException {
    String queryText;
    if (serdeIdList.isEmpty()) {
      return;
    }
    String serdeIds = getIdListForIn(serdeIdList);

    try {
      // Drop the serde params
      queryText = "delete from " + SERDE_PARAMS + " where \"SERDE_ID\" in (" + serdeIds + ")";
      executeNoResult(queryText);
      Deadline.checkTimeout();

      // Drop the serdes
      queryText = "delete from " + SERDES + " where \"SERDE_ID\" in (" + serdeIds + ")";
      executeNoResult(queryText);
    } catch (SQLException sqlException) {
      LOG.warn("SQL error executing query while dropping serde.", sqlException);
      throw new MetaException("Encountered error while dropping serde.");
    }
  }

  /**
   * Checks if the column descriptors still has references for other SD-s. If not, then removes
   * them. Should be called with the list short enough to not trip up Oracle/etc.
   * @param columnDescriptorIdList The column identifiers
   * @throws MetaException If there is an SQL exception during the execution it converted to
   * MetaException
   */
  private void dropDanglingColumnDescriptors(List<Long> columnDescriptorIdList)
      throws MetaException {
    if (columnDescriptorIdList.isEmpty()) {
      return;
    }
    String queryText;
    String colIds = getIdListForIn(columnDescriptorIdList);

    // Drop column descriptor, if no relation left
    queryText =
        "SELECT " + SDS + ".\"CD_ID\" "
            + "from " + SDS + " "
            + "WHERE " + SDS + ".\"CD_ID\" in (" + colIds + ") "
            + "GROUP BY " + SDS + ".\"CD_ID\"";
    Set<Long> danglingColumnDescriptorIdSet = new HashSet<>(columnDescriptorIdList);
    try (QueryWrapper query = new QueryWrapper(pm.newQuery("javax.jdo.query.SQL", queryText))) {
      List<Object> sqlResult = executeWithArray(query.getInnerQuery(), null, queryText);

      if (!sqlResult.isEmpty()) {
        for (Object cdId : sqlResult) {
          // the returned CD is not dangling, so remove it from the list
          danglingColumnDescriptorIdSet.remove(MetastoreDirectSqlUtils.extractSqlLong(cdId));
        }
      }
    }
    if (!danglingColumnDescriptorIdSet.isEmpty()) {
      try {
        String danglingCDIds = getIdListForIn(danglingColumnDescriptorIdSet);

        // Drop the columns_v2
        queryText = "delete from " + COLUMNS_V2 + " where \"CD_ID\" in (" + danglingCDIds + ")";
        executeNoResult(queryText);
        Deadline.checkTimeout();

        // Drop the cols
        queryText = "delete from " + CDS + " where \"CD_ID\" in (" + danglingCDIds + ")";
        executeNoResult(queryText);
      } catch (SQLException sqlException) {
        LOG.warn("SQL error executing query while dropping dangling col descriptions", sqlException);
        throw new MetaException("Encountered error while dropping col descriptions");
      }
    }
  }

  public final static Object[] STATS_TABLE_TYPES = new Object[] {
    TableType.MANAGED_TABLE.toString(), TableType.MATERIALIZED_VIEW.toString()
  };

  public List<org.apache.hadoop.hive.common.TableName> getTableNamesWithStats() throws MetaException {
    // Could we also join with ACID tables to only get tables with outdated stats?
    String queryText0 = "SELECT DISTINCT " + TBLS + ".\"TBL_NAME\", " + DBS + ".\"NAME\", "
        + DBS + ".\"CTLG_NAME\" FROM " + TBLS + " INNER JOIN " + DBS + " ON "
        + TBLS + ".\"DB_ID\" = " + DBS + ".\"DB_ID\"";
    String queryText1 = " WHERE " + TBLS + ".\"TBL_TYPE\" IN ("
        + makeParams(STATS_TABLE_TYPES.length) + ")";

    List<org.apache.hadoop.hive.common.TableName> result = new ArrayList<>();

    String queryText = queryText0 + " INNER JOIN " + TAB_COL_STATS
        + " ON " + TBLS + ".\"TBL_ID\" = " + TAB_COL_STATS + ".\"TBL_ID\"" + queryText1;
    getStatsTableListResult(queryText, result);

    queryText = queryText0 + " INNER JOIN " + PARTITIONS + " ON " + TBLS + ".\"TBL_ID\" = "
        + PARTITIONS + ".\"TBL_ID\"" + " INNER JOIN " + PART_COL_STATS + " ON " + PARTITIONS
        + ".\"PART_ID\" = " + PART_COL_STATS + ".\"PART_ID\"" + queryText1;
    getStatsTableListResult(queryText, result);

    return result;
  }

  public Map<String, List<String>> getColAndPartNamesWithStats(
      String catName, String dbName, String tableName) throws MetaException {
    // Could we also join with ACID tables to only get tables with outdated stats?
    String queryText = "SELECT DISTINCT " + PARTITIONS + ".\"PART_NAME\", " + PART_COL_STATS
        + ".\"COLUMN_NAME\" FROM " + TBLS + " INNER JOIN " + DBS + " ON " + TBLS + ".\"DB_ID\" = "
        + DBS + ".\"DB_ID\" INNER JOIN " + PARTITIONS + " ON " + TBLS + ".\"TBL_ID\" = "
        + PARTITIONS + ".\"TBL_ID\"  INNER JOIN " + PART_COL_STATS + " ON " + PARTITIONS
        + ".\"PART_ID\" = " + PART_COL_STATS + ".\"PART_ID\" WHERE " + DBS + ".\"NAME\" = ? AND "
        + DBS + ".\"CTLG_NAME\" = ? AND " + TBLS + ".\"TBL_NAME\" = ? ORDER BY "
        + PARTITIONS + ".\"PART_NAME\"";

    LOG.debug("Running {}", queryText);
    try (QueryWrapper query = new QueryWrapper(pm.newQuery("javax.jdo.query.SQL", queryText))) {
      List<Object[]> sqlResult = MetastoreDirectSqlUtils.ensureList(executeWithArray(
          query.getInnerQuery(), new Object[] { dbName, catName, tableName }, queryText));
      Map<String, List<String>> result = new HashMap<>();
      String lastPartName = null;
      List<String> cols = null;
      for (Object[] line : sqlResult) {
        String col = MetastoreDirectSqlUtils.extractSqlString(line[1]);
        String part = MetastoreDirectSqlUtils.extractSqlString(line[0]);
        if (!part.equals(lastPartName)) {
          if (lastPartName != null) {
            result.put(lastPartName, cols);
          }
          cols = cols == null ? new ArrayList<>() : new ArrayList<>(cols.size());
          lastPartName = part;
        }
        cols.add(col);
      }
      if (lastPartName != null) {
        result.put(lastPartName, cols);
      }
      return result;
    }
  }

  public List<org.apache.hadoop.hive.common.TableName> getAllTableNamesForStats() throws MetaException {
    String queryText = "SELECT " + TBLS + ".\"TBL_NAME\", " + DBS + ".\"NAME\", "
        + DBS + ".\"CTLG_NAME\" FROM " + TBLS + " INNER JOIN " + DBS + " ON " + TBLS
        + ".\"DB_ID\" = " + DBS + ".\"DB_ID\""
        + " WHERE " + TBLS + ".\"TBL_TYPE\" IN (" + makeParams(STATS_TABLE_TYPES.length) + ")";
    List<org.apache.hadoop.hive.common.TableName> result = new ArrayList<>();
    getStatsTableListResult(queryText, result);
    return result;
  }

  private void getStatsTableListResult(
      String queryText, List<org.apache.hadoop.hive.common.TableName> result) throws MetaException {
    LOG.debug("Running {}", queryText);
    try (QueryWrapper query = new QueryWrapper(pm.newQuery("javax.jdo.query.SQL", queryText))) {
      List<Object[]> sqlResult = MetastoreDirectSqlUtils
          .ensureList(executeWithArray(query.getInnerQuery(), STATS_TABLE_TYPES, queryText));
      for (Object[] line : sqlResult) {
        result.add(new org.apache.hadoop.hive.common.TableName(
            MetastoreDirectSqlUtils.extractSqlString(line[2]), MetastoreDirectSqlUtils
            .extractSqlString(line[1]), MetastoreDirectSqlUtils.extractSqlString(line[0])));
      }
    }
  }

  public void lockDbTable(String tableName) throws MetaException {
    String lockCommand = "lock table \"" + tableName + "\" in exclusive mode";
    try {
      executeNoResult(lockCommand);
    } catch (SQLException sqle) {
      throw new MetaException("Error while locking table " + tableName + ": " + sqle.getMessage());
    }
  }

  public void deleteColumnStatsState(long tbl_id) throws MetaException {
    String queryText;
    switch (dbType.dbType) {
      case MYSQL:
        // @formatter:off
        queryText = ""
            + "delete pp from " + PARTITION_PARAMS + " pp, " + PARTITIONS + " p"
            + " where"
            + "   p.\"PART_ID\" = pp.\"PART_ID\" AND"
            + "   p.\"TBL_ID\" = " + tbl_id
            + "  and \"PARAM_KEY\" = '"+StatsSetupConst.COLUMN_STATS_ACCURATE + "'";
        // @formatter:on
        break;
      default:
        // @formatter:off
        queryText = ""
            + "delete from " + PARTITION_PARAMS
            + " where"
            + "   \"PART_ID\" in (select p.\"PART_ID\"  from " + PARTITIONS + " p where"
            + "   p.\"TBL_ID\" =  " + tbl_id + ")"
            + "  and \"PARAM_KEY\" = '"+StatsSetupConst.COLUMN_STATS_ACCURATE + "'";
        // @formatter:on
    }

    try {
      executeNoResult(queryText);
    } catch (SQLException e) {
      throw new MetaException("Error removing column stat states:" + e.getMessage());
    }
  }

  public Map<String, Map<String, String>> updatePartitionColumnStatisticsBatch(
                                                      Map<String, ColumnStatistics> partColStatsMap,
                                                      Table tbl,
                                                      List<TransactionalMetaStoreEventListener> listeners,
                                                      String validWriteIds, long writeId)
          throws MetaException {
    long numStats = 0;
    for (Map.Entry entry : partColStatsMap.entrySet()) {
      ColumnStatistics colStats = (ColumnStatistics) entry.getValue();
      numStats += colStats.getStatsObjSize();
    }
    long csId = directSqlUpdatePart.getNextCSIdForMPartitionColumnStatistics(numStats);
    return directSqlUpdatePart.updatePartitionColumnStatistics(partColStatsMap, tbl, csId, validWriteIds, writeId, listeners);
  }

  public List<Function> getFunctions(String catName) throws MetaException {
    List<Long> funcIds = getFunctionIds(catName);
    if (funcIds.isEmpty()) {
<<<<<<< HEAD
      return Collections.emptyList();
=======
      return Collections.emptyList(); // no functions, bail early.
>>>>>>> 1097dde6
    }
    // Get full objects. For Oracle/etc. do it in batches.
    return Batchable.runBatched(batchSize, funcIds, new Batchable<Long, Function>() {
      @Override
      public List<Function> run(List<Long> input) throws MetaException {
        return getFunctionsFromFunctionIds(input, catName);
      }
    });
  }

  private List<Function> getFunctionsFromFunctionIds(List<Long> funcIdList, String catName) throws MetaException {
    String funcIds = getIdListForIn(funcIdList);
    final int funcIdIndex = 0;
    final int funcNameIndex = 1;
    final int dbNameIndex = 2;
    final int funcClassNameIndex = 3;
    final int funcOwnerNameIndex = 4;
    final int funcOwnerTypeIndex = 5;
    final int funcCreateTimeIndex = 6;
    final int funcTypeIndex = 7;

    String queryText = "SELECT " +
        FUNCS + ".\"FUNC_ID\", " +
        FUNCS + ".\"FUNC_NAME\", " +
        DBS + ".\"NAME\", " +
        FUNCS + ".\"CLASS_NAME\", " +
        FUNCS + ".\"OWNER_NAME\", " +
        FUNCS + ".\"OWNER_TYPE\", " +
        FUNCS + ".\"CREATE_TIME\", " +
        FUNCS + ".\"FUNC_TYPE\"" +
        " FROM " + FUNCS +
        " LEFT JOIN " + DBS + " ON " + FUNCS + ".\"DB_ID\" = " + DBS + ".\"DB_ID\"" +
        " where " + FUNCS +".\"FUNC_ID\" in (" + funcIds + ") order by " + FUNCS + ".\"FUNC_NAME\" asc";

    List<Function> results = new ArrayList<>();
    TreeMap<Long, Function> funcs = new TreeMap<>();
    final boolean doTrace = LOG.isDebugEnabled();
    long start = doTrace ? System.nanoTime() : 0;
    try (QueryWrapper query = new QueryWrapper(pm.newQuery("javax.jdo.query.SQL", queryText))) {
      List<Object[]> queryResult = executeWithArray(query.getInnerQuery(), null, queryText);
      long end = doTrace ? System.nanoTime() : 0;
      MetastoreDirectSqlUtils.timingTrace(doTrace, queryText, start, end);

      for (Object[] function : queryResult) {
        Long funcId = MetastoreDirectSqlUtils.extractSqlLong(function[funcIdIndex]);
        String funcName = MetastoreDirectSqlUtils.extractSqlString(function[funcNameIndex]);
        String dbName = MetastoreDirectSqlUtils.extractSqlString(function[dbNameIndex]);
        String funcClassName = MetastoreDirectSqlUtils.extractSqlString(function[funcClassNameIndex]);
        String funcOwnerName = MetastoreDirectSqlUtils.extractSqlString(function[funcOwnerNameIndex]);
        String funcOwnerType = MetastoreDirectSqlUtils.extractSqlString(function[funcOwnerTypeIndex]);
        int funcCreateTime = MetastoreDirectSqlUtils.extractSqlInt(function[funcCreateTimeIndex]);
        int funcType = MetastoreDirectSqlUtils.extractSqlInt(function[funcTypeIndex]);

        Function func = new Function();
        func.setFunctionName(funcName);
        func.setDbName(dbName);
        func.setCatName(catName);
        func.setClassName(funcClassName);
        func.setOwnerName(funcOwnerName);
        func.setOwnerType(PrincipalType.valueOf(funcOwnerType));
        func.setCreateTime(funcCreateTime);
        func.setFunctionType(FunctionType.findByValue(funcType));
        func.setResourceUris(new ArrayList<>());

        results.add(func);
        funcs.put(funcId, func);
      }
    }
    MetastoreDirectSqlUtils.setFunctionResourceUris(FUNC_RU, pm, funcIds, funcs);
    return results;
  }

  private List<Long> getFunctionIds(String catName) throws MetaException {
    boolean doTrace = LOG.isDebugEnabled();

    String queryText = "select " + FUNCS + ".\"FUNC_ID\" from " + FUNCS +
        " LEFT JOIN " + DBS + " ON " + FUNCS + ".\"DB_ID\" = " + DBS + ".\"DB_ID\"" +
        " where " + DBS + ".\"CTLG_NAME\" = ? ";

    long start = doTrace ? System.nanoTime() : 0;
    Object[] params = new Object[1];
    params[0] = catName;
    try (QueryWrapper query = new QueryWrapper(pm.newQuery("javax.jdo.query.SQL", queryText))) {
      List<Object> sqlResult = executeWithArray(query.getInnerQuery(), params, queryText);
      long queryTime = doTrace ? System.nanoTime() : 0;
      MetastoreDirectSqlUtils.timingTrace(doTrace, queryText, start, queryTime);
      final List<Long> result;
      if (sqlResult.isEmpty()) {
        result = Collections.emptyList();
      } else {
        result = new ArrayList<>(sqlResult.size());
        for (Object fields : sqlResult) {
          result.add(MetastoreDirectSqlUtils.extractSqlLong(fields));
        }
      }
      return result;
    }
  }
}<|MERGE_RESOLUTION|>--- conflicted
+++ resolved
@@ -3141,11 +3141,7 @@
   public List<Function> getFunctions(String catName) throws MetaException {
     List<Long> funcIds = getFunctionIds(catName);
     if (funcIds.isEmpty()) {
-<<<<<<< HEAD
-      return Collections.emptyList();
-=======
       return Collections.emptyList(); // no functions, bail early.
->>>>>>> 1097dde6
     }
     // Get full objects. For Oracle/etc. do it in batches.
     return Batchable.runBatched(batchSize, funcIds, new Batchable<Long, Function>() {
