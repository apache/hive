/*
 * Licensed to the Apache Software Foundation (ASF) under one
 * or more contributor license agreements.  See the NOTICE file
 * distributed with this work for additional information
 * regarding copyright ownership.  The ASF licenses this file
 * to you under the Apache License, Version 2.0 (the
 * "License"); you may not use this file except in compliance
 * with the License.  You may obtain a copy of the License at
 *
 *     http://www.apache.org/licenses/LICENSE-2.0
 *
 * Unless required by applicable law or agreed to in writing, software
 * distributed under the License is distributed on an "AS IS" BASIS,
 * WITHOUT WARRANTIES OR CONDITIONS OF ANY KIND, either express or implied.
 * See the License for the specific language governing permissions and
 * limitations under the License.
 */

package org.apache.hadoop.hive.metastore;

import java.io.IOException;
import java.lang.reflect.InvocationTargetException;
import java.sql.Connection;
import java.sql.DriverManager;
import java.sql.PreparedStatement;
import java.sql.SQLException;
import java.util.ArrayList;
import java.util.Arrays;
import java.util.Collections;
import java.util.HashMap;
import java.util.HashSet;
import java.util.Iterator;
import java.util.LinkedHashMap;
import java.util.List;
import java.util.Map;
import java.util.Map.Entry;
import java.util.Set;
import java.util.concurrent.Callable;
import java.util.concurrent.ExecutorService;
import java.util.concurrent.Executors;
import java.util.concurrent.Future;
import java.util.concurrent.TimeUnit;
import java.lang.reflect.*;
import static org.mockito.Mockito.mock;

import com.google.common.collect.Sets;
import org.apache.hadoop.hive.metastore.api.GetPartitionsFilterSpec;
import org.apache.hadoop.hive.metastore.api.GetPartitionsProjectionSpec;
import org.apache.hadoop.hive.metastore.api.GetPartitionsRequest;
import org.apache.hadoop.hive.metastore.api.GetPartitionsResponse;
import org.apache.hadoop.hive.metastore.api.PartitionSpec;
import org.apache.hadoop.hive.metastore.api.PartitionSpecWithSharedSD;
import org.apache.hadoop.hive.metastore.api.PartitionWithoutSD;
import org.apache.hadoop.hive.metastore.client.builder.DatabaseBuilder;
import org.apache.hadoop.hive.metastore.client.builder.TableBuilder;
import org.apache.hadoop.hive.metastore.conf.MetastoreConf;
import org.apache.hadoop.hive.metastore.conf.MetastoreConf.ConfVars;
import org.apache.hadoop.hive.metastore.utils.FileUtils;
import org.apache.hadoop.hive.metastore.utils.MetaStoreServerUtils;
import org.apache.hadoop.hive.metastore.utils.MetastoreVersionInfo;
import org.apache.hadoop.hive.metastore.utils.SecurityUtils;
import org.datanucleus.api.jdo.JDOPersistenceManager;
import org.datanucleus.api.jdo.JDOPersistenceManagerFactory;
import org.junit.Assert;
import org.junit.Before;
import org.slf4j.Logger;
import org.slf4j.LoggerFactory;
import org.apache.hadoop.conf.Configuration;
import org.apache.hadoop.fs.FileSystem;
import org.apache.hadoop.fs.Path;
import org.apache.hadoop.fs.permission.FsPermission;
import org.apache.hadoop.hive.common.StatsSetupConst;
import org.apache.hadoop.hive.metastore.api.AggrStats;
import org.apache.hadoop.hive.metastore.api.ColumnStatistics;
import org.apache.hadoop.hive.metastore.api.ColumnStatisticsData;
import org.apache.hadoop.hive.metastore.api.ColumnStatisticsDesc;
import org.apache.hadoop.hive.metastore.api.ColumnStatisticsObj;
import org.apache.hadoop.hive.metastore.api.ConfigValSecurityException;
import org.apache.hadoop.hive.metastore.api.Database;
import org.apache.hadoop.hive.metastore.api.DoubleColumnStatsData;
import org.apache.hadoop.hive.metastore.api.FieldSchema;
import org.apache.hadoop.hive.metastore.api.Function;
import org.apache.hadoop.hive.metastore.api.FunctionType;
import org.apache.hadoop.hive.metastore.api.GetAllFunctionsResponse;
import org.apache.hadoop.hive.metastore.api.InvalidObjectException;
import org.apache.hadoop.hive.metastore.api.InvalidOperationException;
import org.apache.hadoop.hive.metastore.api.MetaException;
import org.apache.hadoop.hive.metastore.api.NoSuchObjectException;
import org.apache.hadoop.hive.metastore.api.Partition;
import org.apache.hadoop.hive.metastore.api.PrincipalType;
import org.apache.hadoop.hive.metastore.api.ResourceType;
import org.apache.hadoop.hive.metastore.api.ResourceUri;
import org.apache.hadoop.hive.metastore.api.SerDeInfo;
import org.apache.hadoop.hive.metastore.api.StorageDescriptor;
import org.apache.hadoop.hive.metastore.api.StringColumnStatsData;
import org.apache.hadoop.hive.metastore.api.Table;
import org.apache.hadoop.hive.metastore.api.Type;
import org.apache.hadoop.hive.metastore.api.UnknownDBException;
import org.apache.hadoop.hive.metastore.api.EnvironmentContext;
import org.apache.hadoop.util.StringUtils;
import org.apache.thrift.TException;
import org.junit.Test;

import com.google.common.collect.Lists;

import static org.junit.Assert.assertEquals;
import static org.junit.Assert.assertFalse;
import static org.junit.Assert.assertNotNull;
import static org.junit.Assert.assertNull;
import static org.junit.Assert.assertTrue;
import static org.junit.Assert.fail;
import static org.mockito.Mockito.never;
import static org.mockito.Mockito.verify;

public abstract class TestHiveMetaStore {
  private static final Logger LOG = LoggerFactory.getLogger(TestHiveMetaStore.class);
  protected static HiveMetaStoreClient client;
  protected static Configuration conf = null;
  protected static Warehouse warehouse;
  protected static boolean isThriftClient = false;

  private static final String ENGINE = "hive";
  private static final String TEST_DB1_NAME = "testdb1";
  private static final String TEST_DB2_NAME = "testdb2";

  private static final int DEFAULT_LIMIT_PARTITION_REQUEST = 100;

  protected abstract HiveMetaStoreClient createClient() throws Exception;

  @Before
  public void setUp() throws Exception {
    initConf();
    warehouse = new Warehouse(conf);

    // set some values to use for getting conf. vars
    MetastoreConf.setBoolVar(conf, ConfVars.METRICS_ENABLED, true);
    conf.set("hive.key1", "value1");
    conf.set("hive.key2", "http://www.example.com");
    conf.set("hive.key3", "");
    conf.set("hive.key4", "0");
    conf.set("datanucleus.autoCreateTables", "false");
    conf.set("hive.in.test", "true");

    MetaStoreTestUtils.setConfForStandloneMode(conf);
    MetastoreConf.setLongVar(conf, ConfVars.BATCH_RETRIEVE_MAX, 2);
    MetastoreConf.setLongVar(conf, ConfVars.LIMIT_PARTITION_REQUEST, DEFAULT_LIMIT_PARTITION_REQUEST);
    MetastoreConf.setVar(conf, ConfVars.STORAGE_SCHEMA_READER_IMPL, "no.such.class");
  }

  protected void initConf() {
    if (null == conf) {
      conf = MetastoreConf.newMetastoreConf();
    }
  }

  @Test
  public void testNameMethods() {
    Map<String, String> spec = new LinkedHashMap<>();
    spec.put("ds", "2008-07-01 14:13:12");
    spec.put("hr", "14");
    List<String> vals = new ArrayList<>();
    vals.addAll(spec.values());
    String partName = "ds=2008-07-01 14%3A13%3A12/hr=14";

    try {
      List<String> testVals = client.partitionNameToVals(partName);
      assertTrue("Values from name are incorrect", vals.equals(testVals));

      Map<String, String> testSpec = client.partitionNameToSpec(partName);
      assertTrue("Spec from name is incorrect", spec.equals(testSpec));

      List<String> emptyVals = client.partitionNameToVals("");
      assertTrue("Values should be empty", emptyVals.size() == 0);

      Map<String, String> emptySpec =  client.partitionNameToSpec("");
      assertTrue("Spec should be empty", emptySpec.size() == 0);
    } catch (Exception e) {
      fail();
    }
  }

  /**
   * tests create table and partition and tries to drop the table without
   * droppping the partition
   *
   */
  @Test
  public void testPartition() throws Exception {
    partitionTester(client, conf);
  }

  private static void partitionTester(HiveMetaStoreClient client, Configuration conf)
    throws Exception {
    try {
      String dbName = "compdb";
      String tblName = "comptbl";
      String typeName = "Person";
      List<String> vals = makeVals("2008-07-01 14:13:12", "14");
      List<String> vals2 = makeVals("2008-07-01 14:13:12", "15");
      List<String> vals3 = makeVals("2008-07-02 14:13:12", "15");
      List<String> vals4 = makeVals("2008-07-03 14:13:12", "151");

      client.dropTable(dbName, tblName);
      silentDropDatabase(dbName);
      new DatabaseBuilder()
          .setName(dbName)
          .create(client, conf);
      Database db = client.getDatabase(dbName);
      Path dbPath = new Path(db.getLocationUri());
      FileSystem fs = FileSystem.get(dbPath.toUri(), conf);

      client.dropType(typeName);
      Type typ1 = new Type();
      typ1.setName(typeName);
      typ1.setFields(new ArrayList<>(2));
      typ1.getFields().add(
          new FieldSchema("name", ColumnType.STRING_TYPE_NAME, ""));
      typ1.getFields().add(
          new FieldSchema("income", ColumnType.INT_TYPE_NAME, ""));
      client.createType(typ1);

      List<String> skewedColValue = Collections.singletonList("1");
      Table tbl = new TableBuilder()
          .setDbName(dbName)
          .setTableName(tblName)
          .setCols(typ1.getFields())
          .setNumBuckets(1)
          .addBucketCol("name")
          .addTableParam("test_param_1", "Use this for comments etc")
          .addSerdeParam(ColumnType.SERIALIZATION_FORMAT, "1")
          .addSkewedColName("name")
          .setSkewedColValues(Collections.singletonList(skewedColValue))
          .setSkewedColValueLocationMaps(Collections.singletonMap(skewedColValue, "location1"))
          .addPartCol("ds", ColumnType.STRING_TYPE_NAME)
          .addPartCol("hr", ColumnType.STRING_TYPE_NAME)
          .create(client, conf);

      if (isThriftClient) {
        // the createTable() above does not update the location in the 'tbl'
        // object when the client is a thrift client and the code below relies
        // on the location being present in the 'tbl' object - so get the table
        // from the metastore
        tbl = client.getTable(dbName, tblName);
      }

      Assert.assertTrue(tbl.isSetId());
      tbl.unsetId();

      Partition part = makePartitionObject(dbName, tblName, vals, tbl, "/part1");
      Partition part2 = makePartitionObject(dbName, tblName, vals2, tbl, "/part2");
      Partition part3 = makePartitionObject(dbName, tblName, vals3, tbl, "/part3");
      Partition part4 = makePartitionObject(dbName, tblName, vals4, tbl, "/part4");

      // check if the partition exists (it shouldn't)
      boolean exceptionThrown = false;
      try {
        Partition p = client.getPartition(dbName, tblName, vals);
      } catch(Exception e) {
        assertEquals("partition should not have existed",
            NoSuchObjectException.class, e.getClass());
        exceptionThrown = true;
      }
      assertTrue("getPartition() should have thrown NoSuchObjectException", exceptionThrown);
      Partition retp = client.add_partition(part);
      assertNotNull("Unable to create partition " + part, retp);
      Partition retp2 = client.add_partition(part2);
      assertNotNull("Unable to create partition " + part2, retp2);
      Partition retp3 = client.add_partition(part3);
      assertNotNull("Unable to create partition " + part3, retp3);
      Partition retp4 = client.add_partition(part4);
      assertNotNull("Unable to create partition " + part4, retp4);

      Partition part_get = client.getPartition(dbName, tblName, part.getValues());
      // since we are using thrift, 'part' will not have the create time and
      // last DDL time set since it does not get updated in the add_partition()
      // call - likewise part2 and part3 - set it correctly so that equals check
      // doesn't fail
      adjust(client, part, dbName, tblName, isThriftClient);
      adjust(client, part2, dbName, tblName, isThriftClient);
      adjust(client, part3, dbName, tblName, isThriftClient);
      assertTrue("Partitions are not same", part.equals(part_get));

      // check null cols schemas for a partition
      List<String> vals6 = makeVals("2016-02-22 00:00:00", "16");
      Partition part6 = makePartitionObject(dbName, tblName, vals6, tbl, "/part5");
      part6.getSd().setCols(null);
      LOG.info("Creating partition will null field schema");
      client.add_partition(part6);
      LOG.info("Listing all partitions for table " + dbName + "." + tblName);
      final List<Partition> partitions = client.listPartitions(dbName, tblName, (short) -1);
      boolean foundPart = false;
      for (Partition p : partitions) {
        if (p.getValues().equals(vals6)) {
          assertNull(p.getSd().getCols());
          LOG.info("Found partition " + p + " having null field schema");
          foundPart = true;
        }
      }
      assertTrue(foundPart);

      String partName = "ds=" + FileUtils.escapePathName("2008-07-01 14:13:12") + "/hr=14";
      String part2Name = "ds=" + FileUtils.escapePathName("2008-07-01 14:13:12") + "/hr=15";
      String part3Name = "ds=" + FileUtils.escapePathName("2008-07-02 14:13:12") + "/hr=15";
      String part4Name = "ds=" + FileUtils.escapePathName("2008-07-03 14:13:12") + "/hr=151";

      part_get = client.getPartition(dbName, tblName, partName);
      assertTrue("Partitions are not the same", part.equals(part_get));

      // Test partition listing with a partial spec - ds is specified but hr is not
      List<String> partialVals = new ArrayList<>();
      partialVals.add(vals.get(0));
      Set<Partition> parts = new HashSet<>();
      parts.add(part);
      parts.add(part2);

      List<Partition> partial = client.listPartitions(dbName, tblName, partialVals,
          (short) -1);
      assertTrue("Should have returned 2 partitions", partial.size() == 2);
      assertTrue("Not all parts returned", partial.containsAll(parts));

      Set<String> partNames = new HashSet<>();
      partNames.add(partName);
      partNames.add(part2Name);
      List<String> partialNames = client.listPartitionNames(dbName, tblName, partialVals,
          (short) -1);
      assertTrue("Should have returned 2 partition names", partialNames.size() == 2);
      assertTrue("Not all part names returned", partialNames.containsAll(partNames));

      partNames.add(part3Name);
      partNames.add(part4Name);
      partialVals.clear();
      partialVals.add("");
      partialNames = client.listPartitionNames(dbName, tblName, partialVals, (short) -1);
      assertTrue("Should have returned 5 partition names", partialNames.size() == 5);
      assertTrue("Not all part names returned", partialNames.containsAll(partNames));

      // Test partition listing with a partial spec - hr is specified but ds is not
      parts.clear();
      parts.add(part2);
      parts.add(part3);

      partialVals.clear();
      partialVals.add("");
      partialVals.add(vals2.get(1));

      partial = client.listPartitions(dbName, tblName, partialVals, (short) -1);
      assertEquals("Should have returned 2 partitions", 2, partial.size());
      assertTrue("Not all parts returned", partial.containsAll(parts));

      partNames.clear();
      partNames.add(part2Name);
      partNames.add(part3Name);
      partialNames = client.listPartitionNames(dbName, tblName, partialVals,
          (short) -1);
      assertEquals("Should have returned 2 partition names", 2, partialNames.size());
      assertTrue("Not all part names returned", partialNames.containsAll(partNames));

      // Verify escaped partition names don't return partitions
      exceptionThrown = false;
      try {
        String badPartName = "ds=2008-07-01 14%3A13%3A12/hrs=14";
        client.getPartition(dbName, tblName, badPartName);
      } catch(NoSuchObjectException e) {
        exceptionThrown = true;
      }
      assertTrue("Bad partition spec should have thrown an exception", exceptionThrown);

      Path partPath = new Path(part.getSd().getLocation());


      assertTrue(fs.exists(partPath));
      client.dropPartition(dbName, tblName, part.getValues(), true);
      assertFalse(fs.exists(partPath));

      // Test append_partition_by_name
      client.appendPartition(dbName, tblName, partName);
      Partition part5 = client.getPartition(dbName, tblName, part.getValues());
      assertTrue("Append partition by name failed", part5.getValues().equals(vals));
      Path part5Path = new Path(part5.getSd().getLocation());
      assertTrue(fs.exists(part5Path));

      // Test drop_partition_by_name
      assertTrue("Drop partition by name failed",
          client.dropPartition(dbName, tblName, partName, true));
      assertFalse(fs.exists(part5Path));

      // add the partition again so that drop table with a partition can be
      // tested
      retp = client.add_partition(part);
      assertNotNull("Unable to create partition " + part, retp);

      // test add_partitions

      List<String> mvals1 = makeVals("2008-07-04 14:13:12", "14641");
      List<String> mvals2 = makeVals("2008-07-04 14:13:12", "14642");
      List<String> mvals3 = makeVals("2008-07-04 14:13:12", "14643");
      List<String> mvals4 = makeVals("2008-07-04 14:13:12", "14643"); // equal to 3
      List<String> mvals5 = makeVals("2008-07-04 14:13:12", "14645");

      Exception savedException;

      // add_partitions(empty list) : ok, normal operation
      client.add_partitions(new ArrayList<>());

      // add_partitions(1,2,3) : ok, normal operation
      Partition mpart1 = makePartitionObject(dbName, tblName, mvals1, tbl, "/mpart1");
      Partition mpart2 = makePartitionObject(dbName, tblName, mvals2, tbl, "/mpart2");
      Partition mpart3 = makePartitionObject(dbName, tblName, mvals3, tbl, "/mpart3");
      client.add_partitions(Arrays.asList(mpart1,mpart2,mpart3));

      // do DDL time munging if thrift mode
      adjust(client, mpart1, dbName, tblName, isThriftClient);
      adjust(client, mpart2, dbName, tblName, isThriftClient);
      adjust(client, mpart3, dbName, tblName, isThriftClient);
      verifyPartitionsPublished(client, dbName, tblName,
          Arrays.asList(mvals1.get(0)),
          Arrays.asList(mpart1,mpart2,mpart3));

      Partition mpart4 = makePartitionObject(dbName, tblName, mvals4, tbl, "/mpart4");
      Partition mpart5 = makePartitionObject(dbName, tblName, mvals5, tbl, "/mpart5");

      // create dir for /mpart5
      Path mp5Path = new Path(mpart5.getSd().getLocation());
      warehouse.mkdirs(mp5Path);
      assertTrue(fs.exists(mp5Path));

      // add_partitions(5,4) : err = duplicate keyvals on mpart4
      savedException = null;
      try {
        client.add_partitions(Arrays.asList(mpart5,mpart4));
      } catch (Exception e) {
        savedException = e;
      } finally {
        assertNotNull(savedException);
      }

      // check that /mpart4 does not exist, but /mpart5 still does.
      assertTrue(fs.exists(mp5Path));
      assertFalse(fs.exists(new Path(mpart4.getSd().getLocation())));

      // add_partitions(5) : ok
      client.add_partitions(Arrays.asList(mpart5));

      // do DDL time munging if thrift mode
      adjust(client, mpart5, dbName, tblName, isThriftClient);

      verifyPartitionsPublished(client, dbName, tblName,
          Arrays.asList(mvals1.get(0)),
          Arrays.asList(mpart1,mpart2,mpart3,mpart5));

      //// end add_partitions tests

      client.dropTable(dbName, tblName);

      client.dropType(typeName);

      // recreate table as external, drop partition and it should
      // still exist
      tbl.setParameters(new HashMap<>());
      tbl.getParameters().put("EXTERNAL", "TRUE");
      client.createTable(tbl);
      retp = client.add_partition(part);
      assertTrue(fs.exists(partPath));
      client.dropPartition(dbName, tblName, part.getValues(), true);
      assertTrue(fs.exists(partPath));

      for (String tableName : client.getTables(dbName, "*")) {
        client.dropTable(dbName, tableName);
      }

      client.dropDatabase(dbName);

    } catch (Exception e) {
      System.err.println(StringUtils.stringifyException(e));
      System.err.println("testPartition() failed.");
      throw e;
    }
  }

  private static void verifyPartitionsPublished(HiveMetaStoreClient client,
      String dbName, String tblName, List<String> partialSpec,
      List<Partition> expectedPartitions) throws TException {
    // Test partition listing with a partial spec

    List<Partition> mpartial = client.listPartitions(dbName, tblName, partialSpec,
        (short) -1);
    assertEquals("Should have returned "+expectedPartitions.size()+
        " partitions, returned " + mpartial.size(),
        expectedPartitions.size(), mpartial.size());
    assertTrue("Not all parts returned", mpartial.containsAll(expectedPartitions));
  }

  private static List<String> makeVals(String ds, String id) {
    List <String> vals4 = new ArrayList<>(2);
    vals4.add(ds);
    vals4.add(id);
    return vals4;
  }

  private static Partition makePartitionObject(String dbName, String tblName,
      List<String> ptnVals, Table tbl, String ptnLocationSuffix) throws MetaException {
    Partition part4 = new Partition();
    part4.setDbName(dbName);
    part4.setTableName(tblName);
    part4.setValues(ptnVals);
    part4.setParameters(new HashMap<>());
    part4.setSd(tbl.getSd().deepCopy());
    part4.getSd().setSerdeInfo(tbl.getSd().getSerdeInfo().deepCopy());
    part4.getSd().setLocation(tbl.getSd().getLocation() + ptnLocationSuffix);
    MetaStoreServerUtils.updatePartitionStatsFast(part4, tbl, warehouse, false, false, null, true);
    return part4;
  }

  @Test
  public void testListPartitions() throws Throwable {
    // create a table with multiple partitions
    String dbName = "compdb";
    String tblName = "comptbl";
    String typeName = "Person";

    cleanUp(dbName, tblName, typeName);

    List<List<String>> values = new ArrayList<>();
    values.add(makeVals("2008-07-01 14:13:12", "14"));
    values.add(makeVals("2008-07-01 14:13:12", "15"));
    values.add(makeVals("2008-07-02 14:13:12", "15"));
    values.add(makeVals("2008-07-03 14:13:12", "151"));

    createMultiPartitionTableSchema(dbName, tblName, typeName, values);

    List<Partition> partitions = client.listPartitions(dbName, tblName, (short)-1);
    assertNotNull("should have returned partitions", partitions);
    assertEquals(" should have returned " + values.size() +
      " partitions", values.size(), partitions.size());

    partitions = client.listPartitions(dbName, tblName, (short)(values.size()/2));

    assertNotNull("should have returned partitions", partitions);
    assertEquals(" should have returned " + values.size() / 2 +
      " partitions",values.size() / 2, partitions.size());


    partitions = client.listPartitions(dbName, tblName, (short) (values.size() * 2));

    assertNotNull("should have returned partitions", partitions);
    assertEquals(" should have returned " + values.size() +
      " partitions",values.size(), partitions.size());

    cleanUp(dbName, tblName, typeName);

  }

  @Test
  public void testListPartitionsWihtLimitEnabled() throws Throwable {
    // create a table with multiple partitions
    String dbName = "compdb";
    String tblName = "comptbl";
    String typeName = "Person";

    cleanUp(dbName, tblName, typeName);

    // Create too many partitions, just enough to validate over limit requests
    List<List<String>> values = new ArrayList<>();
    for (int i=0; i<DEFAULT_LIMIT_PARTITION_REQUEST + 1; i++) {
      values.add(makeVals("2008-07-01 14:13:12", Integer.toString(i)));
    }

    createMultiPartitionTableSchema(dbName, tblName, typeName, values);

    List<Partition> partitions;
    short maxParts;

    // Requesting more partitions than allowed should throw an exception
    try {
      maxParts = -1;
      partitions = client.listPartitions(dbName, tblName, maxParts);
      fail("should have thrown MetaException about partition limit");
    } catch (MetaException e) {
      assertTrue(true);
    }

    // Requesting more partitions than allowed should throw an exception
    try {
      maxParts = DEFAULT_LIMIT_PARTITION_REQUEST + 1;
      partitions = client.listPartitions(dbName, tblName, maxParts);
      fail("should have thrown MetaException about partition limit");
    } catch (MetaException e) {
      assertTrue(true);
    }

    // Requesting less partitions than allowed should work
    maxParts = DEFAULT_LIMIT_PARTITION_REQUEST / 2;
    partitions = client.listPartitions(dbName, tblName, maxParts);
    assertNotNull("should have returned partitions", partitions);
    assertEquals(" should have returned 50 partitions", maxParts, partitions.size());
  }

  @Test
  public void testAlterTableCascade() throws Throwable {
    // create a table with multiple partitions
    String dbName = "compdb";
    String tblName = "comptbl";
    String typeName = "Person";

    cleanUp(dbName, tblName, typeName);

    List<List<String>> values = new ArrayList<>();
    values.add(makeVals("2008-07-01 14:13:12", "14"));
    values.add(makeVals("2008-07-01 14:13:12", "15"));
    values.add(makeVals("2008-07-02 14:13:12", "15"));
    values.add(makeVals("2008-07-03 14:13:12", "151"));

    createMultiPartitionTableSchema(dbName, tblName, typeName, values);
    Table tbl = client.getTable(dbName, tblName);
    List<FieldSchema> cols = tbl.getSd().getCols();
    cols.add(new FieldSchema("new_col", ColumnType.STRING_TYPE_NAME, ""));
    tbl.getSd().setCols(cols);
    //add new column with cascade option
    client.alter_table(dbName, tblName, tbl, true);
    //
    Table tbl2 = client.getTable(dbName, tblName);
    assertEquals("Unexpected number of cols", 3, tbl2.getSd().getCols().size());
    assertEquals("Unexpected column name", "new_col", tbl2.getSd().getCols().get(2).getName());
    //get a partition
    List<String> pvalues = new ArrayList<>(2);
    pvalues.add("2008-07-01 14:13:12");
    pvalues.add("14");
    Partition partition = client.getPartition(dbName, tblName, pvalues);
    assertEquals("Unexpected number of cols", 3, partition.getSd().getCols().size());
    assertEquals("Unexpected column name", "new_col", partition.getSd().getCols().get(2).getName());

    //add another column
    cols = tbl.getSd().getCols();
    cols.add(new FieldSchema("new_col2", ColumnType.STRING_TYPE_NAME, ""));
    tbl.getSd().setCols(cols);
    //add new column with no cascade option
    client.alter_table(dbName, tblName, tbl, false);
    tbl2 = client.getTable(dbName, tblName);
    assertEquals("Unexpected number of cols", 4, tbl2.getSd().getCols().size());
    assertEquals("Unexpected column name", "new_col2", tbl2.getSd().getCols().get(3).getName());
    //get partition, this partition should not have the newly added column since cascade option
    //was false
    partition = client.getPartition(dbName, tblName, pvalues);
    assertEquals("Unexpected number of cols", 3, partition.getSd().getCols().size());
  }


  @Test
  public void testListPartitionNames() throws Throwable {
    // create a table with multiple partitions
    String dbName = "compdb";
    String tblName = "comptbl";
    String typeName = "Person";

    cleanUp(dbName, tblName, typeName);

    List<List<String>> values = new ArrayList<>();
    values.add(makeVals("2008-07-01 14:13:12", "14"));
    values.add(makeVals("2008-07-01 14:13:12", "15"));
    values.add(makeVals("2008-07-02 14:13:12", "15"));
    values.add(makeVals("2008-07-03 14:13:12", "151"));



    createMultiPartitionTableSchema(dbName, tblName, typeName, values);

    List<String> partitions = client.listPartitionNames(dbName, tblName, (short)-1);
    assertNotNull("should have returned partitions", partitions);
    assertEquals(" should have returned " + values.size() +
      " partitions", values.size(), partitions.size());

    partitions = client.listPartitionNames(dbName, tblName, (short)(values.size()/2));

    assertNotNull("should have returned partitions", partitions);
    assertEquals(" should have returned " + values.size() / 2 +
      " partitions",values.size() / 2, partitions.size());


    partitions = client.listPartitionNames(dbName, tblName, (short) (values.size() * 2));

    assertNotNull("should have returned partitions", partitions);
    assertEquals(" should have returned " + values.size() +
      " partitions",values.size(), partitions.size());

    cleanUp(dbName, tblName, typeName);

  }

  @Test
  public void testGetPartitionsWithSpec() throws Throwable {
    // create a table with multiple partitions
    List<Partition> createdPartitions = setupProjectionTestTable();
    Table tbl = client.getTable("compdb", "comptbl");
    GetPartitionsRequest request = new GetPartitionsRequest();
    GetPartitionsProjectionSpec projectSpec = new GetPartitionsProjectionSpec();
    projectSpec.setFieldList(Arrays
        .asList("dbName", "tableName", "catName", "parameters", "lastAccessTime", "sd.location",
            "values", "createTime", "sd.serdeInfo.serializationLib", "sd.cols"));
    projectSpec.setExcludeParamKeyPattern("exclude%");
    GetPartitionsFilterSpec filter = new GetPartitionsFilterSpec();
    request.setDbName("compdb");
    request.setTblName("comptbl");
    request.setFilterSpec(filter);
    request.setProjectionSpec(projectSpec);
    GetPartitionsResponse response;
    try {
      response = client.getPartitionsWithSpecs(request);
    } catch (Exception ex) {
      ex.printStackTrace();
      LOG.error("Exception while retriveing partitions", ex);
      throw ex;
    }

    Assert.assertEquals(1, response.getPartitionSpecSize());
    PartitionSpecWithSharedSD partitionSpecWithSharedSD =
        response.getPartitionSpec().get(0).getSharedSDPartitionSpec();
    Assert.assertNotNull(partitionSpecWithSharedSD.getSd());
    StorageDescriptor sharedSD = partitionSpecWithSharedSD.getSd();
    Assert.assertEquals("Root location should be set to table location", tbl.getSd().getLocation(),
        sharedSD.getLocation());
    Assert.assertFalse("Fields which are not requested should not be set",
        sharedSD.isSetParameters());
    Assert.assertNotNull(
        "serializationLib class was requested but was not found in the returned partition",
        sharedSD.getSerdeInfo().getSerializationLib());
    Assert.assertNotNull("db name was requested but was not found in the returned partition",
        response.getPartitionSpec().get(0).getDbName());
    Assert.assertNotNull("Table name was requested but was not found in the returned partition",
        response.getPartitionSpec().get(0).getTableName());
    Assert.assertTrue("sd.cols was requested but was not found in the returned response",
        partitionSpecWithSharedSD.getSd().isSetCols());
    List<FieldSchema> origSdCols = createdPartitions.get(0).getSd().getCols();
    Assert.assertEquals("Size of the requested sd.cols should be same", origSdCols.size(),
        partitionSpecWithSharedSD.getSd().getCols().size());
    for (int i = 0; i < origSdCols.size(); i++) {
      FieldSchema origFs = origSdCols.get(i);
      FieldSchema returnedFs = partitionSpecWithSharedSD.getSd().getCols().get(i);
      Assert.assertEquals("Field schemas returned different than expected", origFs, returnedFs);
    }
    /*Assert
        .assertNotNull("Catalog name was requested but was not found in the returned partition",
            response.getPartitionSpec().get(0).getCatName());*/

    List<PartitionWithoutSD> partitionWithoutSDS = partitionSpecWithSharedSD.getPartitions();
    Assert.assertEquals(createdPartitions.size(), partitionWithoutSDS.size());
    for (int i = 0; i < createdPartitions.size(); i++) {
      Partition origPartition = createdPartitions.get(i);
      PartitionWithoutSD returnedPartitionWithoutSD = partitionWithoutSDS.get(i);
      Assert.assertEquals(String.format("Location returned for Partition %d is not correct", i),
          origPartition.getSd().getLocation(),
          sharedSD.getLocation() + returnedPartitionWithoutSD.getRelativePath());
      Assert.assertTrue("createTime was request but is not set",
          returnedPartitionWithoutSD.isSetCreateTime());
      Assert.assertTrue("Partition parameters were requested but are not set",
          returnedPartitionWithoutSD.isSetParameters());
      // first partition has parameters set
      if (i == 0) {
        Assert.assertTrue("partition parameters not set",
            returnedPartitionWithoutSD.getParameters().containsKey("key1"));
        Assert.assertEquals("partition parameters does not contain included keys", "val1",
            returnedPartitionWithoutSD.getParameters().get("key1"));
        // excluded parameter should not be returned
        Assert.assertFalse("Excluded parameter key returned",
            returnedPartitionWithoutSD.getParameters().containsKey("excludeKey1"));
        Assert.assertFalse("Excluded parameter key returned",
            returnedPartitionWithoutSD.getParameters().containsKey("excludeKey2"));
      }
      List<String> returnedVals = returnedPartitionWithoutSD.getValues();
      List<String> actualVals = origPartition.getValues();
      for (int j = 0; j < actualVals.size(); j++) {
        Assert.assertEquals(actualVals.get(j), returnedVals.get(j));
      }
    }
  }


  protected List<Partition> setupProjectionTestTable() throws Throwable {
    //String catName = "catName";
    String dbName = "compdb";
    String tblName = "comptbl";
    String typeName = "Person";
    //String catName = "catName";
    Map<String, String> dummyparams = new HashMap<>();
    dummyparams.put("key1", "val1");
    dummyparams.put("excludeKey1", "excludeVal1");
    dummyparams.put("excludeKey2", "excludeVal2");
    cleanUp(dbName, tblName, typeName);

    List<List<String>> values = new ArrayList<>();
    values.add(makeVals("2008-07-01 14:13:12", "14"));
    values.add(makeVals("2008-07-01 14:13:12", "15"));
    values.add(makeVals("2008-07-02 14:13:12", "15"));
    values.add(makeVals("2008-07-03 14:13:12", "151"));

    List<Partition> createdPartitions =
        createMultiPartitionTableSchema(dbName, tblName, typeName, values);
    Table tbl = client.getTable(dbName, tblName);
    // add some dummy parameters to one of the partitions to confirm the fetching logic is working
    Partition newPartition = createdPartitions.remove(0);
    //Map<String, String> sdParams = new HashMap<>();
    //dummyparams.put("sdkey1", "sdval1");
    newPartition.setParameters(dummyparams);
    //newPartition.getSd().setParameters(sdParams);

    client.alter_partition(dbName, tblName, newPartition);
    createdPartitions.add(0, newPartition);
    return createdPartitions;
  }

  @Test
  public void testDropTable() throws Throwable {
    // create a table with multiple partitions
    String dbName = "compdb";
    String tblName = "comptbl";
    String typeName = "Person";

    cleanUp(dbName, tblName, typeName);

    List<List<String>> values = new ArrayList<>();
    values.add(makeVals("2008-07-01 14:13:12", "14"));
    values.add(makeVals("2008-07-01 14:13:12", "15"));
    values.add(makeVals("2008-07-02 14:13:12", "15"));
    values.add(makeVals("2008-07-03 14:13:12", "151"));

    createMultiPartitionTableSchema(dbName, tblName, typeName, values);

    client.dropTable(dbName, tblName);
    client.dropType(typeName);

    boolean exceptionThrown = false;
    try {
      client.getTable(dbName, tblName);
    } catch(Exception e) {
      assertEquals("table should not have existed",
          NoSuchObjectException.class, e.getClass());
      exceptionThrown = true;
    }
    assertTrue("Table " + tblName + " should have been dropped ", exceptionThrown);

  }

  @Test
  public void testAlterViewParititon() throws Throwable {
    String dbName = "compdb";
    String tblName = "comptbl";
    String viewName = "compView";

    client.dropTable(dbName, tblName);
    silentDropDatabase(dbName);
    new DatabaseBuilder()
        .setName(dbName)
        .setDescription("Alter Partition Test database")
        .create(client, conf);

    Table tbl = new TableBuilder()
        .setDbName(dbName)
        .setTableName(tblName)
        .addCol("name", ColumnType.STRING_TYPE_NAME)
        .addCol("income", ColumnType.INT_TYPE_NAME)
        .create(client, conf);

    if (isThriftClient) {
      // the createTable() above does not update the location in the 'tbl'
      // object when the client is a thrift client and the code below relies
      // on the location being present in the 'tbl' object - so get the table
      // from the metastore
      tbl = client.getTable(dbName, tblName);
    }

    ArrayList<FieldSchema> viewCols = new ArrayList<>(1);
    viewCols.add(new FieldSchema("income", ColumnType.INT_TYPE_NAME, ""));

    ArrayList<FieldSchema> viewPartitionCols = new ArrayList<>(1);
    viewPartitionCols.add(new FieldSchema("name", ColumnType.STRING_TYPE_NAME, ""));

    Table view = new Table();
    view.setDbName(dbName);
    view.setTableName(viewName);
    view.setTableType(TableType.VIRTUAL_VIEW.name());
    view.setPartitionKeys(viewPartitionCols);
    view.setViewOriginalText("SELECT income, name FROM " + tblName);
    view.setViewExpandedText("SELECT `" + tblName + "`.`income`, `" + tblName +
        "`.`name` FROM `" + dbName + "`.`" + tblName + "`");
    view.setRewriteEnabled(false);
    StorageDescriptor viewSd = new StorageDescriptor();
    view.setSd(viewSd);
    viewSd.setCols(viewCols);
    viewSd.setCompressed(false);
    viewSd.setParameters(new HashMap<>());
    viewSd.setSerdeInfo(new SerDeInfo());
    viewSd.getSerdeInfo().setParameters(new HashMap<>());

    client.createTable(view);

    if (isThriftClient) {
      // the createTable() above does not update the location in the 'tbl'
      // object when the client is a thrift client and the code below relies
      // on the location being present in the 'tbl' object - so get the table
      // from the metastore
      view = client.getTable(dbName, viewName);
    }

    List<String> vals = new ArrayList<>(1);
    vals.add("abc");

    Partition part = new Partition();
    part.setDbName(dbName);
    part.setTableName(viewName);
    part.setValues(vals);
    part.setParameters(new HashMap<>());

    client.add_partition(part);

    Partition part2 = client.getPartition(dbName, viewName, part.getValues());

    part2.getParameters().put("a", "b");

    client.alter_partition(dbName, viewName, part2, null);

    Partition part3 = client.getPartition(dbName, viewName, part.getValues());
    assertEquals("couldn't view alter partition", part3.getParameters().get(
        "a"), "b");

    client.dropTable(dbName, viewName);

    client.dropTable(dbName, tblName);

    client.dropDatabase(dbName);
  }

  @Test
  public void testAlterPartition() throws Throwable {

    try {
      String dbName = "compdb";
      String tblName = "comptbl";
      List<String> vals = new ArrayList<>(2);
      vals.add("2008-07-01");
      vals.add("14");

      client.dropTable(dbName, tblName);
      silentDropDatabase(dbName);
      new DatabaseBuilder()
          .setName(dbName)
          .setDescription("Alter Partition Test database")
          .create(client, conf);

      Table tbl = new TableBuilder()
          .setDbName(dbName)
          .setTableName(tblName)
          .addCol("name", ColumnType.STRING_TYPE_NAME)
          .addCol("income", ColumnType.INT_TYPE_NAME)
          .addTableParam("test_param_1", "Use this for comments etc")
          .addBucketCol("name")
          .addSerdeParam(ColumnType.SERIALIZATION_FORMAT, "1")
          .addPartCol("ds", ColumnType.STRING_TYPE_NAME)
          .addPartCol("hr", ColumnType.INT_TYPE_NAME)
          .create(client, conf);

      if (isThriftClient) {
        // the createTable() above does not update the location in the 'tbl'
        // object when the client is a thrift client and the code below relies
        // on the location being present in the 'tbl' object - so get the table
        // from the metastore
        tbl = client.getTable(dbName, tblName);
      }

      Partition part = new Partition();
      part.setDbName(dbName);
      part.setTableName(tblName);
      part.setValues(vals);
      part.setParameters(new HashMap<>());
      part.setSd(tbl.getSd());
      part.getSd().setSerdeInfo(tbl.getSd().getSerdeInfo());
      part.getSd().setLocation(tbl.getSd().getLocation() + "/part1");

      client.add_partition(part);

      Partition part2 = client.getPartition(dbName, tblName, part.getValues());

      part2.getParameters().put("retention", "10");
      part2.getSd().setNumBuckets(12);
      part2.getSd().getSerdeInfo().getParameters().put("abc", "1");
      client.alter_partition(dbName, tblName, part2, null);

      Partition part3 = client.getPartition(dbName, tblName, part.getValues());
      assertEquals("couldn't alter partition", part3.getParameters().get(
          "retention"), "10");
      assertEquals("couldn't alter partition", part3.getSd().getSerdeInfo()
          .getParameters().get("abc"), "1");
      assertEquals("couldn't alter partition", part3.getSd().getNumBuckets(),
          12);

      client.dropTable(dbName, tblName);

      client.dropDatabase(dbName);
    } catch (Exception e) {
      System.err.println(StringUtils.stringifyException(e));
      System.err.println("testPartition() failed.");
      throw e;
    }
  }

  @Test
  public void testRenamePartition() throws Throwable {

    try {
      String dbName = "compdb1";
      String tblName = "comptbl1";
      List<String> vals = new ArrayList<>(2);
      vals.add("2011-07-11");
      vals.add("8");
      String part_path = "/ds=2011-07-11/hr=8";
      List<String> tmp_vals = new ArrayList<>(2);
      tmp_vals.add("tmp_2011-07-11");
      tmp_vals.add("-8");
      String part2_path = "/ds=tmp_2011-07-11/hr=-8";

      client.dropTable(dbName, tblName);
      silentDropDatabase(dbName);
      new DatabaseBuilder()
          .setName(dbName)
          .setDescription("Rename Partition Test database")
          .create(client, conf);

      Table tbl = new TableBuilder()
          .setDbName(dbName)
          .setTableName(tblName)
          .addCol("name", ColumnType.STRING_TYPE_NAME)
          .addCol("income", ColumnType.INT_TYPE_NAME)
          .addPartCol("ds", ColumnType.STRING_TYPE_NAME)
          .addPartCol("hr", ColumnType.INT_TYPE_NAME)
          .create(client, conf);

      if (isThriftClient) {
        // the createTable() above does not update the location in the 'tbl'
        // object when the client is a thrift client and the code below relies
        // on the location being present in the 'tbl' object - so get the table
        // from the metastore
        tbl = client.getTable(dbName, tblName);
      }

      Partition part = new Partition();
      part.setDbName(dbName);
      part.setTableName(tblName);
      part.setValues(vals);
      part.setParameters(new HashMap<>());
      part.setSd(tbl.getSd().deepCopy());
      part.getSd().setSerdeInfo(tbl.getSd().getSerdeInfo());
      part.getSd().setLocation(tbl.getSd().getLocation() + "/part1");
      part.getParameters().put("retention", "10");
      part.getSd().setNumBuckets(12);
      part.getSd().getSerdeInfo().getParameters().put("abc", "1");

      client.add_partition(part);

      part.setValues(tmp_vals);
      client.renamePartition(dbName, tblName, vals, part);

      boolean exceptionThrown = false;
      try {
        Partition p = client.getPartition(dbName, tblName, vals);
      } catch(Exception e) {
        assertEquals("partition should not have existed",
            NoSuchObjectException.class, e.getClass());
        exceptionThrown = true;
      }
      assertTrue("Expected NoSuchObjectException", exceptionThrown);

      Partition part3 = client.getPartition(dbName, tblName, tmp_vals);
      assertEquals("couldn't rename partition", part3.getParameters().get(
          "retention"), "10");
      assertEquals("couldn't rename partition", part3.getSd().getSerdeInfo()
          .getParameters().get("abc"), "1");
      assertEquals("couldn't rename partition", part3.getSd().getNumBuckets(),
          12);
      assertEquals("new partition sd matches", part3.getSd().getLocation(),
          tbl.getSd().getLocation() + part2_path);

      part.setValues(vals);
      client.renamePartition(dbName, tblName, tmp_vals, part);

      exceptionThrown = false;
      try {
        Partition p = client.getPartition(dbName, tblName, tmp_vals);
      } catch(Exception e) {
        assertEquals("partition should not have existed",
            NoSuchObjectException.class, e.getClass());
        exceptionThrown = true;
      }
      assertTrue("Expected NoSuchObjectException", exceptionThrown);

      part3 = client.getPartition(dbName, tblName, vals);
      assertEquals("couldn't rename partition", part3.getParameters().get(
          "retention"), "10");
      assertEquals("couldn't rename partition", part3.getSd().getSerdeInfo()
          .getParameters().get("abc"), "1");
      assertEquals("couldn't rename partition", part3.getSd().getNumBuckets(),
          12);
      assertEquals("new partition sd matches", part3.getSd().getLocation(),
          tbl.getSd().getLocation() + part_path);

      client.dropTable(dbName, tblName);

      client.dropDatabase(dbName);
    } catch (Exception e) {
      System.err.println(StringUtils.stringifyException(e));
      System.err.println("testRenamePartition() failed.");
      throw e;
    }
  }

  @Test
  public void testDatabase() throws Throwable {
    try {
      // clear up any existing databases
      silentDropDatabase(TEST_DB1_NAME);
      silentDropDatabase(TEST_DB2_NAME);

      Database db = new DatabaseBuilder()
          .setName(TEST_DB1_NAME)
          .setOwnerName(SecurityUtils.getUser())
          .build(conf);
      Assert.assertEquals(SecurityUtils.getUser(), db.getOwnerName());
      client.createDatabase(db);

      db = client.getDatabase(TEST_DB1_NAME);

      assertEquals("name of returned db is different from that of inserted db",
          TEST_DB1_NAME, db.getName());
      assertEquals("location of the returned db is different from that of inserted db",
          warehouse.getDatabasePath(db).toString(), db.getLocationUri());
      assertEquals(db.getOwnerName(), SecurityUtils.getUser());
      assertEquals(db.getOwnerType(), PrincipalType.USER);
      assertEquals(Warehouse.DEFAULT_CATALOG_NAME, db.getCatalogName());
      Database db2 = new DatabaseBuilder()
          .setName(TEST_DB2_NAME)
          .create(client, conf);

      db2 = client.getDatabase(TEST_DB2_NAME);

      assertEquals("name of returned db is different from that of inserted db",
          TEST_DB2_NAME, db2.getName());
      assertEquals("location of the returned db is different from that of inserted db",
          warehouse.getDatabasePath(db2).toString(), db2.getLocationUri());

      List<String> dbs = client.getDatabases(".*");

      assertTrue("first database is not " + TEST_DB1_NAME, dbs.contains(TEST_DB1_NAME));
      assertTrue("second database is not " + TEST_DB2_NAME, dbs.contains(TEST_DB2_NAME));

      client.dropDatabase(TEST_DB1_NAME);
      client.dropDatabase(TEST_DB2_NAME);
      silentDropDatabase(TEST_DB1_NAME);
      silentDropDatabase(TEST_DB2_NAME);
    } catch (Throwable e) {
      System.err.println(StringUtils.stringifyException(e));
      System.err.println("testDatabase() failed.");
      throw e;
    }
  }

  @Test
  public void testDatabaseLocationWithPermissionProblems() throws Exception {

    // Note: The following test will fail if you are running this test as root. Setting
    // permission to '0' on the database folder will not preclude root from being able
    // to create the necessary files.

    if (System.getProperty("user.name").equals("root")) {
      System.err.println("Skipping test because you are running as root!");
      return;
    }

    silentDropDatabase(TEST_DB1_NAME);

    String dbLocation =
<<<<<<< HEAD
=======
      MetastoreConf.getVar(conf, ConfVars.WAREHOUSE_EXTERNAL) + "/test/_testDB_create_";
    String mgdLocation =
>>>>>>> a42c6886
        MetastoreConf.getVar(conf, ConfVars.WAREHOUSE) + "/test/_testDB_create_";
    FileSystem fs = FileSystem.get(new Path(dbLocation).toUri(), conf);
    fs.mkdirs(
        new Path(MetastoreConf.getVar(conf, ConfVars.WAREHOUSE) + "/test"),
        new FsPermission((short) 0));
    Database db = new DatabaseBuilder()
        .setName(TEST_DB1_NAME)
<<<<<<< HEAD
        .setManagedLocation(dbLocation)
=======
        .setLocation(dbLocation)
        .setManagedLocation(mgdLocation)
>>>>>>> a42c6886
        .build(conf);


    boolean createFailed = false;
    try {
      client.createDatabase(db);
    } catch (MetaException cantCreateDB) {
      createFailed = true;
    } finally {
      // Cleanup
      if (!createFailed) {
        try {
          client.dropDatabase(TEST_DB1_NAME);
        } catch(Exception e) {
          System.err.println("Failed to remove database in cleanup: " + e.getMessage());
        }
      }

      fs.setPermission(new Path(MetastoreConf.getVar(conf, ConfVars.WAREHOUSE) + "/test"),
          new FsPermission((short) 755));
      fs.delete(new Path(MetastoreConf.getVar(conf, ConfVars.WAREHOUSE) + "/test"), true);
    }

    assertTrue("Database creation succeeded even with permission problem", createFailed);
  }

  @Test
  public void testDatabaseLocation() throws Throwable {
    try {
      // clear up any existing databases
      silentDropDatabase(TEST_DB1_NAME);

      String dbLocation =
          MetastoreConf.getVar(conf, ConfVars.WAREHOUSE) + "/_testDB_create_naveen";
      new DatabaseBuilder()
          .setName(TEST_DB1_NAME)
          .setLocation(dbLocation)
          .create(client, conf);

      Database db = client.getDatabase(TEST_DB1_NAME);

      assertEquals("name of returned db is different from that of inserted db",
          TEST_DB1_NAME, db.getName());
      assertEquals("location of the returned db is different from that of inserted db",
          warehouse.getDnsPath(new Path(dbLocation)).toString(), db.getLocationUri());

      client.dropDatabase(TEST_DB1_NAME);
      silentDropDatabase(TEST_DB1_NAME);

      boolean objectNotExist = false;
      try {
        client.getDatabase(TEST_DB1_NAME);
      } catch (NoSuchObjectException e) {
        objectNotExist = true;
      }
      assertTrue("Database " + TEST_DB1_NAME + " exists ", objectNotExist);

      dbLocation =
          MetastoreConf.getVar(conf, ConfVars.WAREHOUSE) + "/_testDB_file_";
      FileSystem fs = FileSystem.get(new Path(dbLocation).toUri(), conf);
      fs.createNewFile(new Path(dbLocation));
      fs.deleteOnExit(new Path(dbLocation));
      db = new DatabaseBuilder()
          .setName(TEST_DB1_NAME)
          .setLocation(dbLocation)
          .build(conf);

      boolean createFailed = false;
      try {
        client.createDatabase(db);
      } catch (MetaException cantCreateDB) {
        System.err.println(cantCreateDB.getMessage());
        createFailed = true;
      }
      assertTrue("Database creation succeeded even location exists and is a file", createFailed);

      objectNotExist = false;
      try {
        client.getDatabase(TEST_DB1_NAME);
      } catch (NoSuchObjectException e) {
        objectNotExist = true;
      }
      assertTrue("Database " + TEST_DB1_NAME + " exists when location is specified and is a file",
          objectNotExist);

    } catch (Throwable e) {
      System.err.println(StringUtils.stringifyException(e));
      System.err.println("testDatabaseLocation() failed.");
      throw e;
    }
  }


  @Test
  public void testSimpleTypeApi() throws Exception {
    try {
      client.dropType(ColumnType.INT_TYPE_NAME);

      Type typ1 = new Type();
      typ1.setName(ColumnType.INT_TYPE_NAME);
      boolean ret = client.createType(typ1);
      assertTrue("Unable to create type", ret);

      Type typ1_2 = client.getType(ColumnType.INT_TYPE_NAME);
      assertNotNull(typ1_2);
      assertEquals(typ1.getName(), typ1_2.getName());

      ret = client.dropType(ColumnType.INT_TYPE_NAME);
      assertTrue("unable to drop type integer", ret);

      boolean exceptionThrown = false;
      try {
        client.getType(ColumnType.INT_TYPE_NAME);
      } catch (NoSuchObjectException e) {
        exceptionThrown = true;
      }
      assertTrue("Expected NoSuchObjectException", exceptionThrown);
    } catch (Exception e) {
      System.err.println(StringUtils.stringifyException(e));
      System.err.println("testSimpleTypeApi() failed.");
      throw e;
    }
  }

  // TODO:pc need to enhance this with complex fields and getType_all function
  @Test
  public void testComplexTypeApi() throws Exception {
    try {
      client.dropType("Person");

      Type typ1 = new Type();
      typ1.setName("Person");
      typ1.setFields(new ArrayList<>(2));
      typ1.getFields().add(
          new FieldSchema("name", ColumnType.STRING_TYPE_NAME, ""));
      typ1.getFields().add(
          new FieldSchema("income", ColumnType.INT_TYPE_NAME, ""));
      boolean ret = client.createType(typ1);
      assertTrue("Unable to create type", ret);

      Type typ1_2 = client.getType("Person");
      assertNotNull("type Person not found", typ1_2);
      assertEquals(typ1.getName(), typ1_2.getName());
      assertEquals(typ1.getFields().size(), typ1_2.getFields().size());
      assertEquals(typ1.getFields().get(0), typ1_2.getFields().get(0));
      assertEquals(typ1.getFields().get(1), typ1_2.getFields().get(1));

      client.dropType("Family");

      Type fam = new Type();
      fam.setName("Family");
      fam.setFields(new ArrayList<>(2));
      fam.getFields().add(
          new FieldSchema("name", ColumnType.STRING_TYPE_NAME, ""));
      fam.getFields().add(
          new FieldSchema("members",
              ColumnType.getListType(typ1.getName()), ""));

      ret = client.createType(fam);
      assertTrue("Unable to create type " + fam.getName(), ret);

      Type fam2 = client.getType("Family");
      assertNotNull("type Person not found", fam2);
      assertEquals(fam.getName(), fam2.getName());
      assertEquals(fam.getFields().size(), fam2.getFields().size());
      assertEquals(fam.getFields().get(0), fam2.getFields().get(0));
      assertEquals(fam.getFields().get(1), fam2.getFields().get(1));

      ret = client.dropType("Family");
      assertTrue("unable to drop type Family", ret);

      ret = client.dropType("Person");
      assertTrue("unable to drop type Person", ret);

      boolean exceptionThrown = false;
      try {
        client.getType("Person");
      } catch (NoSuchObjectException e) {
        exceptionThrown = true;
      }
      assertTrue("Expected NoSuchObjectException", exceptionThrown);
    } catch (Exception e) {
      System.err.println(StringUtils.stringifyException(e));
      System.err.println("testComplexTypeApi() failed.");
      throw e;
    }
  }

  @Test
  public void testSimpleTable() throws Exception {
    try {
      String dbName = "simpdb";
      String tblName = "simptbl";
      String tblName2 = "simptbl2";
      String typeName = "Person";

      client.dropTable(dbName, tblName);
      silentDropDatabase(dbName);

      new DatabaseBuilder()
          .setName(dbName)
          .create(client, conf);

      client.dropType(typeName);
      Type typ1 = new Type();
      typ1.setName(typeName);
      typ1.setFields(new ArrayList<>(2));
      typ1.getFields().add(
          new FieldSchema("name", ColumnType.STRING_TYPE_NAME, ""));
      typ1.getFields().add(
          new FieldSchema("income", ColumnType.INT_TYPE_NAME, ""));
      client.createType(typ1);

      Table tbl = new TableBuilder()
          .setDbName(dbName)
          .setTableName(tblName)
          .setCols(typ1.getFields())
          .setNumBuckets(1)
          .addBucketCol("name")
          .addStorageDescriptorParam("test_param_1", "Use this for comments etc")
          .create(client, conf);

      if (isThriftClient) {
        // the createTable() above does not update the location in the 'tbl'
        // object when the client is a thrift client and the code below relies
        // on the location being present in the 'tbl' object - so get the table
        // from the metastore
        tbl = client.getTable(dbName, tblName);
      }

      Table tbl2 = client.getTable(dbName, tblName);
      assertNotNull(tbl2);
      Assert.assertTrue(tbl2.isSetId());
      assertEquals(tbl2.getDbName(), dbName);
      assertEquals(tbl2.getTableName(), tblName);
      assertEquals(tbl2.getSd().getCols().size(), typ1.getFields().size());
      assertEquals(tbl2.getSd().isCompressed(), false);
      assertEquals(tbl2.getSd().getNumBuckets(), 1);
      assertEquals(tbl2.getSd().getLocation(), tbl.getSd().getLocation());
      assertNotNull(tbl2.getSd().getSerdeInfo());
      tbl.getSd().getSerdeInfo().setParameters(new HashMap<>());
      tbl.getSd().getSerdeInfo().getParameters().put(ColumnType.SERIALIZATION_FORMAT, "1");

      tbl2.setTableName(tblName2);
      tbl2.setParameters(new HashMap<>());
      tbl2.getParameters().put("EXTERNAL", "TRUE");
      tbl2.getSd().setLocation(tbl.getSd().getLocation() + "-2");

      List<FieldSchema> fieldSchemas = client.getFields(dbName, tblName);
      assertNotNull(fieldSchemas);
      assertEquals(fieldSchemas.size(), tbl.getSd().getCols().size());
      for (FieldSchema fs : tbl.getSd().getCols()) {
        assertTrue(fieldSchemas.contains(fs));
      }

      List<FieldSchema> fieldSchemasFull = client.getSchema(dbName, tblName);
      assertNotNull(fieldSchemasFull);
      assertEquals(fieldSchemasFull.size(), tbl.getSd().getCols().size()
          + tbl.getPartitionKeys().size());
      for (FieldSchema fs : tbl.getSd().getCols()) {
        assertTrue(fieldSchemasFull.contains(fs));
      }
      for (FieldSchema fs : tbl.getPartitionKeys()) {
        assertTrue(fieldSchemasFull.contains(fs));
      }

      tbl2.unsetId();
      client.createTable(tbl2);
      if (isThriftClient) {
        tbl2 = client.getTable(tbl2.getDbName(), tbl2.getTableName());
      }

      Table tbl3 = client.getTable(dbName, tblName2);
      assertNotNull(tbl3);
      assertEquals(tbl3.getDbName(), dbName);
      assertEquals(tbl3.getTableName(), tblName2);
      assertEquals(tbl3.getSd().getCols().size(), typ1.getFields().size());
      assertEquals(tbl3.getSd().isCompressed(), false);
      assertEquals(tbl3.getSd().getNumBuckets(), 1);
      assertEquals(tbl3.getSd().getLocation(), tbl2.getSd().getLocation());
      assertEquals(tbl3.getParameters(), tbl2.getParameters());

      fieldSchemas = client.getFields(dbName, tblName2);
      assertNotNull(fieldSchemas);
      assertEquals(fieldSchemas.size(), tbl2.getSd().getCols().size());
      for (FieldSchema fs : tbl2.getSd().getCols()) {
        assertTrue(fieldSchemas.contains(fs));
      }

      fieldSchemasFull = client.getSchema(dbName, tblName2);
      assertNotNull(fieldSchemasFull);
      assertEquals(fieldSchemasFull.size(), tbl2.getSd().getCols().size()
          + tbl2.getPartitionKeys().size());
      for (FieldSchema fs : tbl2.getSd().getCols()) {
        assertTrue(fieldSchemasFull.contains(fs));
      }
      for (FieldSchema fs : tbl2.getPartitionKeys()) {
        assertTrue(fieldSchemasFull.contains(fs));
      }

      assertEquals("Use this for comments etc", tbl2.getSd().getParameters()
          .get("test_param_1"));
      assertEquals("name", tbl2.getSd().getBucketCols().get(0));
      assertTrue("Partition key list is not empty",
          (tbl2.getPartitionKeys() == null)
              || (tbl2.getPartitionKeys().size() == 0));

      //test get_table_objects_by_name functionality
      ArrayList<String> tableNames = new ArrayList<>();
      tableNames.add(tblName2);
      tableNames.add(tblName);
      tableNames.add(tblName2);
      List<Table> foundTables = client.getTableObjectsByName(dbName, tableNames);

      assertEquals(2, foundTables.size());
      for (Table t: foundTables) {
        if (t.getTableName().equals(tblName2)) {
          assertEquals(t.getSd().getLocation(), tbl2.getSd().getLocation());
        } else {
          assertEquals(t.getTableName(), tblName);
          assertEquals(t.getSd().getLocation(), tbl.getSd().getLocation());
        }
        assertEquals(t.getSd().getCols().size(), typ1.getFields().size());
        assertEquals(t.getSd().isCompressed(), false);
        assertEquals(foundTables.get(0).getSd().getNumBuckets(), 1);
        assertNotNull(t.getSd().getSerdeInfo());
        assertEquals(t.getDbName(), dbName);
      }

      tableNames.add(1, "table_that_doesnt_exist");
      foundTables = client.getTableObjectsByName(dbName, tableNames);
      assertEquals(foundTables.size(), 2);

      InvalidOperationException ioe = null;
      try {
        foundTables = client.getTableObjectsByName(dbName, null);
      } catch (InvalidOperationException e) {
        ioe = e;
      }
      assertNotNull(ioe);
      assertTrue("Table not found", ioe.getMessage().contains("null tables"));

      UnknownDBException udbe = null;
      try {
        foundTables = client.getTableObjectsByName("db_that_doesnt_exist", tableNames);
      } catch (UnknownDBException e) {
        udbe = e;
      }
      assertNotNull(udbe);
      assertTrue("DB not found",
          udbe.getMessage().contains("not find database hive.db_that_doesnt_exist"));

      udbe = null;
      try {
        foundTables = client.getTableObjectsByName("", tableNames);
      } catch (UnknownDBException e) {
        udbe = e;
      }
      assertNotNull(udbe);
      assertTrue("DB not found", udbe.getMessage().contains("is null or empty"));

      FileSystem fs = FileSystem.get((new Path(tbl.getSd().getLocation())).toUri(), conf);
      client.dropTable(dbName, tblName);
      assertFalse(fs.exists(new Path(tbl.getSd().getLocation())));

      client.dropTable(dbName, tblName2);
      assertTrue(fs.exists(new Path(tbl2.getSd().getLocation())));

      client.dropType(typeName);
      client.dropDatabase(dbName);
    } catch (Exception e) {
      System.err.println(StringUtils.stringifyException(e));
      System.err.println("testSimpleTable() failed.");
      throw e;
    }
  }

  // Tests that in the absence of stats for partitions, and/or absence of columns
  // to get stats for, the metastore does not break. See HIVE-12083 for motivation.
  @Test
  public void testStatsFastTrivial() throws Throwable {
    String dbName = "tstatsfast";
    String tblName = "t1";
    String tblOwner = "statstester";
    String typeName = "Person";
    int lastAccessed = 12083;

    cleanUp(dbName,tblName,typeName);

    List<List<String>> values = new ArrayList<>();
    values.add(makeVals("2008-07-01 14:13:12", "14"));
    values.add(makeVals("2008-07-01 14:13:12", "15"));
    values.add(makeVals("2008-07-02 14:13:12", "15"));
    values.add(makeVals("2008-07-03 14:13:12", "151"));

    createMultiPartitionTableSchema(dbName, tblName, typeName, values);

    List<String> emptyColNames = new ArrayList<>();
    List<String> emptyPartNames = new ArrayList<>();

    List<String> colNames = new ArrayList<>();
    colNames.add("name");
    colNames.add("income");
    List<String> partNames = client.listPartitionNames(dbName,tblName,(short)-1);

    assertEquals(0,emptyColNames.size());
    assertEquals(0,emptyPartNames.size());
    assertEquals(2,colNames.size());
    assertEquals(4,partNames.size());

    // Test for both colNames and partNames being empty:
    AggrStats aggrStatsEmpty = client.getAggrColStatsFor(dbName,tblName,emptyColNames,emptyPartNames, ENGINE);
    assertNotNull(aggrStatsEmpty); // short-circuited on client-side, verifying that it's an empty object, not null
    assertEquals(0,aggrStatsEmpty.getPartsFound());
    assertNotNull(aggrStatsEmpty.getColStats());
    assert(aggrStatsEmpty.getColStats().isEmpty());

    // Test for only colNames being empty
    AggrStats aggrStatsOnlyParts = client.getAggrColStatsFor(dbName,tblName,emptyColNames,partNames, ENGINE);
    assertNotNull(aggrStatsOnlyParts); // short-circuited on client-side, verifying that it's an empty object, not null
    assertEquals(0,aggrStatsOnlyParts.getPartsFound());
    assertNotNull(aggrStatsOnlyParts.getColStats());
    assert(aggrStatsOnlyParts.getColStats().isEmpty());

    // Test for only partNames being empty
    AggrStats aggrStatsOnlyCols = client.getAggrColStatsFor(dbName,tblName,colNames,emptyPartNames, ENGINE);
    assertNotNull(aggrStatsOnlyCols); // short-circuited on client-side, verifying that it's an empty object, not null
    assertEquals(0,aggrStatsOnlyCols.getPartsFound());
    assertNotNull(aggrStatsOnlyCols.getColStats());
    assert(aggrStatsOnlyCols.getColStats().isEmpty());

    // Test for valid values for both.
    AggrStats aggrStatsFull = client.getAggrColStatsFor(dbName,tblName,colNames,partNames, ENGINE);
    assertNotNull(aggrStatsFull);
    assertEquals(0,aggrStatsFull.getPartsFound()); // would still be empty, because no stats are actually populated.
    assertNotNull(aggrStatsFull.getColStats());
    assert(aggrStatsFull.getColStats().isEmpty());

  }

  @Test
  public void testColumnStatistics() throws Throwable {

    String dbName = "columnstatstestdb";
    String tblName = "tbl";
    String typeName = "Person";
    String tblOwner = "testowner";
    int lastAccessed = 6796;

    try {
      cleanUp(dbName, tblName, typeName);
      new DatabaseBuilder()
          .setName(dbName)
          .create(client, conf);
      createTableForTestFilter(dbName,tblName, tblOwner, lastAccessed, true);

      // Create a ColumnStatistics Obj
      String[] colName = new String[]{"income", "name"};
      double lowValue = 50000.21;
      double highValue = 1200000.4525;
      long numNulls = 3;
      long numDVs = 22;
      double avgColLen = 50.30;
      long maxColLen = 102;
      String[] colType = new String[] {"double", "string"};
      boolean isTblLevel = true;
      String partName = null;
      List<ColumnStatisticsObj> statsObjs = new ArrayList<>();

      ColumnStatisticsDesc statsDesc = new ColumnStatisticsDesc();
      statsDesc.setDbName(dbName);
      statsDesc.setTableName(tblName);
      statsDesc.setIsTblLevel(isTblLevel);
      statsDesc.setPartName(partName);

      ColumnStatisticsObj statsObj = new ColumnStatisticsObj();
      statsObj.setColName(colName[0]);
      statsObj.setColType(colType[0]);

      ColumnStatisticsData statsData = new ColumnStatisticsData();
      DoubleColumnStatsData numericStats = new DoubleColumnStatsData();
      statsData.setDoubleStats(numericStats);

      statsData.getDoubleStats().setHighValue(highValue);
      statsData.getDoubleStats().setLowValue(lowValue);
      statsData.getDoubleStats().setNumDVs(numDVs);
      statsData.getDoubleStats().setNumNulls(numNulls);

      statsObj.setStatsData(statsData);
      statsObjs.add(statsObj);

      statsObj = new ColumnStatisticsObj();
      statsObj.setColName(colName[1]);
      statsObj.setColType(colType[1]);

      statsData = new ColumnStatisticsData();
      StringColumnStatsData stringStats = new StringColumnStatsData();
      statsData.setStringStats(stringStats);
      statsData.getStringStats().setAvgColLen(avgColLen);
      statsData.getStringStats().setMaxColLen(maxColLen);
      statsData.getStringStats().setNumDVs(numDVs);
      statsData.getStringStats().setNumNulls(numNulls);

      statsObj.setStatsData(statsData);
      statsObjs.add(statsObj);

      ColumnStatistics colStats = new ColumnStatistics();
      colStats.setStatsDesc(statsDesc);
      colStats.setStatsObj(statsObjs);
      colStats.setEngine(ENGINE);

      // write stats objs persistently
      client.updateTableColumnStatistics(colStats);

      // retrieve the stats obj that was just written
      ColumnStatisticsObj colStats2 = client.getTableColumnStatistics(
          dbName, tblName, Lists.newArrayList(colName[0]), ENGINE).get(0);

     // compare stats obj to ensure what we get is what we wrote
      assertNotNull(colStats2);
      assertEquals(colStats2.getColName(), colName[0]);
      assertEquals(colStats2.getStatsData().getDoubleStats().getLowValue(), lowValue, 0.01);
      assertEquals(colStats2.getStatsData().getDoubleStats().getHighValue(), highValue, 0.01);
      assertEquals(colStats2.getStatsData().getDoubleStats().getNumNulls(), numNulls);
      assertEquals(colStats2.getStatsData().getDoubleStats().getNumDVs(), numDVs);

      // test delete column stats; if no col name is passed all column stats associated with the
      // table is deleted
      boolean status = client.deleteTableColumnStatistics(dbName, tblName, null, ENGINE);
      assertTrue(status);
      // try to query stats for a column for which stats doesn't exist
      assertTrue(client.getTableColumnStatistics(
          dbName, tblName, Lists.newArrayList(colName[1]), ENGINE).isEmpty());

      colStats.setStatsDesc(statsDesc);
      colStats.setStatsObj(statsObjs);

      // update table level column stats
      client.updateTableColumnStatistics(colStats);

      // query column stats for column whose stats were updated in the previous call
      colStats2 = client.getTableColumnStatistics(
          dbName, tblName, Lists.newArrayList(colName[0]), ENGINE).get(0);

      // partition level column statistics test
      // create a table with multiple partitions
      cleanUp(dbName, tblName, typeName);

      List<List<String>> values = new ArrayList<>();
      values.add(makeVals("2008-07-01 14:13:12", "14"));
      values.add(makeVals("2008-07-01 14:13:12", "15"));
      values.add(makeVals("2008-07-02 14:13:12", "15"));
      values.add(makeVals("2008-07-03 14:13:12", "151"));

      createMultiPartitionTableSchema(dbName, tblName, typeName, values);

      List<String> partitions = client.listPartitionNames(dbName, tblName, (short)-1);

      partName = partitions.get(0);
      isTblLevel = false;

      // create a new columnstatistics desc to represent partition level column stats
      statsDesc = new ColumnStatisticsDesc();
      statsDesc.setDbName(dbName);
      statsDesc.setTableName(tblName);
      statsDesc.setPartName(partName);
      statsDesc.setIsTblLevel(isTblLevel);

      colStats = new ColumnStatistics();
      colStats.setStatsDesc(statsDesc);
      colStats.setStatsObj(statsObjs);
      colStats.setEngine(ENGINE);

     client.updatePartitionColumnStatistics(colStats);

     colStats2 = client.getPartitionColumnStatistics(dbName, tblName,
         Lists.newArrayList(partName), Lists.newArrayList(colName[1]), ENGINE).get(partName).get(0);

     // compare stats obj to ensure what we get is what we wrote
     assertNotNull(colStats2);
     assertEquals(colStats.getStatsDesc().getPartName(), partName);
     assertEquals(colStats2.getColName(), colName[1]);
     assertEquals(colStats2.getStatsData().getStringStats().getMaxColLen(), maxColLen);
     assertEquals(colStats2.getStatsData().getStringStats().getAvgColLen(), avgColLen, 0.01);
     assertEquals(colStats2.getStatsData().getStringStats().getNumNulls(), numNulls);
     assertEquals(colStats2.getStatsData().getStringStats().getNumDVs(), numDVs);

     // test stats deletion at partition level
     client.deletePartitionColumnStatistics(dbName, tblName, partName, colName[1], ENGINE);

     colStats2 = client.getPartitionColumnStatistics(dbName, tblName,
         Lists.newArrayList(partName), Lists.newArrayList(colName[0]), ENGINE).get(partName).get(0);

     // test get stats on a column for which stats doesn't exist
     assertTrue(client.getPartitionColumnStatistics(dbName, tblName,
           Lists.newArrayList(partName), Lists.newArrayList(colName[1]), ENGINE).isEmpty());
    } catch (Exception e) {
      System.err.println(StringUtils.stringifyException(e));
      System.err.println("testColumnStatistics() failed.");
      throw e;
    } finally {
      cleanUp(dbName, tblName, typeName);
    }
  }

  @Test(expected = MetaException.class)
  public void testGetSchemaWithNoClassDefFoundError() throws TException {
    String dbName = "testDb";
    String tblName = "testTable";

    client.dropTable(dbName, tblName);
    silentDropDatabase(dbName);

    new DatabaseBuilder()
        .setName(dbName)
        .create(client, conf);

    Table tbl = new TableBuilder()
        .setDbName(dbName)
        .setTableName(tblName)
        .addCol("name", ColumnType.STRING_TYPE_NAME, "")
        .setSerdeLib("no.such.class")
        .create(client, conf);

    client.getSchema(dbName, tblName);
  }

  @Test
  public void testCreateAndGetTableWithDriver() throws Exception {
    String dbName = "createDb";
    String tblName = "createTbl";

    client.dropTable(dbName, tblName);
    silentDropDatabase(dbName);
    new DatabaseBuilder()
        .setName(dbName)
        .create(client, conf);

    createTable(dbName, tblName);
    Table tblRead = client.getTable(dbName, tblName);
    Assert.assertTrue(tblRead.isSetId());
    long firstTableId = tblRead.getId();

    createTable(dbName, tblName + "_2");
    Table tblRead2 = client.getTable(dbName, tblName + "_2");
    Assert.assertTrue(tblRead2.isSetId());
    Assert.assertNotEquals(firstTableId, tblRead2.getId());
  }

  @Test
  public void testCreateTableSettingId() throws Exception {
    String dbName = "createDb";
    String tblName = "createTbl";

    client.dropTable(dbName, tblName);
    silentDropDatabase(dbName);
    new DatabaseBuilder()
        .setName(dbName)
        .create(client, conf);

    Table table = new TableBuilder()
        .setDbName(dbName)
        .setTableName(tblName)
        .addCol("foo", "string")
        .addCol("bar", "string")
        .build(conf);
    table.setId(1);
    client.createTable(table);
  }

  @Test
  public void testAlterTable() throws Exception {
    String dbName = "alterdb";
    String invTblName = "alter§tbl";
    String tblName = "altertbl";

    try {
      client.dropTable(dbName, tblName);
      silentDropDatabase(dbName);

      String dbLocation =
          MetastoreConf.getVar(conf, ConfVars.WAREHOUSE_EXTERNAL) + "/_testDB_table_create_";
      String mgdLocation =
          MetastoreConf.getVar(conf, ConfVars.WAREHOUSE) + "/_testDB_table_create_";
      new DatabaseBuilder()
          .setName(dbName)
          .setLocation(dbLocation)
          .setManagedLocation(mgdLocation)
          .create(client, conf);

      ArrayList<FieldSchema> invCols = new ArrayList<>(2);
      invCols.add(new FieldSchema("n-ame", ColumnType.STRING_TYPE_NAME, ""));
      invCols.add(new FieldSchema("in.come", ColumnType.INT_TYPE_NAME, ""));

      Table tbl = new TableBuilder()
          .setDbName(dbName)
          .setTableName(invTblName)
          .setCols(invCols)
          .build(conf);

      boolean failed = false;
      try {
        client.createTable(tbl);
      } catch (InvalidObjectException ex) {
        failed = true;
      }
      if (!failed) {
        assertTrue("Able to create table with invalid name: " + invTblName,
            false);
      }

      // create an invalid table which has wrong column type
      ArrayList<FieldSchema> invColsInvType = new ArrayList<>(2);
      invColsInvType.add(new FieldSchema("name", ColumnType.STRING_TYPE_NAME, ""));
      invColsInvType.add(new FieldSchema("income", "xyz", ""));
      tbl.setTableName(tblName);
      tbl.getSd().setCols(invColsInvType);
      boolean failChecker = false;
      try {
        client.createTable(tbl);
      } catch (InvalidObjectException ex) {
        failChecker = true;
      }
      if (!failChecker) {
        assertTrue("Able to create table with invalid column type: " + invTblName,
            false);
      }

      ArrayList<FieldSchema> cols = new ArrayList<>(2);
      cols.add(new FieldSchema("name", ColumnType.STRING_TYPE_NAME, ""));
      cols.add(new FieldSchema("income", ColumnType.INT_TYPE_NAME, ""));

      // create a valid table
      tbl.setTableName(tblName);
      tbl.getSd().setCols(cols);
      client.createTable(tbl);

      if (isThriftClient) {
        tbl = client.getTable(tbl.getDbName(), tbl.getTableName());
      }

      // now try to invalid alter table
      Table tbl2 = client.getTable(dbName, tblName);
      failed = false;
      try {
        tbl2.setTableName(invTblName);
        tbl2.getSd().setCols(invCols);
        client.alter_table(dbName, tblName, tbl2);
      } catch (InvalidOperationException ex) {
        failed = true;
      }
      if (!failed) {
        assertTrue("Able to rename table with invalid name: " + invTblName,
            false);
      }

      //try an invalid alter table with partition key name
      Table tbl_pk = client.getTable(tbl.getDbName(), tbl.getTableName());
      List<FieldSchema> partitionKeys = tbl_pk.getPartitionKeys();
      for (FieldSchema fs : partitionKeys) {
        fs.setName("invalid_to_change_name");
        fs.setComment("can_change_comment");
      }
      tbl_pk.setPartitionKeys(partitionKeys);
      try {
        client.alter_table(dbName, tblName, tbl_pk);
      } catch (InvalidOperationException ex) {
        failed = true;
      }
      assertTrue("Should not have succeeded in altering partition key name", failed);

      //try a valid alter table partition key comment
      failed = false;
      tbl_pk = client.getTable(tbl.getDbName(), tbl.getTableName());
      partitionKeys = tbl_pk.getPartitionKeys();
      for (FieldSchema fs : partitionKeys) {
        fs.setComment("can_change_comment");
      }
      tbl_pk.setPartitionKeys(partitionKeys);
      try {
        client.alter_table(dbName, tblName, tbl_pk);
      } catch (InvalidOperationException ex) {
        failed = true;
      }
      assertFalse("Should not have failed alter table partition comment", failed);
      Table newT = client.getTable(tbl.getDbName(), tbl.getTableName());
      assertEquals(partitionKeys, newT.getPartitionKeys());

      // try a valid alter table
      tbl2.setTableName(tblName + "_renamed");
      tbl2.getSd().setCols(cols);
      tbl2.getSd().setNumBuckets(32);
      client.alter_table(dbName, tblName, tbl2);
      Table tbl3 = client.getTable(dbName, tbl2.getTableName());
      assertEquals("Alter table didn't succeed. Num buckets is different ",
          tbl2.getSd().getNumBuckets(), tbl3.getSd().getNumBuckets());
      // check that data has moved
      FileSystem fs = FileSystem.get((new Path(tbl.getSd().getLocation())).toUri(), conf);
      assertFalse("old table location still exists", fs.exists(new Path(tbl
          .getSd().getLocation())));
      assertTrue("data did not move to new location", fs.exists(new Path(tbl3
          .getSd().getLocation())));

      if (!isThriftClient) {
        assertEquals("alter table didn't move data correct location", tbl3
            .getSd().getLocation(), tbl2.getSd().getLocation());
      }

      // alter table with invalid column type
      tbl_pk.getSd().setCols(invColsInvType);
      failed = false;
      try {
        client.alter_table(dbName, tbl2.getTableName(), tbl_pk);
      } catch (InvalidOperationException ex) {
        failed = true;
      }
      assertTrue("Should not have succeeded in altering column", failed);

    } catch (Exception e) {
      System.err.println(StringUtils.stringifyException(e));
      System.err.println("testSimpleTable() failed.");
      throw e;
    } finally {
      silentDropDatabase(dbName);
    }
  }

  @Test
  public void testComplexTable() throws Exception {

    String dbName = "compdb";
    String tblName = "comptbl";
    String typeName = "Person";

    try {
      client.dropTable(dbName, tblName);
      silentDropDatabase(dbName);
      new DatabaseBuilder()
          .setName(dbName)
          .create(client, conf);

      client.dropType(typeName);
      Type typ1 = new Type();
      typ1.setName(typeName);
      typ1.setFields(new ArrayList<>(2));
      typ1.getFields().add(
          new FieldSchema("name", ColumnType.STRING_TYPE_NAME, ""));
      typ1.getFields().add(
          new FieldSchema("income", ColumnType.INT_TYPE_NAME, ""));
      client.createType(typ1);

      Table tbl = new TableBuilder()
          .setDbName(dbName)
          .setTableName(tblName)
          .setCols(typ1.getFields())
          .addPartCol("ds", ColumnType.DATE_TYPE_NAME)
          .addPartCol("hr", ColumnType.INT_TYPE_NAME)
          .setNumBuckets(1)
          .addBucketCol("name")
          .addStorageDescriptorParam("test_param_1","Use this for comments etc")
          .create(client, conf);

      Table tbl2 = client.getTable(dbName, tblName);
      assertEquals(tbl2.getDbName(), dbName);
      assertEquals(tbl2.getTableName(), tblName);
      assertEquals(tbl2.getSd().getCols().size(), typ1.getFields().size());
      assertFalse(tbl2.getSd().isCompressed());
      assertFalse(tbl2.getSd().isStoredAsSubDirectories());
      assertEquals(tbl2.getSd().getNumBuckets(), 1);

      assertEquals("Use this for comments etc", tbl2.getSd().getParameters()
          .get("test_param_1"));
      assertEquals("name", tbl2.getSd().getBucketCols().get(0));

      assertNotNull(tbl2.getPartitionKeys());
      assertEquals(2, tbl2.getPartitionKeys().size());
      assertEquals(ColumnType.DATE_TYPE_NAME, tbl2.getPartitionKeys().get(0)
          .getType());
      assertEquals(ColumnType.INT_TYPE_NAME, tbl2.getPartitionKeys().get(1)
          .getType());
      assertEquals("ds", tbl2.getPartitionKeys().get(0).getName());
      assertEquals("hr", tbl2.getPartitionKeys().get(1).getName());

      List<FieldSchema> fieldSchemas = client.getFields(dbName, tblName);
      assertNotNull(fieldSchemas);
      assertEquals(fieldSchemas.size(), tbl.getSd().getCols().size());
      for (FieldSchema fs : tbl.getSd().getCols()) {
        assertTrue(fieldSchemas.contains(fs));
      }

      List<FieldSchema> fieldSchemasFull = client.getSchema(dbName, tblName);
      assertNotNull(fieldSchemasFull);
      assertEquals(fieldSchemasFull.size(), tbl.getSd().getCols().size()
          + tbl.getPartitionKeys().size());
      for (FieldSchema fs : tbl.getSd().getCols()) {
        assertTrue(fieldSchemasFull.contains(fs));
      }
      for (FieldSchema fs : tbl.getPartitionKeys()) {
        assertTrue(fieldSchemasFull.contains(fs));
      }
    } catch (Exception e) {
      System.err.println(StringUtils.stringifyException(e));
      System.err.println("testComplexTable() failed.");
      throw e;
    } finally {
      client.dropTable(dbName, tblName);
      boolean ret = client.dropType(typeName);
      assertTrue("Unable to drop type " + typeName, ret);
      client.dropDatabase(dbName);
    }
  }

  @Test
  public void testTableDatabase() throws Exception {
    String dbName = "testDb";
    String tblName_1 = "testTbl_1";
    String tblName_2 = "testTbl_2";

    try {
      silentDropDatabase(dbName);

      String extWarehouse =  MetastoreConf.getVar(conf, ConfVars.WAREHOUSE_EXTERNAL);
      LOG.info("external warehouse set to:" + extWarehouse);
      if (extWarehouse == null || extWarehouse.trim().isEmpty()) {
        extWarehouse = "/tmp/external";
      }
      String dbLocation =
<<<<<<< HEAD
          extWarehouse + "/_testDB_table_database_";
=======
          MetastoreConf.getVar(conf, ConfVars.WAREHOUSE_EXTERNAL) + "/_testDB_table_database_";
>>>>>>> a42c6886
      String mgdLocation =
          MetastoreConf.getVar(conf, ConfVars.WAREHOUSE) + "/_testDB_table_database_";
      new DatabaseBuilder()
          .setName(dbName)
          .setLocation(dbLocation)
          .setManagedLocation(mgdLocation)
          .create(client, conf);
      Database db = client.getDatabase(dbName);

      Table tbl = new TableBuilder()
          .setDbName(dbName)
          .setTableName(tblName_1)
          .setType(TableType.EXTERNAL_TABLE.name())
          .addCol("name", ColumnType.STRING_TYPE_NAME)
          .addCol("income", ColumnType.INT_TYPE_NAME)
          .addTableParam("EXTERNAL", "TRUE")
          .create(client, conf);

      tbl = client.getTable(dbName, tblName_1);

      Path path = new Path(tbl.getSd().getLocation());
      System.err.println("Table's location " + path + ", Database's location " + db.getLocationUri());
      assertEquals("Table type is expected to be EXTERNAL", TableType.EXTERNAL_TABLE.name(), tbl.getTableType());
      assertEquals("Table location is not a subset of the database location",
          db.getLocationUri(), path.getParent().toString());

    } catch (Exception e) {
      System.err.println(StringUtils.stringifyException(e));
      System.err.println("testTableDatabase() failed.");
      throw e;
    } finally {
      silentDropDatabase(dbName);
    }
  }


  @Test
  public void testGetConfigValue() {

    String val = "value";

    if (!isThriftClient) {
      try {
        assertEquals(client.getConfigValue("hive.key1", val), "value1");
        assertEquals(client.getConfigValue("hive.key2", val), "http://www.example.com");
        assertEquals(client.getConfigValue("hive.key3", val), "");
        assertEquals(client.getConfigValue("hive.key4", val), "0");
        assertEquals(client.getConfigValue("hive.key5", val), val);
        assertEquals(client.getConfigValue(null, val), val);
      } catch (TException e) {
        e.printStackTrace();
        fail();
      }
    }

    boolean threwException = false;
    try {
      // Attempting to get the password should throw an exception
      client.getConfigValue("javax.jdo.option.ConnectionPassword", "password");
    } catch (ConfigValSecurityException e) {
      threwException = true;
    } catch (TException e) {
      e.printStackTrace();
      fail();
    }
    assert (threwException);
  }

  private static void adjust(HiveMetaStoreClient client, Partition part,
      String dbName, String tblName, boolean isThriftClient) throws TException {
    Partition part_get = client.getPartition(dbName, tblName, part.getValues());
    if (isThriftClient) {
      part.setCreateTime(part_get.getCreateTime());
      part.putToParameters(org.apache.hadoop.hive.metastore.api.hive_metastoreConstants.DDL_TIME, Long.toString(part_get.getCreateTime()));
    }
    part.setWriteId(part_get.getWriteId());
  }



  private static void silentDropDatabase(String dbName) throws TException {
    try {
      for (String tableName : client.getTables(dbName, "*")) {
        client.dropTable(dbName, tableName);
      }
      client.dropDatabase(dbName);
    } catch (NoSuchObjectException|InvalidOperationException e) {
      // NOP
    }
  }

  /**
   * Tests for list partition by filter functionality.
   */

  @Test
  public void testPartitionFilter() throws Exception {
    String dbName = "filterdb";
    String tblName = "filtertbl";

    silentDropDatabase(dbName);

    new DatabaseBuilder()
        .setName(dbName)
        .create(client, conf);

    Table tbl = new TableBuilder()
        .setDbName(dbName)
        .setTableName(tblName)
        .addCol("c1", ColumnType.STRING_TYPE_NAME)
        .addCol("c2", ColumnType.INT_TYPE_NAME)
        .addPartCol("p1", ColumnType.STRING_TYPE_NAME)
        .addPartCol("p2", ColumnType.STRING_TYPE_NAME)
        .addPartCol("p3", ColumnType.INT_TYPE_NAME)
        .create(client, conf);

    tbl = client.getTable(dbName, tblName);

    add_partition(client, tbl, Lists.newArrayList("p11", "p21", "31"), "part1");
    add_partition(client, tbl, Lists.newArrayList("p11", "p22", "32"), "part2");
    add_partition(client, tbl, Lists.newArrayList("p12", "p21", "31"), "part3");
    add_partition(client, tbl, Lists.newArrayList("p12", "p23", "32"), "part4");
    add_partition(client, tbl, Lists.newArrayList("p13", "p24", "31"), "part5");
    add_partition(client, tbl, Lists.newArrayList("p13", "p25", "-33"), "part6");

    // Test equals operator for strings and integers.
    checkFilter(client, dbName, tblName, "p1 = \"p11\"", 2);
    checkFilter(client, dbName, tblName, "p1 = \"p12\"", 2);
    checkFilter(client, dbName, tblName, "p2 = \"p21\"", 2);
    checkFilter(client, dbName, tblName, "p2 = \"p23\"", 1);
    checkFilter(client, dbName, tblName, "p3 = 31", 3);
    checkFilter(client, dbName, tblName, "p3 = 33", 0);
    checkFilter(client, dbName, tblName, "p3 = -33", 1);
    checkFilter(client, dbName, tblName, "p1 = \"p11\" and p2=\"p22\"", 1);
    checkFilter(client, dbName, tblName, "p1 = \"p11\" or p2=\"p23\"", 3);
    checkFilter(client, dbName, tblName, "p1 = \"p11\" or p1=\"p12\"", 4);
    checkFilter(client, dbName, tblName, "p1 = \"p11\" or p1=\"p12\"", 4);
    checkFilter(client, dbName, tblName, "p1 = \"p11\" or p1=\"p12\"", 4);
    checkFilter(client, dbName, tblName, "p1 = \"p11\" and p3 = 31", 1);
    checkFilter(client, dbName, tblName, "p3 = -33 or p1 = \"p12\"", 3);

    // Test not-equals operator for strings and integers.
    checkFilter(client, dbName, tblName, "p1 != \"p11\"", 4);
    checkFilter(client, dbName, tblName, "p2 != \"p23\"", 5);
    checkFilter(client, dbName, tblName, "p2 != \"p33\"", 6);
    checkFilter(client, dbName, tblName, "p3 != 32", 4);
    checkFilter(client, dbName, tblName, "p3 != 8589934592", 6);
    checkFilter(client, dbName, tblName, "p1 != \"p11\" and p1 != \"p12\"", 2);
    checkFilter(client, dbName, tblName, "p1 != \"p11\" and p2 != \"p22\"", 4);
    checkFilter(client, dbName, tblName, "p1 != \"p11\" or p2 != \"p22\"", 5);
    checkFilter(client, dbName, tblName, "p1 != \"p12\" and p2 != \"p25\"", 3);
    checkFilter(client, dbName, tblName, "p1 != \"p12\" or p2 != \"p25\"", 6);
    checkFilter(client, dbName, tblName, "p3 != -33 or p1 != \"p13\"", 5);
    checkFilter(client, dbName, tblName, "p1 != \"p11\" and p3 = 31", 2);
    checkFilter(client, dbName, tblName, "p3 != 31 and p1 = \"p12\"", 1);

    // Test reverse order.
    checkFilter(client, dbName, tblName, "31 != p3 and p1 = \"p12\"", 1);
    checkFilter(client, dbName, tblName, "\"p23\" = p2", 1);

    // Test and/or more...
    checkFilter(client, dbName, tblName,
        "p1 = \"p11\" or (p1=\"p12\" and p2=\"p21\")", 3);
    checkFilter(client, dbName, tblName,
       "p1 = \"p11\" or (p1=\"p12\" and p2=\"p21\") Or " +
       "(p1=\"p13\" aNd p2=\"p24\")", 4);
    //test for and or precedence
    checkFilter(client, dbName, tblName,
       "p1=\"p12\" and (p2=\"p27\" Or p2=\"p21\")", 1);
    checkFilter(client, dbName, tblName,
       "p1=\"p12\" and p2=\"p27\" Or p2=\"p21\"", 2);

    // Test gt/lt/lte/gte/like for strings.
    checkFilter(client, dbName, tblName, "p1 > \"p12\"", 2);
    checkFilter(client, dbName, tblName, "p1 >= \"p12\"", 4);
    checkFilter(client, dbName, tblName, "p1 < \"p12\"", 2);
    checkFilter(client, dbName, tblName, "p1 <= \"p12\"", 4);
    checkFilter(client, dbName, tblName, "p1 like \"p1%\"", 6);
    checkFilter(client, dbName, tblName, "p2 like \"p%3\"", 1);

    // Test gt/lt/lte/gte for numbers.
    checkFilter(client, dbName, tblName, "p3 < 0", 1);
    checkFilter(client, dbName, tblName, "p3 >= -33", 6);
    checkFilter(client, dbName, tblName, "p3 > -33", 5);
    checkFilter(client, dbName, tblName, "p3 > 31 and p3 < 32", 0);
    checkFilter(client, dbName, tblName, "p3 > 31 or p3 < 31", 3);
    checkFilter(client, dbName, tblName, "p3 > 30 or p3 < 30", 6);
    checkFilter(client, dbName, tblName, "p3 >= 31 or p3 < -32", 6);
    checkFilter(client, dbName, tblName, "p3 >= 32", 2);
    checkFilter(client, dbName, tblName, "p3 > 32", 0);

    // Test between
    checkFilter(client, dbName, tblName, "p1 between \"p11\" and \"p12\"", 4);
    checkFilter(client, dbName, tblName, "p1 not between \"p11\" and \"p12\"", 2);
    checkFilter(client, dbName, tblName, "p3 not between 0 and 2", 6);
    checkFilter(client, dbName, tblName, "p3 between 31 and 32", 5);
    checkFilter(client, dbName, tblName, "p3 between 32 and 31", 0);
    checkFilter(client, dbName, tblName, "p3 between -32 and 34 and p3 not between 31 and 32", 0);
    checkFilter(client, dbName, tblName, "p3 between 1 and 3 or p3 not between 1 and 3", 6);
    checkFilter(client, dbName, tblName,
        "p3 between 31 and 32 and p1 between \"p12\" and \"p14\"", 3);

    //Test for setting the maximum partition count
    List<Partition> partitions = client.listPartitionsByFilter(dbName,
        tblName, "p1 >= \"p12\"", (short) 2);
    assertEquals("User specified row limit for partitions",
        2, partitions.size());

    //Negative tests
    Exception me = null;
    try {
      client.listPartitionsByFilter(dbName,
          tblName, "p3 >= \"p12\"", (short) -1);
    } catch(MetaException e) {
      me = e;
    }
    assertNotNull(me);
    assertTrue("Filter on int partition key", me.getMessage().contains(
          "Filtering is supported only on partition keys of type string"));

    me = null;
    try {
      client.listPartitionsByFilter(dbName,
          tblName, "c1 >= \"p12\"", (short) -1);
    } catch(MetaException e) {
      me = e;
    }
    assertNotNull(me);
    assertTrue("Filter on invalid key", me.getMessage().contains(
          "<c1> is not a partitioning key for the table"));

    me = null;
    try {
      client.listPartitionsByFilter(dbName,
          tblName, "c1 >= ", (short) -1);
    } catch(MetaException e) {
      me = e;
    }
    assertNotNull(me);
    assertTrue("Invalid filter string", me.getMessage().contains(
          "Error parsing partition filter"));

    me = null;
    try {
      client.listPartitionsByFilter("invDBName",
          "invTableName", "p1 = \"p11\"", (short) -1);
    } catch(NoSuchObjectException e) {
      me = e;
    }
    assertNotNull(me);
    assertTrue("NoSuchObject exception", me.getMessage().contains(
          "Specified catalog.database.table does not exist : hive.invdbname.invtablename"));

    client.dropTable(dbName, tblName);
    client.dropDatabase(dbName);
  }


  /**
   * Test filtering on table with single partition
   */
  @Test
  public void testFilterSinglePartition() throws Exception {
      String dbName = "filterdb";
      String tblName = "filtertbl";

      List<String> vals = new ArrayList<>(1);
      vals.add("p11");
      List <String> vals2 = new ArrayList<>(1);
      vals2.add("p12");
      List <String> vals3 = new ArrayList<>(1);
      vals3.add("p13");

      silentDropDatabase(dbName);

      new DatabaseBuilder()
          .setName(dbName)
          .create(client, conf);

      Table tbl = new TableBuilder()
          .setDbName(dbName)
          .setTableName(tblName)
          .addCol("c1", ColumnType.STRING_TYPE_NAME)
          .addCol("c2", ColumnType.INT_TYPE_NAME)
          .addPartCol("p1", ColumnType.STRING_TYPE_NAME)
          .create(client, conf);

      tbl = client.getTable(dbName, tblName);

      add_partition(client, tbl, vals, "part1");
      add_partition(client, tbl, vals2, "part2");
      add_partition(client, tbl, vals3, "part3");

      checkFilter(client, dbName, tblName, "p1 = \"p12\"", 1);
      checkFilter(client, dbName, tblName, "p1 < \"p12\"", 1);
      checkFilter(client, dbName, tblName, "p1 > \"p12\"", 1);
      checkFilter(client, dbName, tblName, "p1 >= \"p12\"", 2);
      checkFilter(client, dbName, tblName, "p1 <= \"p12\"", 2);
      checkFilter(client, dbName, tblName, "p1 <> \"p12\"", 2);
      checkFilter(client, dbName, tblName, "p1 like \"p1%\"", 3);
      checkFilter(client, dbName, tblName, "p1 like \"p%2\"", 1);

      client.dropTable(dbName, tblName);
      client.dropDatabase(dbName);
  }

  /**
   * Test filtering based on the value of the last partition
   */
  @Test
  public void testFilterLastPartition() throws Exception {
      String dbName = "filterdb";
      String tblName = "filtertbl";

      List<String> vals = new ArrayList<>(2);
      vals.add("p11");
      vals.add("p21");
      List <String> vals2 = new ArrayList<>(2);
      vals2.add("p11");
      vals2.add("p22");
      List <String> vals3 = new ArrayList<>(2);
      vals3.add("p12");
      vals3.add("p21");

      cleanUp(dbName, tblName, null);

      createDb(dbName);

      Table tbl = new TableBuilder()
          .setDbName(dbName)
          .setTableName(tblName)
          .addCol("c1", ColumnType.STRING_TYPE_NAME)
          .addCol("c2", ColumnType.INT_TYPE_NAME)
          .addPartCol("p1", ColumnType.STRING_TYPE_NAME)
          .addPartCol("p2", ColumnType.STRING_TYPE_NAME)
          .create(client, conf);

      tbl = client.getTable(dbName, tblName);

      add_partition(client, tbl, vals, "part1");
      add_partition(client, tbl, vals2, "part2");
      add_partition(client, tbl, vals3, "part3");

      checkFilter(client, dbName, tblName, "p2 = \"p21\"", 2);
      checkFilter(client, dbName, tblName, "p2 < \"p23\"", 3);
      checkFilter(client, dbName, tblName, "p2 > \"p21\"", 1);
      checkFilter(client, dbName, tblName, "p2 >= \"p21\"", 3);
      checkFilter(client, dbName, tblName, "p2 <= \"p21\"", 2);
      checkFilter(client, dbName, tblName, "p2 <> \"p12\"", 3);
      checkFilter(client, dbName, tblName, "p2 != \"p12\"", 3);

      try {
        checkFilter(client, dbName, tblName, "p2 !< 'dd'", 0);
        fail("Invalid operator not detected");
      } catch (MetaException e) {
        // expected exception due to lexer error
      }

      cleanUp(dbName, tblName, null);
  }

  /**
   * Test "like" filtering on table with single partition.
   */
  @Test
  public void testPartitionFilterLike() throws Exception {
    String dbName = "filterdb";
    String tblName = "filtertbl";

    List<String> vals = new ArrayList<>(1);
    vals.add("abc");
    List <String> vals2 = new ArrayList<>(1);
    vals2.add("d_\\\\%ae");
    List <String> vals3 = new ArrayList<>(1);
    vals3.add("af%");

    silentDropDatabase(dbName);

    new DatabaseBuilder()
        .setName(dbName)
        .create(client, conf);

    Table tbl = new TableBuilder()
        .setDbName(dbName)
        .setTableName(tblName)
        .addCol("c1", ColumnType.STRING_TYPE_NAME)
        .addCol("c2", ColumnType.INT_TYPE_NAME)
        .addPartCol("p1", ColumnType.STRING_TYPE_NAME)
        .create(client, conf);

    tbl = client.getTable(dbName, tblName);

    add_partition(client, tbl, vals, "part1");
    add_partition(client, tbl, vals2, "part2");
    add_partition(client, tbl, vals3, "part3");

    checkFilter(client, dbName, tblName, "p1 like \"a%\"", 2);
    checkFilter(client, dbName, tblName, "p1 like \"%a%\"", 3);
    checkFilter(client, dbName, tblName, "p1 like \"%a\"", 0);
    checkFilter(client, dbName, tblName, "p1 like \"a%c\"", 1);
    checkFilter(client, dbName, tblName, "p1 like \"%a%c%\"", 1);
    checkFilter(client, dbName, tblName, "p1 like \"%_b%\"", 1);
    checkFilter(client, dbName, tblName, "p1 like \"%b_\"", 1);
    checkFilter(client, dbName, tblName, "p1 like \"%c\"", 1);
    checkFilter(client, dbName, tblName, "p1 like \"%c%\"", 1);
    checkFilter(client, dbName, tblName, "p1 like \"c%\"", 0);
    checkFilter(client, dbName, tblName, "p1 like \"%\\_%\"", 1);
    checkFilter(client, dbName, tblName, "p1 like \"%\\%%\"", 2);
    checkFilter(client, dbName, tblName, "p1 like \"abc\"", 1);
    checkFilter(client, dbName, tblName, "p1 like \"%\"", 3);
    checkFilter(client, dbName, tblName, "p1 like \"_\"", 0);
    checkFilter(client, dbName, tblName, "p1 like \"___\"", 2);
    checkFilter(client, dbName, tblName, "p1 like \"%%%\"", 3);
    checkFilter(client, dbName, tblName, "p1 like \"%\\\\\\\\%\"", 1);

    client.dropTable(dbName, tblName);
    client.dropDatabase(dbName);
  }


  private void checkFilter(HiveMetaStoreClient client, String dbName,
        String tblName, String filter, int expectedCount) throws TException {
    LOG.debug("Testing filter: " + filter);
    List<Partition> partitions = client.listPartitionsByFilter(dbName,
            tblName, filter, (short) -1);

    assertEquals("Partition count expected for filter " + filter,
            expectedCount, partitions.size());
  }

  private void add_partition(HiveMetaStoreClient client, Table table,
      List<String> vals, String location) throws TException {

    Partition part = new Partition();
    part.setDbName(table.getDbName());
    part.setTableName(table.getTableName());
    part.setValues(vals);
    part.setParameters(new HashMap<>());
    part.setSd(table.getSd().deepCopy());
    part.getSd().setSerdeInfo(table.getSd().getSerdeInfo());
    part.getSd().setLocation(table.getSd().getLocation() + location);

    client.add_partition(part);
  }

  /**
   * Tests {@link HiveMetaStoreClient#newSynchronizedClient}.  Does not
   * actually test multithreading, but does verify that the proxy
   * at least works correctly.
   */
  @Test
  public void testSynchronized() throws Exception {
    int currentNumberOfDbs = client.getAllDatabases().size();

    IMetaStoreClient synchronizedClient =
      HiveMetaStoreClient.newSynchronizedClient(client);
    List<String> databases = synchronizedClient.getAllDatabases();
    assertEquals(currentNumberOfDbs, databases.size());
  }

  @Test
  public void testTableFilter() throws Exception {
    try {
      String dbName = "testTableFilter";
      String owner1 = "testOwner1";
      String owner2 = "testOwner2";
      int lastAccessTime1 = 90;
      int lastAccessTime2 = 30;
      String tableName1 = "table1";
      String tableName2 = "table2";
      String tableName3 = "table3";

      client.dropTable(dbName, tableName1);
      client.dropTable(dbName, tableName2);
      client.dropTable(dbName, tableName3);
      silentDropDatabase(dbName);
      new DatabaseBuilder()
          .setName(dbName)
          .setDescription("Alter Partition Test database")
          .create(client, conf);

      Table table1 = createTableForTestFilter(dbName,tableName1, owner1, lastAccessTime1, true);
      Table table2 = createTableForTestFilter(dbName,tableName2, owner2, lastAccessTime2, true);
      Table table3 = createTableForTestFilter(dbName,tableName3, owner1, lastAccessTime2, false);

      List<String> tableNames;
      String filter;
      //test owner
      //owner like ".*Owner.*" and owner like "test.*"
      filter = org.apache.hadoop.hive.metastore.api.hive_metastoreConstants.HIVE_FILTER_FIELD_OWNER +
          " like \".*Owner.*\" and " +
          org.apache.hadoop.hive.metastore.api.hive_metastoreConstants.HIVE_FILTER_FIELD_OWNER +
          " like  \"test.*\"";
      tableNames = client.listTableNamesByFilter(dbName, filter, (short)-1);
      assertEquals(tableNames.size(), 3);
      assert(tableNames.contains(table1.getTableName()));
      assert(tableNames.contains(table2.getTableName()));
      assert(tableNames.contains(table3.getTableName()));

      //owner = "testOwner1"
      filter = org.apache.hadoop.hive.metastore.api.hive_metastoreConstants.HIVE_FILTER_FIELD_OWNER +
          " = \"testOwner1\"";

      tableNames = client.listTableNamesByFilter(dbName, filter, (short)-1);
      assertEquals(2, tableNames.size());
      assert(tableNames.contains(table1.getTableName()));
      assert(tableNames.contains(table3.getTableName()));

      //lastAccessTime < 90
      filter = org.apache.hadoop.hive.metastore.api.hive_metastoreConstants.HIVE_FILTER_FIELD_LAST_ACCESS +
          " < 90";

      tableNames = client.listTableNamesByFilter(dbName, filter, (short)-1);
      assertEquals(2, tableNames.size());
      assert(tableNames.contains(table2.getTableName()));
      assert(tableNames.contains(table3.getTableName()));

      //lastAccessTime > 90
      filter = org.apache.hadoop.hive.metastore.api.hive_metastoreConstants.HIVE_FILTER_FIELD_LAST_ACCESS +
      " > 90";

      tableNames = client.listTableNamesByFilter(dbName, filter, (short)-1);
      assertEquals(0, tableNames.size());

      //test params
      //test_param_2 = "50"
      filter = org.apache.hadoop.hive.metastore.api.hive_metastoreConstants.HIVE_FILTER_FIELD_PARAMS +
          "test_param_2 LIKE \"50\"";

      tableNames = client.listTableNamesByFilter(dbName, filter, (short)-1);
      assertEquals(2, tableNames.size());
      assert(tableNames.contains(table1.getTableName()));
      assert(tableNames.contains(table2.getTableName()));

      //test_param_2 = "75"
      filter = org.apache.hadoop.hive.metastore.api.hive_metastoreConstants.HIVE_FILTER_FIELD_PARAMS +
          "test_param_2 LIKE \"75\"";

      tableNames = client.listTableNamesByFilter(dbName, filter, (short)-1);
      assertEquals(0, tableNames.size());

      //key_dne = "50"
      filter = org.apache.hadoop.hive.metastore.api.hive_metastoreConstants.HIVE_FILTER_FIELD_PARAMS +
          "key_dne LIKE \"50\"";

      tableNames = client.listTableNamesByFilter(dbName, filter, (short)-1);
      assertEquals(0, tableNames.size());

      //test_param_1 != "yellow"
      filter = org.apache.hadoop.hive.metastore.api.hive_metastoreConstants.HIVE_FILTER_FIELD_PARAMS +
          "test_param_1 NOT LIKE \"yellow\"";

      // Commenting as part of HIVE-12274 != and <> are not supported for CLOBs
      // tableNames = client.listTableNamesByFilter(dbName, filter, (short) 2);
      // assertEquals(2, tableNames.size());

      filter = org.apache.hadoop.hive.metastore.api.hive_metastoreConstants.HIVE_FILTER_FIELD_PARAMS +
          "test_param_1 NOT LIKE \"yellow\"";

      // tableNames = client.listTableNamesByFilter(dbName, filter, (short) 2);
      // assertEquals(2, tableNames.size());

      //owner = "testOwner1" and (lastAccessTime = 30 or test_param_1 = "hi")
      filter = org.apache.hadoop.hive.metastore.api.hive_metastoreConstants.HIVE_FILTER_FIELD_OWNER +
        " = \"testOwner1\" and (" +
        org.apache.hadoop.hive.metastore.api.hive_metastoreConstants.HIVE_FILTER_FIELD_LAST_ACCESS +
        " = 30 or " +
        org.apache.hadoop.hive.metastore.api.hive_metastoreConstants.HIVE_FILTER_FIELD_PARAMS +
        "test_param_1 LIKE \"hi\")";
      tableNames = client.listTableNamesByFilter(dbName, filter, (short)-1);

      assertEquals(2, tableNames.size());
      assert(tableNames.contains(table1.getTableName()));
      assert(tableNames.contains(table3.getTableName()));

      //Negative tests
      Exception me = null;
      try {
        filter = "badKey = \"testOwner1\"";
        tableNames = client.listTableNamesByFilter(dbName, filter, (short) -1);
      } catch(MetaException e) {
        me = e;
      }
      assertNotNull(me);
      assertTrue("Bad filter key test", me.getMessage().contains(
            "Invalid key name in filter"));

      client.dropTable(dbName, tableName1);
      client.dropTable(dbName, tableName2);
      client.dropTable(dbName, tableName3);
      client.dropDatabase(dbName);
    } catch (Exception e) {
      System.err.println(StringUtils.stringifyException(e));
      System.err.println("testTableFilter() failed.");
      throw e;
    }
  }

  private Table createTableForTestFilter(String dbName, String tableName, String owner,
    int lastAccessTime, boolean hasSecondParam) throws Exception {

    Map<String, String> tableParams =  new HashMap<>();
    tableParams.put("test_param_1", "hi");
    if(hasSecondParam) {
      tableParams.put("test_param_2", "50");
    }

    Table tbl = new TableBuilder()
        .setDbName(dbName)
        .setTableName(tableName)
        .addCol("name", ColumnType.STRING_TYPE_NAME)
        .addCol("income", ColumnType.INT_TYPE_NAME)
        .addPartCol("ds", ColumnType.STRING_TYPE_NAME)
        .addPartCol("hr", ColumnType.INT_TYPE_NAME)
        .setTableParams(tableParams)
        .setOwner(owner)
        .setLastAccessTime(lastAccessTime)
        .create(client, conf);

    if (isThriftClient) {
      // the createTable() above does not update the location in the 'tbl'
      // object when the client is a thrift client and the code below relies
      // on the location being present in the 'tbl' object - so get the table
      // from the metastore
      tbl = client.getTable(dbName, tableName);
    }
    return tbl;
  }
  /**
   * Verify that if another  client, either a metastore Thrift server or  a Hive CLI instance
   * renames a table recently created by this instance, and hence potentially in its cache, the
   * current instance still sees the change.
   */
  @Test
  public void testConcurrentMetastores() throws Exception {
    String dbName = "concurrentdb";
    String tblName = "concurrenttbl";
    String renameTblName = "rename_concurrenttbl";

    try {
      cleanUp(dbName, tblName, null);

      createDb(dbName);

      Table tbl1 = new TableBuilder()
          .setDbName(dbName)
          .setTableName(tblName)
          .addCol("c1", ColumnType.STRING_TYPE_NAME)
          .addCol("c2", ColumnType.INT_TYPE_NAME)
          .create(client, conf);

      // get the table from the client, verify the name is correct
      Table tbl2 = client.getTable(dbName, tblName);

      assertEquals("Client returned table with different name.", tbl2.getTableName(), tblName);

      // Simulate renaming via another metastore Thrift server or another Hive CLI instance
      updateTableNameInDB(tblName, renameTblName);

      // get the table from the client again, verify the name has been updated
      Table tbl3 = client.getTable(dbName, renameTblName);

      assertEquals("Client returned table with different name after rename.",
          tbl3.getTableName(), renameTblName);

    } catch (Exception e) {
      System.err.println(StringUtils.stringifyException(e));
      System.err.println("testConcurrentMetastores() failed.");
      throw e;
    } finally {
      silentDropDatabase(dbName);
    }
  }

  @Test
  public void testSimpleFunction() throws Exception {
    String dbName = "test_db";
    String funcName = "test_func";
    String className = "org.apache.hadoop.hive.ql.udf.generic.GenericUDFUpper";
    String owner = "test_owner";
    final int N_FUNCTIONS = 5;
    PrincipalType ownerType = PrincipalType.USER;
    int createTime = (int) (System.currentTimeMillis() / 1000);
    FunctionType funcType = FunctionType.JAVA;

    try {
      cleanUp(dbName, null, null);
      for (Function f : client.getAllFunctions().getFunctions()) {
        client.dropFunction(f.getDbName(), f.getFunctionName());
      }

      createDb(dbName);

      for (int i = 0; i < N_FUNCTIONS; i++) {
        createFunction(dbName, funcName + "_" + i, className, owner, ownerType, createTime, funcType, null);
      }

      // Try the different getters

      // getFunction()
      Function func = client.getFunction(dbName, funcName + "_0");
      assertEquals("function db name", dbName, func.getDbName());
      assertEquals("function name", funcName + "_0", func.getFunctionName());
      assertEquals("function class name", className, func.getClassName());
      assertEquals("function owner name", owner, func.getOwnerName());
      assertEquals("function owner type", PrincipalType.USER, func.getOwnerType());
      assertEquals("function type", funcType, func.getFunctionType());
      List<ResourceUri> resources = func.getResourceUris();
      assertTrue("function resources", resources == null || resources.size() == 0);

      boolean gotException = false;
      try {
        func = client.getFunction(dbName, "nonexistent_func");
      } catch (NoSuchObjectException e) {
        // expected failure
        gotException = true;
      }
      assertEquals(true, gotException);

      // getAllFunctions()
      GetAllFunctionsResponse response = client.getAllFunctions();
      List<Function> allFunctions = response.getFunctions();
      assertEquals(N_FUNCTIONS, allFunctions.size());
      assertEquals(funcName + "_3", allFunctions.get(3).getFunctionName());

      // getFunctions()
      List<String> funcs = client.getFunctions(dbName, "*_func_*");
      assertEquals(N_FUNCTIONS, funcs.size());
      assertEquals(funcName + "_0", funcs.get(0));

      funcs = client.getFunctions(dbName, "nonexistent_func");
      assertEquals(0, funcs.size());

      // dropFunction()
      for (int i = 0; i < N_FUNCTIONS; i++) {
        client.dropFunction(dbName, funcName + "_" + i);
      }

      // Confirm that the function is now gone
      funcs = client.getFunctions(dbName, funcName);
      assertEquals(0, funcs.size());
      response = client.getAllFunctions();
      allFunctions = response.getFunctions();
      assertEquals(0, allFunctions.size());
    } catch (Exception e) {
      System.err.println(StringUtils.stringifyException(e));
      System.err.println("testConcurrentMetastores() failed.");
      throw e;
    } finally {
      silentDropDatabase(dbName);
    }
  }

  @Test
  public void testFunctionWithResources() throws Exception {
    String dbName = "test_db2";
    String funcName = "test_func";
    String className = "org.apache.hadoop.hive.ql.udf.generic.GenericUDFUpper";
    String owner = "test_owner";
    PrincipalType ownerType = PrincipalType.USER;
    int createTime = (int) (System.currentTimeMillis() / 1000);
    FunctionType funcType = FunctionType.JAVA;
    List<ResourceUri> resList = new ArrayList<>();
    resList.add(new ResourceUri(ResourceType.JAR, "hdfs:///tmp/jar1.jar"));
    resList.add(new ResourceUri(ResourceType.FILE, "hdfs:///tmp/file1.txt"));
    resList.add(new ResourceUri(ResourceType.ARCHIVE, "hdfs:///tmp/archive1.tgz"));

    try {
      cleanUp(dbName, null, null);

      createDb(dbName);

      createFunction(dbName, funcName, className, owner, ownerType, createTime, funcType, resList);

      // Try the different getters

      // getFunction()
      Function func = client.getFunction(dbName, funcName);
      assertEquals("function db name", dbName, func.getDbName());
      assertEquals("function name", funcName, func.getFunctionName());
      assertEquals("function class name", className, func.getClassName());
      assertEquals("function owner name", owner, func.getOwnerName());
      assertEquals("function owner type", PrincipalType.USER, func.getOwnerType());
      assertEquals("function type", funcType, func.getFunctionType());
      List<ResourceUri> resources = func.getResourceUris();
      assertEquals("Resource list size", resList.size(), resources.size());
      for (ResourceUri res : resources) {
        assertTrue("Matching resource " + res.getResourceType() + " " + res.getUri(),
            resList.indexOf(res) >= 0);
      }

      client.dropFunction(dbName, funcName);
    } catch (Exception e) {
      System.err.println(StringUtils.stringifyException(e));
      System.err.println("testConcurrentMetastores() failed.");
      throw e;
    } finally {
      silentDropDatabase(dbName);
    }
  }

  /**
   * This method simulates another Hive metastore renaming a table, by accessing the db and
   * updating the name.
   *
   * Unfortunately, derby cannot be run in two different JVMs simultaneously, but the only way
   * to rename without having it put in this client's cache is to run a metastore in a separate JVM,
   * so this simulation is required.
   */
  private void updateTableNameInDB(String oldTableName, String newTableName) throws SQLException {
    String connectionStr = MetastoreConf.getVar(conf, ConfVars.CONNECT_URL_KEY);

    Connection conn = DriverManager.getConnection(connectionStr);
    PreparedStatement stmt = conn.prepareStatement("UPDATE TBLS SET tbl_name = '" +
        newTableName + "' WHERE tbl_name = '" + oldTableName + "'");
    stmt.executeUpdate();
  }

  private void cleanUp(String dbName, String tableName, String typeName) throws Exception {
    if(dbName != null && tableName != null) {
      client.dropTable(dbName, tableName);
    }
    if(dbName != null) {
      silentDropDatabase(dbName);
    }
    if(typeName != null) {
      client.dropType(typeName);
    }
  }

  private Database createDb(String dbName) throws Exception {
    if(null == dbName) { return null; }
    return new DatabaseBuilder()
        .setName(dbName)
        .create(client, conf);
  }

  private Type createType(String typeName, Map<String, String> fields) throws Throwable {
    Type typ1 = new Type();
    typ1.setName(typeName);
    typ1.setFields(new ArrayList<>(fields.size()));
    for(String fieldName : fields.keySet()) {
      typ1.getFields().add(
          new FieldSchema(fieldName, fields.get(fieldName), ""));
    }
    client.createType(typ1);
    return typ1;
  }

  /**
   * Creates a simple table under specified database
   * @param dbName    the database name that the table will be created under
   * @param tableName the table name to be created
   */

  private void createTable(String dbName, String tableName) throws TException {
    new TableBuilder()
        .setDbName(dbName)
        .setTableName(tableName)
        .addCol("foo", "string")
        .addCol("bar", "string")
        .create(client, conf);
  }

  private void createMaterializedView(String dbName, String tableName, Set<String> tablesUsed)
      throws TException {
    Table t = new TableBuilder()
        .setDbName(dbName)
        .setTableName(tableName)
        .setType(TableType.MATERIALIZED_VIEW.name())
        .addMaterializedViewReferencedTables(tablesUsed)
        .addCol("foo", "string")
        .addCol("bar", "string")
        .create(client, conf);
  }

  private List<Partition> createPartitions(String dbName, Table tbl,
      List<List<String>> values)  throws Throwable {
    int i = 1;
    List<Partition> partitions = new ArrayList<>();
    for(List<String> vals : values) {
      Partition part = makePartitionObject(dbName, tbl.getTableName(), vals, tbl, "/part"+i);
      i++;
      // check if the partition exists (it shouldn't)
      boolean exceptionThrown = false;
      try {
        Partition p = client.getPartition(dbName, tbl.getTableName(), vals);
      } catch(Exception e) {
        assertEquals("partition should not have existed",
            NoSuchObjectException.class, e.getClass());
        exceptionThrown = true;
      }
      assertTrue("getPartition() should have thrown NoSuchObjectException", exceptionThrown);
      Partition retp = client.add_partition(part);
      assertNotNull("Unable to create partition " + part, retp);
      partitions.add(retp);
    }
    return partitions;
  }

  private List<Partition> createMultiPartitionTableSchema(String dbName, String tblName,
      String typeName, List<List<String>> values) throws Throwable {
    return createMultiPartitionTableSchema(null, dbName, tblName, typeName, values);
  }
  private List<Partition> createMultiPartitionTableSchema(String catName, String dbName, String tblName,
      String typeName, List<List<String>> values) throws Throwable {
    createDb(dbName);

    Map<String, String> fields = new HashMap<>();
    fields.put("name", ColumnType.STRING_TYPE_NAME);
    fields.put("income", ColumnType.INT_TYPE_NAME);

    Table tbl = new TableBuilder()
        .setDbName(dbName)
        .setTableName(tblName)
        .setCatName(catName)
        .addCol("name", ColumnType.STRING_TYPE_NAME)
        .addCol("income", ColumnType.INT_TYPE_NAME)
        .addPartCol("ds", ColumnType.STRING_TYPE_NAME)
        .addPartCol("hr", ColumnType.STRING_TYPE_NAME)
        .create(client, conf);

    if (isThriftClient) {
      // the createTable() above does not update the location in the 'tbl'
      // object when the client is a thrift client and the code below relies
      // on the location being present in the 'tbl' object - so get the table
      // from the metastore
      tbl = client.getTable(dbName, tblName);
    }

    return createPartitions(dbName, tbl, values);
  }

  @Test
  public void testDBOwner() throws TException {
    Database db = client.getDatabase(Warehouse.DEFAULT_DATABASE_NAME);
    assertEquals(db.getOwnerName(), HiveMetaStore.PUBLIC);
    assertEquals(db.getOwnerType(), PrincipalType.ROLE);
  }

  /**
   * Test changing owner and owner type of a database
   */
  @Test
  public void testDBOwnerChange() throws TException {
    final String dbName = "alterDbOwner";
    final String user1 = "user1";
    final String user2 = "user2";
    final String role1 = "role1";

    silentDropDatabase(dbName);
    Database db = new DatabaseBuilder()
        .setName(dbName)
        .setOwnerName(user1)
        .setOwnerType(PrincipalType.USER)
        .create(client, conf);

    checkDbOwnerType(dbName, user1, PrincipalType.USER);

    db.setOwnerName(user2);
    client.alterDatabase(dbName, db);
    checkDbOwnerType(dbName, user2, PrincipalType.USER);

    db.setOwnerName(role1);
    db.setOwnerType(PrincipalType.ROLE);
    client.alterDatabase(dbName, db);
    checkDbOwnerType(dbName, role1, PrincipalType.ROLE);

  }

  /**
   * Test table objects can be retrieved in batches
   */
  @Test
  public void testGetTableObjects() throws Exception {
    String dbName = "db";
    List<String> tableNames = Arrays.asList("table1", "table2", "table3", "table4", "table5");

    // Setup
    silentDropDatabase(dbName);

    new DatabaseBuilder()
        .setName(dbName)
        .create(client, conf);
    for (String tableName : tableNames) {
      createTable(dbName, tableName);
    }
    createMaterializedView(dbName, "mv1", Sets.newHashSet("db.table1", "db.table2"));

    // Test
    List<Table> tableObjs = client.getTableObjectsByName(dbName, tableNames);

    // Verify
    assertEquals(tableNames.size(), tableObjs.size());
    for(Table table : tableObjs) {
      assertTrue(tableNames.contains(table.getTableName().toLowerCase()));
    }

    // Cleanup
    client.dropDatabase(dbName, true, true, true);
  }

  @Test
  public void testDropDatabaseCascadeMVMultiDB() throws Exception {
    String dbName1 = "db1";
    String tableName1 = "table1";
    String dbName2 = "db2";
    String tableName2 = "table2";
    String mvName = "mv1";

    // Setup
    silentDropDatabase(dbName1);
    silentDropDatabase(dbName2);

    Database db1 = new Database();
    db1.setName(dbName1);
    client.createDatabase(db1);
    createTable(dbName1, tableName1);
    Database db2 = new Database();
    db2.setName(dbName2);
    client.createDatabase(db2);
    createTable(dbName2, tableName2);

    createMaterializedView(dbName2, mvName, Sets.newHashSet("db1.table1", "db2.table2"));

    boolean exceptionFound = false;
    try {
      // Cannot drop db1 because mv1 uses one of its tables
      // TODO: Error message coming from metastore is currently not very concise
      // (foreign key violation), we should make it easily understandable
      client.dropDatabase(dbName1, true, true, true);
    } catch (Exception e) {
      exceptionFound = true;
    }
    assertTrue(exceptionFound);

    client.dropDatabase(dbName2, true, true, true);
    client.dropDatabase(dbName1, true, true, true);
  }

  @Test
  public void testDBLocationChange() throws IOException, TException {
    final String dbName = "alterDbLocation";
    String defaultUri = MetastoreConf.getVar(conf, ConfVars.WAREHOUSE) + "/default_location.db";
    String newUri = MetastoreConf.getVar(conf, ConfVars.WAREHOUSE) + "/new_location.db";

    new DatabaseBuilder()
        .setName(dbName)
        .setLocation(defaultUri)
        .create(client, conf);

    Database db = client.getDatabase(dbName);

    assertEquals("Incorrect default location of the database",
        warehouse.getDnsPath(new Path(defaultUri)).toString(), db.getLocationUri());

    db.setLocationUri(newUri);
    client.alterDatabase(dbName, db);

    db = client.getDatabase(dbName);

    assertEquals("Incorrect new location of the database",
        warehouse.getDnsPath(new Path(newUri)).toString(), db.getLocationUri());

    client.dropDatabase(dbName);
    silentDropDatabase(dbName);
  }

  private void checkDbOwnerType(String dbName, String ownerName, PrincipalType ownerType)
      throws TException {
    Database db = client.getDatabase(dbName);
    assertEquals("Owner name", ownerName, db.getOwnerName());
    assertEquals("Owner type", ownerType, db.getOwnerType());
  }

  private void createFunction(String dbName, String funcName, String className,
      String ownerName, PrincipalType ownerType, int createTime,
      org.apache.hadoop.hive.metastore.api.FunctionType functionType, List<ResourceUri> resources)
          throws Exception {
    Function func = new Function(funcName, dbName, className,
        ownerName, ownerType, createTime, functionType, resources);
    client.createFunction(func);
  }

  @Test
  public void testRetriableClientWithConnLifetime() throws Exception {

    Configuration newConf = MetastoreConf.newMetastoreConf(new Configuration(this.conf));
    MetastoreConf.setTimeVar(newConf, ConfVars.CLIENT_SOCKET_LIFETIME, 4, TimeUnit.SECONDS);
    MetaStoreTestUtils.setConfForStandloneMode(newConf);
    long timeout = 5 * 1000; // Lets use a timeout more than the socket lifetime to simulate a reconnect

    // Test a normal retriable client
    IMetaStoreClient client = RetryingMetaStoreClient.getProxy(newConf, getHookLoader(), HiveMetaStoreClient.class.getName());
    client.getAllDatabases();
    client.close();

    // Connect after the lifetime, there should not be any failures
    client = RetryingMetaStoreClient.getProxy(newConf, getHookLoader(), HiveMetaStoreClient.class.getName());
    Thread.sleep(timeout);
    client.getAllDatabases();
    client.close();
  }

  @Test
  public void testJDOPersistanceManagerCleanup() throws Exception {
    if (isThriftClient == false) {
      return;
    }

    int numObjectsBeforeClose =  getJDOPersistanceManagerCacheSize();
    HiveMetaStoreClient closingClient = new HiveMetaStoreClient(conf);
    closingClient.getAllDatabases();
    closingClient.close();
    Thread.sleep(5 * 1000); // give HMS time to handle close request
    int numObjectsAfterClose =  getJDOPersistanceManagerCacheSize();
    assertTrue(numObjectsBeforeClose == numObjectsAfterClose);

    HiveMetaStoreClient nonClosingClient = new HiveMetaStoreClient(conf);
    nonClosingClient.getAllDatabases();
    // Drop connection without calling close. HMS thread deleteContext
    // will trigger cleanup
    nonClosingClient.getTTransport().close();
    Thread.sleep(5 * 1000);
    int numObjectsAfterDroppedConnection =  getJDOPersistanceManagerCacheSize();
    assertTrue(numObjectsAfterClose == numObjectsAfterDroppedConnection);
  }

  private static int getJDOPersistanceManagerCacheSize() {
    JDOPersistenceManagerFactory jdoPmf;
    Set<JDOPersistenceManager> pmCacheObj;
    Field pmCache;
    Field pmf;
    try {
      pmf = ObjectStore.class.getDeclaredField("pmf");
      if (pmf != null) {
        pmf.setAccessible(true);
        jdoPmf = (JDOPersistenceManagerFactory) pmf.get(null);
        pmCache = JDOPersistenceManagerFactory.class.getDeclaredField("pmCache");
        if (pmCache != null) {
          pmCache.setAccessible(true);
          pmCacheObj = (Set<JDOPersistenceManager>) pmCache.get(jdoPmf);
          if (pmCacheObj != null) {
            return pmCacheObj.size();
          }
        }
      }
    } catch (Exception ex) {
      System.out.println(ex);
    }
    return -1;
  }

  private HiveMetaHookLoader getHookLoader() {
    HiveMetaHookLoader hookLoader = new HiveMetaHookLoader() {
      @Override
      public HiveMetaHook getHook(
          org.apache.hadoop.hive.metastore.api.Table tbl)
          throws MetaException {
        return null;
      }
    };
    return hookLoader;
  }

  @Test
  public void testValidateTableCols() throws Throwable {

    try {
      String dbName = "compdb";
      String tblName = "comptbl";

      client.dropTable(dbName, tblName);
      silentDropDatabase(dbName);
      new DatabaseBuilder()
          .setName(dbName)
          .setDescription("Validate Table Columns test")
          .create(client, conf);

      Table tbl = new TableBuilder()
          .setDbName(dbName)
          .setTableName(tblName)
          .addCol("name", ColumnType.STRING_TYPE_NAME)
          .addCol("income", ColumnType.INT_TYPE_NAME)
          .create(client, conf);

      if (isThriftClient) {
        tbl = client.getTable(dbName, tblName);
      }

      List<String> expectedCols = Lists.newArrayList();
      expectedCols.add("name");
      ObjectStore objStore = new ObjectStore();
      try {
        objStore.validateTableCols(tbl, expectedCols);
      } catch (MetaException ex) {
        throw new RuntimeException(ex);
      }

      expectedCols.add("doesntExist");
      boolean exceptionFound = false;
      try {
        objStore.validateTableCols(tbl, expectedCols);
      } catch (MetaException ex) {
        assertEquals(ex.getMessage(),
            "Column doesntExist doesn't exist in table comptbl in database compdb");
        exceptionFound = true;
      }
      assertTrue(exceptionFound);

    } catch (Exception e) {
      System.err.println(StringUtils.stringifyException(e));
      System.err.println("testValidateTableCols() failed.");
      throw e;
    }
  }

  @Test
  public void testGetMetastoreUuid() throws Throwable {
    String uuid = client.getMetastoreDbUuid();
    assertNotNull(uuid);
  }

  @Test
  public void testGetUUIDInParallel() throws Exception {
    int numThreads = 5;
    int parallelCalls = 10;
    int numAPICallsPerThread = 10;
    ExecutorService executorService = Executors.newFixedThreadPool(numThreads);
    List<Future<List<String>>> futures = new ArrayList<>();
    for (int n = 0; n < parallelCalls; n++) {
      futures.add(executorService.submit(new Callable<List<String>>() {
        @Override
        public List<String> call() throws Exception {
          HiveMetaStoreClient testClient = new HiveMetaStoreClient(conf);
          List<String> uuids = new ArrayList<>(10);
          for (int i = 0; i < numAPICallsPerThread; i++) {
            String uuid = testClient.getMetastoreDbUuid();
            uuids.add(uuid);
          }
          return uuids;
        }
      }));
    }

    String firstUUID = null;
    List<String> allUuids = new ArrayList<>();
    for (Future<List<String>> future : futures) {
      for (String uuid : future.get()) {
        if (firstUUID == null) {
          firstUUID = uuid;
        } else {
          assertEquals(firstUUID.toLowerCase(), uuid.toLowerCase());
        }
        allUuids.add(uuid);
      }
    }
    int size = allUuids.size();
    assertEquals(numAPICallsPerThread * parallelCalls, size);
  }

  @Test
  public void testVersion() throws TException {
    assertEquals(MetastoreVersionInfo.getVersion(), client.getServerVersion());
  }

  /**
   * While altering partition(s), verify DO NOT calculate partition statistics if
   * <ol>
   *   <li>table property DO_NOT_UPDATE_STATS is true</li>
   *   <li>STATS_AUTO_GATHER is false</li>
   *   <li>Is View</li>
   * </ol>
   */
  @Test
  public void testUpdatePartitionStat_doesNotUpdateStats() throws Exception {
    final String DB_NAME = "db1";
    final String TABLE_NAME = "tbl1";
    Table tbl = new TableBuilder()
        .setDbName(DB_NAME)
        .setTableName(TABLE_NAME)
        .addCol("id", "int")
        .addTableParam(StatsSetupConst.DO_NOT_UPDATE_STATS, "true")
        .build(null);
    List<String> vals = new ArrayList<>(2);
    vals.add("col1");
    vals.add("col2");
    Partition part = new Partition();
    part.setDbName(DB_NAME);
    part.setTableName(TABLE_NAME);
    part.setValues(vals);
    part.setParameters(new HashMap<>());
    part.setSd(tbl.getSd().deepCopy());
    part.getSd().setSerdeInfo(tbl.getSd().getSerdeInfo());
    part.getSd().setLocation(tbl.getSd().getLocation() + "/partCol=1");
    Warehouse wh = mock(Warehouse.class);
    //Execute initializeAddedPartition() and it should not trigger updatePartitionStatsFast() as DO_NOT_UPDATE_STATS is true
    HiveMetaStore.HMSHandler hms = new HiveMetaStore.HMSHandler("", conf, false);
    Method m = hms.getClass().getDeclaredMethod("initializeAddedPartition", Table.class, Partition.class,
            boolean.class, EnvironmentContext.class);
    m.setAccessible(true);
    //Invoke initializeAddedPartition();
    m.invoke(hms, tbl, part, false, null);
    verify(wh, never()).getFileStatusesForLocation(part.getSd().getLocation());

    //Remove tbl's DO_NOT_UPDATE_STATS & set STATS_AUTO_GATHER = false
    tbl.unsetParameters();
    MetastoreConf.setBoolVar(conf, ConfVars.STATS_AUTO_GATHER, false);
    m.invoke(hms, tbl, part, false, null);
    verify(wh, never()).getFileStatusesForLocation(part.getSd().getLocation());

    //Set STATS_AUTO_GATHER = true and set tbl as a VIRTUAL_VIEW
    MetastoreConf.setBoolVar(conf, ConfVars.STATS_AUTO_GATHER, true);
    tbl.setTableType("VIRTUAL_VIEW");
    m.invoke(hms, tbl, part, false, null);
    verify(wh, never()).getFileStatusesForLocation(part.getSd().getLocation());
  }
}<|MERGE_RESOLUTION|>--- conflicted
+++ resolved
@@ -1175,24 +1175,14 @@
     silentDropDatabase(TEST_DB1_NAME);
 
     String dbLocation =
-<<<<<<< HEAD
-=======
-      MetastoreConf.getVar(conf, ConfVars.WAREHOUSE_EXTERNAL) + "/test/_testDB_create_";
-    String mgdLocation =
->>>>>>> a42c6886
-        MetastoreConf.getVar(conf, ConfVars.WAREHOUSE) + "/test/_testDB_create_";
+      MetastoreConf.getVar(conf, ConfVars.WAREHOUSE) + "/test/_testDB_create_";
     FileSystem fs = FileSystem.get(new Path(dbLocation).toUri(), conf);
     fs.mkdirs(
         new Path(MetastoreConf.getVar(conf, ConfVars.WAREHOUSE) + "/test"),
         new FsPermission((short) 0));
     Database db = new DatabaseBuilder()
         .setName(TEST_DB1_NAME)
-<<<<<<< HEAD
         .setManagedLocation(dbLocation)
-=======
-        .setLocation(dbLocation)
-        .setManagedLocation(mgdLocation)
->>>>>>> a42c6886
         .build(conf);
 
 
@@ -1226,7 +1216,7 @@
       silentDropDatabase(TEST_DB1_NAME);
 
       String dbLocation =
-          MetastoreConf.getVar(conf, ConfVars.WAREHOUSE) + "/_testDB_create_naveen";
+          MetastoreConf.getVar(conf, ConfVars.WAREHOUSE) + "/_testDB_create_";
       new DatabaseBuilder()
           .setName(TEST_DB1_NAME)
           .setLocation(dbLocation)
@@ -2115,16 +2105,11 @@
       silentDropDatabase(dbName);
 
       String extWarehouse =  MetastoreConf.getVar(conf, ConfVars.WAREHOUSE_EXTERNAL);
-      LOG.info("external warehouse set to:" + extWarehouse);
       if (extWarehouse == null || extWarehouse.trim().isEmpty()) {
         extWarehouse = "/tmp/external";
       }
       String dbLocation =
-<<<<<<< HEAD
-          extWarehouse + "/_testDB_table_database_";
-=======
-          MetastoreConf.getVar(conf, ConfVars.WAREHOUSE_EXTERNAL) + "/_testDB_table_database_";
->>>>>>> a42c6886
+        MetastoreConf.getVar(conf, ConfVars.WAREHOUSE_EXTERNAL) + "/_testDB_table_database_";
       String mgdLocation =
           MetastoreConf.getVar(conf, ConfVars.WAREHOUSE) + "/_testDB_table_database_";
       new DatabaseBuilder()
