--- conflicted
+++ resolved
@@ -91,16 +91,11 @@
     }
 
     @Override
-<<<<<<< HEAD
-    public List<String> filterTableNames(String dbName, List<String> tableList) throws MetaException {
-      return filterTableNames(getDefaultCatalog(conf), dbName, tableList);
-=======
     public List<Database> filterDatabaseObjects(List<Database> databaseList) throws MetaException {
       if (blockResults) {
         return new ArrayList<>();
       }
       return databaseList;
->>>>>>> b115c852
     }
 
     @Override
@@ -166,12 +161,6 @@
         throw new NoSuchObjectException("Blocked access");
       }
       return partition;
-    }
-
-    @Override
-    public List<String> filterPartitionNames(String dbName, String tblName, List<String> partitionNames)
-        throws MetaException {
-      return filterPartitionNames(getDefaultCatalog(conf), dbName, tblName, partitionNames);
     }
 
     @Override
