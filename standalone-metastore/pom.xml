<?xml version="1.0" encoding="UTF-8"?>
<!--
  Licensed under the Apache License, Version 2.0 (the "License");
  you may not use this file except in compliance with the License.
  You may obtain a copy of the License at

      http://www.apache.org/licenses/LICENSE-2.0

  Unless required by applicable law or agreed to in writing, software
  distributed under the License is distributed on an "AS IS" BASIS,
  WITHOUT WARRANTIES OR CONDITIONS OF ANY KIND, either express or implied.
  See the License for the specific language governing permissions and
  limitations under the License.
-->
<project xmlns="http://maven.apache.org/POM/4.0.0"
         xmlns:xsi="http://www.w3.org/2001/XMLSchema-instance"
         xsi:schemaLocation="http://maven.apache.org/POM/4.0.0 http://maven.apache.org/xsd/maven-4.0.0.xsd">
  <modelVersion>4.0.0</modelVersion>
  <parent>
    <groupId>org.apache</groupId>
    <artifactId>apache</artifactId>
    <version>18</version>
    <relativePath></relativePath>
  </parent>

  <groupId>org.apache.hive</groupId>
  <artifactId>hive-standalone-metastore</artifactId>
  <version>3.2.0-SNAPSHOT</version>
  <packaging>jar</packaging>
  <name>Hive Standalone Metastore</name>

  <properties>
    <hive.version>3.2.0-SNAPSHOT</hive.version>
    <hive.version.shortname>3.2.0</hive.version.shortname>

    <!-- Build properties -->
    <project.build.sourceEncoding>UTF-8</project.build.sourceEncoding>
    <maven.compiler.source>1.8</maven.compiler.source>
    <maven.compiler.target>1.8</maven.compiler.target>
    <maven.compiler.useIncrementalCompilation>false</maven.compiler.useIncrementalCompilation>
    <maven.repo.local>${settings.localRepository}</maven.repo.local>
    <maven.assembly.plugin.version>2.3</maven.assembly.plugin.version>
    <maven.exec.plugin.version>1.6.0</maven.exec.plugin.version>
    <maven.setversion.plugin.version>2.13.0</maven.setversion.plugin.version>

    <!-- Test Properties -->
    <log4j.conf.dir>${project.basedir}/src/test/resources</log4j.conf.dir>
    <test.tmp.dir>${project.build.directory}/tmp</test.tmp.dir>
    <test.warehouse.dir>${project.build.directory}/warehouse</test.warehouse.dir>
    <test.warehouse.scheme>file://</test.warehouse.scheme>
    <test.forkcount>1</test.forkcount>
    <skipITests>true</skipITests>
    <itest.jdbc.jars>set-this-to-colon-separated-full-path-list-of-jars-to-run-integration-tests</itest.jdbc.jars>
    <test.groups>org.apache.hadoop.hive.metastore.annotation.MetastoreUnitTest</test.groups>

    <!-- Plugin versions -->
    <ant.contrib.version>1.0b3</ant.contrib.version>
    <maven.antrun.plugin.version>1.7</maven.antrun.plugin.version>
    <checkstyle.conf.dir>${basedir}/checkstyle/</checkstyle.conf.dir>
    <maven.checkstyle.plugin.version>2.17</maven.checkstyle.plugin.version>
    <maven.surefire.version>2.20.1</maven.surefire.version>

    <!-- Dependency versions -->
    <antlr.version>3.5.2</antlr.version>
    <bonecp.version>0.8.0.RELEASE</bonecp.version>
    <commons-dbcp.version>1.4</commons-dbcp.version>
    <commons-lang3.version>3.2</commons-lang3.version>
    <datanucleus-api-jdo.version>4.2.4</datanucleus-api-jdo.version>
    <datanucleus-core.version>4.1.17</datanucleus-core.version>
    <datanucleus-jdo.version>3.2.0-m3</datanucleus-jdo.version>
    <datanucleus-rdbms.version>4.1.19</datanucleus-rdbms.version>
    <derby.version>10.10.2.0</derby.version>
    <postgres.version>42.5.1</postgres.version>
    <dropwizard-metrics-hadoop-metrics2-reporter.version>0.1.2</dropwizard-metrics-hadoop-metrics2-reporter.version>
    <dropwizard.version>3.1.0</dropwizard.version>
    <guava.version>19.0</guava.version>
    <hadoop.version>3.1.0</hadoop.version>
    <hikaricp.version>2.6.1</hikaricp.version>
    <jackson.version>2.12.0</jackson.version>
    <javolution.version>5.5.1</javolution.version>
    <junit.version>4.11</junit.version>
    <libfb303.version>0.9.3</libfb303.version>
<<<<<<< HEAD
    <libthrift.version>0.13.0</libthrift.version>
    <log4j2.version>2.16.0</log4j2.version>
=======
    <libthrift.version>0.9.3</libthrift.version>
    <log4j2.version>2.17.1</log4j2.version>
>>>>>>> 932328be
    <mockito-all.version>1.10.19</mockito-all.version>
    <orc.version>1.5.1</orc.version>
    <protobuf.version>2.5.0</protobuf.version>
    <sqlline.version>1.3.0</sqlline.version>
    <storage-api.version>2.6.1-SNAPSHOT</storage-api.version>
    <httpcomponents.core.version>4.4.13</httpcomponents.core.version>
    <pac4j-core.version>4.5.5</pac4j-core.version>
    <nimbus-jose-jwt.version>9.20</nimbus-jose-jwt.version>

    <!-- Thrift properties -->
    <thrift.home>you-must-set-this-to-run-thrift</thrift.home>
    <thrift.gen.dir>${basedir}/src/gen/thrift</thrift.gen.dir>
    <thrift.args>-I ${thrift.home} --gen java:beans,generated_annotations=undated --gen cpp --gen php --gen py --gen rb
    </thrift.args>

  </properties>

  <dependencies>
    <dependency>
      <groupId>org.apache.orc</groupId>
      <artifactId>orc-core</artifactId>
      <version>${orc.version}</version>
      <exclusions>
        <exclusion>
          <groupId>org.apache.hadoop</groupId>
          <artifactId>hadoop-common</artifactId>
        </exclusion>
        <exclusion>
          <groupId>org.apache.hive</groupId>
          <artifactId>hive-storage-api</artifactId>
        </exclusion>
        <exclusion>
          <groupId>io.netty</groupId>
          <artifactId>*</artifactId>
        </exclusion>
      </exclusions>
    </dependency>
    <dependency>
      <groupId>com.fasterxml.jackson.core</groupId>
      <artifactId>jackson-databind</artifactId>
      <version>${jackson.version}</version>
    </dependency>
    <dependency>
      <groupId>com.github.joshelser</groupId>
      <artifactId>dropwizard-metrics-hadoop-metrics2-reporter</artifactId>
      <version>${dropwizard-metrics-hadoop-metrics2-reporter.version}</version>
    </dependency>
    <dependency>
      <groupId>com.google.guava</groupId>
      <artifactId>guava</artifactId>
      <version>${guava.version}</version>
    </dependency>
    <dependency>
      <groupId>com.google.protobuf</groupId>
      <artifactId>protobuf-java</artifactId>
      <version>${protobuf.version}</version>
    </dependency>
    <dependency>
      <groupId>com.jolbox</groupId>
      <artifactId>bonecp</artifactId>
      <version>${bonecp.version}</version>
    </dependency>
    <dependency>
      <groupId>com.zaxxer</groupId>
      <artifactId>HikariCP</artifactId>
      <version>${hikaricp.version}</version>
    </dependency>
    <dependency>
      <groupId>commons-dbcp</groupId>
      <artifactId>commons-dbcp</artifactId>
      <version>${commons-dbcp.version}</version>
    </dependency>
    <dependency>
      <groupId>io.dropwizard.metrics</groupId>
      <artifactId>metrics-core</artifactId>
      <version>${dropwizard.version}</version>
    </dependency>
    <dependency>
      <groupId>io.dropwizard.metrics</groupId>
      <artifactId>metrics-jvm</artifactId>
      <version>${dropwizard.version}</version>
    </dependency>
    <dependency>
      <groupId>io.dropwizard.metrics</groupId>
      <artifactId>metrics-json</artifactId>
      <version>${dropwizard.version}</version>
    </dependency>
    <dependency>
      <groupId>javolution</groupId>
      <artifactId>javolution</artifactId>
      <version>${javolution.version}</version>
    </dependency>
    <dependency>
      <groupId>org.antlr</groupId>
      <artifactId>antlr-runtime</artifactId>
      <version>${antlr.version}</version>
    </dependency>
    <dependency>
      <groupId>org.apache.commons</groupId>
      <artifactId>commons-lang3</artifactId>
      <version>${commons-lang3.version}</version>
    </dependency>
    <dependency>
      <groupId>org.apache.derby</groupId>
      <artifactId>derby</artifactId>
      <version>${derby.version}</version>
    </dependency>
    <dependency>
      <groupId>org.apache.hadoop</groupId>
      <artifactId>hadoop-common</artifactId>
      <version>${hadoop.version}</version>
      <optional>true</optional>
      <exclusions>
        <exclusion>
          <groupId>org.slf4j</groupId>
          <artifactId>slf4j-log4j12</artifactId>
        </exclusion>
        <exclusion>
          <groupId>commmons-logging</groupId>
          <artifactId>commons-logging</artifactId>
        </exclusion>
      </exclusions>
    </dependency>
    <dependency>
      <groupId>org.apache.hadoop</groupId>
      <artifactId>hadoop-distcp</artifactId>
      <version>${hadoop.version}</version>
      <scope>provided</scope>
    </dependency>
    <dependency>
      <groupId>org.apache.hadoop</groupId>
      <artifactId>hadoop-hdfs</artifactId>
      <version>${hadoop.version}</version>
      <optional>true</optional>
      <exclusions>
        <exclusion>
          <groupId>org.slf4j</groupId>
          <artifactId>slf4j-log4j12</artifactId>
        </exclusion>
        <exclusion>
          <groupId>commmons-logging</groupId>
          <artifactId>commons-logging</artifactId>
        </exclusion>
        <exclusion>
          <groupId>io.netty</groupId>
          <artifactId>*</artifactId>
        </exclusion>
      </exclusions>
    </dependency>
    <dependency>
     <groupId>org.apache.hadoop</groupId>
     <artifactId>hadoop-hdfs-client</artifactId>
     <version>${hadoop.version}</version>
     <optional>true</optional>
     <exclusions>
       <exclusion>
         <groupId>org.slf4j</groupId>
         <artifactId>slf4j-log4j12</artifactId>
       </exclusion>
       <exclusion>
         <groupId>commmons-logging</groupId>
         <artifactId>commons-logging</artifactId>
       </exclusion>
     </exclusions>
    </dependency>
    <dependency>
      <groupId>org.apache.hadoop</groupId>
      <artifactId>hadoop-mapreduce-client-core</artifactId>
      <version>${hadoop.version}</version>
      <optional>true</optional>
      <exclusions>
        <exclusion>
          <groupId>org.slf4j</groupId>
          <artifactId>slf4j-log4j12</artifactId>
        </exclusion>
        <exclusion>
          <groupId>commmons-logging</groupId>
          <artifactId>commons-logging</artifactId>
        </exclusion>
      </exclusions>
    </dependency>
    <!-- This is our one and only Hive dependency.-->
    <dependency>
      <groupId>org.apache.hive</groupId>
      <artifactId>hive-storage-api</artifactId>
      <version>${storage-api.version}</version>
    </dependency>
    <dependency>
      <groupId>org.apache.logging.log4j</groupId>
      <artifactId>log4j-slf4j-impl</artifactId>
      <version>${log4j2.version}</version>
    </dependency>
    <dependency>
      <groupId>org.apache.logging.log4j</groupId>
      <artifactId>log4j-1.2-api</artifactId>
      <version>${log4j2.version}</version>
    </dependency>
    <dependency>
      <groupId>org.apache.logging.log4j</groupId>
      <artifactId>log4j-core</artifactId>
      <version>${log4j2.version}</version>
    </dependency>
    <dependency>
      <groupId>org.apache.thrift</groupId>
      <artifactId>libfb303</artifactId>
      <version>${libfb303.version}</version>
    </dependency>
    <dependency>
      <groupId>org.apache.thrift</groupId>
      <artifactId>libthrift</artifactId>
      <version>${libthrift.version}</version>
    </dependency>
    <dependency>
      <groupId>org.datanucleus</groupId>
      <artifactId>datanucleus-api-jdo</artifactId>
      <version>${datanucleus-api-jdo.version}</version>
    </dependency>
    <dependency>
      <groupId>org.datanucleus</groupId>
      <artifactId>datanucleus-core</artifactId>
      <version>${datanucleus-core.version}</version>
    </dependency>
    <dependency>
      <groupId>org.datanucleus</groupId>
      <artifactId>datanucleus-rdbms</artifactId>
      <version>${datanucleus-rdbms.version}</version>
    </dependency>
    <dependency>
      <groupId>org.datanucleus</groupId>
      <artifactId>javax.jdo</artifactId>
      <version>${datanucleus-jdo.version}</version>
    </dependency>
    <dependency>
      <groupId>org.skyscreamer</groupId>
      <artifactId>jsonassert</artifactId>
      <version>1.4.0</version>
      <scope>test</scope>
    </dependency>
    <dependency>
      <groupId>sqlline</groupId>
      <artifactId>sqlline</artifactId>
      <version>${sqlline.version}</version>
    </dependency>

    <!-- test scope dependencies -->

    <dependency>
      <groupId>com.microsoft.sqlserver</groupId>
      <artifactId>mssql-jdbc</artifactId>
      <version>6.2.1.jre8</version>
      <scope>test</scope>
    </dependency>
    <dependency>
      <groupId>junit</groupId>
      <artifactId>junit</artifactId>
      <version>${junit.version}</version>
      <scope>test</scope>
    </dependency>
    <dependency>
      <groupId>org.mockito</groupId>
      <artifactId>mockito-core</artifactId>
      <version>${mockito-all.version}</version>
      <scope>test</scope>
    </dependency>
    <dependency>
        <!-- Note, this is LGPL.  But we're only using it in a test and not changing it, so I
        believe we are fine. -->
      <groupId>org.mariadb.jdbc</groupId>
      <artifactId>mariadb-java-client</artifactId>
      <version>2.2.0</version>
      <scope>test</scope>
    </dependency>
    <dependency>
      <groupId>org.postgresql</groupId>
      <artifactId>postgresql</artifactId>
      <version>${postgres.version}</version>
      <scope>test</scope>
    </dependency>
    <dependency>
      <groupId>org.apache.httpcomponents</groupId>
      <artifactId>httpcore</artifactId>
      <version>${httpcomponents.core.version}</version>
    </dependency>
    <dependency>
      <groupId>com.nimbusds</groupId>
      <artifactId>nimbus-jose-jwt</artifactId>
      <version>${nimbus-jose-jwt.version}</version>
    </dependency>
    <dependency>
      <groupId>org.pac4j</groupId>
      <artifactId>pac4j-core</artifactId>
      <version>${pac4j-core.version}</version>
    </dependency>
    <dependency>
      <groupId>com.github.tomakehurst</groupId>
      <artifactId>wiremock-jre8-standalone</artifactId>
      <version>2.32.0</version>
      <scope>test</scope>
    </dependency>
  </dependencies>

  <profiles>
    <profile>
      <id>thriftif</id>
      <build>
        <plugins>
          <plugin>
            <groupId>org.apache.maven.plugins</groupId>
            <artifactId>maven-antrun-plugin</artifactId>
            <executions>
              <execution>
                <id>generate-thrift-sources</id>
                <phase>generate-sources</phase>
                <configuration>
                  <target>
                    <taskdef name="for" classname="net.sf.antcontrib.logic.ForTask"
                             classpathref="maven.plugin.classpath" />
                    <property name="thrift.args" value="${thrift.args}"/>
                    <property name="thrift.gen.dir" value="${thrift.gen.dir}"/>
                    <delete dir="${thrift.gen.dir}"/>
                    <mkdir dir="${thrift.gen.dir}"/>
                    <for param="thrift.file">
                      <path>
                        <fileset dir="." includes="src/main/thrift/*.thrift" />
                      </path>
                      <sequential>
                        <echo message="Generating Thrift code for @{thrift.file}"/>
                        <exec executable="${thrift.home}/bin/thrift"  failonerror="true" dir=".">
                          <arg line="${thrift.args} -I ${basedir}/include -I ${basedir}/.. -o ${thrift.gen.dir} @{thrift.file} " />
                        </exec>
                      </sequential>
                    </for>
                  </target>
                </configuration>
                <goals>
                  <goal>run</goal>
                </goals>
              </execution>
            </executions>
          </plugin>
          <plugin>
            <groupId>com.google.code.maven-replacer-plugin</groupId>
            <artifactId>replacer</artifactId>
            <version>1.5.3</version>
            <executions>
              <execution>
                <id>process-thrift-sources-string-intern</id>
                <phase>process-sources</phase>
                <goals>
                  <goal>replace</goal>
                </goals>
                <configuration>
                  <basedir>${basedir}/src/gen/thrift/gen-javabean/org/apache/hadoop/hive/metastore/api/</basedir>
                  <includes>
                    <include>FieldSchema.java</include>
                    <include>Partition.java</include>
                    <include>SerDeInfo.java</include>
                    <include>StorageDescriptor.java</include>
                  </includes>
                  <tokenValueMap>${basedir}/src/main/resources/thrift-replacements.txt</tokenValueMap>
                  <regex>true</regex>
                  <quiet>false</quiet>
                </configuration>
              </execution>
              <execution>
                <id>process-thrift-sources-interface-annotations</id>
                <phase>process-sources</phase>
                <goals>
                  <goal>replace</goal>
                </goals>
                <configuration>
                  <basedir>${basedir}/src/gen/thrift/gen-javabean/org/apache/hadoop/hive/metastore/api/</basedir>
                  <filesToInclude>*.java</filesToInclude>
                  <replacements>
                    <replacement>
                      <token>public class</token>
                      <value>@org.apache.hadoop.classification.InterfaceAudience.Public @org.apache.hadoop.classification.InterfaceStability.Stable public class</value>
                      <unescape>true</unescape>
                    </replacement>
                    <replacement>
                      <token>public static class</token>
                      <value>@org.apache.hadoop.classification.InterfaceAudience.Public @org.apache.hadoop.classification.InterfaceStability.Stable public static class</value>
                      <unescape>true</unescape>
                    </replacement>
                    <replacement>
                      <token>public interface</token>
                      <value>@org.apache.hadoop.classification.InterfaceAudience.Public @org.apache.hadoop.classification.InterfaceStability.Stable public interface</value>
                      <unescape>true</unescape>
                    </replacement>
                  </replacements>
                </configuration>
              </execution>
            </executions>
          </plugin>
        </plugins>
      </build>
    </profile>
      <!--
    <profile>
      <id>checkin</id>
      <build>
        <plugins>
          <plugin>
            <groupId>org.apache.maven.plugins</groupId>
            <artifactId>maven-surefire-plugin</artifactId>
            <version>${maven.surefire.version}</version>
            <configuration>
              <includes>
                <include>**/Test*</include>
              </includes>
              <redirectTestOutputToFile>true</redirectTestOutputToFile>
              <reuseForks>false</reuseForks>
              <forkCount>${test.forkcount}</forkCount>
              <argLine>-Xmx2048m</argLine>
              <failIfNoTests>false</failIfNoTests>
              <systemPropertyVariables>
                <build.dir>${project.build.directory}</build.dir>
                <datanucleus.schema.autoCreateAll>true</datanucleus.schema.autoCreateAll>
                <derby.version>${derby.version}</derby.version>
                <derby.stream.error.file>${test.tmp.dir}/derby.log</derby.stream.error.file>
                <log4j.debug>true</log4j.debug>
                <java.io.tmpdir>${test.tmp.dir}</java.io.tmpdir>
                <javax.jdo.option.ConnectionURL>jdbc:derby:memory:${test.tmp.dir}/junit_metastore_db;create=true</javax.jdo.option.ConnectionURL>
                <metastore.schema.verification>false</metastore.schema.verification>
                <test.tmp.dir>${test.tmp.dir}</test.tmp.dir>
                <metastore.warehouse.dir>${test.warehouse.scheme}${test.warehouse.dir}</metastore.warehouse.dir>
              </systemPropertyVariables>
              <additionalClasspathElements>
                <additionalClasspathElement>${log4j.conf.dir}</additionalClasspathElement>
              </additionalClasspathElements>
            </configuration>

          </plugin>


        </plugins>
      </build>
    </profile>
    -->
  </profiles>

  <build>
    <resources>
      <resource>
        <directory>${basedir}/src/main/resources</directory>
        <includes>
          <include>package.jdo</include>
        </includes>
      </resource>
    </resources>

    <pluginManagement>
      <plugins>
        <plugin>
          <groupId>org.apache.maven.plugins</groupId>
          <artifactId>maven-antrun-plugin</artifactId>
          <version>${maven.antrun.plugin.version}</version>
          <dependencies>
            <dependency>
              <groupId>ant-contrib</groupId>
              <artifactId>ant-contrib</artifactId>
              <version>${ant.contrib.version}</version>
              <exclusions>
                <exclusion>
                  <groupId>ant</groupId>
                  <artifactId>ant</artifactId>
                </exclusion>
              </exclusions>
            </dependency>
          </dependencies>
        </plugin>
        <plugin>
          <groupId>org.apache.maven.plugins</groupId>
          <artifactId>maven-checkstyle-plugin</artifactId>
          <version>${maven.checkstyle.plugin.version}</version>
        </plugin>
        <plugin>
          <groupId>org.codehaus.mojo</groupId>
          <artifactId>versions-maven-plugin</artifactId>
          <version>${maven.setversion.plugin.version}</version>
        </plugin>
        <plugin>
          <groupId>org.codehaus.mojo</groupId>
          <artifactId>exec-maven-plugin</artifactId>
          <version>${maven.exec.plugin.version}</version>
        </plugin>
      </plugins>
    </pluginManagement>
    <plugins>
      <!-- plugins are always listed in sorted order by groupId, artifectId -->
      <plugin>
        <groupId>org.apache.maven.plugins</groupId>
        <artifactId>maven-antrun-plugin</artifactId>
        <executions>
          <execution>
            <id>setup-test-dirs</id>
            <phase>process-test-resources</phase>
            <goals>
              <goal>run</goal>
            </goals>
            <configuration>
              <target>
                <delete dir="${test.tmp.dir}" />
                <delete dir="${test.warehouse.dir}" />
                <mkdir dir="${test.tmp.dir}" />
                <mkdir dir="${test.warehouse.dir}" />
              </target>
            </configuration>
          </execution>
          <execution>
            <id>generate-version-annotation</id>
            <phase>generate-sources</phase>
            <configuration>
              <target>
                <exec executable="bash" failonerror="true">
                  <arg value="${basedir}/src/main/resources/saveVersion.sh"/>
                  <arg value="${project.version}"/>
                  <arg value="${hive.version.shortname}"/>
                  <arg value="${basedir}/src"/>
                </exec>
              </target>
            </configuration>
            <goals>
              <goal>run</goal>
            </goals>
          </execution>
          <execution>
            <id>setup-metastore-scripts</id>
            <phase>process-test-resources</phase>
            <goals>
              <goal>run</goal>
            </goals>
            <configuration>
              <target>
                <mkdir dir="${test.tmp.dir}/scripts/metastore/upgrade" />
                <copy todir="${test.tmp.dir}/scripts/metastore/upgrade">
                  <fileset dir="${basedir}/src/main/sql/"/>
                </copy>
              </target>
            </configuration>
          </execution>
        </executions>
      </plugin>
      <plugin>
        <groupId>org.apache.maven.plugins</groupId>
        <artifactId>maven-checkstyle-plugin</artifactId>
        <configuration>
          <configLocation>${checkstyle.conf.dir}/checkstyle.xml</configLocation>
          <propertyExpansion>config_loc=${checkstyle.conf.dir}</propertyExpansion>
          <includeTestSourceDirectory>true</includeTestSourceDirectory>
        </configuration>
      </plugin>
      <plugin>
        <groupId>com.github.os72</groupId>
        <artifactId>protoc-jar-maven-plugin</artifactId>
        <version>3.5.1.1</version>
        <executions>
          <execution>
            <phase>generate-sources</phase>
            <goals>
              <goal>run</goal>
            </goals>
            <configuration>
              <protocArtifact>com.google.protobuf:protoc:2.5.0</protocArtifact>
              <addSources>none</addSources>
              <inputDirectories>
                <include>${basedir}/src/main/protobuf/org/apache/hadoop/hive/metastore</include>
              </inputDirectories>
            </configuration>
          </execution>
        </executions>
      </plugin>
      <!-- TODO MS-SPLIT findbugs plugin -->
      <!-- TODO MS-SPLIT javadoc plugin -->
      <plugin>
        <groupId>org.apache.maven.plugins</groupId>
        <artifactId>maven-assembly-plugin</artifactId>
        <version>${maven.assembly.plugin.version}</version>
        <executions>
          <execution>
            <id>assemble</id>
            <phase>package</phase>
            <goals>
              <goal>single</goal>
            </goals>
            <configuration>
              <finalName>apache-hive-metastore-${project.version}</finalName>
              <descriptors>
                <descriptor>src/assembly/bin.xml</descriptor>
                <descriptor>src/assembly/src.xml</descriptor>
              </descriptors>
              <tarLongFileMode>gnu</tarLongFileMode>
            </configuration>
          </execution>
        </executions>
      </plugin>
      <plugin>
        <groupId>org.apache.maven.plugins</groupId>
        <artifactId>maven-failsafe-plugin</artifactId>
        <version>2.20.1</version>
        <executions>
          <execution>
            <goals>
              <goal>integration-test</goal>
              <goal>verify</goal>
            </goals>
          </execution>
        </executions>
        <configuration>
          <redirectTestOutputToFile>true</redirectTestOutputToFile>
          <reuseForks>false</reuseForks>
          <argLine>-Xmx2048m</argLine>
          <failIfNoTests>false</failIfNoTests>
          <systemPropertyVariables>
            <log4j.debug>true</log4j.debug>
            <java.io.tmpdir>${test.tmp.dir}</java.io.tmpdir>
            <test.tmp.dir>${test.tmp.dir}</test.tmp.dir>
            <hive.in.test>true</hive.in.test>
          </systemPropertyVariables>
          <additionalClasspathElements>
            <additionalClasspathElement>${log4j.conf.dir}</additionalClasspathElement>
            <additionalClasspathElement>${itest.jdbc.jars}</additionalClasspathElement>
          </additionalClasspathElements>
          <skipITs>${skipITests}</skipITs> <!-- set this to false to run these tests -->
        </configuration>
      </plugin>
      <plugin>
        <groupId>org.apache.maven.plugins</groupId>
        <artifactId>maven-surefire-plugin</artifactId>
        <version>${maven.surefire.version}</version>
        <configuration>
          <redirectTestOutputToFile>true</redirectTestOutputToFile>
          <reuseForks>false</reuseForks>
          <forkCount>${test.forkcount}</forkCount>
          <argLine>-Xmx2048m</argLine>
          <failIfNoTests>false</failIfNoTests>
          <systemPropertyVariables>
            <build.dir>${project.build.directory}</build.dir>
            <datanucleus.schema.autoCreateAll>true</datanucleus.schema.autoCreateAll>
            <derby.version>${derby.version}</derby.version>
            <derby.stream.error.file>${test.tmp.dir}/derby.log</derby.stream.error.file>
            <log4j.debug>true</log4j.debug>
            <java.io.tmpdir>${test.tmp.dir}</java.io.tmpdir>
            <javax.jdo.option.ConnectionURL>jdbc:derby:memory:${test.tmp.dir}/junit_metastore_db;create=true</javax.jdo.option.ConnectionURL>
            <metastore.schema.verification>false</metastore.schema.verification>
            <test.tmp.dir>${test.tmp.dir}</test.tmp.dir>
            <metastore.warehouse.dir>${test.warehouse.scheme}${test.warehouse.dir}</metastore.warehouse.dir>
          </systemPropertyVariables>
          <additionalClasspathElements>
            <additionalClasspathElement>${log4j.conf.dir}</additionalClasspathElement>
          </additionalClasspathElements>
          <groups>${test.groups}</groups>
        </configuration>
      </plugin>
      <plugin>
        <groupId>org.apache.rat</groupId>
        <artifactId>apache-rat-plugin</artifactId>
        <version>0.10</version>
        <configuration>
          <excludes>
	    <exclude>binary-package-licenses/**</exclude>
            <exclude>DEV-README</exclude>
	    <exclude>**/src/main/sql/**</exclude>
            <exclude>**/README.md</exclude>
            <exclude>**/*.iml</exclude>
            <exclude>**/*.txt</exclude>
            <exclude>**/*.log</exclude>
            <exclude>**/*.arcconfig</exclude>
            <exclude>**/package-info.java</exclude>
            <exclude>**/*.properties</exclude>
            <exclude>**/*.q</exclude>
            <exclude>**/*.q.out</exclude>
            <exclude>**/*.xml</exclude>
            <exclude>**/gen/**</exclude>
            <exclude>**/patchprocess/**</exclude>
            <exclude>**/metastore_db/**</exclude>
            <exclude>**/test/resources/**/*.json</exclude>
          </excludes>
        </configuration>
      </plugin>
      <plugin>
        <groupId>org.apache.maven.plugins</groupId>
        <artifactId>maven-jar-plugin</artifactId>
        <executions>
          <execution>
            <goals>
              <goal>test-jar</goal>
            </goals>
          </execution>
        </executions>
      </plugin>
      <plugin>
        <groupId>org.codehaus.mojo</groupId>
        <artifactId>build-helper-maven-plugin</artifactId>
        <version>3.0.0</version>
        <executions>
          <execution>
            <id>add-source</id>
            <phase>generate-sources</phase>
            <goals>
              <goal>add-source</goal>
            </goals>
            <configuration>
              <sources>
                <source>src/gen/thrift/gen-javabean</source>
                <source>${project.build.directory}/generated-sources</source>
                <source>src/gen/version</source>
              </sources>
            </configuration>
          </execution>
        </executions>
      </plugin>
      <plugin>
        <groupId>org.codehaus.mojo</groupId>
        <artifactId>exec-maven-plugin</artifactId>
        <executions>
          <execution>
            <phase>prepare-package</phase>
            <goals>
              <goal>exec</goal>
            </goals>
          </execution>
        </executions>
        <configuration>
          <executable>java</executable>
          <arguments>
            <argument>-classpath</argument>
            <classpath/>
            <argument>org.apache.hadoop.hive.metastore.conf.ConfTemplatePrinter</argument>
            <argument>${project.build.directory}/generated-sources/conf/metastore-site.xml.template</argument>
          </arguments>
        </configuration>
      </plugin>
      <plugin>
        <groupId>org.datanucleus</groupId>
        <artifactId>datanucleus-maven-plugin</artifactId>
        <version>4.0.5</version>
        <configuration>
          <api>JDO</api>
          <verbose>false</verbose>
          <log4jConfiguration>${basedir}/src/main/resources/datanucleus-log4j.properties</log4jConfiguration>
          <metadataIncludes>**/*.jdo</metadataIncludes>
          <fork>false</fork>
        </configuration>
        <executions>
          <execution>
            <phase>process-classes</phase>
            <goals>
              <goal>enhance</goal>
            </goals>
          </execution>
        </executions>
      </plugin>
      <plugin>
        <groupId>org.antlr</groupId>
        <artifactId>antlr3-maven-plugin</artifactId>
        <version>${antlr.version}</version>
        <executions>
          <execution>
            <goals>
              <goal>antlr</goal>
            </goals>
          </execution>
        </executions>
        <configuration>
          <outputDirectory>${project.build.directory}/generated-sources</outputDirectory>
          <sourceDirectory>${basedir}/src/main/java</sourceDirectory>
        </configuration>
      </plugin>
    </plugins>
  </build>


</project><|MERGE_RESOLUTION|>--- conflicted
+++ resolved
@@ -80,13 +80,8 @@
     <javolution.version>5.5.1</javolution.version>
     <junit.version>4.11</junit.version>
     <libfb303.version>0.9.3</libfb303.version>
-<<<<<<< HEAD
     <libthrift.version>0.13.0</libthrift.version>
-    <log4j2.version>2.16.0</log4j2.version>
-=======
-    <libthrift.version>0.9.3</libthrift.version>
     <log4j2.version>2.17.1</log4j2.version>
->>>>>>> 932328be
     <mockito-all.version>1.10.19</mockito-all.version>
     <orc.version>1.5.1</orc.version>
     <protobuf.version>2.5.0</protobuf.version>
