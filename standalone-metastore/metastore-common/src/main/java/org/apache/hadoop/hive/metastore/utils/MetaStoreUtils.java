--- conflicted
+++ resolved
@@ -1020,10 +1020,10 @@
     return !r.isSetHasUnknownPartitions() || r.isHasUnknownPartitions();
   }
 
-<<<<<<< HEAD
   public static TableName getTableNameFor(Table table) {
     return TableName.fromString(table.getTableName(), table.getCatName(), table.getDbName());
-=======
+  }
+
   /**
    * Because TABLE_NO_AUTO_COMPACT was originally assumed to be NO_AUTO_COMPACT and then was moved
    * to no_auto_compact, we need to check it in both cases.
@@ -1036,6 +1036,5 @@
               parameters.get(hive_metastoreConstants.TABLE_NO_AUTO_COMPACT.toUpperCase());
     }
     return noAutoCompact != null && noAutoCompact.equalsIgnoreCase("true");
->>>>>>> bf608cea
   }
 }