/**
 * Autogenerated by Thrift Compiler (0.9.3)
 *
 * DO NOT EDIT UNLESS YOU ARE SURE THAT YOU KNOW WHAT YOU ARE DOING
 *  @generated
 */
package org.apache.hadoop.hive.metastore.api;

import org.apache.thrift.scheme.IScheme;
import org.apache.thrift.scheme.SchemeFactory;
import org.apache.thrift.scheme.StandardScheme;

import org.apache.thrift.scheme.TupleScheme;
import org.apache.thrift.protocol.TTupleProtocol;
import org.apache.thrift.protocol.TProtocolException;
import org.apache.thrift.EncodingUtils;
import org.apache.thrift.TException;
import org.apache.thrift.async.AsyncMethodCallback;
import org.apache.thrift.server.AbstractNonblockingServer.*;
import java.util.List;
import java.util.ArrayList;
import java.util.Map;
import java.util.HashMap;
import java.util.EnumMap;
import java.util.Set;
import java.util.HashSet;
import java.util.EnumSet;
import java.util.Collections;
import java.util.BitSet;
import java.nio.ByteBuffer;
import java.util.Arrays;
import javax.annotation.Generated;
import org.slf4j.Logger;
import org.slf4j.LoggerFactory;

@SuppressWarnings({"cast", "rawtypes", "serial", "unchecked"})
@Generated(value = "Autogenerated by Thrift Compiler (0.9.3)")
@org.apache.hadoop.classification.InterfaceAudience.Public @org.apache.hadoop.classification.InterfaceStability.Stable public class FindSchemasByColsResp implements org.apache.thrift.TBase<FindSchemasByColsResp, FindSchemasByColsResp._Fields>, java.io.Serializable, Cloneable, Comparable<FindSchemasByColsResp> {
  private static final org.apache.thrift.protocol.TStruct STRUCT_DESC = new org.apache.thrift.protocol.TStruct("FindSchemasByColsResp");

  private static final org.apache.thrift.protocol.TField SCHEMA_VERSIONS_FIELD_DESC = new org.apache.thrift.protocol.TField("schemaVersions", org.apache.thrift.protocol.TType.LIST, (short)1);

  private static final Map<Class<? extends IScheme>, SchemeFactory> schemes = new HashMap<Class<? extends IScheme>, SchemeFactory>();
  static {
    schemes.put(StandardScheme.class, new FindSchemasByColsRespStandardSchemeFactory());
    schemes.put(TupleScheme.class, new FindSchemasByColsRespTupleSchemeFactory());
  }

  private List<SchemaVersionDescriptor> schemaVersions; // required

  /** The set of fields this struct contains, along with convenience methods for finding and manipulating them. */
  public enum _Fields implements org.apache.thrift.TFieldIdEnum {
    SCHEMA_VERSIONS((short)1, "schemaVersions");

    private static final Map<String, _Fields> byName = new HashMap<String, _Fields>();

    static {
      for (_Fields field : EnumSet.allOf(_Fields.class)) {
        byName.put(field.getFieldName(), field);
      }
    }

    /**
     * Find the _Fields constant that matches fieldId, or null if its not found.
     */
    public static _Fields findByThriftId(int fieldId) {
      switch(fieldId) {
        case 1: // SCHEMA_VERSIONS
          return SCHEMA_VERSIONS;
        default:
          return null;
      }
    }

    /**
     * Find the _Fields constant that matches fieldId, throwing an exception
     * if it is not found.
     */
    public static _Fields findByThriftIdOrThrow(int fieldId) {
      _Fields fields = findByThriftId(fieldId);
      if (fields == null) throw new IllegalArgumentException("Field " + fieldId + " doesn't exist!");
      return fields;
    }

    /**
     * Find the _Fields constant that matches name, or null if its not found.
     */
    public static _Fields findByName(String name) {
      return byName.get(name);
    }

    private final short _thriftId;
    private final String _fieldName;

    _Fields(short thriftId, String fieldName) {
      _thriftId = thriftId;
      _fieldName = fieldName;
    }

    public short getThriftFieldId() {
      return _thriftId;
    }

    public String getFieldName() {
      return _fieldName;
    }
  }

  // isset id assignments
  public static final Map<_Fields, org.apache.thrift.meta_data.FieldMetaData> metaDataMap;
  static {
    Map<_Fields, org.apache.thrift.meta_data.FieldMetaData> tmpMap = new EnumMap<_Fields, org.apache.thrift.meta_data.FieldMetaData>(_Fields.class);
    tmpMap.put(_Fields.SCHEMA_VERSIONS, new org.apache.thrift.meta_data.FieldMetaData("schemaVersions", org.apache.thrift.TFieldRequirementType.DEFAULT, 
        new org.apache.thrift.meta_data.ListMetaData(org.apache.thrift.protocol.TType.LIST, 
            new org.apache.thrift.meta_data.StructMetaData(org.apache.thrift.protocol.TType.STRUCT, SchemaVersionDescriptor.class))));
    metaDataMap = Collections.unmodifiableMap(tmpMap);
    org.apache.thrift.meta_data.FieldMetaData.addStructMetaDataMap(FindSchemasByColsResp.class, metaDataMap);
  }

  public FindSchemasByColsResp() {
  }

  public FindSchemasByColsResp(
    List<SchemaVersionDescriptor> schemaVersions)
  {
    this();
    this.schemaVersions = schemaVersions;
  }

  /**
   * Performs a deep copy on <i>other</i>.
   */
  public FindSchemasByColsResp(FindSchemasByColsResp other) {
    if (other.isSetSchemaVersions()) {
      List<SchemaVersionDescriptor> __this__schemaVersions = new ArrayList<SchemaVersionDescriptor>(other.schemaVersions.size());
      for (SchemaVersionDescriptor other_element : other.schemaVersions) {
        __this__schemaVersions.add(new SchemaVersionDescriptor(other_element));
      }
      this.schemaVersions = __this__schemaVersions;
    }
  }

  public FindSchemasByColsResp deepCopy() {
    return new FindSchemasByColsResp(this);
  }

  @Override
  public void clear() {
    this.schemaVersions = null;
  }

  public int getSchemaVersionsSize() {
    return (this.schemaVersions == null) ? 0 : this.schemaVersions.size();
  }

  public java.util.Iterator<SchemaVersionDescriptor> getSchemaVersionsIterator() {
    return (this.schemaVersions == null) ? null : this.schemaVersions.iterator();
  }

  public void addToSchemaVersions(SchemaVersionDescriptor elem) {
    if (this.schemaVersions == null) {
      this.schemaVersions = new ArrayList<SchemaVersionDescriptor>();
    }
    this.schemaVersions.add(elem);
  }

  public List<SchemaVersionDescriptor> getSchemaVersions() {
    return this.schemaVersions;
  }

  public void setSchemaVersions(List<SchemaVersionDescriptor> schemaVersions) {
    this.schemaVersions = schemaVersions;
  }

  public void unsetSchemaVersions() {
    this.schemaVersions = null;
  }

  /** Returns true if field schemaVersions is set (has been assigned a value) and false otherwise */
  public boolean isSetSchemaVersions() {
    return this.schemaVersions != null;
  }

  public void setSchemaVersionsIsSet(boolean value) {
    if (!value) {
      this.schemaVersions = null;
    }
  }

  public void setFieldValue(_Fields field, Object value) {
    switch (field) {
    case SCHEMA_VERSIONS:
      if (value == null) {
        unsetSchemaVersions();
      } else {
        setSchemaVersions((List<SchemaVersionDescriptor>)value);
      }
      break;

    }
  }

  public Object getFieldValue(_Fields field) {
    switch (field) {
    case SCHEMA_VERSIONS:
      return getSchemaVersions();

    }
    throw new IllegalStateException();
  }

  /** Returns true if field corresponding to fieldID is set (has been assigned a value) and false otherwise */
  public boolean isSet(_Fields field) {
    if (field == null) {
      throw new IllegalArgumentException();
    }

    switch (field) {
    case SCHEMA_VERSIONS:
      return isSetSchemaVersions();
    }
    throw new IllegalStateException();
  }

  @Override
  public boolean equals(Object that) {
    if (that == null)
      return false;
    if (that instanceof FindSchemasByColsResp)
      return this.equals((FindSchemasByColsResp)that);
    return false;
  }

  public boolean equals(FindSchemasByColsResp that) {
    if (that == null)
      return false;

    boolean this_present_schemaVersions = true && this.isSetSchemaVersions();
    boolean that_present_schemaVersions = true && that.isSetSchemaVersions();
    if (this_present_schemaVersions || that_present_schemaVersions) {
      if (!(this_present_schemaVersions && that_present_schemaVersions))
        return false;
      if (!this.schemaVersions.equals(that.schemaVersions))
        return false;
    }

    return true;
  }

  @Override
  public int hashCode() {
    List<Object> list = new ArrayList<Object>();

    boolean present_schemaVersions = true && (isSetSchemaVersions());
    list.add(present_schemaVersions);
    if (present_schemaVersions)
      list.add(schemaVersions);

    return list.hashCode();
  }

  @Override
  public int compareTo(FindSchemasByColsResp other) {
    if (!getClass().equals(other.getClass())) {
      return getClass().getName().compareTo(other.getClass().getName());
    }

    int lastComparison = 0;

    lastComparison = Boolean.valueOf(isSetSchemaVersions()).compareTo(other.isSetSchemaVersions());
    if (lastComparison != 0) {
      return lastComparison;
    }
    if (isSetSchemaVersions()) {
      lastComparison = org.apache.thrift.TBaseHelper.compareTo(this.schemaVersions, other.schemaVersions);
      if (lastComparison != 0) {
        return lastComparison;
      }
    }
    return 0;
  }

  public _Fields fieldForId(int fieldId) {
    return _Fields.findByThriftId(fieldId);
  }

  public void read(org.apache.thrift.protocol.TProtocol iprot) throws org.apache.thrift.TException {
    schemes.get(iprot.getScheme()).getScheme().read(iprot, this);
  }

  public void write(org.apache.thrift.protocol.TProtocol oprot) throws org.apache.thrift.TException {
    schemes.get(oprot.getScheme()).getScheme().write(oprot, this);
  }

  @Override
  public String toString() {
    StringBuilder sb = new StringBuilder("FindSchemasByColsResp(");
    boolean first = true;

    sb.append("schemaVersions:");
    if (this.schemaVersions == null) {
      sb.append("null");
    } else {
      sb.append(this.schemaVersions);
    }
    first = false;
    sb.append(")");
    return sb.toString();
  }

  public void validate() throws org.apache.thrift.TException {
    // check for required fields
    // check for sub-struct validity
  }

  private void writeObject(java.io.ObjectOutputStream out) throws java.io.IOException {
    try {
      write(new org.apache.thrift.protocol.TCompactProtocol(new org.apache.thrift.transport.TIOStreamTransport(out)));
    } catch (org.apache.thrift.TException te) {
      throw new java.io.IOException(te);
    }
  }

  private void readObject(java.io.ObjectInputStream in) throws java.io.IOException, ClassNotFoundException {
    try {
      read(new org.apache.thrift.protocol.TCompactProtocol(new org.apache.thrift.transport.TIOStreamTransport(in)));
    } catch (org.apache.thrift.TException te) {
      throw new java.io.IOException(te);
    }
  }

  private static class FindSchemasByColsRespStandardSchemeFactory implements SchemeFactory {
    public FindSchemasByColsRespStandardScheme getScheme() {
      return new FindSchemasByColsRespStandardScheme();
    }
  }

  private static class FindSchemasByColsRespStandardScheme extends StandardScheme<FindSchemasByColsResp> {

    public void read(org.apache.thrift.protocol.TProtocol iprot, FindSchemasByColsResp struct) throws org.apache.thrift.TException {
      org.apache.thrift.protocol.TField schemeField;
      iprot.readStructBegin();
      while (true)
      {
        schemeField = iprot.readFieldBegin();
        if (schemeField.type == org.apache.thrift.protocol.TType.STOP) { 
          break;
        }
        switch (schemeField.id) {
          case 1: // SCHEMA_VERSIONS
            if (schemeField.type == org.apache.thrift.protocol.TType.LIST) {
              {
<<<<<<< HEAD
                org.apache.thrift.protocol.TList _list952 = iprot.readListBegin();
                struct.schemaVersions = new ArrayList<SchemaVersionDescriptor>(_list952.size);
                SchemaVersionDescriptor _elem953;
                for (int _i954 = 0; _i954 < _list952.size; ++_i954)
                {
                  _elem953 = new SchemaVersionDescriptor();
                  _elem953.read(iprot);
                  struct.schemaVersions.add(_elem953);
=======
                org.apache.thrift.protocol.TList _list936 = iprot.readListBegin();
                struct.schemaVersions = new ArrayList<SchemaVersionDescriptor>(_list936.size);
                SchemaVersionDescriptor _elem937;
                for (int _i938 = 0; _i938 < _list936.size; ++_i938)
                {
                  _elem937 = new SchemaVersionDescriptor();
                  _elem937.read(iprot);
                  struct.schemaVersions.add(_elem937);
>>>>>>> bac1d98c
                }
                iprot.readListEnd();
              }
              struct.setSchemaVersionsIsSet(true);
            } else { 
              org.apache.thrift.protocol.TProtocolUtil.skip(iprot, schemeField.type);
            }
            break;
          default:
            org.apache.thrift.protocol.TProtocolUtil.skip(iprot, schemeField.type);
        }
        iprot.readFieldEnd();
      }
      iprot.readStructEnd();
      struct.validate();
    }

    public void write(org.apache.thrift.protocol.TProtocol oprot, FindSchemasByColsResp struct) throws org.apache.thrift.TException {
      struct.validate();

      oprot.writeStructBegin(STRUCT_DESC);
      if (struct.schemaVersions != null) {
        oprot.writeFieldBegin(SCHEMA_VERSIONS_FIELD_DESC);
        {
          oprot.writeListBegin(new org.apache.thrift.protocol.TList(org.apache.thrift.protocol.TType.STRUCT, struct.schemaVersions.size()));
<<<<<<< HEAD
          for (SchemaVersionDescriptor _iter955 : struct.schemaVersions)
          {
            _iter955.write(oprot);
=======
          for (SchemaVersionDescriptor _iter939 : struct.schemaVersions)
          {
            _iter939.write(oprot);
>>>>>>> bac1d98c
          }
          oprot.writeListEnd();
        }
        oprot.writeFieldEnd();
      }
      oprot.writeFieldStop();
      oprot.writeStructEnd();
    }

  }

  private static class FindSchemasByColsRespTupleSchemeFactory implements SchemeFactory {
    public FindSchemasByColsRespTupleScheme getScheme() {
      return new FindSchemasByColsRespTupleScheme();
    }
  }

  private static class FindSchemasByColsRespTupleScheme extends TupleScheme<FindSchemasByColsResp> {

    @Override
    public void write(org.apache.thrift.protocol.TProtocol prot, FindSchemasByColsResp struct) throws org.apache.thrift.TException {
      TTupleProtocol oprot = (TTupleProtocol) prot;
      BitSet optionals = new BitSet();
      if (struct.isSetSchemaVersions()) {
        optionals.set(0);
      }
      oprot.writeBitSet(optionals, 1);
      if (struct.isSetSchemaVersions()) {
        {
          oprot.writeI32(struct.schemaVersions.size());
<<<<<<< HEAD
          for (SchemaVersionDescriptor _iter956 : struct.schemaVersions)
          {
            _iter956.write(oprot);
=======
          for (SchemaVersionDescriptor _iter940 : struct.schemaVersions)
          {
            _iter940.write(oprot);
>>>>>>> bac1d98c
          }
        }
      }
    }

    @Override
    public void read(org.apache.thrift.protocol.TProtocol prot, FindSchemasByColsResp struct) throws org.apache.thrift.TException {
      TTupleProtocol iprot = (TTupleProtocol) prot;
      BitSet incoming = iprot.readBitSet(1);
      if (incoming.get(0)) {
        {
<<<<<<< HEAD
          org.apache.thrift.protocol.TList _list957 = new org.apache.thrift.protocol.TList(org.apache.thrift.protocol.TType.STRUCT, iprot.readI32());
          struct.schemaVersions = new ArrayList<SchemaVersionDescriptor>(_list957.size);
          SchemaVersionDescriptor _elem958;
          for (int _i959 = 0; _i959 < _list957.size; ++_i959)
          {
            _elem958 = new SchemaVersionDescriptor();
            _elem958.read(iprot);
            struct.schemaVersions.add(_elem958);
=======
          org.apache.thrift.protocol.TList _list941 = new org.apache.thrift.protocol.TList(org.apache.thrift.protocol.TType.STRUCT, iprot.readI32());
          struct.schemaVersions = new ArrayList<SchemaVersionDescriptor>(_list941.size);
          SchemaVersionDescriptor _elem942;
          for (int _i943 = 0; _i943 < _list941.size; ++_i943)
          {
            _elem942 = new SchemaVersionDescriptor();
            _elem942.read(iprot);
            struct.schemaVersions.add(_elem942);
>>>>>>> bac1d98c
          }
        }
        struct.setSchemaVersionsIsSet(true);
      }
    }
  }

}
<|MERGE_RESOLUTION|>--- conflicted
+++ resolved
@@ -350,25 +350,14 @@
           case 1: // SCHEMA_VERSIONS
             if (schemeField.type == org.apache.thrift.protocol.TType.LIST) {
               {
-<<<<<<< HEAD
-                org.apache.thrift.protocol.TList _list952 = iprot.readListBegin();
-                struct.schemaVersions = new ArrayList<SchemaVersionDescriptor>(_list952.size);
-                SchemaVersionDescriptor _elem953;
-                for (int _i954 = 0; _i954 < _list952.size; ++_i954)
+                org.apache.thrift.protocol.TList _list944 = iprot.readListBegin();
+                struct.schemaVersions = new ArrayList<SchemaVersionDescriptor>(_list944.size);
+                SchemaVersionDescriptor _elem945;
+                for (int _i946 = 0; _i946 < _list944.size; ++_i946)
                 {
-                  _elem953 = new SchemaVersionDescriptor();
-                  _elem953.read(iprot);
-                  struct.schemaVersions.add(_elem953);
-=======
-                org.apache.thrift.protocol.TList _list936 = iprot.readListBegin();
-                struct.schemaVersions = new ArrayList<SchemaVersionDescriptor>(_list936.size);
-                SchemaVersionDescriptor _elem937;
-                for (int _i938 = 0; _i938 < _list936.size; ++_i938)
-                {
-                  _elem937 = new SchemaVersionDescriptor();
-                  _elem937.read(iprot);
-                  struct.schemaVersions.add(_elem937);
->>>>>>> bac1d98c
+                  _elem945 = new SchemaVersionDescriptor();
+                  _elem945.read(iprot);
+                  struct.schemaVersions.add(_elem945);
                 }
                 iprot.readListEnd();
               }
@@ -394,15 +383,9 @@
         oprot.writeFieldBegin(SCHEMA_VERSIONS_FIELD_DESC);
         {
           oprot.writeListBegin(new org.apache.thrift.protocol.TList(org.apache.thrift.protocol.TType.STRUCT, struct.schemaVersions.size()));
-<<<<<<< HEAD
-          for (SchemaVersionDescriptor _iter955 : struct.schemaVersions)
+          for (SchemaVersionDescriptor _iter947 : struct.schemaVersions)
           {
-            _iter955.write(oprot);
-=======
-          for (SchemaVersionDescriptor _iter939 : struct.schemaVersions)
-          {
-            _iter939.write(oprot);
->>>>>>> bac1d98c
+            _iter947.write(oprot);
           }
           oprot.writeListEnd();
         }
@@ -433,15 +416,9 @@
       if (struct.isSetSchemaVersions()) {
         {
           oprot.writeI32(struct.schemaVersions.size());
-<<<<<<< HEAD
-          for (SchemaVersionDescriptor _iter956 : struct.schemaVersions)
+          for (SchemaVersionDescriptor _iter948 : struct.schemaVersions)
           {
-            _iter956.write(oprot);
-=======
-          for (SchemaVersionDescriptor _iter940 : struct.schemaVersions)
-          {
-            _iter940.write(oprot);
->>>>>>> bac1d98c
+            _iter948.write(oprot);
           }
         }
       }
@@ -453,25 +430,14 @@
       BitSet incoming = iprot.readBitSet(1);
       if (incoming.get(0)) {
         {
-<<<<<<< HEAD
-          org.apache.thrift.protocol.TList _list957 = new org.apache.thrift.protocol.TList(org.apache.thrift.protocol.TType.STRUCT, iprot.readI32());
-          struct.schemaVersions = new ArrayList<SchemaVersionDescriptor>(_list957.size);
-          SchemaVersionDescriptor _elem958;
-          for (int _i959 = 0; _i959 < _list957.size; ++_i959)
+          org.apache.thrift.protocol.TList _list949 = new org.apache.thrift.protocol.TList(org.apache.thrift.protocol.TType.STRUCT, iprot.readI32());
+          struct.schemaVersions = new ArrayList<SchemaVersionDescriptor>(_list949.size);
+          SchemaVersionDescriptor _elem950;
+          for (int _i951 = 0; _i951 < _list949.size; ++_i951)
           {
-            _elem958 = new SchemaVersionDescriptor();
-            _elem958.read(iprot);
-            struct.schemaVersions.add(_elem958);
-=======
-          org.apache.thrift.protocol.TList _list941 = new org.apache.thrift.protocol.TList(org.apache.thrift.protocol.TType.STRUCT, iprot.readI32());
-          struct.schemaVersions = new ArrayList<SchemaVersionDescriptor>(_list941.size);
-          SchemaVersionDescriptor _elem942;
-          for (int _i943 = 0; _i943 < _list941.size; ++_i943)
-          {
-            _elem942 = new SchemaVersionDescriptor();
-            _elem942.read(iprot);
-            struct.schemaVersions.add(_elem942);
->>>>>>> bac1d98c
+            _elem950 = new SchemaVersionDescriptor();
+            _elem950.read(iprot);
+            struct.schemaVersions.add(_elem950);
           }
         }
         struct.setSchemaVersionsIsSet(true);
