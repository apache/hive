/**
 * Autogenerated by Thrift Compiler (0.16.0)
 *
 * DO NOT EDIT UNLESS YOU ARE SURE THAT YOU KNOW WHAT YOU ARE DOING
 *  @generated
 */
package org.apache.hadoop.hive.metastore.api;

@SuppressWarnings({"cast", "rawtypes", "serial", "unchecked", "unused"})
@javax.annotation.Generated(value = "Autogenerated by Thrift Compiler (0.16.0)")
@org.apache.hadoop.classification.InterfaceAudience.Public @org.apache.hadoop.classification.InterfaceStability.Stable public class GetPartitionNamesPsRequest implements org.apache.thrift.TBase<GetPartitionNamesPsRequest, GetPartitionNamesPsRequest._Fields>, java.io.Serializable, Cloneable, Comparable<GetPartitionNamesPsRequest> {
  private static final org.apache.thrift.protocol.TStruct STRUCT_DESC = new org.apache.thrift.protocol.TStruct("GetPartitionNamesPsRequest");

  private static final org.apache.thrift.protocol.TField CAT_NAME_FIELD_DESC = new org.apache.thrift.protocol.TField("catName", org.apache.thrift.protocol.TType.STRING, (short)1);
  private static final org.apache.thrift.protocol.TField DB_NAME_FIELD_DESC = new org.apache.thrift.protocol.TField("dbName", org.apache.thrift.protocol.TType.STRING, (short)2);
  private static final org.apache.thrift.protocol.TField TBL_NAME_FIELD_DESC = new org.apache.thrift.protocol.TField("tblName", org.apache.thrift.protocol.TType.STRING, (short)3);
  private static final org.apache.thrift.protocol.TField PART_VALUES_FIELD_DESC = new org.apache.thrift.protocol.TField("partValues", org.apache.thrift.protocol.TType.LIST, (short)4);
  private static final org.apache.thrift.protocol.TField MAX_PARTS_FIELD_DESC = new org.apache.thrift.protocol.TField("maxParts", org.apache.thrift.protocol.TType.I16, (short)5);
  private static final org.apache.thrift.protocol.TField VALID_WRITE_ID_LIST_FIELD_DESC = new org.apache.thrift.protocol.TField("validWriteIdList", org.apache.thrift.protocol.TType.STRING, (short)6);
  private static final org.apache.thrift.protocol.TField ID_FIELD_DESC = new org.apache.thrift.protocol.TField("id", org.apache.thrift.protocol.TType.I64, (short)7);

  private static final org.apache.thrift.scheme.SchemeFactory STANDARD_SCHEME_FACTORY = new GetPartitionNamesPsRequestStandardSchemeFactory();
  private static final org.apache.thrift.scheme.SchemeFactory TUPLE_SCHEME_FACTORY = new GetPartitionNamesPsRequestTupleSchemeFactory();

  private @org.apache.thrift.annotation.Nullable java.lang.String catName; // optional
  private @org.apache.thrift.annotation.Nullable java.lang.String dbName; // required
  private @org.apache.thrift.annotation.Nullable java.lang.String tblName; // required
  private @org.apache.thrift.annotation.Nullable java.util.List<java.lang.String> partValues; // optional
  private short maxParts; // optional
  private @org.apache.thrift.annotation.Nullable java.lang.String validWriteIdList; // optional
  private long id; // optional

  /** The set of fields this struct contains, along with convenience methods for finding and manipulating them. */
  public enum _Fields implements org.apache.thrift.TFieldIdEnum {
    CAT_NAME((short)1, "catName"),
    DB_NAME((short)2, "dbName"),
    TBL_NAME((short)3, "tblName"),
    PART_VALUES((short)4, "partValues"),
    MAX_PARTS((short)5, "maxParts"),
    VALID_WRITE_ID_LIST((short)6, "validWriteIdList"),
    ID((short)7, "id");

    private static final java.util.Map<java.lang.String, _Fields> byName = new java.util.HashMap<java.lang.String, _Fields>();

    static {
      for (_Fields field : java.util.EnumSet.allOf(_Fields.class)) {
        byName.put(field.getFieldName(), field);
      }
    }

    /**
     * Find the _Fields constant that matches fieldId, or null if its not found.
     */
    @org.apache.thrift.annotation.Nullable
    public static _Fields findByThriftId(int fieldId) {
      switch(fieldId) {
        case 1: // CAT_NAME
          return CAT_NAME;
        case 2: // DB_NAME
          return DB_NAME;
        case 3: // TBL_NAME
          return TBL_NAME;
        case 4: // PART_VALUES
          return PART_VALUES;
        case 5: // MAX_PARTS
          return MAX_PARTS;
        case 6: // VALID_WRITE_ID_LIST
          return VALID_WRITE_ID_LIST;
        case 7: // ID
          return ID;
        default:
          return null;
      }
    }

    /**
     * Find the _Fields constant that matches fieldId, throwing an exception
     * if it is not found.
     */
    public static _Fields findByThriftIdOrThrow(int fieldId) {
      _Fields fields = findByThriftId(fieldId);
      if (fields == null) throw new java.lang.IllegalArgumentException("Field " + fieldId + " doesn't exist!");
      return fields;
    }

    /**
     * Find the _Fields constant that matches name, or null if its not found.
     */
    @org.apache.thrift.annotation.Nullable
    public static _Fields findByName(java.lang.String name) {
      return byName.get(name);
    }

    private final short _thriftId;
    private final java.lang.String _fieldName;

    _Fields(short thriftId, java.lang.String fieldName) {
      _thriftId = thriftId;
      _fieldName = fieldName;
    }

    public short getThriftFieldId() {
      return _thriftId;
    }

    public java.lang.String getFieldName() {
      return _fieldName;
    }
  }

  // isset id assignments
  private static final int __MAXPARTS_ISSET_ID = 0;
  private static final int __ID_ISSET_ID = 1;
  private byte __isset_bitfield = 0;
  private static final _Fields optionals[] = {_Fields.CAT_NAME,_Fields.PART_VALUES,_Fields.MAX_PARTS,_Fields.VALID_WRITE_ID_LIST,_Fields.ID};
  public static final java.util.Map<_Fields, org.apache.thrift.meta_data.FieldMetaData> metaDataMap;
  static {
    java.util.Map<_Fields, org.apache.thrift.meta_data.FieldMetaData> tmpMap = new java.util.EnumMap<_Fields, org.apache.thrift.meta_data.FieldMetaData>(_Fields.class);
    tmpMap.put(_Fields.CAT_NAME, new org.apache.thrift.meta_data.FieldMetaData("catName", org.apache.thrift.TFieldRequirementType.OPTIONAL, 
        new org.apache.thrift.meta_data.FieldValueMetaData(org.apache.thrift.protocol.TType.STRING)));
    tmpMap.put(_Fields.DB_NAME, new org.apache.thrift.meta_data.FieldMetaData("dbName", org.apache.thrift.TFieldRequirementType.REQUIRED, 
        new org.apache.thrift.meta_data.FieldValueMetaData(org.apache.thrift.protocol.TType.STRING)));
    tmpMap.put(_Fields.TBL_NAME, new org.apache.thrift.meta_data.FieldMetaData("tblName", org.apache.thrift.TFieldRequirementType.REQUIRED, 
        new org.apache.thrift.meta_data.FieldValueMetaData(org.apache.thrift.protocol.TType.STRING)));
    tmpMap.put(_Fields.PART_VALUES, new org.apache.thrift.meta_data.FieldMetaData("partValues", org.apache.thrift.TFieldRequirementType.OPTIONAL, 
        new org.apache.thrift.meta_data.ListMetaData(org.apache.thrift.protocol.TType.LIST, 
            new org.apache.thrift.meta_data.FieldValueMetaData(org.apache.thrift.protocol.TType.STRING))));
    tmpMap.put(_Fields.MAX_PARTS, new org.apache.thrift.meta_data.FieldMetaData("maxParts", org.apache.thrift.TFieldRequirementType.OPTIONAL, 
        new org.apache.thrift.meta_data.FieldValueMetaData(org.apache.thrift.protocol.TType.I16)));
    tmpMap.put(_Fields.VALID_WRITE_ID_LIST, new org.apache.thrift.meta_data.FieldMetaData("validWriteIdList", org.apache.thrift.TFieldRequirementType.OPTIONAL, 
        new org.apache.thrift.meta_data.FieldValueMetaData(org.apache.thrift.protocol.TType.STRING)));
    tmpMap.put(_Fields.ID, new org.apache.thrift.meta_data.FieldMetaData("id", org.apache.thrift.TFieldRequirementType.OPTIONAL, 
        new org.apache.thrift.meta_data.FieldValueMetaData(org.apache.thrift.protocol.TType.I64)));
    metaDataMap = java.util.Collections.unmodifiableMap(tmpMap);
    org.apache.thrift.meta_data.FieldMetaData.addStructMetaDataMap(GetPartitionNamesPsRequest.class, metaDataMap);
  }

  public GetPartitionNamesPsRequest() {
    this.maxParts = (short)-1;

    this.id = -1L;

  }

  public GetPartitionNamesPsRequest(
    java.lang.String dbName,
    java.lang.String tblName)
  {
    this();
    this.dbName = dbName;
    this.tblName = tblName;
  }

  /**
   * Performs a deep copy on <i>other</i>.
   */
  public GetPartitionNamesPsRequest(GetPartitionNamesPsRequest other) {
    __isset_bitfield = other.__isset_bitfield;
    if (other.isSetCatName()) {
      this.catName = other.catName;
    }
    if (other.isSetDbName()) {
      this.dbName = other.dbName;
    }
    if (other.isSetTblName()) {
      this.tblName = other.tblName;
    }
    if (other.isSetPartValues()) {
      java.util.List<java.lang.String> __this__partValues = new java.util.ArrayList<java.lang.String>(other.partValues);
      this.partValues = __this__partValues;
    }
    this.maxParts = other.maxParts;
    if (other.isSetValidWriteIdList()) {
      this.validWriteIdList = other.validWriteIdList;
    }
    this.id = other.id;
  }

  public GetPartitionNamesPsRequest deepCopy() {
    return new GetPartitionNamesPsRequest(this);
  }

  @Override
  public void clear() {
    this.catName = null;
    this.dbName = null;
    this.tblName = null;
    this.partValues = null;
    this.maxParts = (short)-1;

    this.validWriteIdList = null;
    this.id = -1L;

  }

  @org.apache.thrift.annotation.Nullable
  public java.lang.String getCatName() {
    return this.catName;
  }

  public void setCatName(@org.apache.thrift.annotation.Nullable java.lang.String catName) {
    this.catName = catName;
  }

  public void unsetCatName() {
    this.catName = null;
  }

  /** Returns true if field catName is set (has been assigned a value) and false otherwise */
  public boolean isSetCatName() {
    return this.catName != null;
  }

  public void setCatNameIsSet(boolean value) {
    if (!value) {
      this.catName = null;
    }
  }

  @org.apache.thrift.annotation.Nullable
  public java.lang.String getDbName() {
    return this.dbName;
  }

  public void setDbName(@org.apache.thrift.annotation.Nullable java.lang.String dbName) {
    this.dbName = dbName;
  }

  public void unsetDbName() {
    this.dbName = null;
  }

  /** Returns true if field dbName is set (has been assigned a value) and false otherwise */
  public boolean isSetDbName() {
    return this.dbName != null;
  }

  public void setDbNameIsSet(boolean value) {
    if (!value) {
      this.dbName = null;
    }
  }

  @org.apache.thrift.annotation.Nullable
  public java.lang.String getTblName() {
    return this.tblName;
  }

  public void setTblName(@org.apache.thrift.annotation.Nullable java.lang.String tblName) {
    this.tblName = tblName;
  }

  public void unsetTblName() {
    this.tblName = null;
  }

  /** Returns true if field tblName is set (has been assigned a value) and false otherwise */
  public boolean isSetTblName() {
    return this.tblName != null;
  }

  public void setTblNameIsSet(boolean value) {
    if (!value) {
      this.tblName = null;
    }
  }

  public int getPartValuesSize() {
    return (this.partValues == null) ? 0 : this.partValues.size();
  }

  @org.apache.thrift.annotation.Nullable
  public java.util.Iterator<java.lang.String> getPartValuesIterator() {
    return (this.partValues == null) ? null : this.partValues.iterator();
  }

  public void addToPartValues(java.lang.String elem) {
    if (this.partValues == null) {
      this.partValues = new java.util.ArrayList<java.lang.String>();
    }
    this.partValues.add(elem);
  }

  @org.apache.thrift.annotation.Nullable
  public java.util.List<java.lang.String> getPartValues() {
    return this.partValues;
  }

  public void setPartValues(@org.apache.thrift.annotation.Nullable java.util.List<java.lang.String> partValues) {
    this.partValues = partValues;
  }

  public void unsetPartValues() {
    this.partValues = null;
  }

  /** Returns true if field partValues is set (has been assigned a value) and false otherwise */
  public boolean isSetPartValues() {
    return this.partValues != null;
  }

  public void setPartValuesIsSet(boolean value) {
    if (!value) {
      this.partValues = null;
    }
  }

  public short getMaxParts() {
    return this.maxParts;
  }

  public void setMaxParts(short maxParts) {
    this.maxParts = maxParts;
    setMaxPartsIsSet(true);
  }

  public void unsetMaxParts() {
    __isset_bitfield = org.apache.thrift.EncodingUtils.clearBit(__isset_bitfield, __MAXPARTS_ISSET_ID);
  }

  /** Returns true if field maxParts is set (has been assigned a value) and false otherwise */
  public boolean isSetMaxParts() {
    return org.apache.thrift.EncodingUtils.testBit(__isset_bitfield, __MAXPARTS_ISSET_ID);
  }

  public void setMaxPartsIsSet(boolean value) {
    __isset_bitfield = org.apache.thrift.EncodingUtils.setBit(__isset_bitfield, __MAXPARTS_ISSET_ID, value);
  }

  @org.apache.thrift.annotation.Nullable
  public java.lang.String getValidWriteIdList() {
    return this.validWriteIdList;
  }

  public void setValidWriteIdList(@org.apache.thrift.annotation.Nullable java.lang.String validWriteIdList) {
    this.validWriteIdList = validWriteIdList;
  }

  public void unsetValidWriteIdList() {
    this.validWriteIdList = null;
  }

  /** Returns true if field validWriteIdList is set (has been assigned a value) and false otherwise */
  public boolean isSetValidWriteIdList() {
    return this.validWriteIdList != null;
  }

  public void setValidWriteIdListIsSet(boolean value) {
    if (!value) {
      this.validWriteIdList = null;
    }
  }

  public long getId() {
    return this.id;
  }

  public void setId(long id) {
    this.id = id;
    setIdIsSet(true);
  }

  public void unsetId() {
    __isset_bitfield = org.apache.thrift.EncodingUtils.clearBit(__isset_bitfield, __ID_ISSET_ID);
  }

  /** Returns true if field id is set (has been assigned a value) and false otherwise */
  public boolean isSetId() {
    return org.apache.thrift.EncodingUtils.testBit(__isset_bitfield, __ID_ISSET_ID);
  }

  public void setIdIsSet(boolean value) {
    __isset_bitfield = org.apache.thrift.EncodingUtils.setBit(__isset_bitfield, __ID_ISSET_ID, value);
  }

  public void setFieldValue(_Fields field, @org.apache.thrift.annotation.Nullable java.lang.Object value) {
    switch (field) {
    case CAT_NAME:
      if (value == null) {
        unsetCatName();
      } else {
        setCatName((java.lang.String)value);
      }
      break;

    case DB_NAME:
      if (value == null) {
        unsetDbName();
      } else {
        setDbName((java.lang.String)value);
      }
      break;

    case TBL_NAME:
      if (value == null) {
        unsetTblName();
      } else {
        setTblName((java.lang.String)value);
      }
      break;

    case PART_VALUES:
      if (value == null) {
        unsetPartValues();
      } else {
        setPartValues((java.util.List<java.lang.String>)value);
      }
      break;

    case MAX_PARTS:
      if (value == null) {
        unsetMaxParts();
      } else {
        setMaxParts((java.lang.Short)value);
      }
      break;

    case VALID_WRITE_ID_LIST:
      if (value == null) {
        unsetValidWriteIdList();
      } else {
        setValidWriteIdList((java.lang.String)value);
      }
      break;

    case ID:
      if (value == null) {
        unsetId();
      } else {
        setId((java.lang.Long)value);
      }
      break;

    }
  }

  @org.apache.thrift.annotation.Nullable
  public java.lang.Object getFieldValue(_Fields field) {
    switch (field) {
    case CAT_NAME:
      return getCatName();

    case DB_NAME:
      return getDbName();

    case TBL_NAME:
      return getTblName();

    case PART_VALUES:
      return getPartValues();

    case MAX_PARTS:
      return getMaxParts();

    case VALID_WRITE_ID_LIST:
      return getValidWriteIdList();

    case ID:
      return getId();

    }
    throw new java.lang.IllegalStateException();
  }

  /** Returns true if field corresponding to fieldID is set (has been assigned a value) and false otherwise */
  public boolean isSet(_Fields field) {
    if (field == null) {
      throw new java.lang.IllegalArgumentException();
    }

    switch (field) {
    case CAT_NAME:
      return isSetCatName();
    case DB_NAME:
      return isSetDbName();
    case TBL_NAME:
      return isSetTblName();
    case PART_VALUES:
      return isSetPartValues();
    case MAX_PARTS:
      return isSetMaxParts();
    case VALID_WRITE_ID_LIST:
      return isSetValidWriteIdList();
    case ID:
      return isSetId();
    }
    throw new java.lang.IllegalStateException();
  }

  @Override
  public boolean equals(java.lang.Object that) {
    if (that instanceof GetPartitionNamesPsRequest)
      return this.equals((GetPartitionNamesPsRequest)that);
    return false;
  }

  public boolean equals(GetPartitionNamesPsRequest that) {
    if (that == null)
      return false;
    if (this == that)
      return true;

    boolean this_present_catName = true && this.isSetCatName();
    boolean that_present_catName = true && that.isSetCatName();
    if (this_present_catName || that_present_catName) {
      if (!(this_present_catName && that_present_catName))
        return false;
      if (!this.catName.equals(that.catName))
        return false;
    }

    boolean this_present_dbName = true && this.isSetDbName();
    boolean that_present_dbName = true && that.isSetDbName();
    if (this_present_dbName || that_present_dbName) {
      if (!(this_present_dbName && that_present_dbName))
        return false;
      if (!this.dbName.equals(that.dbName))
        return false;
    }

    boolean this_present_tblName = true && this.isSetTblName();
    boolean that_present_tblName = true && that.isSetTblName();
    if (this_present_tblName || that_present_tblName) {
      if (!(this_present_tblName && that_present_tblName))
        return false;
      if (!this.tblName.equals(that.tblName))
        return false;
    }

    boolean this_present_partValues = true && this.isSetPartValues();
    boolean that_present_partValues = true && that.isSetPartValues();
    if (this_present_partValues || that_present_partValues) {
      if (!(this_present_partValues && that_present_partValues))
        return false;
      if (!this.partValues.equals(that.partValues))
        return false;
    }

    boolean this_present_maxParts = true && this.isSetMaxParts();
    boolean that_present_maxParts = true && that.isSetMaxParts();
    if (this_present_maxParts || that_present_maxParts) {
      if (!(this_present_maxParts && that_present_maxParts))
        return false;
      if (this.maxParts != that.maxParts)
        return false;
    }

    boolean this_present_validWriteIdList = true && this.isSetValidWriteIdList();
    boolean that_present_validWriteIdList = true && that.isSetValidWriteIdList();
    if (this_present_validWriteIdList || that_present_validWriteIdList) {
      if (!(this_present_validWriteIdList && that_present_validWriteIdList))
        return false;
      if (!this.validWriteIdList.equals(that.validWriteIdList))
        return false;
    }

    boolean this_present_id = true && this.isSetId();
    boolean that_present_id = true && that.isSetId();
    if (this_present_id || that_present_id) {
      if (!(this_present_id && that_present_id))
        return false;
      if (this.id != that.id)
        return false;
    }

    return true;
  }

  @Override
  public int hashCode() {
    int hashCode = 1;

    hashCode = hashCode * 8191 + ((isSetCatName()) ? 131071 : 524287);
    if (isSetCatName())
      hashCode = hashCode * 8191 + catName.hashCode();

    hashCode = hashCode * 8191 + ((isSetDbName()) ? 131071 : 524287);
    if (isSetDbName())
      hashCode = hashCode * 8191 + dbName.hashCode();

    hashCode = hashCode * 8191 + ((isSetTblName()) ? 131071 : 524287);
    if (isSetTblName())
      hashCode = hashCode * 8191 + tblName.hashCode();

    hashCode = hashCode * 8191 + ((isSetPartValues()) ? 131071 : 524287);
    if (isSetPartValues())
      hashCode = hashCode * 8191 + partValues.hashCode();

    hashCode = hashCode * 8191 + ((isSetMaxParts()) ? 131071 : 524287);
    if (isSetMaxParts())
      hashCode = hashCode * 8191 + maxParts;

    hashCode = hashCode * 8191 + ((isSetValidWriteIdList()) ? 131071 : 524287);
    if (isSetValidWriteIdList())
      hashCode = hashCode * 8191 + validWriteIdList.hashCode();

    hashCode = hashCode * 8191 + ((isSetId()) ? 131071 : 524287);
    if (isSetId())
      hashCode = hashCode * 8191 + org.apache.thrift.TBaseHelper.hashCode(id);

    return hashCode;
  }

  @Override
  public int compareTo(GetPartitionNamesPsRequest other) {
    if (!getClass().equals(other.getClass())) {
      return getClass().getName().compareTo(other.getClass().getName());
    }

    int lastComparison = 0;

    lastComparison = java.lang.Boolean.compare(isSetCatName(), other.isSetCatName());
    if (lastComparison != 0) {
      return lastComparison;
    }
    if (isSetCatName()) {
      lastComparison = org.apache.thrift.TBaseHelper.compareTo(this.catName, other.catName);
      if (lastComparison != 0) {
        return lastComparison;
      }
    }
    lastComparison = java.lang.Boolean.compare(isSetDbName(), other.isSetDbName());
    if (lastComparison != 0) {
      return lastComparison;
    }
    if (isSetDbName()) {
      lastComparison = org.apache.thrift.TBaseHelper.compareTo(this.dbName, other.dbName);
      if (lastComparison != 0) {
        return lastComparison;
      }
    }
    lastComparison = java.lang.Boolean.compare(isSetTblName(), other.isSetTblName());
    if (lastComparison != 0) {
      return lastComparison;
    }
    if (isSetTblName()) {
      lastComparison = org.apache.thrift.TBaseHelper.compareTo(this.tblName, other.tblName);
      if (lastComparison != 0) {
        return lastComparison;
      }
    }
    lastComparison = java.lang.Boolean.compare(isSetPartValues(), other.isSetPartValues());
    if (lastComparison != 0) {
      return lastComparison;
    }
    if (isSetPartValues()) {
      lastComparison = org.apache.thrift.TBaseHelper.compareTo(this.partValues, other.partValues);
      if (lastComparison != 0) {
        return lastComparison;
      }
    }
    lastComparison = java.lang.Boolean.compare(isSetMaxParts(), other.isSetMaxParts());
    if (lastComparison != 0) {
      return lastComparison;
    }
    if (isSetMaxParts()) {
      lastComparison = org.apache.thrift.TBaseHelper.compareTo(this.maxParts, other.maxParts);
      if (lastComparison != 0) {
        return lastComparison;
      }
    }
    lastComparison = java.lang.Boolean.compare(isSetValidWriteIdList(), other.isSetValidWriteIdList());
    if (lastComparison != 0) {
      return lastComparison;
    }
    if (isSetValidWriteIdList()) {
      lastComparison = org.apache.thrift.TBaseHelper.compareTo(this.validWriteIdList, other.validWriteIdList);
      if (lastComparison != 0) {
        return lastComparison;
      }
    }
    lastComparison = java.lang.Boolean.compare(isSetId(), other.isSetId());
    if (lastComparison != 0) {
      return lastComparison;
    }
    if (isSetId()) {
      lastComparison = org.apache.thrift.TBaseHelper.compareTo(this.id, other.id);
      if (lastComparison != 0) {
        return lastComparison;
      }
    }
    return 0;
  }

  @org.apache.thrift.annotation.Nullable
  public _Fields fieldForId(int fieldId) {
    return _Fields.findByThriftId(fieldId);
  }

  public void read(org.apache.thrift.protocol.TProtocol iprot) throws org.apache.thrift.TException {
    scheme(iprot).read(iprot, this);
  }

  public void write(org.apache.thrift.protocol.TProtocol oprot) throws org.apache.thrift.TException {
    scheme(oprot).write(oprot, this);
  }

  @Override
  public java.lang.String toString() {
    java.lang.StringBuilder sb = new java.lang.StringBuilder("GetPartitionNamesPsRequest(");
    boolean first = true;

    if (isSetCatName()) {
      sb.append("catName:");
      if (this.catName == null) {
        sb.append("null");
      } else {
        sb.append(this.catName);
      }
      first = false;
    }
    if (!first) sb.append(", ");
    sb.append("dbName:");
    if (this.dbName == null) {
      sb.append("null");
    } else {
      sb.append(this.dbName);
    }
    first = false;
    if (!first) sb.append(", ");
    sb.append("tblName:");
    if (this.tblName == null) {
      sb.append("null");
    } else {
      sb.append(this.tblName);
    }
    first = false;
    if (isSetPartValues()) {
      if (!first) sb.append(", ");
      sb.append("partValues:");
      if (this.partValues == null) {
        sb.append("null");
      } else {
        sb.append(this.partValues);
      }
      first = false;
    }
    if (isSetMaxParts()) {
      if (!first) sb.append(", ");
      sb.append("maxParts:");
      sb.append(this.maxParts);
      first = false;
    }
    if (isSetValidWriteIdList()) {
      if (!first) sb.append(", ");
      sb.append("validWriteIdList:");
      if (this.validWriteIdList == null) {
        sb.append("null");
      } else {
        sb.append(this.validWriteIdList);
      }
      first = false;
    }
    if (isSetId()) {
      if (!first) sb.append(", ");
      sb.append("id:");
      sb.append(this.id);
      first = false;
    }
    sb.append(")");
    return sb.toString();
  }

  public void validate() throws org.apache.thrift.TException {
    // check for required fields
    if (!isSetDbName()) {
      throw new org.apache.thrift.protocol.TProtocolException("Required field 'dbName' is unset! Struct:" + toString());
    }

    if (!isSetTblName()) {
      throw new org.apache.thrift.protocol.TProtocolException("Required field 'tblName' is unset! Struct:" + toString());
    }

    // check for sub-struct validity
  }

  private void writeObject(java.io.ObjectOutputStream out) throws java.io.IOException {
    try {
      write(new org.apache.thrift.protocol.TCompactProtocol(new org.apache.thrift.transport.TIOStreamTransport(out)));
    } catch (org.apache.thrift.TException te) {
      throw new java.io.IOException(te);
    }
  }

  private void readObject(java.io.ObjectInputStream in) throws java.io.IOException, java.lang.ClassNotFoundException {
    try {
      // it doesn't seem like you should have to do this, but java serialization is wacky, and doesn't call the default constructor.
      __isset_bitfield = 0;
      read(new org.apache.thrift.protocol.TCompactProtocol(new org.apache.thrift.transport.TIOStreamTransport(in)));
    } catch (org.apache.thrift.TException te) {
      throw new java.io.IOException(te);
    }
  }

  private static class GetPartitionNamesPsRequestStandardSchemeFactory implements org.apache.thrift.scheme.SchemeFactory {
    public GetPartitionNamesPsRequestStandardScheme getScheme() {
      return new GetPartitionNamesPsRequestStandardScheme();
    }
  }

  private static class GetPartitionNamesPsRequestStandardScheme extends org.apache.thrift.scheme.StandardScheme<GetPartitionNamesPsRequest> {

    public void read(org.apache.thrift.protocol.TProtocol iprot, GetPartitionNamesPsRequest struct) throws org.apache.thrift.TException {
      org.apache.thrift.protocol.TField schemeField;
      iprot.readStructBegin();
      while (true)
      {
        schemeField = iprot.readFieldBegin();
        if (schemeField.type == org.apache.thrift.protocol.TType.STOP) { 
          break;
        }
        switch (schemeField.id) {
          case 1: // CAT_NAME
            if (schemeField.type == org.apache.thrift.protocol.TType.STRING) {
              struct.catName = iprot.readString();
              struct.setCatNameIsSet(true);
            } else { 
              org.apache.thrift.protocol.TProtocolUtil.skip(iprot, schemeField.type);
            }
            break;
          case 2: // DB_NAME
            if (schemeField.type == org.apache.thrift.protocol.TType.STRING) {
              struct.dbName = iprot.readString();
              struct.setDbNameIsSet(true);
            } else { 
              org.apache.thrift.protocol.TProtocolUtil.skip(iprot, schemeField.type);
            }
            break;
          case 3: // TBL_NAME
            if (schemeField.type == org.apache.thrift.protocol.TType.STRING) {
              struct.tblName = iprot.readString();
              struct.setTblNameIsSet(true);
            } else { 
              org.apache.thrift.protocol.TProtocolUtil.skip(iprot, schemeField.type);
            }
            break;
          case 4: // PART_VALUES
            if (schemeField.type == org.apache.thrift.protocol.TType.LIST) {
              {
<<<<<<< HEAD
                org.apache.thrift.protocol.TList _list1422 = iprot.readListBegin();
                struct.partValues = new java.util.ArrayList<java.lang.String>(_list1422.size);
                @org.apache.thrift.annotation.Nullable java.lang.String _elem1423;
                for (int _i1424 = 0; _i1424 < _list1422.size; ++_i1424)
                {
                  _elem1423 = iprot.readString();
                  struct.partValues.add(_elem1423);
=======
                org.apache.thrift.protocol.TList _list1394 = iprot.readListBegin();
                struct.partValues = new java.util.ArrayList<java.lang.String>(_list1394.size);
                @org.apache.thrift.annotation.Nullable java.lang.String _elem1395;
                for (int _i1396 = 0; _i1396 < _list1394.size; ++_i1396)
                {
                  _elem1395 = iprot.readString();
                  struct.partValues.add(_elem1395);
>>>>>>> 7f46b40a
                }
                iprot.readListEnd();
              }
              struct.setPartValuesIsSet(true);
            } else { 
              org.apache.thrift.protocol.TProtocolUtil.skip(iprot, schemeField.type);
            }
            break;
          case 5: // MAX_PARTS
            if (schemeField.type == org.apache.thrift.protocol.TType.I16) {
              struct.maxParts = iprot.readI16();
              struct.setMaxPartsIsSet(true);
            } else { 
              org.apache.thrift.protocol.TProtocolUtil.skip(iprot, schemeField.type);
            }
            break;
          case 6: // VALID_WRITE_ID_LIST
            if (schemeField.type == org.apache.thrift.protocol.TType.STRING) {
              struct.validWriteIdList = iprot.readString();
              struct.setValidWriteIdListIsSet(true);
            } else { 
              org.apache.thrift.protocol.TProtocolUtil.skip(iprot, schemeField.type);
            }
            break;
          case 7: // ID
            if (schemeField.type == org.apache.thrift.protocol.TType.I64) {
              struct.id = iprot.readI64();
              struct.setIdIsSet(true);
            } else { 
              org.apache.thrift.protocol.TProtocolUtil.skip(iprot, schemeField.type);
            }
            break;
          default:
            org.apache.thrift.protocol.TProtocolUtil.skip(iprot, schemeField.type);
        }
        iprot.readFieldEnd();
      }
      iprot.readStructEnd();
      struct.validate();
    }

    public void write(org.apache.thrift.protocol.TProtocol oprot, GetPartitionNamesPsRequest struct) throws org.apache.thrift.TException {
      struct.validate();

      oprot.writeStructBegin(STRUCT_DESC);
      if (struct.catName != null) {
        if (struct.isSetCatName()) {
          oprot.writeFieldBegin(CAT_NAME_FIELD_DESC);
          oprot.writeString(struct.catName);
          oprot.writeFieldEnd();
        }
      }
      if (struct.dbName != null) {
        oprot.writeFieldBegin(DB_NAME_FIELD_DESC);
        oprot.writeString(struct.dbName);
        oprot.writeFieldEnd();
      }
      if (struct.tblName != null) {
        oprot.writeFieldBegin(TBL_NAME_FIELD_DESC);
        oprot.writeString(struct.tblName);
        oprot.writeFieldEnd();
      }
      if (struct.partValues != null) {
        if (struct.isSetPartValues()) {
          oprot.writeFieldBegin(PART_VALUES_FIELD_DESC);
          {
            oprot.writeListBegin(new org.apache.thrift.protocol.TList(org.apache.thrift.protocol.TType.STRING, struct.partValues.size()));
<<<<<<< HEAD
            for (java.lang.String _iter1425 : struct.partValues)
            {
              oprot.writeString(_iter1425);
=======
            for (java.lang.String _iter1397 : struct.partValues)
            {
              oprot.writeString(_iter1397);
>>>>>>> 7f46b40a
            }
            oprot.writeListEnd();
          }
          oprot.writeFieldEnd();
        }
      }
      if (struct.isSetMaxParts()) {
        oprot.writeFieldBegin(MAX_PARTS_FIELD_DESC);
        oprot.writeI16(struct.maxParts);
        oprot.writeFieldEnd();
      }
      if (struct.validWriteIdList != null) {
        if (struct.isSetValidWriteIdList()) {
          oprot.writeFieldBegin(VALID_WRITE_ID_LIST_FIELD_DESC);
          oprot.writeString(struct.validWriteIdList);
          oprot.writeFieldEnd();
        }
      }
      if (struct.isSetId()) {
        oprot.writeFieldBegin(ID_FIELD_DESC);
        oprot.writeI64(struct.id);
        oprot.writeFieldEnd();
      }
      oprot.writeFieldStop();
      oprot.writeStructEnd();
    }

  }

  private static class GetPartitionNamesPsRequestTupleSchemeFactory implements org.apache.thrift.scheme.SchemeFactory {
    public GetPartitionNamesPsRequestTupleScheme getScheme() {
      return new GetPartitionNamesPsRequestTupleScheme();
    }
  }

  private static class GetPartitionNamesPsRequestTupleScheme extends org.apache.thrift.scheme.TupleScheme<GetPartitionNamesPsRequest> {

    @Override
    public void write(org.apache.thrift.protocol.TProtocol prot, GetPartitionNamesPsRequest struct) throws org.apache.thrift.TException {
      org.apache.thrift.protocol.TTupleProtocol oprot = (org.apache.thrift.protocol.TTupleProtocol) prot;
      oprot.writeString(struct.dbName);
      oprot.writeString(struct.tblName);
      java.util.BitSet optionals = new java.util.BitSet();
      if (struct.isSetCatName()) {
        optionals.set(0);
      }
      if (struct.isSetPartValues()) {
        optionals.set(1);
      }
      if (struct.isSetMaxParts()) {
        optionals.set(2);
      }
      if (struct.isSetValidWriteIdList()) {
        optionals.set(3);
      }
      if (struct.isSetId()) {
        optionals.set(4);
      }
      oprot.writeBitSet(optionals, 5);
      if (struct.isSetCatName()) {
        oprot.writeString(struct.catName);
      }
      if (struct.isSetPartValues()) {
        {
          oprot.writeI32(struct.partValues.size());
<<<<<<< HEAD
          for (java.lang.String _iter1426 : struct.partValues)
          {
            oprot.writeString(_iter1426);
=======
          for (java.lang.String _iter1398 : struct.partValues)
          {
            oprot.writeString(_iter1398);
>>>>>>> 7f46b40a
          }
        }
      }
      if (struct.isSetMaxParts()) {
        oprot.writeI16(struct.maxParts);
      }
      if (struct.isSetValidWriteIdList()) {
        oprot.writeString(struct.validWriteIdList);
      }
      if (struct.isSetId()) {
        oprot.writeI64(struct.id);
      }
    }

    @Override
    public void read(org.apache.thrift.protocol.TProtocol prot, GetPartitionNamesPsRequest struct) throws org.apache.thrift.TException {
      org.apache.thrift.protocol.TTupleProtocol iprot = (org.apache.thrift.protocol.TTupleProtocol) prot;
      struct.dbName = iprot.readString();
      struct.setDbNameIsSet(true);
      struct.tblName = iprot.readString();
      struct.setTblNameIsSet(true);
      java.util.BitSet incoming = iprot.readBitSet(5);
      if (incoming.get(0)) {
        struct.catName = iprot.readString();
        struct.setCatNameIsSet(true);
      }
      if (incoming.get(1)) {
        {
<<<<<<< HEAD
          org.apache.thrift.protocol.TList _list1427 = iprot.readListBegin(org.apache.thrift.protocol.TType.STRING);
          struct.partValues = new java.util.ArrayList<java.lang.String>(_list1427.size);
          @org.apache.thrift.annotation.Nullable java.lang.String _elem1428;
          for (int _i1429 = 0; _i1429 < _list1427.size; ++_i1429)
          {
            _elem1428 = iprot.readString();
            struct.partValues.add(_elem1428);
=======
          org.apache.thrift.protocol.TList _list1399 = iprot.readListBegin(org.apache.thrift.protocol.TType.STRING);
          struct.partValues = new java.util.ArrayList<java.lang.String>(_list1399.size);
          @org.apache.thrift.annotation.Nullable java.lang.String _elem1400;
          for (int _i1401 = 0; _i1401 < _list1399.size; ++_i1401)
          {
            _elem1400 = iprot.readString();
            struct.partValues.add(_elem1400);
>>>>>>> 7f46b40a
          }
        }
        struct.setPartValuesIsSet(true);
      }
      if (incoming.get(2)) {
        struct.maxParts = iprot.readI16();
        struct.setMaxPartsIsSet(true);
      }
      if (incoming.get(3)) {
        struct.validWriteIdList = iprot.readString();
        struct.setValidWriteIdListIsSet(true);
      }
      if (incoming.get(4)) {
        struct.id = iprot.readI64();
        struct.setIdIsSet(true);
      }
    }
  }

  private static <S extends org.apache.thrift.scheme.IScheme> S scheme(org.apache.thrift.protocol.TProtocol proto) {
    return (org.apache.thrift.scheme.StandardScheme.class.equals(proto.getScheme()) ? STANDARD_SCHEME_FACTORY : TUPLE_SCHEME_FACTORY).getScheme();
  }
}
<|MERGE_RESOLUTION|>--- conflicted
+++ resolved
@@ -837,15 +837,6 @@
           case 4: // PART_VALUES
             if (schemeField.type == org.apache.thrift.protocol.TType.LIST) {
               {
-<<<<<<< HEAD
-                org.apache.thrift.protocol.TList _list1422 = iprot.readListBegin();
-                struct.partValues = new java.util.ArrayList<java.lang.String>(_list1422.size);
-                @org.apache.thrift.annotation.Nullable java.lang.String _elem1423;
-                for (int _i1424 = 0; _i1424 < _list1422.size; ++_i1424)
-                {
-                  _elem1423 = iprot.readString();
-                  struct.partValues.add(_elem1423);
-=======
                 org.apache.thrift.protocol.TList _list1394 = iprot.readListBegin();
                 struct.partValues = new java.util.ArrayList<java.lang.String>(_list1394.size);
                 @org.apache.thrift.annotation.Nullable java.lang.String _elem1395;
@@ -853,7 +844,6 @@
                 {
                   _elem1395 = iprot.readString();
                   struct.partValues.add(_elem1395);
->>>>>>> 7f46b40a
                 }
                 iprot.readListEnd();
               }
@@ -921,15 +911,9 @@
           oprot.writeFieldBegin(PART_VALUES_FIELD_DESC);
           {
             oprot.writeListBegin(new org.apache.thrift.protocol.TList(org.apache.thrift.protocol.TType.STRING, struct.partValues.size()));
-<<<<<<< HEAD
-            for (java.lang.String _iter1425 : struct.partValues)
-            {
-              oprot.writeString(_iter1425);
-=======
             for (java.lang.String _iter1397 : struct.partValues)
             {
               oprot.writeString(_iter1397);
->>>>>>> 7f46b40a
             }
             oprot.writeListEnd();
           }
@@ -995,15 +979,9 @@
       if (struct.isSetPartValues()) {
         {
           oprot.writeI32(struct.partValues.size());
-<<<<<<< HEAD
-          for (java.lang.String _iter1426 : struct.partValues)
-          {
-            oprot.writeString(_iter1426);
-=======
           for (java.lang.String _iter1398 : struct.partValues)
           {
             oprot.writeString(_iter1398);
->>>>>>> 7f46b40a
           }
         }
       }
@@ -1032,15 +1010,6 @@
       }
       if (incoming.get(1)) {
         {
-<<<<<<< HEAD
-          org.apache.thrift.protocol.TList _list1427 = iprot.readListBegin(org.apache.thrift.protocol.TType.STRING);
-          struct.partValues = new java.util.ArrayList<java.lang.String>(_list1427.size);
-          @org.apache.thrift.annotation.Nullable java.lang.String _elem1428;
-          for (int _i1429 = 0; _i1429 < _list1427.size; ++_i1429)
-          {
-            _elem1428 = iprot.readString();
-            struct.partValues.add(_elem1428);
-=======
           org.apache.thrift.protocol.TList _list1399 = iprot.readListBegin(org.apache.thrift.protocol.TType.STRING);
           struct.partValues = new java.util.ArrayList<java.lang.String>(_list1399.size);
           @org.apache.thrift.annotation.Nullable java.lang.String _elem1400;
@@ -1048,7 +1017,6 @@
           {
             _elem1400 = iprot.readString();
             struct.partValues.add(_elem1400);
->>>>>>> 7f46b40a
           }
         }
         struct.setPartValuesIsSet(true);
