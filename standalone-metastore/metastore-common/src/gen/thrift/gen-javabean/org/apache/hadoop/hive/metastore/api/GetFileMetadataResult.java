--- conflicted
+++ resolved
@@ -406,27 +406,15 @@
           case 1: // METADATA
             if (schemeField.type == org.apache.thrift.protocol.TType.MAP) {
               {
-<<<<<<< HEAD
-                org.apache.thrift.protocol.TMap _map950 = iprot.readMapBegin();
-                struct.metadata = new java.util.HashMap<java.lang.Long,java.nio.ByteBuffer>(2*_map950.size);
-                long _key951;
-                @org.apache.thrift.annotation.Nullable java.nio.ByteBuffer _val952;
-                for (int _i953 = 0; _i953 < _map950.size; ++_i953)
+                org.apache.thrift.protocol.TMap _map960 = iprot.readMapBegin();
+                struct.metadata = new java.util.HashMap<java.lang.Long,java.nio.ByteBuffer>(2*_map960.size);
+                long _key961;
+                @org.apache.thrift.annotation.Nullable java.nio.ByteBuffer _val962;
+                for (int _i963 = 0; _i963 < _map960.size; ++_i963)
                 {
-                  _key951 = iprot.readI64();
-                  _val952 = iprot.readBinary();
-                  struct.metadata.put(_key951, _val952);
-=======
-                org.apache.thrift.protocol.TMap _map944 = iprot.readMapBegin();
-                struct.metadata = new java.util.HashMap<java.lang.Long,java.nio.ByteBuffer>(2*_map944.size);
-                long _key945;
-                @org.apache.thrift.annotation.Nullable java.nio.ByteBuffer _val946;
-                for (int _i947 = 0; _i947 < _map944.size; ++_i947)
-                {
-                  _key945 = iprot.readI64();
-                  _val946 = iprot.readBinary();
-                  struct.metadata.put(_key945, _val946);
->>>>>>> 6de2d51a
+                  _key961 = iprot.readI64();
+                  _val962 = iprot.readBinary();
+                  struct.metadata.put(_key961, _val962);
                 }
                 iprot.readMapEnd();
               }
@@ -460,17 +448,10 @@
         oprot.writeFieldBegin(METADATA_FIELD_DESC);
         {
           oprot.writeMapBegin(new org.apache.thrift.protocol.TMap(org.apache.thrift.protocol.TType.I64, org.apache.thrift.protocol.TType.STRING, struct.metadata.size()));
-<<<<<<< HEAD
-          for (java.util.Map.Entry<java.lang.Long, java.nio.ByteBuffer> _iter954 : struct.metadata.entrySet())
+          for (java.util.Map.Entry<java.lang.Long, java.nio.ByteBuffer> _iter964 : struct.metadata.entrySet())
           {
-            oprot.writeI64(_iter954.getKey());
-            oprot.writeBinary(_iter954.getValue());
-=======
-          for (java.util.Map.Entry<java.lang.Long, java.nio.ByteBuffer> _iter948 : struct.metadata.entrySet())
-          {
-            oprot.writeI64(_iter948.getKey());
-            oprot.writeBinary(_iter948.getValue());
->>>>>>> 6de2d51a
+            oprot.writeI64(_iter964.getKey());
+            oprot.writeBinary(_iter964.getValue());
           }
           oprot.writeMapEnd();
         }
@@ -498,17 +479,10 @@
       org.apache.thrift.protocol.TTupleProtocol oprot = (org.apache.thrift.protocol.TTupleProtocol) prot;
       {
         oprot.writeI32(struct.metadata.size());
-<<<<<<< HEAD
-        for (java.util.Map.Entry<java.lang.Long, java.nio.ByteBuffer> _iter955 : struct.metadata.entrySet())
+        for (java.util.Map.Entry<java.lang.Long, java.nio.ByteBuffer> _iter965 : struct.metadata.entrySet())
         {
-          oprot.writeI64(_iter955.getKey());
-          oprot.writeBinary(_iter955.getValue());
-=======
-        for (java.util.Map.Entry<java.lang.Long, java.nio.ByteBuffer> _iter949 : struct.metadata.entrySet())
-        {
-          oprot.writeI64(_iter949.getKey());
-          oprot.writeBinary(_iter949.getValue());
->>>>>>> 6de2d51a
+          oprot.writeI64(_iter965.getKey());
+          oprot.writeBinary(_iter965.getValue());
         }
       }
       oprot.writeBool(struct.isSupported);
@@ -518,27 +492,15 @@
     public void read(org.apache.thrift.protocol.TProtocol prot, GetFileMetadataResult struct) throws org.apache.thrift.TException {
       org.apache.thrift.protocol.TTupleProtocol iprot = (org.apache.thrift.protocol.TTupleProtocol) prot;
       {
-<<<<<<< HEAD
-        org.apache.thrift.protocol.TMap _map956 = new org.apache.thrift.protocol.TMap(org.apache.thrift.protocol.TType.I64, org.apache.thrift.protocol.TType.STRING, iprot.readI32());
-        struct.metadata = new java.util.HashMap<java.lang.Long,java.nio.ByteBuffer>(2*_map956.size);
-        long _key957;
-        @org.apache.thrift.annotation.Nullable java.nio.ByteBuffer _val958;
-        for (int _i959 = 0; _i959 < _map956.size; ++_i959)
+        org.apache.thrift.protocol.TMap _map966 = new org.apache.thrift.protocol.TMap(org.apache.thrift.protocol.TType.I64, org.apache.thrift.protocol.TType.STRING, iprot.readI32());
+        struct.metadata = new java.util.HashMap<java.lang.Long,java.nio.ByteBuffer>(2*_map966.size);
+        long _key967;
+        @org.apache.thrift.annotation.Nullable java.nio.ByteBuffer _val968;
+        for (int _i969 = 0; _i969 < _map966.size; ++_i969)
         {
-          _key957 = iprot.readI64();
-          _val958 = iprot.readBinary();
-          struct.metadata.put(_key957, _val958);
-=======
-        org.apache.thrift.protocol.TMap _map950 = new org.apache.thrift.protocol.TMap(org.apache.thrift.protocol.TType.I64, org.apache.thrift.protocol.TType.STRING, iprot.readI32());
-        struct.metadata = new java.util.HashMap<java.lang.Long,java.nio.ByteBuffer>(2*_map950.size);
-        long _key951;
-        @org.apache.thrift.annotation.Nullable java.nio.ByteBuffer _val952;
-        for (int _i953 = 0; _i953 < _map950.size; ++_i953)
-        {
-          _key951 = iprot.readI64();
-          _val952 = iprot.readBinary();
-          struct.metadata.put(_key951, _val952);
->>>>>>> 6de2d51a
+          _key967 = iprot.readI64();
+          _val968 = iprot.readBinary();
+          struct.metadata.put(_key967, _val968);
         }
       }
       struct.setMetadataIsSet(true);
