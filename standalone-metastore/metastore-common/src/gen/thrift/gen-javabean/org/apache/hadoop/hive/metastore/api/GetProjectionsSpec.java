/**
 * Autogenerated by Thrift Compiler (0.13.0)
 *
 * DO NOT EDIT UNLESS YOU ARE SURE THAT YOU KNOW WHAT YOU ARE DOING
 *  @generated
 */
package org.apache.hadoop.hive.metastore.api;

@SuppressWarnings({"cast", "rawtypes", "serial", "unchecked", "unused"})
@javax.annotation.Generated(value = "Autogenerated by Thrift Compiler (0.13.0)")
@org.apache.hadoop.classification.InterfaceAudience.Public @org.apache.hadoop.classification.InterfaceStability.Stable public class GetProjectionsSpec implements org.apache.thrift.TBase<GetProjectionsSpec, GetProjectionsSpec._Fields>, java.io.Serializable, Cloneable, Comparable<GetProjectionsSpec> {
  private static final org.apache.thrift.protocol.TStruct STRUCT_DESC = new org.apache.thrift.protocol.TStruct("GetProjectionsSpec");

  private static final org.apache.thrift.protocol.TField FIELD_LIST_FIELD_DESC = new org.apache.thrift.protocol.TField("fieldList", org.apache.thrift.protocol.TType.LIST, (short)1);
  private static final org.apache.thrift.protocol.TField INCLUDE_PARAM_KEY_PATTERN_FIELD_DESC = new org.apache.thrift.protocol.TField("includeParamKeyPattern", org.apache.thrift.protocol.TType.STRING, (short)2);
  private static final org.apache.thrift.protocol.TField EXCLUDE_PARAM_KEY_PATTERN_FIELD_DESC = new org.apache.thrift.protocol.TField("excludeParamKeyPattern", org.apache.thrift.protocol.TType.STRING, (short)3);

  private static final org.apache.thrift.scheme.SchemeFactory STANDARD_SCHEME_FACTORY = new GetProjectionsSpecStandardSchemeFactory();
  private static final org.apache.thrift.scheme.SchemeFactory TUPLE_SCHEME_FACTORY = new GetProjectionsSpecTupleSchemeFactory();

  private @org.apache.thrift.annotation.Nullable java.util.List<java.lang.String> fieldList; // required
  private @org.apache.thrift.annotation.Nullable java.lang.String includeParamKeyPattern; // required
  private @org.apache.thrift.annotation.Nullable java.lang.String excludeParamKeyPattern; // required

  /** The set of fields this struct contains, along with convenience methods for finding and manipulating them. */
  public enum _Fields implements org.apache.thrift.TFieldIdEnum {
    FIELD_LIST((short)1, "fieldList"),
    INCLUDE_PARAM_KEY_PATTERN((short)2, "includeParamKeyPattern"),
    EXCLUDE_PARAM_KEY_PATTERN((short)3, "excludeParamKeyPattern");

    private static final java.util.Map<java.lang.String, _Fields> byName = new java.util.HashMap<java.lang.String, _Fields>();

    static {
      for (_Fields field : java.util.EnumSet.allOf(_Fields.class)) {
        byName.put(field.getFieldName(), field);
      }
    }

    /**
     * Find the _Fields constant that matches fieldId, or null if its not found.
     */
    @org.apache.thrift.annotation.Nullable
    public static _Fields findByThriftId(int fieldId) {
      switch(fieldId) {
        case 1: // FIELD_LIST
          return FIELD_LIST;
        case 2: // INCLUDE_PARAM_KEY_PATTERN
          return INCLUDE_PARAM_KEY_PATTERN;
        case 3: // EXCLUDE_PARAM_KEY_PATTERN
          return EXCLUDE_PARAM_KEY_PATTERN;
        default:
          return null;
      }
    }

    /**
     * Find the _Fields constant that matches fieldId, throwing an exception
     * if it is not found.
     */
    public static _Fields findByThriftIdOrThrow(int fieldId) {
      _Fields fields = findByThriftId(fieldId);
      if (fields == null) throw new java.lang.IllegalArgumentException("Field " + fieldId + " doesn't exist!");
      return fields;
    }

    /**
     * Find the _Fields constant that matches name, or null if its not found.
     */
    @org.apache.thrift.annotation.Nullable
    public static _Fields findByName(java.lang.String name) {
      return byName.get(name);
    }

    private final short _thriftId;
    private final java.lang.String _fieldName;

    _Fields(short thriftId, java.lang.String fieldName) {
      _thriftId = thriftId;
      _fieldName = fieldName;
    }

    public short getThriftFieldId() {
      return _thriftId;
    }

    public java.lang.String getFieldName() {
      return _fieldName;
    }
  }

  // isset id assignments
  public static final java.util.Map<_Fields, org.apache.thrift.meta_data.FieldMetaData> metaDataMap;
  static {
    java.util.Map<_Fields, org.apache.thrift.meta_data.FieldMetaData> tmpMap = new java.util.EnumMap<_Fields, org.apache.thrift.meta_data.FieldMetaData>(_Fields.class);
    tmpMap.put(_Fields.FIELD_LIST, new org.apache.thrift.meta_data.FieldMetaData("fieldList", org.apache.thrift.TFieldRequirementType.DEFAULT, 
        new org.apache.thrift.meta_data.ListMetaData(org.apache.thrift.protocol.TType.LIST, 
            new org.apache.thrift.meta_data.FieldValueMetaData(org.apache.thrift.protocol.TType.STRING))));
    tmpMap.put(_Fields.INCLUDE_PARAM_KEY_PATTERN, new org.apache.thrift.meta_data.FieldMetaData("includeParamKeyPattern", org.apache.thrift.TFieldRequirementType.DEFAULT, 
        new org.apache.thrift.meta_data.FieldValueMetaData(org.apache.thrift.protocol.TType.STRING)));
    tmpMap.put(_Fields.EXCLUDE_PARAM_KEY_PATTERN, new org.apache.thrift.meta_data.FieldMetaData("excludeParamKeyPattern", org.apache.thrift.TFieldRequirementType.DEFAULT, 
        new org.apache.thrift.meta_data.FieldValueMetaData(org.apache.thrift.protocol.TType.STRING)));
    metaDataMap = java.util.Collections.unmodifiableMap(tmpMap);
    org.apache.thrift.meta_data.FieldMetaData.addStructMetaDataMap(GetProjectionsSpec.class, metaDataMap);
  }

  public GetProjectionsSpec() {
  }

  public GetProjectionsSpec(
    java.util.List<java.lang.String> fieldList,
    java.lang.String includeParamKeyPattern,
    java.lang.String excludeParamKeyPattern)
  {
    this();
    this.fieldList = fieldList;
    this.includeParamKeyPattern = includeParamKeyPattern;
    this.excludeParamKeyPattern = excludeParamKeyPattern;
  }

  /**
   * Performs a deep copy on <i>other</i>.
   */
  public GetProjectionsSpec(GetProjectionsSpec other) {
    if (other.isSetFieldList()) {
      java.util.List<java.lang.String> __this__fieldList = new java.util.ArrayList<java.lang.String>(other.fieldList);
      this.fieldList = __this__fieldList;
    }
    if (other.isSetIncludeParamKeyPattern()) {
      this.includeParamKeyPattern = other.includeParamKeyPattern;
    }
    if (other.isSetExcludeParamKeyPattern()) {
      this.excludeParamKeyPattern = other.excludeParamKeyPattern;
    }
  }

  public GetProjectionsSpec deepCopy() {
    return new GetProjectionsSpec(this);
  }

  @Override
  public void clear() {
    this.fieldList = null;
    this.includeParamKeyPattern = null;
    this.excludeParamKeyPattern = null;
  }

  public int getFieldListSize() {
    return (this.fieldList == null) ? 0 : this.fieldList.size();
  }

  @org.apache.thrift.annotation.Nullable
  public java.util.Iterator<java.lang.String> getFieldListIterator() {
    return (this.fieldList == null) ? null : this.fieldList.iterator();
  }

  public void addToFieldList(java.lang.String elem) {
    if (this.fieldList == null) {
      this.fieldList = new java.util.ArrayList<java.lang.String>();
    }
    this.fieldList.add(elem);
  }

  @org.apache.thrift.annotation.Nullable
  public java.util.List<java.lang.String> getFieldList() {
    return this.fieldList;
  }

  public void setFieldList(@org.apache.thrift.annotation.Nullable java.util.List<java.lang.String> fieldList) {
    this.fieldList = fieldList;
  }

  public void unsetFieldList() {
    this.fieldList = null;
  }

  /** Returns true if field fieldList is set (has been assigned a value) and false otherwise */
  public boolean isSetFieldList() {
    return this.fieldList != null;
  }

  public void setFieldListIsSet(boolean value) {
    if (!value) {
      this.fieldList = null;
    }
  }

  @org.apache.thrift.annotation.Nullable
  public java.lang.String getIncludeParamKeyPattern() {
    return this.includeParamKeyPattern;
  }

  public void setIncludeParamKeyPattern(@org.apache.thrift.annotation.Nullable java.lang.String includeParamKeyPattern) {
    this.includeParamKeyPattern = includeParamKeyPattern;
  }

  public void unsetIncludeParamKeyPattern() {
    this.includeParamKeyPattern = null;
  }

  /** Returns true if field includeParamKeyPattern is set (has been assigned a value) and false otherwise */
  public boolean isSetIncludeParamKeyPattern() {
    return this.includeParamKeyPattern != null;
  }

  public void setIncludeParamKeyPatternIsSet(boolean value) {
    if (!value) {
      this.includeParamKeyPattern = null;
    }
  }

  @org.apache.thrift.annotation.Nullable
  public java.lang.String getExcludeParamKeyPattern() {
    return this.excludeParamKeyPattern;
  }

  public void setExcludeParamKeyPattern(@org.apache.thrift.annotation.Nullable java.lang.String excludeParamKeyPattern) {
    this.excludeParamKeyPattern = excludeParamKeyPattern;
  }

  public void unsetExcludeParamKeyPattern() {
    this.excludeParamKeyPattern = null;
  }

  /** Returns true if field excludeParamKeyPattern is set (has been assigned a value) and false otherwise */
  public boolean isSetExcludeParamKeyPattern() {
    return this.excludeParamKeyPattern != null;
  }

  public void setExcludeParamKeyPatternIsSet(boolean value) {
    if (!value) {
      this.excludeParamKeyPattern = null;
    }
  }

  public void setFieldValue(_Fields field, @org.apache.thrift.annotation.Nullable java.lang.Object value) {
    switch (field) {
    case FIELD_LIST:
      if (value == null) {
        unsetFieldList();
      } else {
        setFieldList((java.util.List<java.lang.String>)value);
      }
      break;

    case INCLUDE_PARAM_KEY_PATTERN:
      if (value == null) {
        unsetIncludeParamKeyPattern();
      } else {
        setIncludeParamKeyPattern((java.lang.String)value);
      }
      break;

    case EXCLUDE_PARAM_KEY_PATTERN:
      if (value == null) {
        unsetExcludeParamKeyPattern();
      } else {
        setExcludeParamKeyPattern((java.lang.String)value);
      }
      break;

    }
  }

  @org.apache.thrift.annotation.Nullable
  public java.lang.Object getFieldValue(_Fields field) {
    switch (field) {
    case FIELD_LIST:
      return getFieldList();

    case INCLUDE_PARAM_KEY_PATTERN:
      return getIncludeParamKeyPattern();

    case EXCLUDE_PARAM_KEY_PATTERN:
      return getExcludeParamKeyPattern();

    }
    throw new java.lang.IllegalStateException();
  }

  /** Returns true if field corresponding to fieldID is set (has been assigned a value) and false otherwise */
  public boolean isSet(_Fields field) {
    if (field == null) {
      throw new java.lang.IllegalArgumentException();
    }

    switch (field) {
    case FIELD_LIST:
      return isSetFieldList();
    case INCLUDE_PARAM_KEY_PATTERN:
      return isSetIncludeParamKeyPattern();
    case EXCLUDE_PARAM_KEY_PATTERN:
      return isSetExcludeParamKeyPattern();
    }
    throw new java.lang.IllegalStateException();
  }

  @Override
  public boolean equals(java.lang.Object that) {
    if (that == null)
      return false;
    if (that instanceof GetProjectionsSpec)
      return this.equals((GetProjectionsSpec)that);
    return false;
  }

  public boolean equals(GetProjectionsSpec that) {
    if (that == null)
      return false;
    if (this == that)
      return true;

    boolean this_present_fieldList = true && this.isSetFieldList();
    boolean that_present_fieldList = true && that.isSetFieldList();
    if (this_present_fieldList || that_present_fieldList) {
      if (!(this_present_fieldList && that_present_fieldList))
        return false;
      if (!this.fieldList.equals(that.fieldList))
        return false;
    }

    boolean this_present_includeParamKeyPattern = true && this.isSetIncludeParamKeyPattern();
    boolean that_present_includeParamKeyPattern = true && that.isSetIncludeParamKeyPattern();
    if (this_present_includeParamKeyPattern || that_present_includeParamKeyPattern) {
      if (!(this_present_includeParamKeyPattern && that_present_includeParamKeyPattern))
        return false;
      if (!this.includeParamKeyPattern.equals(that.includeParamKeyPattern))
        return false;
    }

    boolean this_present_excludeParamKeyPattern = true && this.isSetExcludeParamKeyPattern();
    boolean that_present_excludeParamKeyPattern = true && that.isSetExcludeParamKeyPattern();
    if (this_present_excludeParamKeyPattern || that_present_excludeParamKeyPattern) {
      if (!(this_present_excludeParamKeyPattern && that_present_excludeParamKeyPattern))
        return false;
      if (!this.excludeParamKeyPattern.equals(that.excludeParamKeyPattern))
        return false;
    }

    return true;
  }

  @Override
  public int hashCode() {
    int hashCode = 1;

    hashCode = hashCode * 8191 + ((isSetFieldList()) ? 131071 : 524287);
    if (isSetFieldList())
      hashCode = hashCode * 8191 + fieldList.hashCode();

    hashCode = hashCode * 8191 + ((isSetIncludeParamKeyPattern()) ? 131071 : 524287);
    if (isSetIncludeParamKeyPattern())
      hashCode = hashCode * 8191 + includeParamKeyPattern.hashCode();

    hashCode = hashCode * 8191 + ((isSetExcludeParamKeyPattern()) ? 131071 : 524287);
    if (isSetExcludeParamKeyPattern())
      hashCode = hashCode * 8191 + excludeParamKeyPattern.hashCode();

    return hashCode;
  }

  @Override
  public int compareTo(GetProjectionsSpec other) {
    if (!getClass().equals(other.getClass())) {
      return getClass().getName().compareTo(other.getClass().getName());
    }

    int lastComparison = 0;

    lastComparison = java.lang.Boolean.valueOf(isSetFieldList()).compareTo(other.isSetFieldList());
    if (lastComparison != 0) {
      return lastComparison;
    }
    if (isSetFieldList()) {
      lastComparison = org.apache.thrift.TBaseHelper.compareTo(this.fieldList, other.fieldList);
      if (lastComparison != 0) {
        return lastComparison;
      }
    }
    lastComparison = java.lang.Boolean.valueOf(isSetIncludeParamKeyPattern()).compareTo(other.isSetIncludeParamKeyPattern());
    if (lastComparison != 0) {
      return lastComparison;
    }
    if (isSetIncludeParamKeyPattern()) {
      lastComparison = org.apache.thrift.TBaseHelper.compareTo(this.includeParamKeyPattern, other.includeParamKeyPattern);
      if (lastComparison != 0) {
        return lastComparison;
      }
    }
    lastComparison = java.lang.Boolean.valueOf(isSetExcludeParamKeyPattern()).compareTo(other.isSetExcludeParamKeyPattern());
    if (lastComparison != 0) {
      return lastComparison;
    }
    if (isSetExcludeParamKeyPattern()) {
      lastComparison = org.apache.thrift.TBaseHelper.compareTo(this.excludeParamKeyPattern, other.excludeParamKeyPattern);
      if (lastComparison != 0) {
        return lastComparison;
      }
    }
    return 0;
  }

  @org.apache.thrift.annotation.Nullable
  public _Fields fieldForId(int fieldId) {
    return _Fields.findByThriftId(fieldId);
  }

  public void read(org.apache.thrift.protocol.TProtocol iprot) throws org.apache.thrift.TException {
    scheme(iprot).read(iprot, this);
  }

  public void write(org.apache.thrift.protocol.TProtocol oprot) throws org.apache.thrift.TException {
    scheme(oprot).write(oprot, this);
  }

  @Override
  public java.lang.String toString() {
    java.lang.StringBuilder sb = new java.lang.StringBuilder("GetProjectionsSpec(");
    boolean first = true;

    sb.append("fieldList:");
    if (this.fieldList == null) {
      sb.append("null");
    } else {
      sb.append(this.fieldList);
    }
    first = false;
    if (!first) sb.append(", ");
    sb.append("includeParamKeyPattern:");
    if (this.includeParamKeyPattern == null) {
      sb.append("null");
    } else {
      sb.append(this.includeParamKeyPattern);
    }
    first = false;
    if (!first) sb.append(", ");
    sb.append("excludeParamKeyPattern:");
    if (this.excludeParamKeyPattern == null) {
      sb.append("null");
    } else {
      sb.append(this.excludeParamKeyPattern);
    }
    first = false;
    sb.append(")");
    return sb.toString();
  }

  public void validate() throws org.apache.thrift.TException {
    // check for required fields
    // check for sub-struct validity
  }

  private void writeObject(java.io.ObjectOutputStream out) throws java.io.IOException {
    try {
      write(new org.apache.thrift.protocol.TCompactProtocol(new org.apache.thrift.transport.TIOStreamTransport(out)));
    } catch (org.apache.thrift.TException te) {
      throw new java.io.IOException(te);
    }
  }

  private void readObject(java.io.ObjectInputStream in) throws java.io.IOException, java.lang.ClassNotFoundException {
    try {
      read(new org.apache.thrift.protocol.TCompactProtocol(new org.apache.thrift.transport.TIOStreamTransport(in)));
    } catch (org.apache.thrift.TException te) {
      throw new java.io.IOException(te);
    }
  }

  private static class GetProjectionsSpecStandardSchemeFactory implements org.apache.thrift.scheme.SchemeFactory {
    public GetProjectionsSpecStandardScheme getScheme() {
      return new GetProjectionsSpecStandardScheme();
    }
  }

  private static class GetProjectionsSpecStandardScheme extends org.apache.thrift.scheme.StandardScheme<GetProjectionsSpec> {

    public void read(org.apache.thrift.protocol.TProtocol iprot, GetProjectionsSpec struct) throws org.apache.thrift.TException {
      org.apache.thrift.protocol.TField schemeField;
      iprot.readStructBegin();
      while (true)
      {
        schemeField = iprot.readFieldBegin();
        if (schemeField.type == org.apache.thrift.protocol.TType.STOP) { 
          break;
        }
        switch (schemeField.id) {
          case 1: // FIELD_LIST
            if (schemeField.type == org.apache.thrift.protocol.TType.LIST) {
              {
<<<<<<< HEAD
                org.apache.thrift.protocol.TList _list1008 = iprot.readListBegin();
                struct.fieldList = new java.util.ArrayList<java.lang.String>(_list1008.size);
                @org.apache.thrift.annotation.Nullable java.lang.String _elem1009;
                for (int _i1010 = 0; _i1010 < _list1008.size; ++_i1010)
                {
                  _elem1009 = iprot.readString();
                  struct.fieldList.add(_elem1009);
=======
                org.apache.thrift.protocol.TList _list1002 = iprot.readListBegin();
                struct.fieldList = new java.util.ArrayList<java.lang.String>(_list1002.size);
                @org.apache.thrift.annotation.Nullable java.lang.String _elem1003;
                for (int _i1004 = 0; _i1004 < _list1002.size; ++_i1004)
                {
                  _elem1003 = iprot.readString();
                  struct.fieldList.add(_elem1003);
>>>>>>> 6de2d51a
                }
                iprot.readListEnd();
              }
              struct.setFieldListIsSet(true);
            } else { 
              org.apache.thrift.protocol.TProtocolUtil.skip(iprot, schemeField.type);
            }
            break;
          case 2: // INCLUDE_PARAM_KEY_PATTERN
            if (schemeField.type == org.apache.thrift.protocol.TType.STRING) {
              struct.includeParamKeyPattern = iprot.readString();
              struct.setIncludeParamKeyPatternIsSet(true);
            } else { 
              org.apache.thrift.protocol.TProtocolUtil.skip(iprot, schemeField.type);
            }
            break;
          case 3: // EXCLUDE_PARAM_KEY_PATTERN
            if (schemeField.type == org.apache.thrift.protocol.TType.STRING) {
              struct.excludeParamKeyPattern = iprot.readString();
              struct.setExcludeParamKeyPatternIsSet(true);
            } else { 
              org.apache.thrift.protocol.TProtocolUtil.skip(iprot, schemeField.type);
            }
            break;
          default:
            org.apache.thrift.protocol.TProtocolUtil.skip(iprot, schemeField.type);
        }
        iprot.readFieldEnd();
      }
      iprot.readStructEnd();
      struct.validate();
    }

    public void write(org.apache.thrift.protocol.TProtocol oprot, GetProjectionsSpec struct) throws org.apache.thrift.TException {
      struct.validate();

      oprot.writeStructBegin(STRUCT_DESC);
      if (struct.fieldList != null) {
        oprot.writeFieldBegin(FIELD_LIST_FIELD_DESC);
        {
          oprot.writeListBegin(new org.apache.thrift.protocol.TList(org.apache.thrift.protocol.TType.STRING, struct.fieldList.size()));
<<<<<<< HEAD
          for (java.lang.String _iter1011 : struct.fieldList)
          {
            oprot.writeString(_iter1011);
=======
          for (java.lang.String _iter1005 : struct.fieldList)
          {
            oprot.writeString(_iter1005);
>>>>>>> 6de2d51a
          }
          oprot.writeListEnd();
        }
        oprot.writeFieldEnd();
      }
      if (struct.includeParamKeyPattern != null) {
        oprot.writeFieldBegin(INCLUDE_PARAM_KEY_PATTERN_FIELD_DESC);
        oprot.writeString(struct.includeParamKeyPattern);
        oprot.writeFieldEnd();
      }
      if (struct.excludeParamKeyPattern != null) {
        oprot.writeFieldBegin(EXCLUDE_PARAM_KEY_PATTERN_FIELD_DESC);
        oprot.writeString(struct.excludeParamKeyPattern);
        oprot.writeFieldEnd();
      }
      oprot.writeFieldStop();
      oprot.writeStructEnd();
    }

  }

  private static class GetProjectionsSpecTupleSchemeFactory implements org.apache.thrift.scheme.SchemeFactory {
    public GetProjectionsSpecTupleScheme getScheme() {
      return new GetProjectionsSpecTupleScheme();
    }
  }

  private static class GetProjectionsSpecTupleScheme extends org.apache.thrift.scheme.TupleScheme<GetProjectionsSpec> {

    @Override
    public void write(org.apache.thrift.protocol.TProtocol prot, GetProjectionsSpec struct) throws org.apache.thrift.TException {
      org.apache.thrift.protocol.TTupleProtocol oprot = (org.apache.thrift.protocol.TTupleProtocol) prot;
      java.util.BitSet optionals = new java.util.BitSet();
      if (struct.isSetFieldList()) {
        optionals.set(0);
      }
      if (struct.isSetIncludeParamKeyPattern()) {
        optionals.set(1);
      }
      if (struct.isSetExcludeParamKeyPattern()) {
        optionals.set(2);
      }
      oprot.writeBitSet(optionals, 3);
      if (struct.isSetFieldList()) {
        {
          oprot.writeI32(struct.fieldList.size());
<<<<<<< HEAD
          for (java.lang.String _iter1012 : struct.fieldList)
          {
            oprot.writeString(_iter1012);
=======
          for (java.lang.String _iter1006 : struct.fieldList)
          {
            oprot.writeString(_iter1006);
>>>>>>> 6de2d51a
          }
        }
      }
      if (struct.isSetIncludeParamKeyPattern()) {
        oprot.writeString(struct.includeParamKeyPattern);
      }
      if (struct.isSetExcludeParamKeyPattern()) {
        oprot.writeString(struct.excludeParamKeyPattern);
      }
    }

    @Override
    public void read(org.apache.thrift.protocol.TProtocol prot, GetProjectionsSpec struct) throws org.apache.thrift.TException {
      org.apache.thrift.protocol.TTupleProtocol iprot = (org.apache.thrift.protocol.TTupleProtocol) prot;
      java.util.BitSet incoming = iprot.readBitSet(3);
      if (incoming.get(0)) {
        {
<<<<<<< HEAD
          org.apache.thrift.protocol.TList _list1013 = new org.apache.thrift.protocol.TList(org.apache.thrift.protocol.TType.STRING, iprot.readI32());
          struct.fieldList = new java.util.ArrayList<java.lang.String>(_list1013.size);
          @org.apache.thrift.annotation.Nullable java.lang.String _elem1014;
          for (int _i1015 = 0; _i1015 < _list1013.size; ++_i1015)
          {
            _elem1014 = iprot.readString();
            struct.fieldList.add(_elem1014);
=======
          org.apache.thrift.protocol.TList _list1007 = new org.apache.thrift.protocol.TList(org.apache.thrift.protocol.TType.STRING, iprot.readI32());
          struct.fieldList = new java.util.ArrayList<java.lang.String>(_list1007.size);
          @org.apache.thrift.annotation.Nullable java.lang.String _elem1008;
          for (int _i1009 = 0; _i1009 < _list1007.size; ++_i1009)
          {
            _elem1008 = iprot.readString();
            struct.fieldList.add(_elem1008);
>>>>>>> 6de2d51a
          }
        }
        struct.setFieldListIsSet(true);
      }
      if (incoming.get(1)) {
        struct.includeParamKeyPattern = iprot.readString();
        struct.setIncludeParamKeyPatternIsSet(true);
      }
      if (incoming.get(2)) {
        struct.excludeParamKeyPattern = iprot.readString();
        struct.setExcludeParamKeyPatternIsSet(true);
      }
    }
  }

  private static <S extends org.apache.thrift.scheme.IScheme> S scheme(org.apache.thrift.protocol.TProtocol proto) {
    return (org.apache.thrift.scheme.StandardScheme.class.equals(proto.getScheme()) ? STANDARD_SCHEME_FACTORY : TUPLE_SCHEME_FACTORY).getScheme();
  }
}
<|MERGE_RESOLUTION|>--- conflicted
+++ resolved
@@ -486,23 +486,13 @@
           case 1: // FIELD_LIST
             if (schemeField.type == org.apache.thrift.protocol.TType.LIST) {
               {
-<<<<<<< HEAD
-                org.apache.thrift.protocol.TList _list1008 = iprot.readListBegin();
-                struct.fieldList = new java.util.ArrayList<java.lang.String>(_list1008.size);
-                @org.apache.thrift.annotation.Nullable java.lang.String _elem1009;
-                for (int _i1010 = 0; _i1010 < _list1008.size; ++_i1010)
+                org.apache.thrift.protocol.TList _list1018 = iprot.readListBegin();
+                struct.fieldList = new java.util.ArrayList<java.lang.String>(_list1018.size);
+                @org.apache.thrift.annotation.Nullable java.lang.String _elem1019;
+                for (int _i1020 = 0; _i1020 < _list1018.size; ++_i1020)
                 {
-                  _elem1009 = iprot.readString();
-                  struct.fieldList.add(_elem1009);
-=======
-                org.apache.thrift.protocol.TList _list1002 = iprot.readListBegin();
-                struct.fieldList = new java.util.ArrayList<java.lang.String>(_list1002.size);
-                @org.apache.thrift.annotation.Nullable java.lang.String _elem1003;
-                for (int _i1004 = 0; _i1004 < _list1002.size; ++_i1004)
-                {
-                  _elem1003 = iprot.readString();
-                  struct.fieldList.add(_elem1003);
->>>>>>> 6de2d51a
+                  _elem1019 = iprot.readString();
+                  struct.fieldList.add(_elem1019);
                 }
                 iprot.readListEnd();
               }
@@ -544,15 +534,9 @@
         oprot.writeFieldBegin(FIELD_LIST_FIELD_DESC);
         {
           oprot.writeListBegin(new org.apache.thrift.protocol.TList(org.apache.thrift.protocol.TType.STRING, struct.fieldList.size()));
-<<<<<<< HEAD
-          for (java.lang.String _iter1011 : struct.fieldList)
+          for (java.lang.String _iter1021 : struct.fieldList)
           {
-            oprot.writeString(_iter1011);
-=======
-          for (java.lang.String _iter1005 : struct.fieldList)
-          {
-            oprot.writeString(_iter1005);
->>>>>>> 6de2d51a
+            oprot.writeString(_iter1021);
           }
           oprot.writeListEnd();
         }
@@ -599,15 +583,9 @@
       if (struct.isSetFieldList()) {
         {
           oprot.writeI32(struct.fieldList.size());
-<<<<<<< HEAD
-          for (java.lang.String _iter1012 : struct.fieldList)
+          for (java.lang.String _iter1022 : struct.fieldList)
           {
-            oprot.writeString(_iter1012);
-=======
-          for (java.lang.String _iter1006 : struct.fieldList)
-          {
-            oprot.writeString(_iter1006);
->>>>>>> 6de2d51a
+            oprot.writeString(_iter1022);
           }
         }
       }
@@ -625,23 +603,13 @@
       java.util.BitSet incoming = iprot.readBitSet(3);
       if (incoming.get(0)) {
         {
-<<<<<<< HEAD
-          org.apache.thrift.protocol.TList _list1013 = new org.apache.thrift.protocol.TList(org.apache.thrift.protocol.TType.STRING, iprot.readI32());
-          struct.fieldList = new java.util.ArrayList<java.lang.String>(_list1013.size);
-          @org.apache.thrift.annotation.Nullable java.lang.String _elem1014;
-          for (int _i1015 = 0; _i1015 < _list1013.size; ++_i1015)
+          org.apache.thrift.protocol.TList _list1023 = new org.apache.thrift.protocol.TList(org.apache.thrift.protocol.TType.STRING, iprot.readI32());
+          struct.fieldList = new java.util.ArrayList<java.lang.String>(_list1023.size);
+          @org.apache.thrift.annotation.Nullable java.lang.String _elem1024;
+          for (int _i1025 = 0; _i1025 < _list1023.size; ++_i1025)
           {
-            _elem1014 = iprot.readString();
-            struct.fieldList.add(_elem1014);
-=======
-          org.apache.thrift.protocol.TList _list1007 = new org.apache.thrift.protocol.TList(org.apache.thrift.protocol.TType.STRING, iprot.readI32());
-          struct.fieldList = new java.util.ArrayList<java.lang.String>(_list1007.size);
-          @org.apache.thrift.annotation.Nullable java.lang.String _elem1008;
-          for (int _i1009 = 0; _i1009 < _list1007.size; ++_i1009)
-          {
-            _elem1008 = iprot.readString();
-            struct.fieldList.add(_elem1008);
->>>>>>> 6de2d51a
+            _elem1024 = iprot.readString();
+            struct.fieldList.add(_elem1024);
           }
         }
         struct.setFieldListIsSet(true);
