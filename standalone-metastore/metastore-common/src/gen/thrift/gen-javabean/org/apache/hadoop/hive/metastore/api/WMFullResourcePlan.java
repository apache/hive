--- conflicted
+++ resolved
@@ -733,16 +733,6 @@
           case 2: // POOLS
             if (schemeField.type == org.apache.thrift.protocol.TType.LIST) {
               {
-<<<<<<< HEAD
-                org.apache.thrift.protocol.TList _list1188 = iprot.readListBegin();
-                struct.pools = new java.util.ArrayList<WMPool>(_list1188.size);
-                @org.apache.thrift.annotation.Nullable WMPool _elem1189;
-                for (int _i1190 = 0; _i1190 < _list1188.size; ++_i1190)
-                {
-                  _elem1189 = new WMPool();
-                  _elem1189.read(iprot);
-                  struct.pools.add(_elem1189);
-=======
                 org.apache.thrift.protocol.TList _list1160 = iprot.readListBegin();
                 struct.pools = new java.util.ArrayList<WMPool>(_list1160.size);
                 @org.apache.thrift.annotation.Nullable WMPool _elem1161;
@@ -751,7 +741,6 @@
                   _elem1161 = new WMPool();
                   _elem1161.read(iprot);
                   struct.pools.add(_elem1161);
->>>>>>> 7f46b40a
                 }
                 iprot.readListEnd();
               }
@@ -763,16 +752,6 @@
           case 3: // MAPPINGS
             if (schemeField.type == org.apache.thrift.protocol.TType.LIST) {
               {
-<<<<<<< HEAD
-                org.apache.thrift.protocol.TList _list1191 = iprot.readListBegin();
-                struct.mappings = new java.util.ArrayList<WMMapping>(_list1191.size);
-                @org.apache.thrift.annotation.Nullable WMMapping _elem1192;
-                for (int _i1193 = 0; _i1193 < _list1191.size; ++_i1193)
-                {
-                  _elem1192 = new WMMapping();
-                  _elem1192.read(iprot);
-                  struct.mappings.add(_elem1192);
-=======
                 org.apache.thrift.protocol.TList _list1163 = iprot.readListBegin();
                 struct.mappings = new java.util.ArrayList<WMMapping>(_list1163.size);
                 @org.apache.thrift.annotation.Nullable WMMapping _elem1164;
@@ -781,7 +760,6 @@
                   _elem1164 = new WMMapping();
                   _elem1164.read(iprot);
                   struct.mappings.add(_elem1164);
->>>>>>> 7f46b40a
                 }
                 iprot.readListEnd();
               }
@@ -793,16 +771,6 @@
           case 4: // TRIGGERS
             if (schemeField.type == org.apache.thrift.protocol.TType.LIST) {
               {
-<<<<<<< HEAD
-                org.apache.thrift.protocol.TList _list1194 = iprot.readListBegin();
-                struct.triggers = new java.util.ArrayList<WMTrigger>(_list1194.size);
-                @org.apache.thrift.annotation.Nullable WMTrigger _elem1195;
-                for (int _i1196 = 0; _i1196 < _list1194.size; ++_i1196)
-                {
-                  _elem1195 = new WMTrigger();
-                  _elem1195.read(iprot);
-                  struct.triggers.add(_elem1195);
-=======
                 org.apache.thrift.protocol.TList _list1166 = iprot.readListBegin();
                 struct.triggers = new java.util.ArrayList<WMTrigger>(_list1166.size);
                 @org.apache.thrift.annotation.Nullable WMTrigger _elem1167;
@@ -811,7 +779,6 @@
                   _elem1167 = new WMTrigger();
                   _elem1167.read(iprot);
                   struct.triggers.add(_elem1167);
->>>>>>> 7f46b40a
                 }
                 iprot.readListEnd();
               }
@@ -823,16 +790,6 @@
           case 5: // POOL_TRIGGERS
             if (schemeField.type == org.apache.thrift.protocol.TType.LIST) {
               {
-<<<<<<< HEAD
-                org.apache.thrift.protocol.TList _list1197 = iprot.readListBegin();
-                struct.poolTriggers = new java.util.ArrayList<WMPoolTrigger>(_list1197.size);
-                @org.apache.thrift.annotation.Nullable WMPoolTrigger _elem1198;
-                for (int _i1199 = 0; _i1199 < _list1197.size; ++_i1199)
-                {
-                  _elem1198 = new WMPoolTrigger();
-                  _elem1198.read(iprot);
-                  struct.poolTriggers.add(_elem1198);
-=======
                 org.apache.thrift.protocol.TList _list1169 = iprot.readListBegin();
                 struct.poolTriggers = new java.util.ArrayList<WMPoolTrigger>(_list1169.size);
                 @org.apache.thrift.annotation.Nullable WMPoolTrigger _elem1170;
@@ -841,7 +798,6 @@
                   _elem1170 = new WMPoolTrigger();
                   _elem1170.read(iprot);
                   struct.poolTriggers.add(_elem1170);
->>>>>>> 7f46b40a
                 }
                 iprot.readListEnd();
               }
@@ -872,15 +828,9 @@
         oprot.writeFieldBegin(POOLS_FIELD_DESC);
         {
           oprot.writeListBegin(new org.apache.thrift.protocol.TList(org.apache.thrift.protocol.TType.STRUCT, struct.pools.size()));
-<<<<<<< HEAD
-          for (WMPool _iter1200 : struct.pools)
-          {
-            _iter1200.write(oprot);
-=======
           for (WMPool _iter1172 : struct.pools)
           {
             _iter1172.write(oprot);
->>>>>>> 7f46b40a
           }
           oprot.writeListEnd();
         }
@@ -891,15 +841,9 @@
           oprot.writeFieldBegin(MAPPINGS_FIELD_DESC);
           {
             oprot.writeListBegin(new org.apache.thrift.protocol.TList(org.apache.thrift.protocol.TType.STRUCT, struct.mappings.size()));
-<<<<<<< HEAD
-            for (WMMapping _iter1201 : struct.mappings)
-            {
-              _iter1201.write(oprot);
-=======
             for (WMMapping _iter1173 : struct.mappings)
             {
               _iter1173.write(oprot);
->>>>>>> 7f46b40a
             }
             oprot.writeListEnd();
           }
@@ -911,15 +855,9 @@
           oprot.writeFieldBegin(TRIGGERS_FIELD_DESC);
           {
             oprot.writeListBegin(new org.apache.thrift.protocol.TList(org.apache.thrift.protocol.TType.STRUCT, struct.triggers.size()));
-<<<<<<< HEAD
-            for (WMTrigger _iter1202 : struct.triggers)
-            {
-              _iter1202.write(oprot);
-=======
             for (WMTrigger _iter1174 : struct.triggers)
             {
               _iter1174.write(oprot);
->>>>>>> 7f46b40a
             }
             oprot.writeListEnd();
           }
@@ -931,15 +869,9 @@
           oprot.writeFieldBegin(POOL_TRIGGERS_FIELD_DESC);
           {
             oprot.writeListBegin(new org.apache.thrift.protocol.TList(org.apache.thrift.protocol.TType.STRUCT, struct.poolTriggers.size()));
-<<<<<<< HEAD
-            for (WMPoolTrigger _iter1203 : struct.poolTriggers)
-            {
-              _iter1203.write(oprot);
-=======
             for (WMPoolTrigger _iter1175 : struct.poolTriggers)
             {
               _iter1175.write(oprot);
->>>>>>> 7f46b40a
             }
             oprot.writeListEnd();
           }
@@ -966,15 +898,9 @@
       struct.plan.write(oprot);
       {
         oprot.writeI32(struct.pools.size());
-<<<<<<< HEAD
-        for (WMPool _iter1204 : struct.pools)
-        {
-          _iter1204.write(oprot);
-=======
         for (WMPool _iter1176 : struct.pools)
         {
           _iter1176.write(oprot);
->>>>>>> 7f46b40a
         }
       }
       java.util.BitSet optionals = new java.util.BitSet();
@@ -991,45 +917,27 @@
       if (struct.isSetMappings()) {
         {
           oprot.writeI32(struct.mappings.size());
-<<<<<<< HEAD
-          for (WMMapping _iter1205 : struct.mappings)
-          {
-            _iter1205.write(oprot);
-=======
           for (WMMapping _iter1177 : struct.mappings)
           {
             _iter1177.write(oprot);
->>>>>>> 7f46b40a
           }
         }
       }
       if (struct.isSetTriggers()) {
         {
           oprot.writeI32(struct.triggers.size());
-<<<<<<< HEAD
-          for (WMTrigger _iter1206 : struct.triggers)
-          {
-            _iter1206.write(oprot);
-=======
           for (WMTrigger _iter1178 : struct.triggers)
           {
             _iter1178.write(oprot);
->>>>>>> 7f46b40a
           }
         }
       }
       if (struct.isSetPoolTriggers()) {
         {
           oprot.writeI32(struct.poolTriggers.size());
-<<<<<<< HEAD
-          for (WMPoolTrigger _iter1207 : struct.poolTriggers)
-          {
-            _iter1207.write(oprot);
-=======
           for (WMPoolTrigger _iter1179 : struct.poolTriggers)
           {
             _iter1179.write(oprot);
->>>>>>> 7f46b40a
           }
         }
       }
@@ -1042,16 +950,6 @@
       struct.plan.read(iprot);
       struct.setPlanIsSet(true);
       {
-<<<<<<< HEAD
-        org.apache.thrift.protocol.TList _list1208 = iprot.readListBegin(org.apache.thrift.protocol.TType.STRUCT);
-        struct.pools = new java.util.ArrayList<WMPool>(_list1208.size);
-        @org.apache.thrift.annotation.Nullable WMPool _elem1209;
-        for (int _i1210 = 0; _i1210 < _list1208.size; ++_i1210)
-        {
-          _elem1209 = new WMPool();
-          _elem1209.read(iprot);
-          struct.pools.add(_elem1209);
-=======
         org.apache.thrift.protocol.TList _list1180 = iprot.readListBegin(org.apache.thrift.protocol.TType.STRUCT);
         struct.pools = new java.util.ArrayList<WMPool>(_list1180.size);
         @org.apache.thrift.annotation.Nullable WMPool _elem1181;
@@ -1060,23 +958,12 @@
           _elem1181 = new WMPool();
           _elem1181.read(iprot);
           struct.pools.add(_elem1181);
->>>>>>> 7f46b40a
         }
       }
       struct.setPoolsIsSet(true);
       java.util.BitSet incoming = iprot.readBitSet(3);
       if (incoming.get(0)) {
         {
-<<<<<<< HEAD
-          org.apache.thrift.protocol.TList _list1211 = iprot.readListBegin(org.apache.thrift.protocol.TType.STRUCT);
-          struct.mappings = new java.util.ArrayList<WMMapping>(_list1211.size);
-          @org.apache.thrift.annotation.Nullable WMMapping _elem1212;
-          for (int _i1213 = 0; _i1213 < _list1211.size; ++_i1213)
-          {
-            _elem1212 = new WMMapping();
-            _elem1212.read(iprot);
-            struct.mappings.add(_elem1212);
-=======
           org.apache.thrift.protocol.TList _list1183 = iprot.readListBegin(org.apache.thrift.protocol.TType.STRUCT);
           struct.mappings = new java.util.ArrayList<WMMapping>(_list1183.size);
           @org.apache.thrift.annotation.Nullable WMMapping _elem1184;
@@ -1085,23 +972,12 @@
             _elem1184 = new WMMapping();
             _elem1184.read(iprot);
             struct.mappings.add(_elem1184);
->>>>>>> 7f46b40a
           }
         }
         struct.setMappingsIsSet(true);
       }
       if (incoming.get(1)) {
         {
-<<<<<<< HEAD
-          org.apache.thrift.protocol.TList _list1214 = iprot.readListBegin(org.apache.thrift.protocol.TType.STRUCT);
-          struct.triggers = new java.util.ArrayList<WMTrigger>(_list1214.size);
-          @org.apache.thrift.annotation.Nullable WMTrigger _elem1215;
-          for (int _i1216 = 0; _i1216 < _list1214.size; ++_i1216)
-          {
-            _elem1215 = new WMTrigger();
-            _elem1215.read(iprot);
-            struct.triggers.add(_elem1215);
-=======
           org.apache.thrift.protocol.TList _list1186 = iprot.readListBegin(org.apache.thrift.protocol.TType.STRUCT);
           struct.triggers = new java.util.ArrayList<WMTrigger>(_list1186.size);
           @org.apache.thrift.annotation.Nullable WMTrigger _elem1187;
@@ -1110,23 +986,12 @@
             _elem1187 = new WMTrigger();
             _elem1187.read(iprot);
             struct.triggers.add(_elem1187);
->>>>>>> 7f46b40a
           }
         }
         struct.setTriggersIsSet(true);
       }
       if (incoming.get(2)) {
         {
-<<<<<<< HEAD
-          org.apache.thrift.protocol.TList _list1217 = iprot.readListBegin(org.apache.thrift.protocol.TType.STRUCT);
-          struct.poolTriggers = new java.util.ArrayList<WMPoolTrigger>(_list1217.size);
-          @org.apache.thrift.annotation.Nullable WMPoolTrigger _elem1218;
-          for (int _i1219 = 0; _i1219 < _list1217.size; ++_i1219)
-          {
-            _elem1218 = new WMPoolTrigger();
-            _elem1218.read(iprot);
-            struct.poolTriggers.add(_elem1218);
-=======
           org.apache.thrift.protocol.TList _list1189 = iprot.readListBegin(org.apache.thrift.protocol.TType.STRUCT);
           struct.poolTriggers = new java.util.ArrayList<WMPoolTrigger>(_list1189.size);
           @org.apache.thrift.annotation.Nullable WMPoolTrigger _elem1190;
@@ -1135,7 +1000,6 @@
             _elem1190 = new WMPoolTrigger();
             _elem1190.read(iprot);
             struct.poolTriggers.add(_elem1190);
->>>>>>> 7f46b40a
           }
         }
         struct.setPoolTriggersIsSet(true);
