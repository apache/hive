/**
 * Autogenerated by Thrift Compiler (0.16.0)
 *
 * DO NOT EDIT UNLESS YOU ARE SURE THAT YOU KNOW WHAT YOU ARE DOING
 *  @generated
 */
package org.apache.hadoop.hive.metastore.api;

@SuppressWarnings({"cast", "rawtypes", "serial", "unchecked", "unused"})
@javax.annotation.Generated(value = "Autogenerated by Thrift Compiler (0.16.0)")
@org.apache.hadoop.classification.InterfaceAudience.Public @org.apache.hadoop.classification.InterfaceStability.Stable public class GetTablesResult implements org.apache.thrift.TBase<GetTablesResult, GetTablesResult._Fields>, java.io.Serializable, Cloneable, Comparable<GetTablesResult> {
  private static final org.apache.thrift.protocol.TStruct STRUCT_DESC = new org.apache.thrift.protocol.TStruct("GetTablesResult");

  private static final org.apache.thrift.protocol.TField TABLES_FIELD_DESC = new org.apache.thrift.protocol.TField("tables", org.apache.thrift.protocol.TType.LIST, (short)1);

  private static final org.apache.thrift.scheme.SchemeFactory STANDARD_SCHEME_FACTORY = new GetTablesResultStandardSchemeFactory();
  private static final org.apache.thrift.scheme.SchemeFactory TUPLE_SCHEME_FACTORY = new GetTablesResultTupleSchemeFactory();

  private @org.apache.thrift.annotation.Nullable java.util.List<Table> tables; // required

  /** The set of fields this struct contains, along with convenience methods for finding and manipulating them. */
  public enum _Fields implements org.apache.thrift.TFieldIdEnum {
    TABLES((short)1, "tables");

    private static final java.util.Map<java.lang.String, _Fields> byName = new java.util.HashMap<java.lang.String, _Fields>();

    static {
      for (_Fields field : java.util.EnumSet.allOf(_Fields.class)) {
        byName.put(field.getFieldName(), field);
      }
    }

    /**
     * Find the _Fields constant that matches fieldId, or null if its not found.
     */
    @org.apache.thrift.annotation.Nullable
    public static _Fields findByThriftId(int fieldId) {
      switch(fieldId) {
        case 1: // TABLES
          return TABLES;
        default:
          return null;
      }
    }

    /**
     * Find the _Fields constant that matches fieldId, throwing an exception
     * if it is not found.
     */
    public static _Fields findByThriftIdOrThrow(int fieldId) {
      _Fields fields = findByThriftId(fieldId);
      if (fields == null) throw new java.lang.IllegalArgumentException("Field " + fieldId + " doesn't exist!");
      return fields;
    }

    /**
     * Find the _Fields constant that matches name, or null if its not found.
     */
    @org.apache.thrift.annotation.Nullable
    public static _Fields findByName(java.lang.String name) {
      return byName.get(name);
    }

    private final short _thriftId;
    private final java.lang.String _fieldName;

    _Fields(short thriftId, java.lang.String fieldName) {
      _thriftId = thriftId;
      _fieldName = fieldName;
    }

    public short getThriftFieldId() {
      return _thriftId;
    }

    public java.lang.String getFieldName() {
      return _fieldName;
    }
  }

  // isset id assignments
  public static final java.util.Map<_Fields, org.apache.thrift.meta_data.FieldMetaData> metaDataMap;
  static {
    java.util.Map<_Fields, org.apache.thrift.meta_data.FieldMetaData> tmpMap = new java.util.EnumMap<_Fields, org.apache.thrift.meta_data.FieldMetaData>(_Fields.class);
    tmpMap.put(_Fields.TABLES, new org.apache.thrift.meta_data.FieldMetaData("tables", org.apache.thrift.TFieldRequirementType.REQUIRED, 
        new org.apache.thrift.meta_data.ListMetaData(org.apache.thrift.protocol.TType.LIST, 
            new org.apache.thrift.meta_data.StructMetaData(org.apache.thrift.protocol.TType.STRUCT, Table.class))));
    metaDataMap = java.util.Collections.unmodifiableMap(tmpMap);
    org.apache.thrift.meta_data.FieldMetaData.addStructMetaDataMap(GetTablesResult.class, metaDataMap);
  }

  public GetTablesResult() {
  }

  public GetTablesResult(
    java.util.List<Table> tables)
  {
    this();
    this.tables = tables;
  }

  /**
   * Performs a deep copy on <i>other</i>.
   */
  public GetTablesResult(GetTablesResult other) {
    if (other.isSetTables()) {
      java.util.List<Table> __this__tables = new java.util.ArrayList<Table>(other.tables.size());
      for (Table other_element : other.tables) {
        __this__tables.add(new Table(other_element));
      }
      this.tables = __this__tables;
    }
  }

  public GetTablesResult deepCopy() {
    return new GetTablesResult(this);
  }

  @Override
  public void clear() {
    this.tables = null;
  }

  public int getTablesSize() {
    return (this.tables == null) ? 0 : this.tables.size();
  }

  @org.apache.thrift.annotation.Nullable
  public java.util.Iterator<Table> getTablesIterator() {
    return (this.tables == null) ? null : this.tables.iterator();
  }

  public void addToTables(Table elem) {
    if (this.tables == null) {
      this.tables = new java.util.ArrayList<Table>();
    }
    this.tables.add(elem);
  }

  @org.apache.thrift.annotation.Nullable
  public java.util.List<Table> getTables() {
    return this.tables;
  }

  public void setTables(@org.apache.thrift.annotation.Nullable java.util.List<Table> tables) {
    this.tables = tables;
  }

  public void unsetTables() {
    this.tables = null;
  }

  /** Returns true if field tables is set (has been assigned a value) and false otherwise */
  public boolean isSetTables() {
    return this.tables != null;
  }

  public void setTablesIsSet(boolean value) {
    if (!value) {
      this.tables = null;
    }
  }

  public void setFieldValue(_Fields field, @org.apache.thrift.annotation.Nullable java.lang.Object value) {
    switch (field) {
    case TABLES:
      if (value == null) {
        unsetTables();
      } else {
        setTables((java.util.List<Table>)value);
      }
      break;

    }
  }

  @org.apache.thrift.annotation.Nullable
  public java.lang.Object getFieldValue(_Fields field) {
    switch (field) {
    case TABLES:
      return getTables();

    }
    throw new java.lang.IllegalStateException();
  }

  /** Returns true if field corresponding to fieldID is set (has been assigned a value) and false otherwise */
  public boolean isSet(_Fields field) {
    if (field == null) {
      throw new java.lang.IllegalArgumentException();
    }

    switch (field) {
    case TABLES:
      return isSetTables();
    }
    throw new java.lang.IllegalStateException();
  }

  @Override
  public boolean equals(java.lang.Object that) {
    if (that instanceof GetTablesResult)
      return this.equals((GetTablesResult)that);
    return false;
  }

  public boolean equals(GetTablesResult that) {
    if (that == null)
      return false;
    if (this == that)
      return true;

    boolean this_present_tables = true && this.isSetTables();
    boolean that_present_tables = true && that.isSetTables();
    if (this_present_tables || that_present_tables) {
      if (!(this_present_tables && that_present_tables))
        return false;
      if (!this.tables.equals(that.tables))
        return false;
    }

    return true;
  }

  @Override
  public int hashCode() {
    int hashCode = 1;

    hashCode = hashCode * 8191 + ((isSetTables()) ? 131071 : 524287);
    if (isSetTables())
      hashCode = hashCode * 8191 + tables.hashCode();

    return hashCode;
  }

  @Override
  public int compareTo(GetTablesResult other) {
    if (!getClass().equals(other.getClass())) {
      return getClass().getName().compareTo(other.getClass().getName());
    }

    int lastComparison = 0;

    lastComparison = java.lang.Boolean.compare(isSetTables(), other.isSetTables());
    if (lastComparison != 0) {
      return lastComparison;
    }
    if (isSetTables()) {
      lastComparison = org.apache.thrift.TBaseHelper.compareTo(this.tables, other.tables);
      if (lastComparison != 0) {
        return lastComparison;
      }
    }
    return 0;
  }

  @org.apache.thrift.annotation.Nullable
  public _Fields fieldForId(int fieldId) {
    return _Fields.findByThriftId(fieldId);
  }

  public void read(org.apache.thrift.protocol.TProtocol iprot) throws org.apache.thrift.TException {
    scheme(iprot).read(iprot, this);
  }

  public void write(org.apache.thrift.protocol.TProtocol oprot) throws org.apache.thrift.TException {
    scheme(oprot).write(oprot, this);
  }

  @Override
  public java.lang.String toString() {
    java.lang.StringBuilder sb = new java.lang.StringBuilder("GetTablesResult(");
    boolean first = true;

    sb.append("tables:");
    if (this.tables == null) {
      sb.append("null");
    } else {
      sb.append(this.tables);
    }
    first = false;
    sb.append(")");
    return sb.toString();
  }

  public void validate() throws org.apache.thrift.TException {
    // check for required fields
    if (!isSetTables()) {
      throw new org.apache.thrift.protocol.TProtocolException("Required field 'tables' is unset! Struct:" + toString());
    }

    // check for sub-struct validity
  }

  private void writeObject(java.io.ObjectOutputStream out) throws java.io.IOException {
    try {
      write(new org.apache.thrift.protocol.TCompactProtocol(new org.apache.thrift.transport.TIOStreamTransport(out)));
    } catch (org.apache.thrift.TException te) {
      throw new java.io.IOException(te);
    }
  }

  private void readObject(java.io.ObjectInputStream in) throws java.io.IOException, java.lang.ClassNotFoundException {
    try {
      read(new org.apache.thrift.protocol.TCompactProtocol(new org.apache.thrift.transport.TIOStreamTransport(in)));
    } catch (org.apache.thrift.TException te) {
      throw new java.io.IOException(te);
    }
  }

  private static class GetTablesResultStandardSchemeFactory implements org.apache.thrift.scheme.SchemeFactory {
    public GetTablesResultStandardScheme getScheme() {
      return new GetTablesResultStandardScheme();
    }
  }

  private static class GetTablesResultStandardScheme extends org.apache.thrift.scheme.StandardScheme<GetTablesResult> {

    public void read(org.apache.thrift.protocol.TProtocol iprot, GetTablesResult struct) throws org.apache.thrift.TException {
      org.apache.thrift.protocol.TField schemeField;
      iprot.readStructBegin();
      while (true)
      {
        schemeField = iprot.readFieldBegin();
        if (schemeField.type == org.apache.thrift.protocol.TType.STOP) { 
          break;
        }
        switch (schemeField.id) {
          case 1: // TABLES
            if (schemeField.type == org.apache.thrift.protocol.TType.LIST) {
              {
<<<<<<< HEAD
                org.apache.thrift.protocol.TList _list1148 = iprot.readListBegin();
                struct.tables = new java.util.ArrayList<Table>(_list1148.size);
                @org.apache.thrift.annotation.Nullable Table _elem1149;
                for (int _i1150 = 0; _i1150 < _list1148.size; ++_i1150)
                {
                  _elem1149 = new Table();
                  _elem1149.read(iprot);
                  struct.tables.add(_elem1149);
=======
                org.apache.thrift.protocol.TList _list1120 = iprot.readListBegin();
                struct.tables = new java.util.ArrayList<Table>(_list1120.size);
                @org.apache.thrift.annotation.Nullable Table _elem1121;
                for (int _i1122 = 0; _i1122 < _list1120.size; ++_i1122)
                {
                  _elem1121 = new Table();
                  _elem1121.read(iprot);
                  struct.tables.add(_elem1121);
>>>>>>> 7f46b40a
                }
                iprot.readListEnd();
              }
              struct.setTablesIsSet(true);
            } else { 
              org.apache.thrift.protocol.TProtocolUtil.skip(iprot, schemeField.type);
            }
            break;
          default:
            org.apache.thrift.protocol.TProtocolUtil.skip(iprot, schemeField.type);
        }
        iprot.readFieldEnd();
      }
      iprot.readStructEnd();
      struct.validate();
    }

    public void write(org.apache.thrift.protocol.TProtocol oprot, GetTablesResult struct) throws org.apache.thrift.TException {
      struct.validate();

      oprot.writeStructBegin(STRUCT_DESC);
      if (struct.tables != null) {
        oprot.writeFieldBegin(TABLES_FIELD_DESC);
        {
          oprot.writeListBegin(new org.apache.thrift.protocol.TList(org.apache.thrift.protocol.TType.STRUCT, struct.tables.size()));
<<<<<<< HEAD
          for (Table _iter1151 : struct.tables)
          {
            _iter1151.write(oprot);
=======
          for (Table _iter1123 : struct.tables)
          {
            _iter1123.write(oprot);
>>>>>>> 7f46b40a
          }
          oprot.writeListEnd();
        }
        oprot.writeFieldEnd();
      }
      oprot.writeFieldStop();
      oprot.writeStructEnd();
    }

  }

  private static class GetTablesResultTupleSchemeFactory implements org.apache.thrift.scheme.SchemeFactory {
    public GetTablesResultTupleScheme getScheme() {
      return new GetTablesResultTupleScheme();
    }
  }

  private static class GetTablesResultTupleScheme extends org.apache.thrift.scheme.TupleScheme<GetTablesResult> {

    @Override
    public void write(org.apache.thrift.protocol.TProtocol prot, GetTablesResult struct) throws org.apache.thrift.TException {
      org.apache.thrift.protocol.TTupleProtocol oprot = (org.apache.thrift.protocol.TTupleProtocol) prot;
      {
        oprot.writeI32(struct.tables.size());
<<<<<<< HEAD
        for (Table _iter1152 : struct.tables)
        {
          _iter1152.write(oprot);
=======
        for (Table _iter1124 : struct.tables)
        {
          _iter1124.write(oprot);
>>>>>>> 7f46b40a
        }
      }
    }

    @Override
    public void read(org.apache.thrift.protocol.TProtocol prot, GetTablesResult struct) throws org.apache.thrift.TException {
      org.apache.thrift.protocol.TTupleProtocol iprot = (org.apache.thrift.protocol.TTupleProtocol) prot;
      {
<<<<<<< HEAD
        org.apache.thrift.protocol.TList _list1153 = iprot.readListBegin(org.apache.thrift.protocol.TType.STRUCT);
        struct.tables = new java.util.ArrayList<Table>(_list1153.size);
        @org.apache.thrift.annotation.Nullable Table _elem1154;
        for (int _i1155 = 0; _i1155 < _list1153.size; ++_i1155)
        {
          _elem1154 = new Table();
          _elem1154.read(iprot);
          struct.tables.add(_elem1154);
=======
        org.apache.thrift.protocol.TList _list1125 = iprot.readListBegin(org.apache.thrift.protocol.TType.STRUCT);
        struct.tables = new java.util.ArrayList<Table>(_list1125.size);
        @org.apache.thrift.annotation.Nullable Table _elem1126;
        for (int _i1127 = 0; _i1127 < _list1125.size; ++_i1127)
        {
          _elem1126 = new Table();
          _elem1126.read(iprot);
          struct.tables.add(_elem1126);
>>>>>>> 7f46b40a
        }
      }
      struct.setTablesIsSet(true);
    }
  }

  private static <S extends org.apache.thrift.scheme.IScheme> S scheme(org.apache.thrift.protocol.TProtocol proto) {
    return (org.apache.thrift.scheme.StandardScheme.class.equals(proto.getScheme()) ? STANDARD_SCHEME_FACTORY : TUPLE_SCHEME_FACTORY).getScheme();
  }
}
<|MERGE_RESOLUTION|>--- conflicted
+++ resolved
@@ -329,16 +329,6 @@
           case 1: // TABLES
             if (schemeField.type == org.apache.thrift.protocol.TType.LIST) {
               {
-<<<<<<< HEAD
-                org.apache.thrift.protocol.TList _list1148 = iprot.readListBegin();
-                struct.tables = new java.util.ArrayList<Table>(_list1148.size);
-                @org.apache.thrift.annotation.Nullable Table _elem1149;
-                for (int _i1150 = 0; _i1150 < _list1148.size; ++_i1150)
-                {
-                  _elem1149 = new Table();
-                  _elem1149.read(iprot);
-                  struct.tables.add(_elem1149);
-=======
                 org.apache.thrift.protocol.TList _list1120 = iprot.readListBegin();
                 struct.tables = new java.util.ArrayList<Table>(_list1120.size);
                 @org.apache.thrift.annotation.Nullable Table _elem1121;
@@ -347,7 +337,6 @@
                   _elem1121 = new Table();
                   _elem1121.read(iprot);
                   struct.tables.add(_elem1121);
->>>>>>> 7f46b40a
                 }
                 iprot.readListEnd();
               }
@@ -373,15 +362,9 @@
         oprot.writeFieldBegin(TABLES_FIELD_DESC);
         {
           oprot.writeListBegin(new org.apache.thrift.protocol.TList(org.apache.thrift.protocol.TType.STRUCT, struct.tables.size()));
-<<<<<<< HEAD
-          for (Table _iter1151 : struct.tables)
-          {
-            _iter1151.write(oprot);
-=======
           for (Table _iter1123 : struct.tables)
           {
             _iter1123.write(oprot);
->>>>>>> 7f46b40a
           }
           oprot.writeListEnd();
         }
@@ -406,15 +389,9 @@
       org.apache.thrift.protocol.TTupleProtocol oprot = (org.apache.thrift.protocol.TTupleProtocol) prot;
       {
         oprot.writeI32(struct.tables.size());
-<<<<<<< HEAD
-        for (Table _iter1152 : struct.tables)
-        {
-          _iter1152.write(oprot);
-=======
         for (Table _iter1124 : struct.tables)
         {
           _iter1124.write(oprot);
->>>>>>> 7f46b40a
         }
       }
     }
@@ -423,16 +400,6 @@
     public void read(org.apache.thrift.protocol.TProtocol prot, GetTablesResult struct) throws org.apache.thrift.TException {
       org.apache.thrift.protocol.TTupleProtocol iprot = (org.apache.thrift.protocol.TTupleProtocol) prot;
       {
-<<<<<<< HEAD
-        org.apache.thrift.protocol.TList _list1153 = iprot.readListBegin(org.apache.thrift.protocol.TType.STRUCT);
-        struct.tables = new java.util.ArrayList<Table>(_list1153.size);
-        @org.apache.thrift.annotation.Nullable Table _elem1154;
-        for (int _i1155 = 0; _i1155 < _list1153.size; ++_i1155)
-        {
-          _elem1154 = new Table();
-          _elem1154.read(iprot);
-          struct.tables.add(_elem1154);
-=======
         org.apache.thrift.protocol.TList _list1125 = iprot.readListBegin(org.apache.thrift.protocol.TType.STRUCT);
         struct.tables = new java.util.ArrayList<Table>(_list1125.size);
         @org.apache.thrift.annotation.Nullable Table _elem1126;
@@ -441,7 +408,6 @@
           _elem1126 = new Table();
           _elem1126.read(iprot);
           struct.tables.add(_elem1126);
->>>>>>> 7f46b40a
         }
       }
       struct.setTablesIsSet(true);
