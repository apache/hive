--- conflicted
+++ resolved
@@ -94,15 +94,6 @@
                 case 0:
                     if ($ftype == TType::LST) {
                         $this->success = array();
-<<<<<<< HEAD
-                        $_size1651 = 0;
-                        $_etype1654 = 0;
-                        $xfer += $input->readListBegin($_etype1654, $_size1651);
-                        for ($_i1655 = 0; $_i1655 < $_size1651; ++$_i1655) {
-                            $elem1656 = null;
-                            $xfer += $input->readString($elem1656);
-                            $this->success []= $elem1656;
-=======
                         $_size1626 = 0;
                         $_etype1629 = 0;
                         $xfer += $input->readListBegin($_etype1629, $_size1626);
@@ -110,7 +101,6 @@
                             $elem1631 = null;
                             $xfer += $input->readString($elem1631);
                             $this->success []= $elem1631;
->>>>>>> 7f46b40a
                         }
                         $xfer += $input->readListEnd();
                     } else {
@@ -153,13 +143,8 @@
             }
             $xfer += $output->writeFieldBegin('success', TType::LST, 0);
             $output->writeListBegin(TType::STRING, count($this->success));
-<<<<<<< HEAD
-            foreach ($this->success as $iter1657) {
-                $xfer += $output->writeString($iter1657);
-=======
             foreach ($this->success as $iter1632) {
                 $xfer += $output->writeString($iter1632);
->>>>>>> 7f46b40a
             }
             $output->writeListEnd();
             $xfer += $output->writeFieldEnd();
