--- conflicted
+++ resolved
@@ -81,23 +81,13 @@
                 case 0:
                     if ($ftype == TType::LST) {
                         $this->success = array();
-<<<<<<< HEAD
-                        $_size1650 = 0;
-                        $_etype1653 = 0;
-                        $xfer += $input->readListBegin($_etype1653, $_size1650);
-                        for ($_i1654 = 0; $_i1654 < $_size1650; ++$_i1654) {
-                            $elem1655 = null;
-                            $xfer += $input->readString($elem1655);
-                            $this->success []= $elem1655;
-=======
-                        $_size1661 = 0;
-                        $_etype1664 = 0;
-                        $xfer += $input->readListBegin($_etype1664, $_size1661);
-                        for ($_i1665 = 0; $_i1665 < $_size1661; ++$_i1665) {
-                            $elem1666 = null;
-                            $xfer += $input->readString($elem1666);
-                            $this->success []= $elem1666;
->>>>>>> 6de2d51a
+                        $_size1675 = 0;
+                        $_etype1678 = 0;
+                        $xfer += $input->readListBegin($_etype1678, $_size1675);
+                        for ($_i1679 = 0; $_i1679 < $_size1675; ++$_i1679) {
+                            $elem1680 = null;
+                            $xfer += $input->readString($elem1680);
+                            $this->success []= $elem1680;
                         }
                         $xfer += $input->readListEnd();
                     } else {
@@ -132,13 +122,8 @@
             }
             $xfer += $output->writeFieldBegin('success', TType::LST, 0);
             $output->writeListBegin(TType::STRING, count($this->success));
-<<<<<<< HEAD
-            foreach ($this->success as $iter1656) {
-                $xfer += $output->writeString($iter1656);
-=======
-            foreach ($this->success as $iter1667) {
-                $xfer += $output->writeString($iter1667);
->>>>>>> 6de2d51a
+            foreach ($this->success as $iter1681) {
+                $xfer += $output->writeString($iter1681);
             }
             $output->writeListEnd();
             $xfer += $output->writeFieldEnd();
