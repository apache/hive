--- conflicted
+++ resolved
@@ -174,15 +174,6 @@
                 case 4:
                     if ($ftype == TType::LST) {
                         $this->partVals = array();
-<<<<<<< HEAD
-                        $_size1183 = 0;
-                        $_etype1186 = 0;
-                        $xfer += $input->readListBegin($_etype1186, $_size1183);
-                        for ($_i1187 = 0; $_i1187 < $_size1183; ++$_i1187) {
-                            $elem1188 = null;
-                            $xfer += $input->readString($elem1188);
-                            $this->partVals []= $elem1188;
-=======
                         $_size1158 = 0;
                         $_etype1161 = 0;
                         $xfer += $input->readListBegin($_etype1161, $_size1158);
@@ -190,7 +181,6 @@
                             $elem1163 = null;
                             $xfer += $input->readString($elem1163);
                             $this->partVals []= $elem1163;
->>>>>>> 7f46b40a
                         }
                         $xfer += $input->readListEnd();
                     } else {
@@ -261,13 +251,8 @@
             }
             $xfer += $output->writeFieldBegin('partVals', TType::LST, 4);
             $output->writeListBegin(TType::STRING, count($this->partVals));
-<<<<<<< HEAD
-            foreach ($this->partVals as $iter1189) {
-                $xfer += $output->writeString($iter1189);
-=======
             foreach ($this->partVals as $iter1164) {
                 $xfer += $output->writeString($iter1164);
->>>>>>> 7f46b40a
             }
             $output->writeListEnd();
             $xfer += $output->writeFieldEnd();
