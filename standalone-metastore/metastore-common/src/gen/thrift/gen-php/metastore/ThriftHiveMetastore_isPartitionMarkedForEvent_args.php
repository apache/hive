<?php
namespace metastore;

/**
 * Autogenerated by Thrift Compiler (0.13.0)
 *
 * DO NOT EDIT UNLESS YOU ARE SURE THAT YOU KNOW WHAT YOU ARE DOING
 *  @generated
 */
use Thrift\Base\TBase;
use Thrift\Type\TType;
use Thrift\Type\TMessageType;
use Thrift\Exception\TException;
use Thrift\Exception\TProtocolException;
use Thrift\Protocol\TProtocol;
use Thrift\Protocol\TBinaryProtocolAccelerated;
use Thrift\Exception\TApplicationException;

class ThriftHiveMetastore_isPartitionMarkedForEvent_args
{
    static public $isValidate = false;

    static public $_TSPEC = array(
        1 => array(
            'var' => 'db_name',
            'isRequired' => false,
            'type' => TType::STRING,
        ),
        2 => array(
            'var' => 'tbl_name',
            'isRequired' => false,
            'type' => TType::STRING,
        ),
        3 => array(
            'var' => 'part_vals',
            'isRequired' => false,
            'type' => TType::MAP,
            'ktype' => TType::STRING,
            'vtype' => TType::STRING,
            'key' => array(
                'type' => TType::STRING,
            ),
            'val' => array(
                'type' => TType::STRING,
                ),
        ),
        4 => array(
            'var' => 'eventType',
            'isRequired' => false,
            'type' => TType::I32,
        ),
    );

    /**
     * @var string
     */
    public $db_name = null;
    /**
     * @var string
     */
    public $tbl_name = null;
    /**
     * @var array
     */
    public $part_vals = null;
    /**
     * @var int
     */
    public $eventType = null;

    public function __construct($vals = null)
    {
        if (is_array($vals)) {
            if (isset($vals['db_name'])) {
                $this->db_name = $vals['db_name'];
            }
            if (isset($vals['tbl_name'])) {
                $this->tbl_name = $vals['tbl_name'];
            }
            if (isset($vals['part_vals'])) {
                $this->part_vals = $vals['part_vals'];
            }
            if (isset($vals['eventType'])) {
                $this->eventType = $vals['eventType'];
            }
        }
    }

    public function getName()
    {
        return 'ThriftHiveMetastore_isPartitionMarkedForEvent_args';
    }


    public function read($input)
    {
        $xfer = 0;
        $fname = null;
        $ftype = 0;
        $fid = 0;
        $xfer += $input->readStructBegin($fname);
        while (true) {
            $xfer += $input->readFieldBegin($fname, $ftype, $fid);
            if ($ftype == TType::STOP) {
                break;
            }
            switch ($fid) {
                case 1:
                    if ($ftype == TType::STRING) {
                        $xfer += $input->readString($this->db_name);
                    } else {
                        $xfer += $input->skip($ftype);
                    }
                    break;
                case 2:
                    if ($ftype == TType::STRING) {
                        $xfer += $input->readString($this->tbl_name);
                    } else {
                        $xfer += $input->skip($ftype);
                    }
                    break;
                case 3:
                    if ($ftype == TType::MAP) {
                        $this->part_vals = array();
<<<<<<< HEAD
                        $_size1634 = 0;
                        $_ktype1635 = 0;
                        $_vtype1636 = 0;
                        $xfer += $input->readMapBegin($_ktype1635, $_vtype1636, $_size1634);
                        for ($_i1638 = 0; $_i1638 < $_size1634; ++$_i1638) {
                            $key1639 = '';
                            $val1640 = '';
                            $xfer += $input->readString($key1639);
                            $xfer += $input->readString($val1640);
                            $this->part_vals[$key1639] = $val1640;
=======
                        $_size1645 = 0;
                        $_ktype1646 = 0;
                        $_vtype1647 = 0;
                        $xfer += $input->readMapBegin($_ktype1646, $_vtype1647, $_size1645);
                        for ($_i1649 = 0; $_i1649 < $_size1645; ++$_i1649) {
                            $key1650 = '';
                            $val1651 = '';
                            $xfer += $input->readString($key1650);
                            $xfer += $input->readString($val1651);
                            $this->part_vals[$key1650] = $val1651;
>>>>>>> 6de2d51a
                        }
                        $xfer += $input->readMapEnd();
                    } else {
                        $xfer += $input->skip($ftype);
                    }
                    break;
                case 4:
                    if ($ftype == TType::I32) {
                        $xfer += $input->readI32($this->eventType);
                    } else {
                        $xfer += $input->skip($ftype);
                    }
                    break;
                default:
                    $xfer += $input->skip($ftype);
                    break;
            }
            $xfer += $input->readFieldEnd();
        }
        $xfer += $input->readStructEnd();
        return $xfer;
    }

    public function write($output)
    {
        $xfer = 0;
        $xfer += $output->writeStructBegin('ThriftHiveMetastore_isPartitionMarkedForEvent_args');
        if ($this->db_name !== null) {
            $xfer += $output->writeFieldBegin('db_name', TType::STRING, 1);
            $xfer += $output->writeString($this->db_name);
            $xfer += $output->writeFieldEnd();
        }
        if ($this->tbl_name !== null) {
            $xfer += $output->writeFieldBegin('tbl_name', TType::STRING, 2);
            $xfer += $output->writeString($this->tbl_name);
            $xfer += $output->writeFieldEnd();
        }
        if ($this->part_vals !== null) {
            if (!is_array($this->part_vals)) {
                throw new TProtocolException('Bad type in structure.', TProtocolException::INVALID_DATA);
            }
            $xfer += $output->writeFieldBegin('part_vals', TType::MAP, 3);
            $output->writeMapBegin(TType::STRING, TType::STRING, count($this->part_vals));
<<<<<<< HEAD
            foreach ($this->part_vals as $kiter1641 => $viter1642) {
                $xfer += $output->writeString($kiter1641);
                $xfer += $output->writeString($viter1642);
=======
            foreach ($this->part_vals as $kiter1652 => $viter1653) {
                $xfer += $output->writeString($kiter1652);
                $xfer += $output->writeString($viter1653);
>>>>>>> 6de2d51a
            }
            $output->writeMapEnd();
            $xfer += $output->writeFieldEnd();
        }
        if ($this->eventType !== null) {
            $xfer += $output->writeFieldBegin('eventType', TType::I32, 4);
            $xfer += $output->writeI32($this->eventType);
            $xfer += $output->writeFieldEnd();
        }
        $xfer += $output->writeFieldStop();
        $xfer += $output->writeStructEnd();
        return $xfer;
    }
}<|MERGE_RESOLUTION|>--- conflicted
+++ resolved
@@ -122,29 +122,16 @@
                 case 3:
                     if ($ftype == TType::MAP) {
                         $this->part_vals = array();
-<<<<<<< HEAD
-                        $_size1634 = 0;
-                        $_ktype1635 = 0;
-                        $_vtype1636 = 0;
-                        $xfer += $input->readMapBegin($_ktype1635, $_vtype1636, $_size1634);
-                        for ($_i1638 = 0; $_i1638 < $_size1634; ++$_i1638) {
-                            $key1639 = '';
-                            $val1640 = '';
-                            $xfer += $input->readString($key1639);
-                            $xfer += $input->readString($val1640);
-                            $this->part_vals[$key1639] = $val1640;
-=======
-                        $_size1645 = 0;
-                        $_ktype1646 = 0;
-                        $_vtype1647 = 0;
-                        $xfer += $input->readMapBegin($_ktype1646, $_vtype1647, $_size1645);
-                        for ($_i1649 = 0; $_i1649 < $_size1645; ++$_i1649) {
-                            $key1650 = '';
-                            $val1651 = '';
-                            $xfer += $input->readString($key1650);
-                            $xfer += $input->readString($val1651);
-                            $this->part_vals[$key1650] = $val1651;
->>>>>>> 6de2d51a
+                        $_size1659 = 0;
+                        $_ktype1660 = 0;
+                        $_vtype1661 = 0;
+                        $xfer += $input->readMapBegin($_ktype1660, $_vtype1661, $_size1659);
+                        for ($_i1663 = 0; $_i1663 < $_size1659; ++$_i1663) {
+                            $key1664 = '';
+                            $val1665 = '';
+                            $xfer += $input->readString($key1664);
+                            $xfer += $input->readString($val1665);
+                            $this->part_vals[$key1664] = $val1665;
                         }
                         $xfer += $input->readMapEnd();
                     } else {
@@ -188,15 +175,9 @@
             }
             $xfer += $output->writeFieldBegin('part_vals', TType::MAP, 3);
             $output->writeMapBegin(TType::STRING, TType::STRING, count($this->part_vals));
-<<<<<<< HEAD
-            foreach ($this->part_vals as $kiter1641 => $viter1642) {
-                $xfer += $output->writeString($kiter1641);
-                $xfer += $output->writeString($viter1642);
-=======
-            foreach ($this->part_vals as $kiter1652 => $viter1653) {
-                $xfer += $output->writeString($kiter1652);
-                $xfer += $output->writeString($viter1653);
->>>>>>> 6de2d51a
+            foreach ($this->part_vals as $kiter1666 => $viter1667) {
+                $xfer += $output->writeString($kiter1666);
+                $xfer += $output->writeString($viter1667);
             }
             $output->writeMapEnd();
             $xfer += $output->writeFieldEnd();
