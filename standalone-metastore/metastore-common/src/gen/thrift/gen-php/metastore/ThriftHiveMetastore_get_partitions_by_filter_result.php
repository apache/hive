<?php
namespace metastore;

/**
 * Autogenerated by Thrift Compiler (0.16.0)
 *
 * DO NOT EDIT UNLESS YOU ARE SURE THAT YOU KNOW WHAT YOU ARE DOING
 *  @generated
 */
use Thrift\Base\TBase;
use Thrift\Type\TType;
use Thrift\Type\TMessageType;
use Thrift\Exception\TException;
use Thrift\Exception\TProtocolException;
use Thrift\Protocol\TProtocol;
use Thrift\Protocol\TBinaryProtocolAccelerated;
use Thrift\Exception\TApplicationException;

class ThriftHiveMetastore_get_partitions_by_filter_result
{
    static public $isValidate = false;

    static public $_TSPEC = array(
        0 => array(
            'var' => 'success',
            'isRequired' => false,
            'type' => TType::LST,
            'etype' => TType::STRUCT,
            'elem' => array(
                'type' => TType::STRUCT,
                'class' => '\metastore\Partition',
                ),
        ),
        1 => array(
            'var' => 'o1',
            'isRequired' => false,
            'type' => TType::STRUCT,
            'class' => '\metastore\MetaException',
        ),
        2 => array(
            'var' => 'o2',
            'isRequired' => false,
            'type' => TType::STRUCT,
            'class' => '\metastore\NoSuchObjectException',
        ),
    );

    /**
     * @var \metastore\Partition[]
     */
    public $success = null;
    /**
     * @var \metastore\MetaException
     */
    public $o1 = null;
    /**
     * @var \metastore\NoSuchObjectException
     */
    public $o2 = null;

    public function __construct($vals = null)
    {
        if (is_array($vals)) {
            if (isset($vals['success'])) {
                $this->success = $vals['success'];
            }
            if (isset($vals['o1'])) {
                $this->o1 = $vals['o1'];
            }
            if (isset($vals['o2'])) {
                $this->o2 = $vals['o2'];
            }
        }
    }

    public function getName()
    {
        return 'ThriftHiveMetastore_get_partitions_by_filter_result';
    }


    public function read($input)
    {
        $xfer = 0;
        $fname = null;
        $ftype = 0;
        $fid = 0;
        $xfer += $input->readStructBegin($fname);
        while (true) {
            $xfer += $input->readFieldBegin($fname, $ftype, $fid);
            if ($ftype == TType::STOP) {
                break;
            }
            switch ($fid) {
                case 0:
                    if ($ftype == TType::LST) {
                        $this->success = array();
<<<<<<< HEAD
                        $_size1665 = 0;
                        $_etype1668 = 0;
                        $xfer += $input->readListBegin($_etype1668, $_size1665);
                        for ($_i1669 = 0; $_i1669 < $_size1665; ++$_i1669) {
                            $elem1670 = null;
                            $elem1670 = new \metastore\Partition();
                            $xfer += $elem1670->read($input);
                            $this->success []= $elem1670;
=======
                        $_size1640 = 0;
                        $_etype1643 = 0;
                        $xfer += $input->readListBegin($_etype1643, $_size1640);
                        for ($_i1644 = 0; $_i1644 < $_size1640; ++$_i1644) {
                            $elem1645 = null;
                            $elem1645 = new \metastore\Partition();
                            $xfer += $elem1645->read($input);
                            $this->success []= $elem1645;
>>>>>>> 7f46b40a
                        }
                        $xfer += $input->readListEnd();
                    } else {
                        $xfer += $input->skip($ftype);
                    }
                    break;
                case 1:
                    if ($ftype == TType::STRUCT) {
                        $this->o1 = new \metastore\MetaException();
                        $xfer += $this->o1->read($input);
                    } else {
                        $xfer += $input->skip($ftype);
                    }
                    break;
                case 2:
                    if ($ftype == TType::STRUCT) {
                        $this->o2 = new \metastore\NoSuchObjectException();
                        $xfer += $this->o2->read($input);
                    } else {
                        $xfer += $input->skip($ftype);
                    }
                    break;
                default:
                    $xfer += $input->skip($ftype);
                    break;
            }
            $xfer += $input->readFieldEnd();
        }
        $xfer += $input->readStructEnd();
        return $xfer;
    }

    public function write($output)
    {
        $xfer = 0;
        $xfer += $output->writeStructBegin('ThriftHiveMetastore_get_partitions_by_filter_result');
        if ($this->success !== null) {
            if (!is_array($this->success)) {
                throw new TProtocolException('Bad type in structure.', TProtocolException::INVALID_DATA);
            }
            $xfer += $output->writeFieldBegin('success', TType::LST, 0);
            $output->writeListBegin(TType::STRUCT, count($this->success));
<<<<<<< HEAD
            foreach ($this->success as $iter1671) {
                $xfer += $iter1671->write($output);
=======
            foreach ($this->success as $iter1646) {
                $xfer += $iter1646->write($output);
>>>>>>> 7f46b40a
            }
            $output->writeListEnd();
            $xfer += $output->writeFieldEnd();
        }
        if ($this->o1 !== null) {
            $xfer += $output->writeFieldBegin('o1', TType::STRUCT, 1);
            $xfer += $this->o1->write($output);
            $xfer += $output->writeFieldEnd();
        }
        if ($this->o2 !== null) {
            $xfer += $output->writeFieldBegin('o2', TType::STRUCT, 2);
            $xfer += $this->o2->write($output);
            $xfer += $output->writeFieldEnd();
        }
        $xfer += $output->writeFieldStop();
        $xfer += $output->writeStructEnd();
        return $xfer;
    }
}<|MERGE_RESOLUTION|>--- conflicted
+++ resolved
@@ -95,16 +95,6 @@
                 case 0:
                     if ($ftype == TType::LST) {
                         $this->success = array();
-<<<<<<< HEAD
-                        $_size1665 = 0;
-                        $_etype1668 = 0;
-                        $xfer += $input->readListBegin($_etype1668, $_size1665);
-                        for ($_i1669 = 0; $_i1669 < $_size1665; ++$_i1669) {
-                            $elem1670 = null;
-                            $elem1670 = new \metastore\Partition();
-                            $xfer += $elem1670->read($input);
-                            $this->success []= $elem1670;
-=======
                         $_size1640 = 0;
                         $_etype1643 = 0;
                         $xfer += $input->readListBegin($_etype1643, $_size1640);
@@ -113,7 +103,6 @@
                             $elem1645 = new \metastore\Partition();
                             $xfer += $elem1645->read($input);
                             $this->success []= $elem1645;
->>>>>>> 7f46b40a
                         }
                         $xfer += $input->readListEnd();
                     } else {
@@ -156,13 +145,8 @@
             }
             $xfer += $output->writeFieldBegin('success', TType::LST, 0);
             $output->writeListBegin(TType::STRUCT, count($this->success));
-<<<<<<< HEAD
-            foreach ($this->success as $iter1671) {
-                $xfer += $iter1671->write($output);
-=======
             foreach ($this->success as $iter1646) {
                 $xfer += $iter1646->write($output);
->>>>>>> 7f46b40a
             }
             $output->writeListEnd();
             $xfer += $output->writeFieldEnd();
