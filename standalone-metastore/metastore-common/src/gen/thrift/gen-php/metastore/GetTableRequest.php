<?php
namespace metastore;

/**
 * Autogenerated by Thrift Compiler (0.16.0)
 *
 * DO NOT EDIT UNLESS YOU ARE SURE THAT YOU KNOW WHAT YOU ARE DOING
 *  @generated
 */
use Thrift\Base\TBase;
use Thrift\Type\TType;
use Thrift\Type\TMessageType;
use Thrift\Exception\TException;
use Thrift\Exception\TProtocolException;
use Thrift\Protocol\TProtocol;
use Thrift\Protocol\TBinaryProtocolAccelerated;
use Thrift\Exception\TApplicationException;

class GetTableRequest
{
    static public $isValidate = false;

    static public $_TSPEC = array(
        1 => array(
            'var' => 'dbName',
            'isRequired' => true,
            'type' => TType::STRING,
        ),
        2 => array(
            'var' => 'tblName',
            'isRequired' => true,
            'type' => TType::STRING,
        ),
        3 => array(
            'var' => 'capabilities',
            'isRequired' => false,
            'type' => TType::STRUCT,
            'class' => '\metastore\ClientCapabilities',
        ),
        4 => array(
            'var' => 'catName',
            'isRequired' => false,
            'type' => TType::STRING,
        ),
        6 => array(
            'var' => 'validWriteIdList',
            'isRequired' => false,
            'type' => TType::STRING,
        ),
        7 => array(
            'var' => 'getColumnStats',
            'isRequired' => false,
            'type' => TType::BOOL,
        ),
        8 => array(
            'var' => 'processorCapabilities',
            'isRequired' => false,
            'type' => TType::LST,
            'etype' => TType::STRING,
            'elem' => array(
                'type' => TType::STRING,
                ),
        ),
        9 => array(
            'var' => 'processorIdentifier',
            'isRequired' => false,
            'type' => TType::STRING,
        ),
        10 => array(
            'var' => 'engine',
            'isRequired' => false,
            'type' => TType::STRING,
        ),
        11 => array(
            'var' => 'id',
            'isRequired' => false,
            'type' => TType::I64,
        ),
    );

    /**
     * @var string
     */
    public $dbName = null;
    /**
     * @var string
     */
    public $tblName = null;
    /**
     * @var \metastore\ClientCapabilities
     */
    public $capabilities = null;
    /**
     * @var string
     */
    public $catName = null;
    /**
     * @var string
     */
    public $validWriteIdList = null;
    /**
     * @var bool
     */
    public $getColumnStats = null;
    /**
     * @var string[]
     */
    public $processorCapabilities = null;
    /**
     * @var string
     */
    public $processorIdentifier = null;
    /**
     * @var string
     */
    public $engine = null;
    /**
     * @var int
     */
    public $id = -1;

    public function __construct($vals = null)
    {
        if (is_array($vals)) {
            if (isset($vals['dbName'])) {
                $this->dbName = $vals['dbName'];
            }
            if (isset($vals['tblName'])) {
                $this->tblName = $vals['tblName'];
            }
            if (isset($vals['capabilities'])) {
                $this->capabilities = $vals['capabilities'];
            }
            if (isset($vals['catName'])) {
                $this->catName = $vals['catName'];
            }
            if (isset($vals['validWriteIdList'])) {
                $this->validWriteIdList = $vals['validWriteIdList'];
            }
            if (isset($vals['getColumnStats'])) {
                $this->getColumnStats = $vals['getColumnStats'];
            }
            if (isset($vals['processorCapabilities'])) {
                $this->processorCapabilities = $vals['processorCapabilities'];
            }
            if (isset($vals['processorIdentifier'])) {
                $this->processorIdentifier = $vals['processorIdentifier'];
            }
            if (isset($vals['engine'])) {
                $this->engine = $vals['engine'];
            }
            if (isset($vals['id'])) {
                $this->id = $vals['id'];
            }
        }
    }

    public function getName()
    {
        return 'GetTableRequest';
    }


    public function read($input)
    {
        $xfer = 0;
        $fname = null;
        $ftype = 0;
        $fid = 0;
        $xfer += $input->readStructBegin($fname);
        while (true) {
            $xfer += $input->readFieldBegin($fname, $ftype, $fid);
            if ($ftype == TType::STOP) {
                break;
            }
            switch ($fid) {
                case 1:
                    if ($ftype == TType::STRING) {
                        $xfer += $input->readString($this->dbName);
                    } else {
                        $xfer += $input->skip($ftype);
                    }
                    break;
                case 2:
                    if ($ftype == TType::STRING) {
                        $xfer += $input->readString($this->tblName);
                    } else {
                        $xfer += $input->skip($ftype);
                    }
                    break;
                case 3:
                    if ($ftype == TType::STRUCT) {
                        $this->capabilities = new \metastore\ClientCapabilities();
                        $xfer += $this->capabilities->read($input);
                    } else {
                        $xfer += $input->skip($ftype);
                    }
                    break;
                case 4:
                    if ($ftype == TType::STRING) {
                        $xfer += $input->readString($this->catName);
                    } else {
                        $xfer += $input->skip($ftype);
                    }
                    break;
                case 6:
                    if ($ftype == TType::STRING) {
                        $xfer += $input->readString($this->validWriteIdList);
                    } else {
                        $xfer += $input->skip($ftype);
                    }
                    break;
                case 7:
                    if ($ftype == TType::BOOL) {
                        $xfer += $input->readBool($this->getColumnStats);
                    } else {
                        $xfer += $input->skip($ftype);
                    }
                    break;
                case 8:
                    if ($ftype == TType::LST) {
                        $this->processorCapabilities = array();
<<<<<<< HEAD
                        $_size992 = 0;
                        $_etype995 = 0;
                        $xfer += $input->readListBegin($_etype995, $_size992);
                        for ($_i996 = 0; $_i996 < $_size992; ++$_i996) {
                            $elem997 = null;
                            $xfer += $input->readString($elem997);
                            $this->processorCapabilities []= $elem997;
=======
                        $_size967 = 0;
                        $_etype970 = 0;
                        $xfer += $input->readListBegin($_etype970, $_size967);
                        for ($_i971 = 0; $_i971 < $_size967; ++$_i971) {
                            $elem972 = null;
                            $xfer += $input->readString($elem972);
                            $this->processorCapabilities []= $elem972;
>>>>>>> 7f46b40a
                        }
                        $xfer += $input->readListEnd();
                    } else {
                        $xfer += $input->skip($ftype);
                    }
                    break;
                case 9:
                    if ($ftype == TType::STRING) {
                        $xfer += $input->readString($this->processorIdentifier);
                    } else {
                        $xfer += $input->skip($ftype);
                    }
                    break;
                case 10:
                    if ($ftype == TType::STRING) {
                        $xfer += $input->readString($this->engine);
                    } else {
                        $xfer += $input->skip($ftype);
                    }
                    break;
                case 11:
                    if ($ftype == TType::I64) {
                        $xfer += $input->readI64($this->id);
                    } else {
                        $xfer += $input->skip($ftype);
                    }
                    break;
                default:
                    $xfer += $input->skip($ftype);
                    break;
            }
            $xfer += $input->readFieldEnd();
        }
        $xfer += $input->readStructEnd();
        return $xfer;
    }

    public function write($output)
    {
        $xfer = 0;
        $xfer += $output->writeStructBegin('GetTableRequest');
        if ($this->dbName !== null) {
            $xfer += $output->writeFieldBegin('dbName', TType::STRING, 1);
            $xfer += $output->writeString($this->dbName);
            $xfer += $output->writeFieldEnd();
        }
        if ($this->tblName !== null) {
            $xfer += $output->writeFieldBegin('tblName', TType::STRING, 2);
            $xfer += $output->writeString($this->tblName);
            $xfer += $output->writeFieldEnd();
        }
        if ($this->capabilities !== null) {
            if (!is_object($this->capabilities)) {
                throw new TProtocolException('Bad type in structure.', TProtocolException::INVALID_DATA);
            }
            $xfer += $output->writeFieldBegin('capabilities', TType::STRUCT, 3);
            $xfer += $this->capabilities->write($output);
            $xfer += $output->writeFieldEnd();
        }
        if ($this->catName !== null) {
            $xfer += $output->writeFieldBegin('catName', TType::STRING, 4);
            $xfer += $output->writeString($this->catName);
            $xfer += $output->writeFieldEnd();
        }
        if ($this->validWriteIdList !== null) {
            $xfer += $output->writeFieldBegin('validWriteIdList', TType::STRING, 6);
            $xfer += $output->writeString($this->validWriteIdList);
            $xfer += $output->writeFieldEnd();
        }
        if ($this->getColumnStats !== null) {
            $xfer += $output->writeFieldBegin('getColumnStats', TType::BOOL, 7);
            $xfer += $output->writeBool($this->getColumnStats);
            $xfer += $output->writeFieldEnd();
        }
        if ($this->processorCapabilities !== null) {
            if (!is_array($this->processorCapabilities)) {
                throw new TProtocolException('Bad type in structure.', TProtocolException::INVALID_DATA);
            }
            $xfer += $output->writeFieldBegin('processorCapabilities', TType::LST, 8);
            $output->writeListBegin(TType::STRING, count($this->processorCapabilities));
<<<<<<< HEAD
            foreach ($this->processorCapabilities as $iter998) {
                $xfer += $output->writeString($iter998);
=======
            foreach ($this->processorCapabilities as $iter973) {
                $xfer += $output->writeString($iter973);
>>>>>>> 7f46b40a
            }
            $output->writeListEnd();
            $xfer += $output->writeFieldEnd();
        }
        if ($this->processorIdentifier !== null) {
            $xfer += $output->writeFieldBegin('processorIdentifier', TType::STRING, 9);
            $xfer += $output->writeString($this->processorIdentifier);
            $xfer += $output->writeFieldEnd();
        }
        if ($this->engine !== null) {
            $xfer += $output->writeFieldBegin('engine', TType::STRING, 10);
            $xfer += $output->writeString($this->engine);
            $xfer += $output->writeFieldEnd();
        }
        if ($this->id !== null) {
            $xfer += $output->writeFieldBegin('id', TType::I64, 11);
            $xfer += $output->writeI64($this->id);
            $xfer += $output->writeFieldEnd();
        }
        $xfer += $output->writeFieldStop();
        $xfer += $output->writeStructEnd();
        return $xfer;
    }
}<|MERGE_RESOLUTION|>--- conflicted
+++ resolved
@@ -220,15 +220,6 @@
                 case 8:
                     if ($ftype == TType::LST) {
                         $this->processorCapabilities = array();
-<<<<<<< HEAD
-                        $_size992 = 0;
-                        $_etype995 = 0;
-                        $xfer += $input->readListBegin($_etype995, $_size992);
-                        for ($_i996 = 0; $_i996 < $_size992; ++$_i996) {
-                            $elem997 = null;
-                            $xfer += $input->readString($elem997);
-                            $this->processorCapabilities []= $elem997;
-=======
                         $_size967 = 0;
                         $_etype970 = 0;
                         $xfer += $input->readListBegin($_etype970, $_size967);
@@ -236,7 +227,6 @@
                             $elem972 = null;
                             $xfer += $input->readString($elem972);
                             $this->processorCapabilities []= $elem972;
->>>>>>> 7f46b40a
                         }
                         $xfer += $input->readListEnd();
                     } else {
@@ -317,13 +307,8 @@
             }
             $xfer += $output->writeFieldBegin('processorCapabilities', TType::LST, 8);
             $output->writeListBegin(TType::STRING, count($this->processorCapabilities));
-<<<<<<< HEAD
-            foreach ($this->processorCapabilities as $iter998) {
-                $xfer += $output->writeString($iter998);
-=======
             foreach ($this->processorCapabilities as $iter973) {
                 $xfer += $output->writeString($iter973);
->>>>>>> 7f46b40a
             }
             $output->writeListEnd();
             $xfer += $output->writeFieldEnd();
