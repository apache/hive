--- conflicted
+++ resolved
@@ -81,15 +81,6 @@
                 case 0:
                     if ($ftype == TType::LST) {
                         $this->success = array();
-<<<<<<< HEAD
-                        $_size1302 = 0;
-                        $_etype1305 = 0;
-                        $xfer += $input->readListBegin($_etype1305, $_size1302);
-                        for ($_i1306 = 0; $_i1306 < $_size1302; ++$_i1306) {
-                            $elem1307 = null;
-                            $xfer += $input->readString($elem1307);
-                            $this->success []= $elem1307;
-=======
                         $_size1277 = 0;
                         $_etype1280 = 0;
                         $xfer += $input->readListBegin($_etype1280, $_size1277);
@@ -97,7 +88,6 @@
                             $elem1282 = null;
                             $xfer += $input->readString($elem1282);
                             $this->success []= $elem1282;
->>>>>>> 7f46b40a
                         }
                         $xfer += $input->readListEnd();
                     } else {
@@ -132,13 +122,8 @@
             }
             $xfer += $output->writeFieldBegin('success', TType::LST, 0);
             $output->writeListBegin(TType::STRING, count($this->success));
-<<<<<<< HEAD
-            foreach ($this->success as $iter1308) {
-                $xfer += $output->writeString($iter1308);
-=======
             foreach ($this->success as $iter1283) {
                 $xfer += $output->writeString($iter1283);
->>>>>>> 7f46b40a
             }
             $output->writeListEnd();
             $xfer += $output->writeFieldEnd();
