--- conflicted
+++ resolved
@@ -123,18 +123,6 @@
                 case 3:
                     if ($ftype == TType::MAP) {
                         $this->part_vals = array();
-<<<<<<< HEAD
-                        $_size1737 = 0;
-                        $_ktype1738 = 0;
-                        $_vtype1739 = 0;
-                        $xfer += $input->readMapBegin($_ktype1738, $_vtype1739, $_size1737);
-                        for ($_i1741 = 0; $_i1741 < $_size1737; ++$_i1741) {
-                            $key1742 = '';
-                            $val1743 = '';
-                            $xfer += $input->readString($key1742);
-                            $xfer += $input->readString($val1743);
-                            $this->part_vals[$key1742] = $val1743;
-=======
                         $_size1712 = 0;
                         $_ktype1713 = 0;
                         $_vtype1714 = 0;
@@ -145,7 +133,6 @@
                             $xfer += $input->readString($key1717);
                             $xfer += $input->readString($val1718);
                             $this->part_vals[$key1717] = $val1718;
->>>>>>> 7f46b40a
                         }
                         $xfer += $input->readMapEnd();
                     } else {
@@ -189,15 +176,9 @@
             }
             $xfer += $output->writeFieldBegin('part_vals', TType::MAP, 3);
             $output->writeMapBegin(TType::STRING, TType::STRING, count($this->part_vals));
-<<<<<<< HEAD
-            foreach ($this->part_vals as $kiter1744 => $viter1745) {
-                $xfer += $output->writeString($kiter1744);
-                $xfer += $output->writeString($viter1745);
-=======
             foreach ($this->part_vals as $kiter1719 => $viter1720) {
                 $xfer += $output->writeString($kiter1719);
                 $xfer += $output->writeString($viter1720);
->>>>>>> 7f46b40a
             }
             $output->writeMapEnd();
             $xfer += $output->writeFieldEnd();
