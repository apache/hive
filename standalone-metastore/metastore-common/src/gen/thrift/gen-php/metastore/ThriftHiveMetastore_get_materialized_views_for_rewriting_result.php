--- conflicted
+++ resolved
@@ -81,23 +81,13 @@
                 case 0:
                     if ($ftype == TType::LST) {
                         $this->success = array();
-<<<<<<< HEAD
-                        $_size1318 = 0;
-                        $_etype1321 = 0;
-                        $xfer += $input->readListBegin($_etype1321, $_size1318);
-                        for ($_i1322 = 0; $_i1322 < $_size1318; ++$_i1322) {
-                            $elem1323 = null;
-                            $xfer += $input->readString($elem1323);
-                            $this->success []= $elem1323;
-=======
-                        $_size1329 = 0;
-                        $_etype1332 = 0;
-                        $xfer += $input->readListBegin($_etype1332, $_size1329);
-                        for ($_i1333 = 0; $_i1333 < $_size1329; ++$_i1333) {
-                            $elem1334 = null;
-                            $xfer += $input->readString($elem1334);
-                            $this->success []= $elem1334;
->>>>>>> 6de2d51a
+                        $_size1343 = 0;
+                        $_etype1346 = 0;
+                        $xfer += $input->readListBegin($_etype1346, $_size1343);
+                        for ($_i1347 = 0; $_i1347 < $_size1343; ++$_i1347) {
+                            $elem1348 = null;
+                            $xfer += $input->readString($elem1348);
+                            $this->success []= $elem1348;
                         }
                         $xfer += $input->readListEnd();
                     } else {
@@ -132,13 +122,8 @@
             }
             $xfer += $output->writeFieldBegin('success', TType::LST, 0);
             $output->writeListBegin(TType::STRING, count($this->success));
-<<<<<<< HEAD
-            foreach ($this->success as $iter1324) {
-                $xfer += $output->writeString($iter1324);
-=======
-            foreach ($this->success as $iter1335) {
-                $xfer += $output->writeString($iter1335);
->>>>>>> 6de2d51a
+            foreach ($this->success as $iter1349) {
+                $xfer += $output->writeString($iter1349);
             }
             $output->writeListEnd();
             $xfer += $output->writeFieldEnd();
