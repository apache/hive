--- conflicted
+++ resolved
@@ -86,19 +86,6 @@
                 case 0:
                     if ($ftype == TType::MAP) {
                         $this->success = array();
-<<<<<<< HEAD
-                        $_size1323 = 0;
-                        $_ktype1324 = 0;
-                        $_vtype1325 = 0;
-                        $xfer += $input->readMapBegin($_ktype1324, $_vtype1325, $_size1323);
-                        for ($_i1327 = 0; $_i1327 < $_size1323; ++$_i1327) {
-                            $key1328 = '';
-                            $val1329 = new \metastore\Type();
-                            $xfer += $input->readString($key1328);
-                            $val1329 = new \metastore\Type();
-                            $xfer += $val1329->read($input);
-                            $this->success[$key1328] = $val1329;
-=======
                         $_size1298 = 0;
                         $_ktype1299 = 0;
                         $_vtype1300 = 0;
@@ -110,7 +97,6 @@
                             $val1304 = new \metastore\Type();
                             $xfer += $val1304->read($input);
                             $this->success[$key1303] = $val1304;
->>>>>>> 7f46b40a
                         }
                         $xfer += $input->readMapEnd();
                     } else {
@@ -145,15 +131,9 @@
             }
             $xfer += $output->writeFieldBegin('success', TType::MAP, 0);
             $output->writeMapBegin(TType::STRING, TType::STRUCT, count($this->success));
-<<<<<<< HEAD
-            foreach ($this->success as $kiter1330 => $viter1331) {
-                $xfer += $output->writeString($kiter1330);
-                $xfer += $viter1331->write($output);
-=======
             foreach ($this->success as $kiter1305 => $viter1306) {
                 $xfer += $output->writeString($kiter1305);
                 $xfer += $viter1306->write($output);
->>>>>>> 7f46b40a
             }
             $output->writeMapEnd();
             $xfer += $output->writeFieldEnd();
