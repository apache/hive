/*
 * Licensed to the Apache Software Foundation (ASF) under one
 * or more contributor license agreements.  See the NOTICE file
 * distributed with this work for additional information
 * regarding copyright ownership.  The ASF licenses this file
 * to you under the Apache License, Version 2.0 (the
 * "License"); you may not use this file except in compliance
 * with the License.  You may obtain a copy of the License at
 *
 *     http://www.apache.org/licenses/LICENSE-2.0
 *
 * Unless required by applicable law or agreed to in writing, software
 * distributed under the License is distributed on an "AS IS" BASIS,
 * WITHOUT WARRANTIES OR CONDITIONS OF ANY KIND, either express or implied.
 * See the License for the specific language governing permissions and
 * limitations under the License.
 */

package org.apache.hadoop.hive.metastore;

import org.apache.hadoop.hive.metastore.api.WMFullResourcePlan;

import java.nio.ByteBuffer;
import java.util.ArrayList;
import java.util.Collections;
import java.util.List;
import java.util.Map;

import org.apache.hadoop.conf.Configurable;
import org.apache.hadoop.conf.Configuration;
import org.apache.hadoop.hive.metastore.api.AggrStats;
import org.apache.hadoop.hive.metastore.api.AlreadyExistsException;
import org.apache.hadoop.hive.metastore.api.ColumnStatistics;
import org.apache.hadoop.hive.metastore.api.CurrentNotificationEventId;
import org.apache.hadoop.hive.metastore.api.Database;
import org.apache.hadoop.hive.metastore.api.FieldSchema;
import org.apache.hadoop.hive.metastore.api.FileMetadataExprType;
import org.apache.hadoop.hive.metastore.api.Function;
import org.apache.hadoop.hive.metastore.api.HiveObjectPrivilege;
import org.apache.hadoop.hive.metastore.api.ISchema;
import org.apache.hadoop.hive.metastore.api.Index;
import org.apache.hadoop.hive.metastore.api.InvalidInputException;
import org.apache.hadoop.hive.metastore.api.InvalidObjectException;
import org.apache.hadoop.hive.metastore.api.InvalidOperationException;
import org.apache.hadoop.hive.metastore.api.InvalidPartitionException;
import org.apache.hadoop.hive.metastore.api.MetaException;
import org.apache.hadoop.hive.metastore.api.NoSuchObjectException;
import org.apache.hadoop.hive.metastore.api.NotificationEvent;
import org.apache.hadoop.hive.metastore.api.NotificationEventRequest;
import org.apache.hadoop.hive.metastore.api.NotificationEventResponse;
import org.apache.hadoop.hive.metastore.api.NotificationEventsCountRequest;
import org.apache.hadoop.hive.metastore.api.NotificationEventsCountResponse;
import org.apache.hadoop.hive.metastore.api.Partition;
import org.apache.hadoop.hive.metastore.api.PartitionEventType;
import org.apache.hadoop.hive.metastore.api.PartitionValuesResponse;
import org.apache.hadoop.hive.metastore.api.PrincipalPrivilegeSet;
import org.apache.hadoop.hive.metastore.api.PrincipalType;
import org.apache.hadoop.hive.metastore.api.PrivilegeBag;
import org.apache.hadoop.hive.metastore.api.WMNullablePool;
import org.apache.hadoop.hive.metastore.api.WMNullableResourcePlan;
import org.apache.hadoop.hive.metastore.api.WMResourcePlan;
import org.apache.hadoop.hive.metastore.api.WMTrigger;
import org.apache.hadoop.hive.metastore.api.WMValidateResourcePlanResponse;
import org.apache.hadoop.hive.metastore.api.Role;
import org.apache.hadoop.hive.metastore.api.RolePrincipalGrant;
import org.apache.hadoop.hive.metastore.api.SQLForeignKey;
import org.apache.hadoop.hive.metastore.api.SQLNotNullConstraint;
import org.apache.hadoop.hive.metastore.api.SQLPrimaryKey;
import org.apache.hadoop.hive.metastore.api.SQLUniqueConstraint;
import org.apache.hadoop.hive.metastore.api.SchemaVersion;
import org.apache.hadoop.hive.metastore.api.SerDeInfo;
import org.apache.hadoop.hive.metastore.api.Table;
import org.apache.hadoop.hive.metastore.api.TableMeta;
import org.apache.hadoop.hive.metastore.api.Type;
import org.apache.hadoop.hive.metastore.api.UnknownDBException;
import org.apache.hadoop.hive.metastore.api.UnknownPartitionException;
import org.apache.hadoop.hive.metastore.api.UnknownTableException;
import org.apache.hadoop.hive.metastore.api.WMMapping;
import org.apache.hadoop.hive.metastore.api.WMPool;
import org.apache.hadoop.hive.metastore.partition.spec.PartitionSpecProxy;
import org.apache.hadoop.hive.metastore.utils.MetaStoreUtils.ColStatsObjWithSourceInfo;
import org.apache.thrift.TException;

/**
 * A wrapper around {@link org.apache.hadoop.hive.metastore.ObjectStore}
 * with the ability to control the result of commitTransaction().
 * All other functions simply delegate to an embedded ObjectStore object.
 * Ideally, we should have just extended ObjectStore instead of using
 * delegation.  However, since HiveMetaStore uses a Proxy, this class must
 * not inherit from any other class.
 */
public class DummyRawStoreControlledCommit implements RawStore, Configurable {

  private final ObjectStore objectStore;
  public DummyRawStoreControlledCommit() {
    objectStore = new ObjectStore();
  }

 /**
  * If true, shouldCommit() will simply call delegate commitTransaction() to the
  * underlying ObjectStore.
  * If false, shouldCommit() immediately returns false.
  */
  private static boolean shouldCommitSucceed = true;
  public static void setCommitSucceed(boolean flag) {
    shouldCommitSucceed = flag;
  }

  @Override
  public boolean commitTransaction() {
    if (shouldCommitSucceed) {
      return objectStore.commitTransaction();
    } else {
      return false;
    }
  }

  @Override
  public boolean isActiveTransaction() {
    return false;
  }

  // All remaining functions simply delegate to objectStore

  @Override
  public Configuration getConf() {
    return objectStore.getConf();
  }

  @Override
  public void setConf(Configuration conf) {
    objectStore.setConf(conf);
  }

  @Override
  public void shutdown() {
    objectStore.shutdown();
  }

  @Override
  public boolean openTransaction() {
    return objectStore.openTransaction();
  }

  @Override
  public void rollbackTransaction() {
    objectStore.rollbackTransaction();
  }

  @Override
  public void createDatabase(Database db) throws InvalidObjectException, MetaException {
    objectStore.createDatabase(db);
  }

  @Override
  public Database getDatabase(String dbName) throws NoSuchObjectException {
    return objectStore.getDatabase(dbName);
  }

  @Override
  public boolean dropDatabase(String dbName)
      throws NoSuchObjectException, MetaException {
    return objectStore.dropDatabase(dbName);
  }

  @Override
  public boolean alterDatabase(String dbName, Database db)
      throws NoSuchObjectException, MetaException {

    return objectStore.alterDatabase(dbName, db);
  }

  @Override
  public List<String> getDatabases(String pattern) throws MetaException {
    return objectStore.getDatabases(pattern);
  }

  @Override
  public List<String> getAllDatabases() throws MetaException {
    return objectStore.getAllDatabases();
  }

  @Override
  public boolean createType(Type type) {
    return objectStore.createType(type);
  }

  @Override
  public Type getType(String typeName) {
    return objectStore.getType(typeName);
  }

  @Override
  public boolean dropType(String typeName) {
    return objectStore.dropType(typeName);
  }

  @Override
  public void createTable(Table tbl) throws InvalidObjectException, MetaException {
    objectStore.createTable(tbl);
  }

  @Override
  public boolean dropTable(String dbName, String tableName)
      throws MetaException, NoSuchObjectException,
      InvalidObjectException, InvalidInputException {
    return objectStore.dropTable(dbName, tableName);
  }

  @Override
  public Table getTable(String dbName, String tableName) throws MetaException {
    return objectStore.getTable(dbName, tableName);
  }

  @Override
  public boolean addPartition(Partition part)
      throws InvalidObjectException, MetaException {
    return objectStore.addPartition(part);
  }

  @Override
  public Partition getPartition(String dbName, String tableName, List<String> partVals)
      throws MetaException, NoSuchObjectException {
    return objectStore.getPartition(dbName, tableName, partVals);
  }

  @Override
  public boolean dropPartition(String dbName, String tableName, List<String> partVals)
      throws MetaException, NoSuchObjectException,
      InvalidObjectException, InvalidInputException {
    return objectStore.dropPartition(dbName, tableName, partVals);
  }

  @Override
  public List<Partition> getPartitions(String dbName, String tableName, int max)
      throws MetaException, NoSuchObjectException {
    return objectStore.getPartitions(dbName, tableName, max);
  }

  @Override
  public void alterTable(String dbName, String name, Table newTable)
      throws InvalidObjectException, MetaException {
    objectStore.alterTable(dbName, name, newTable);
  }

  @Override
  public List<String> getTables(String dbName, String pattern) throws MetaException {
    return objectStore.getTables(dbName, pattern);
  }

  @Override
  public List<String> getTables(String dbName, String pattern, TableType tableType) throws MetaException {
    return objectStore.getTables(dbName, pattern, tableType);
  }

  @Override
  public List<String> getMaterializedViewsForRewriting(String dbName)
      throws MetaException, NoSuchObjectException {
    return objectStore.getMaterializedViewsForRewriting(dbName);
  }

  @Override
  public List<TableMeta> getTableMeta(String dbNames, String tableNames, List<String> tableTypes)
      throws MetaException {
    return objectStore.getTableMeta(dbNames, tableNames, tableTypes);
  }

  @Override
  public List<Table> getTableObjectsByName(String dbName, List<String> tableNames)
      throws MetaException, UnknownDBException {
    return objectStore.getTableObjectsByName(dbName, tableNames);
  }

  @Override
  public List<String> getAllTables(String dbName) throws MetaException {
    return objectStore.getAllTables(dbName);
  }

  @Override
  public List<String> listTableNamesByFilter(String dbName, String filter,
      short maxTables) throws MetaException, UnknownDBException {
    return objectStore.listTableNamesByFilter(dbName, filter, maxTables);
  }

  @Override
  public List<String> listPartitionNames(String dbName, String tblName, short maxParts)
      throws MetaException {
    return objectStore.listPartitionNames(dbName, tblName, maxParts);
  }

  @Override
  public PartitionValuesResponse listPartitionValues(String db_name, String tbl_name, List<FieldSchema> cols, boolean applyDistinct, String filter, boolean ascending, List<FieldSchema> order, long maxParts) throws MetaException {
    return null;
  }

  @Override
  public List<String> listPartitionNamesByFilter(String dbName, String tblName,
      String filter, short maxParts) throws MetaException {
    return objectStore.listPartitionNamesByFilter(dbName, tblName, filter, maxParts);
  }

  @Override
  public void alterPartition(String dbName, String tblName, List<String> partVals,
      Partition newPart) throws InvalidObjectException, MetaException {
    objectStore.alterPartition(dbName, tblName, partVals, newPart);
  }

  @Override
  public void alterPartitions(String dbName, String tblName,
      List<List<String>> partValsList, List<Partition> newParts)
      throws InvalidObjectException, MetaException {
    objectStore.alterPartitions(dbName, tblName, partValsList, newParts);
  }

  @Override
  public boolean addIndex(Index index) throws InvalidObjectException, MetaException {
    return objectStore.addIndex(index);
  }

  @Override
  public Index getIndex(String dbName, String origTableName, String indexName)
      throws MetaException {
    return objectStore.getIndex(dbName, origTableName, indexName);
  }

  @Override
  public boolean dropIndex(String dbName, String origTableName, String indexName)
      throws MetaException {
    return objectStore.dropIndex(dbName, origTableName, indexName);
  }

  @Override
  public List<Index> getIndexes(String dbName, String origTableName, int max)
      throws MetaException {
    return objectStore.getIndexes(dbName, origTableName, max);
  }

  @Override
  public List<String> listIndexNames(String dbName, String origTableName, short max)
      throws MetaException {
    return objectStore.listIndexNames(dbName, origTableName, max);
  }

  @Override
  public void alterIndex(String dbName, String baseTblName, String name, Index newIndex)
      throws InvalidObjectException, MetaException {
    objectStore.alterIndex(dbName, baseTblName, name, newIndex);
  }

  @Override
  public List<Partition> getPartitionsByFilter(String dbName, String tblName,
      String filter, short maxParts) throws MetaException, NoSuchObjectException {
    return objectStore.getPartitionsByFilter(dbName, tblName, filter, maxParts);
  }

  @Override
  public int getNumPartitionsByFilter(String dbName, String tblName,
                                      String filter) throws MetaException, NoSuchObjectException {
    return objectStore.getNumPartitionsByFilter(dbName, tblName, filter);
  }

  @Override
  public int getNumPartitionsByExpr(String dbName, String tblName,
                                      byte[] expr) throws MetaException, NoSuchObjectException {
    return objectStore.getNumPartitionsByExpr(dbName, tblName, expr);
  }

  @Override
  public List<Partition> getPartitionsByNames(String dbName, String tblName,
      List<String> partNames) throws MetaException, NoSuchObjectException {
    return objectStore.getPartitionsByNames(dbName, tblName, partNames);
  }

  @Override
  public boolean getPartitionsByExpr(String dbName, String tblName, byte[] expr,
      String defaultPartitionName, short maxParts, List<Partition> result) throws TException {
    return objectStore.getPartitionsByExpr(
        dbName, tblName, expr, defaultPartitionName, maxParts, result);
  }

  @Override
  public Table markPartitionForEvent(String dbName, String tblName,
      Map<String, String> partVals, PartitionEventType evtType)
      throws MetaException, UnknownTableException, InvalidPartitionException,
      UnknownPartitionException {
    return objectStore.markPartitionForEvent(dbName, tblName, partVals, evtType);
  }

  @Override
  public boolean isPartitionMarkedForEvent(String dbName, String tblName,
      Map<String, String> partName, PartitionEventType evtType)
      throws MetaException, UnknownTableException, InvalidPartitionException,
      UnknownPartitionException {
    return objectStore.isPartitionMarkedForEvent(dbName, tblName, partName, evtType);
  }

  @Override
  public boolean addRole(String rowName, String ownerName) throws InvalidObjectException,
      MetaException, NoSuchObjectException {
    return objectStore.addRole(rowName, ownerName);
  }

  @Override
  public boolean removeRole(String roleName)
      throws MetaException, NoSuchObjectException {
    return objectStore.removeRole(roleName);
  }

  @Override
  public boolean grantRole(Role role, String userName, PrincipalType principalType,
      String grantor, PrincipalType grantorType, boolean grantOption)
      throws MetaException, NoSuchObjectException, InvalidObjectException {
    return objectStore.grantRole(role, userName, principalType, grantor, grantorType,
        grantOption);
  }

  @Override
  public boolean revokeRole(Role role, String userName, PrincipalType principalType, boolean grantOption)
      throws MetaException, NoSuchObjectException {
    return objectStore.revokeRole(role, userName, principalType, grantOption);
  }

  @Override
  public PrincipalPrivilegeSet getUserPrivilegeSet(String userName,
      List<String> groupNames) throws InvalidObjectException, MetaException {
    return objectStore.getUserPrivilegeSet(userName, groupNames);
  }

  @Override
  public PrincipalPrivilegeSet getDBPrivilegeSet(String dbName, String userName,
      List<String> groupNames) throws InvalidObjectException, MetaException {
    return objectStore.getDBPrivilegeSet(dbName, userName, groupNames);
  }

  @Override
  public PrincipalPrivilegeSet getTablePrivilegeSet(String dbName, String tableName,
      String userName, List<String> groupNames)
      throws InvalidObjectException, MetaException {
    return objectStore.getTablePrivilegeSet(dbName, tableName, userName, groupNames);
  }

  @Override
  public PrincipalPrivilegeSet getPartitionPrivilegeSet(String dbName, String tableName,
      String partition, String userName, List<String> groupNames)
      throws InvalidObjectException, MetaException {
    return objectStore.getPartitionPrivilegeSet(dbName, tableName, partition,
        userName, groupNames);
  }

  @Override
  public PrincipalPrivilegeSet getColumnPrivilegeSet(String dbName, String tableName,
      String partitionName, String columnName, String userName, List<String> groupNames)
      throws InvalidObjectException, MetaException {
    return objectStore.getColumnPrivilegeSet(dbName, tableName, partitionName,
        columnName, userName, groupNames);
  }

  @Override
  public List<HiveObjectPrivilege> listPrincipalGlobalGrants(String principalName,
      PrincipalType principalType) {
    return objectStore.listPrincipalGlobalGrants(principalName, principalType);
  }

  @Override
  public List<HiveObjectPrivilege> listPrincipalDBGrants(String principalName,
      PrincipalType principalType, String dbName) {
    return objectStore.listPrincipalDBGrants(principalName, principalType, dbName);
  }

  @Override
  public List<HiveObjectPrivilege> listAllTableGrants(String principalName,
      PrincipalType principalType, String dbName, String tableName) {
    return objectStore.listAllTableGrants(principalName, principalType,
        dbName, tableName);
  }

  @Override
  public List<HiveObjectPrivilege> listPrincipalPartitionGrants(String principalName,
      PrincipalType principalType, String dbName, String tableName, List<String> partValues,
      String partName) {
    return objectStore.listPrincipalPartitionGrants(principalName, principalType,
        dbName, tableName, partValues, partName);
  }

  @Override
  public List<HiveObjectPrivilege> listPrincipalTableColumnGrants(String principalName,
      PrincipalType principalType, String dbName, String tableName, String columnName) {
    return objectStore.listPrincipalTableColumnGrants(principalName, principalType,
        dbName, tableName, columnName);
  }

  @Override
  public List<HiveObjectPrivilege> listPrincipalPartitionColumnGrants(
      String principalName, PrincipalType principalType, String dbName, String tableName,
      List<String> partVals, String partName, String columnName) {
    return objectStore.listPrincipalPartitionColumnGrants(principalName, principalType,
        dbName, tableName, partVals, partName, columnName);
  }

  @Override
  public boolean grantPrivileges(PrivilegeBag privileges) throws InvalidObjectException,
      MetaException, NoSuchObjectException {
    return objectStore.grantPrivileges(privileges);
  }

  @Override
  public boolean revokePrivileges(PrivilegeBag privileges, boolean grantOption)
      throws InvalidObjectException, MetaException, NoSuchObjectException {
    return objectStore.revokePrivileges(privileges, grantOption);
  }

  @Override
  public Role getRole(String roleName) throws NoSuchObjectException {
    return objectStore.getRole(roleName);
  }

  @Override
  public List<String> listRoleNames() {
    return objectStore.listRoleNames();
  }

  @Override
  public List<Role> listRoles(String principalName, PrincipalType principalType) {
    return objectStore.listRoles(principalName, principalType);
  }

  @Override
  public List<RolePrincipalGrant> listRolesWithGrants(String principalName,
                                                      PrincipalType principalType) {
    return objectStore.listRolesWithGrants(principalName, principalType);
  }

  @Override
  public List<RolePrincipalGrant> listRoleMembers(String roleName) {
    return objectStore.listRoleMembers(roleName);
  }

  @Override
  public Partition getPartitionWithAuth(String dbName, String tblName,
      List<String> partVals, String userName, List<String> groupNames)
      throws MetaException, NoSuchObjectException, InvalidObjectException {
    return objectStore.getPartitionWithAuth(dbName, tblName, partVals, userName,
        groupNames);
  }

  @Override
  public List<Partition> getPartitionsWithAuth(String dbName, String tblName,
      short maxParts, String userName, List<String> groupNames)
      throws MetaException, NoSuchObjectException, InvalidObjectException {
    return objectStore.getPartitionsWithAuth(dbName, tblName, maxParts, userName,
        groupNames);
  }

  @Override
  public List<String> listPartitionNamesPs(String dbName, String tblName,
      List<String> partVals, short maxParts)
      throws MetaException, NoSuchObjectException {
    return objectStore.listPartitionNamesPs(dbName, tblName, partVals, maxParts);
  }

  @Override
  public List<Partition> listPartitionsPsWithAuth(String dbName, String tblName,
      List<String> partVals, short maxParts, String userName, List<String> groupNames)
      throws MetaException, InvalidObjectException, NoSuchObjectException {
    return objectStore.listPartitionsPsWithAuth(dbName, tblName, partVals, maxParts,
        userName, groupNames);
  }

  @Override
  public long cleanupEvents() {
    return objectStore.cleanupEvents();
  }

  @Override
  public List<HiveObjectPrivilege> listPrincipalDBGrantsAll(
      String principalName, PrincipalType principalType) {
    return objectStore.listPrincipalDBGrantsAll(principalName, principalType);
  }

  @Override
  public List<HiveObjectPrivilege> listPrincipalTableGrantsAll(
      String principalName, PrincipalType principalType) {
    return objectStore.listPrincipalTableGrantsAll(principalName, principalType);
  }

  @Override
  public List<HiveObjectPrivilege> listPrincipalPartitionGrantsAll(
      String principalName, PrincipalType principalType) {
    return objectStore.listPrincipalPartitionGrantsAll(principalName, principalType);
  }

  @Override
  public List<HiveObjectPrivilege> listPrincipalTableColumnGrantsAll(
      String principalName, PrincipalType principalType) {
    return objectStore.listPrincipalTableColumnGrantsAll(principalName, principalType);
  }

  @Override
  public List<HiveObjectPrivilege> listPrincipalPartitionColumnGrantsAll(
      String principalName, PrincipalType principalType) {
    return objectStore.listPrincipalPartitionColumnGrantsAll(principalName, principalType);
  }

  @Override
  public List<HiveObjectPrivilege> listGlobalGrantsAll() {
    return objectStore.listGlobalGrantsAll();
  }

  @Override
  public List<HiveObjectPrivilege> listDBGrantsAll(String dbName) {
    return objectStore.listDBGrantsAll(dbName);
  }

  @Override
  public List<HiveObjectPrivilege> listPartitionColumnGrantsAll(String dbName, String tableName,
      String partitionName, String columnName) {
    return objectStore.listPartitionColumnGrantsAll(dbName, tableName, partitionName, columnName);
  }

  @Override
  public List<HiveObjectPrivilege> listTableGrantsAll(String dbName, String tableName) {
    return objectStore.listTableGrantsAll(dbName, tableName);
  }

  @Override
  public List<HiveObjectPrivilege> listPartitionGrantsAll(String dbName, String tableName,
      String partitionName) {
    return objectStore.listPartitionGrantsAll(dbName, tableName, partitionName);
  }

  @Override
  public List<HiveObjectPrivilege> listTableColumnGrantsAll(String dbName, String tableName,
      String columnName) {
    return objectStore.listTableColumnGrantsAll(dbName, tableName, columnName);
  }

  @Override
  public ColumnStatistics getTableColumnStatistics(String dbName, String tableName,
      List<String> colNames) throws MetaException, NoSuchObjectException {
    return objectStore.getTableColumnStatistics(dbName, tableName, colNames);
  }

  @Override
  public boolean deleteTableColumnStatistics(String dbName, String tableName,
      String colName)
      throws NoSuchObjectException, MetaException, InvalidObjectException,
      InvalidInputException {
    return objectStore.deleteTableColumnStatistics(dbName, tableName, colName);
  }

  @Override
  public boolean deletePartitionColumnStatistics(String dbName, String tableName,
      String partName, List<String> partVals, String colName)
      throws NoSuchObjectException, MetaException, InvalidObjectException,
      InvalidInputException {
    return objectStore.deletePartitionColumnStatistics(dbName, tableName, partName,
        partVals, colName);
  }

  @Override
  public boolean updateTableColumnStatistics(ColumnStatistics statsObj)
      throws NoSuchObjectException, MetaException, InvalidObjectException,
      InvalidInputException {
    return objectStore.updateTableColumnStatistics(statsObj);
  }

  @Override
  public boolean updatePartitionColumnStatistics(ColumnStatistics statsObj,
      List<String> partVals)
      throws NoSuchObjectException, MetaException, InvalidObjectException,
      InvalidInputException {
    return objectStore.updatePartitionColumnStatistics(statsObj, partVals);
  }

  @Override
  public boolean addToken(String tokenIdentifier, String delegationToken) {
    return false;
  }

  @Override
  public boolean removeToken(String tokenIdentifier) {
    return false;
  }

  @Override
  public String getToken(String tokenIdentifier) {
    return "";
  }

  @Override
  public List<String> getAllTokenIdentifiers() {
    return new ArrayList<>();
  }

  @Override
  public int addMasterKey(String key) throws MetaException {
    return -1;
  }

  @Override
  public void updateMasterKey(Integer seqNo, String key)
    throws NoSuchObjectException, MetaException {}

  @Override
  public boolean removeMasterKey(Integer keySeq) {
    return false;
  }

  @Override
  public String[] getMasterKeys() {
    return new String[0];
  }

  @Override
  public void verifySchema() throws MetaException {
  }

  @Override
  public String getMetaStoreSchemaVersion() throws MetaException {
    return objectStore.getMetaStoreSchemaVersion();
  }

  @Override
  public void setMetaStoreSchemaVersion(String schemaVersion, String comment) throws MetaException {
    objectStore.setMetaStoreSchemaVersion(schemaVersion, comment);

  }

  @Override
  public List<ColumnStatistics> getPartitionColumnStatistics(String dbName,
      String tblName, List<String> colNames, List<String> partNames)
      throws MetaException, NoSuchObjectException {
    return objectStore.getPartitionColumnStatistics(dbName, tblName  , colNames, partNames);
  }

  @Override
  public boolean doesPartitionExist(String dbName, String tableName,
      List<String> partVals) throws MetaException, NoSuchObjectException {
    return objectStore.doesPartitionExist(dbName, tableName, partVals);
  }

  @Override
  public boolean addPartitions(String dbName, String tblName, List<Partition> parts)
      throws InvalidObjectException, MetaException {
    return objectStore.addPartitions(dbName, tblName, parts);
  }

  @Override
  public boolean addPartitions(String dbName, String tblName, PartitionSpecProxy partitionSpec, boolean ifNotExists) throws InvalidObjectException, MetaException {
    return false;
  }

  @Override
  public void dropPartitions(String dbName, String tblName, List<String> partNames)
      throws MetaException, NoSuchObjectException {
    objectStore.dropPartitions(dbName, tblName, partNames);
  }

  @Override
  public void createFunction(Function func) throws InvalidObjectException,
      MetaException {
    objectStore.createFunction(func);
  }

  @Override
  public void alterFunction(String dbName, String funcName, Function newFunction)
      throws InvalidObjectException, MetaException {
    objectStore.alterFunction(dbName, funcName, newFunction);
  }

  @Override
  public void dropFunction(String dbName, String funcName)
      throws MetaException, NoSuchObjectException, InvalidObjectException,
      InvalidInputException {
    objectStore.dropFunction(dbName, funcName);
  }

  @Override
  public Function getFunction(String dbName, String funcName)
      throws MetaException {
    return objectStore.getFunction(dbName, funcName);
  }

  @Override
  public List<Function> getAllFunctions()
          throws MetaException {
    return Collections.emptyList();
  }

  @Override
  public List<String> getFunctions(String dbName, String pattern)
      throws MetaException {
    return objectStore.getFunctions(dbName, pattern);
  }

  @Override
  public AggrStats get_aggr_stats_for(String dbName,
      String tblName, List<String> partNames, List<String> colNames)
      throws MetaException {
    return null;
  }

  @Override
  public NotificationEventResponse getNextNotification(NotificationEventRequest rqst) {
    return objectStore.getNextNotification(rqst);
  }

  @Override
  public void addNotificationEvent(NotificationEvent event) {
    objectStore.addNotificationEvent(event);
  }

  @Override
  public void cleanNotificationEvents(int olderThan) {
    objectStore.cleanNotificationEvents(olderThan);
  }

  @Override
  public CurrentNotificationEventId getCurrentNotificationEventId() {
    return objectStore.getCurrentNotificationEventId();
  }

  @Override
  public NotificationEventsCountResponse getNotificationEventsCount(NotificationEventsCountRequest rqst) {
    return  objectStore.getNotificationEventsCount(rqst);
  }

  @Override
  public void flushCache() {
    objectStore.flushCache();
  }

  @Override
  public ByteBuffer[] getFileMetadata(List<Long> fileIds) {
    return null;
  }

  @Override
  public void putFileMetadata(
      List<Long> fileIds, List<ByteBuffer> metadata, FileMetadataExprType type) {
  }

  @Override
  public boolean isFileMetadataSupported() {
    return false;
  }


  @Override
  public void getFileMetadataByExpr(List<Long> fileIds, FileMetadataExprType type, byte[] expr,
      ByteBuffer[] metadatas, ByteBuffer[] stripeBitsets, boolean[] eliminated) {
  }

  @Override
  public int getTableCount() throws MetaException {
    return objectStore.getTableCount();
  }

  @Override
  public int getPartitionCount() throws MetaException {
    return objectStore.getPartitionCount();
  }

  @Override
  public int getDatabaseCount() throws MetaException {
    return objectStore.getDatabaseCount();
  }

  @Override
  public FileMetadataHandler getFileMetadataHandler(FileMetadataExprType type) {
    return null;
  }

  @Override
  public List<SQLPrimaryKey> getPrimaryKeys(String db_name, String tbl_name)
    throws MetaException {
    // TODO Auto-generated method stub
    return null;
  }

  @Override
  public List<SQLForeignKey> getForeignKeys(String parent_db_name,
    String parent_tbl_name, String foreign_db_name, String foreign_tbl_name)
    throws MetaException {
    // TODO Auto-generated method stub
    return null;
  }

  @Override
  public List<SQLUniqueConstraint> getUniqueConstraints(String db_name, String tbl_name)
    throws MetaException {
    // TODO Auto-generated method stub
    return null;
  }

  @Override
  public List<SQLNotNullConstraint> getNotNullConstraints(String db_name, String tbl_name)
    throws MetaException {
    // TODO Auto-generated method stub
    return null;
  }

  @Override
  public List<String> createTableWithConstraints(Table tbl,
    List<SQLPrimaryKey> primaryKeys, List<SQLForeignKey> foreignKeys,
    List<SQLUniqueConstraint> uniqueConstraints,
    List<SQLNotNullConstraint> notNullConstraints)
    throws InvalidObjectException, MetaException {
    // TODO Auto-generated method stub
    return null;
  }

  @Override
  public void dropConstraint(String dbName, String tableName,
   String constraintName) throws NoSuchObjectException {
   // TODO Auto-generated method stub
  }

  @Override
  public List<String> addPrimaryKeys(List<SQLPrimaryKey> pks)
    throws InvalidObjectException, MetaException {
    return null;
  }

  @Override
  public List<String> addForeignKeys(List<SQLForeignKey> fks)
    throws InvalidObjectException, MetaException {
    return null;
  }

  @Override
  public List<String> addUniqueConstraints(List<SQLUniqueConstraint> uks)
    throws InvalidObjectException, MetaException {
    // TODO Auto-generated method stub
    return null;
  }

  @Override
  public List<String> addNotNullConstraints(List<SQLNotNullConstraint> nns)
    throws InvalidObjectException, MetaException {
    // TODO Auto-generated method stub
    return null;
  }

  @Override
  public String getMetastoreDbUuid() throws MetaException {
    throw new MetaException("Get metastore uuid is not implemented");
  }

  @Override
  public void createResourcePlan(WMResourcePlan resourcePlan, String copyFrom, int defaultPoolSize)
      throws AlreadyExistsException, InvalidObjectException, MetaException, NoSuchObjectException {
    objectStore.createResourcePlan(resourcePlan, copyFrom, defaultPoolSize);
  }

  @Override
  public WMFullResourcePlan getResourcePlan(String name) throws NoSuchObjectException {
    return objectStore.getResourcePlan(name);
  }

  @Override
  public List<WMResourcePlan> getAllResourcePlans() throws MetaException {
    return objectStore.getAllResourcePlans();
  }

  @Override
  public WMFullResourcePlan alterResourcePlan(String name, WMNullableResourcePlan resourcePlan,
      boolean canActivateDisabled, boolean canDeactivate, boolean isReplace)
      throws AlreadyExistsException, NoSuchObjectException, InvalidOperationException,
          MetaException {
    return objectStore.alterResourcePlan(
      name, resourcePlan, canActivateDisabled, canDeactivate, isReplace);
  }

  @Override
  public WMFullResourcePlan getActiveResourcePlan() throws MetaException {
    return objectStore.getActiveResourcePlan();
  }

  @Override
  public WMValidateResourcePlanResponse validateResourcePlan(String name)
      throws NoSuchObjectException, InvalidObjectException, MetaException {
    return objectStore.validateResourcePlan(name);
  }

  @Override
  public void dropResourcePlan(String name) throws NoSuchObjectException, MetaException {
    objectStore.dropResourcePlan(name);
  }

  @Override
  public void createWMTrigger(WMTrigger trigger)
      throws AlreadyExistsException, MetaException, NoSuchObjectException,
          InvalidOperationException {
    objectStore.createWMTrigger(trigger);
  }

  @Override
  public void alterWMTrigger(WMTrigger trigger)
      throws NoSuchObjectException, InvalidOperationException, MetaException {
    objectStore.alterWMTrigger(trigger);
  }

  @Override
  public void dropWMTrigger(String resourcePlanName, String triggerName)
      throws NoSuchObjectException, InvalidOperationException, MetaException {
    objectStore.dropWMTrigger(resourcePlanName, triggerName);
  }

  @Override
  public List<WMTrigger> getTriggersForResourcePlan(String resourcePlanName)
      throws NoSuchObjectException, MetaException {
    return objectStore.getTriggersForResourcePlan(resourcePlanName);
  }

  @Override
  public void createPool(WMPool pool) throws AlreadyExistsException, NoSuchObjectException,
      InvalidOperationException, MetaException {
    objectStore.createPool(pool);
  }

  @Override
  public void alterPool(WMNullablePool pool, String poolPath) throws AlreadyExistsException,
      NoSuchObjectException, InvalidOperationException, MetaException {
    objectStore.alterPool(pool, poolPath);
  }

  @Override
  public void dropWMPool(String resourcePlanName, String poolPath)
      throws NoSuchObjectException, InvalidOperationException, MetaException {
    objectStore.dropWMPool(resourcePlanName, poolPath);
  }

  @Override
  public void createOrUpdateWMMapping(WMMapping mapping, boolean update)
      throws AlreadyExistsException, NoSuchObjectException, InvalidOperationException,
      MetaException {
    objectStore.createOrUpdateWMMapping(mapping, update);
  }

  @Override
  public void dropWMMapping(WMMapping mapping)
      throws NoSuchObjectException, InvalidOperationException, MetaException {
    objectStore.dropWMMapping(mapping);
  }

  @Override
  public void createWMTriggerToPoolMapping(String resourcePlanName, String triggerName,
      String poolPath) throws AlreadyExistsException, NoSuchObjectException,
      InvalidOperationException, MetaException {
    objectStore.createWMTriggerToPoolMapping(resourcePlanName, triggerName, poolPath);
  }

  @Override
  public void dropWMTriggerToPoolMapping(String resourcePlanName, String triggerName,
      String poolPath) throws NoSuchObjectException, InvalidOperationException, MetaException {
    objectStore.dropWMTriggerToPoolMapping(resourcePlanName, triggerName, poolPath);
  }

<<<<<<< HEAD
=======
  @Override
  public List<ColStatsObjWithSourceInfo> getPartitionColStatsForDatabase(String dbName)
      throws MetaException, NoSuchObjectException {
    // TODO Auto-generated method stub
    return null;
  }

>>>>>>> c4d22858
  public void createISchema(ISchema schema) throws AlreadyExistsException, MetaException,
      NoSuchObjectException {
    objectStore.createISchema(schema);
  }

  @Override
  public void alterISchema(String schemaName, ISchema newSchema) throws NoSuchObjectException,
      MetaException {
    objectStore.alterISchema(schemaName, newSchema);
  }

  @Override
  public ISchema getISchema(String schemaName) throws MetaException {
    return objectStore.getISchema(schemaName);
  }

  @Override
  public void dropISchema(String schemaName) throws NoSuchObjectException, MetaException {
    objectStore.dropISchema(schemaName);
  }

  @Override
  public void addSchemaVersion(SchemaVersion schemaVersion) throws
      AlreadyExistsException, InvalidObjectException, NoSuchObjectException, MetaException {
    objectStore.addSchemaVersion(schemaVersion);
  }

  @Override
  public void alterSchemaVersion(String schemaName, int version, SchemaVersion newVersion) throws
      NoSuchObjectException, MetaException {
    objectStore.alterSchemaVersion(schemaName, version, newVersion);
  }

  @Override
  public SchemaVersion getSchemaVersion(String schemaName, int version) throws MetaException {
    return objectStore.getSchemaVersion(schemaName, version);
  }

  @Override
  public SchemaVersion getLatestSchemaVersion(String schemaName) throws MetaException {
    return objectStore.getLatestSchemaVersion(schemaName);
  }

  @Override
  public List<SchemaVersion> getAllSchemaVersion(String schemaName) throws MetaException {
    return objectStore.getAllSchemaVersion(schemaName);
  }

  @Override
  public List<SchemaVersion> getSchemaVersionsByColumns(String colName, String colNamespace,
                                                        String type) throws MetaException {
    return objectStore.getSchemaVersionsByColumns(colName, colNamespace, type);
  }

  @Override
  public void dropSchemaVersion(String schemaName, int version) throws NoSuchObjectException,
      MetaException {
    objectStore.dropSchemaVersion(schemaName, version);
  }

  @Override
  public SerDeInfo getSerDeInfo(String serDeName) throws NoSuchObjectException, MetaException {
    return objectStore.getSerDeInfo(serDeName);
  }

  @Override
  public void addSerde(SerDeInfo serde) throws AlreadyExistsException, MetaException {
    objectStore.addSerde(serde);
  }
}<|MERGE_RESOLUTION|>--- conflicted
+++ resolved
@@ -1057,8 +1057,6 @@
     objectStore.dropWMTriggerToPoolMapping(resourcePlanName, triggerName, poolPath);
   }
 
-<<<<<<< HEAD
-=======
   @Override
   public List<ColStatsObjWithSourceInfo> getPartitionColStatsForDatabase(String dbName)
       throws MetaException, NoSuchObjectException {
@@ -1066,7 +1064,6 @@
     return null;
   }
 
->>>>>>> c4d22858
   public void createISchema(ISchema schema) throws AlreadyExistsException, MetaException,
       NoSuchObjectException {
     objectStore.createISchema(schema);
