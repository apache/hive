/*
 * Licensed to the Apache Software Foundation (ASF) under one
 * or more contributor license agreements.  See the NOTICE file
 * distributed with this work for additional information
 * regarding copyright ownership.  The ASF licenses this file
 * to you under the Apache License, Version 2.0 (the
 * "License"); you may not use this file except in compliance
 * with the License.  You may obtain a copy of the License at
 *
 *     http://www.apache.org/licenses/LICENSE-2.0
 *
 * Unless required by applicable law or agreed to in writing,
 * software distributed under the License is distributed on an
 * "AS IS" BASIS, WITHOUT WARRANTIES OR CONDITIONS OF ANY
 * KIND, either express or implied.  See the License for the
 * specific language governing permissions and limitations
 * under the License.
 */

package org.apache.hadoop.hive.metastore.messaging;

import org.apache.hadoop.conf.Configuration;
import org.apache.hadoop.hive.metastore.api.Catalog;
import org.apache.hadoop.hive.metastore.api.Database;
import org.apache.hadoop.hive.metastore.api.Function;
import org.apache.hadoop.hive.metastore.api.MetaException;
import org.apache.hadoop.hive.metastore.api.Partition;
import org.apache.hadoop.hive.metastore.api.SQLForeignKey;
import org.apache.hadoop.hive.metastore.api.SQLNotNullConstraint;
import org.apache.hadoop.hive.metastore.api.SQLPrimaryKey;
import org.apache.hadoop.hive.metastore.api.SQLUniqueConstraint;
import org.apache.hadoop.hive.metastore.api.Table;
import org.apache.hadoop.hive.metastore.api.TxnToWriteId;
import org.apache.hadoop.hive.metastore.conf.MetastoreConf;
import org.apache.hadoop.hive.metastore.conf.MetastoreConf.ConfVars;
import org.apache.hadoop.hive.metastore.events.AcidWriteEvent;
import org.apache.hadoop.hive.metastore.utils.JavaUtils;

import java.util.Iterator;
import java.util.List;

/**
 * Abstract Factory for the construction of HCatalog message instances.
 */
public abstract class MessageFactory {

  // Common name constants for event messages
  public static final String ADD_PARTITION_EVENT = "ADD_PARTITION";
  public static final String ALTER_PARTITION_EVENT = "ALTER_PARTITION";
  public static final String DROP_PARTITION_EVENT = "DROP_PARTITION";
  public static final String CREATE_TABLE_EVENT = "CREATE_TABLE";
  public static final String ALTER_TABLE_EVENT = "ALTER_TABLE";
  public static final String DROP_TABLE_EVENT = "DROP_TABLE";
  public static final String CREATE_DATABASE_EVENT = "CREATE_DATABASE";
  public static final String ALTER_DATABASE_EVENT = "ALTER_DATABASE";
  public static final String DROP_DATABASE_EVENT = "DROP_DATABASE";
  public static final String INSERT_EVENT = "INSERT";
  public static final String CREATE_FUNCTION_EVENT = "CREATE_FUNCTION";
  public static final String DROP_FUNCTION_EVENT = "DROP_FUNCTION";
  public static final String ADD_PRIMARYKEY_EVENT = "ADD_PRIMARYKEY";
  public static final String ADD_FOREIGNKEY_EVENT = "ADD_FOREIGNKEY";
  public static final String ADD_UNIQUECONSTRAINT_EVENT = "ADD_UNIQUECONSTRAINT";
  public static final String ADD_NOTNULLCONSTRAINT_EVENT = "ADD_NOTNULLCONSTRAINT";
  public static final String DROP_CONSTRAINT_EVENT = "DROP_CONSTRAINT";
  public static final String CREATE_ISCHEMA_EVENT = "CREATE_ISCHEMA";
  public static final String ALTER_ISCHEMA_EVENT = "ALTER_ISCHEMA";
  public static final String DROP_ISCHEMA_EVENT = "DROP_ISCHEMA";
  public static final String ADD_SCHEMA_VERSION_EVENT = "ADD_SCHEMA_VERSION";
  public static final String ALTER_SCHEMA_VERSION_EVENT = "ALTER_SCHEMA_VERSION";
  public static final String DROP_SCHEMA_VERSION_EVENT = "DROP_SCHEMA_VERSION";
  public static final String CREATE_CATALOG_EVENT = "CREATE_CATALOG";
  public static final String DROP_CATALOG_EVENT = "DROP_CATALOG";
  public static final String OPEN_TXN_EVENT = "OPEN_TXN";
  public static final String COMMIT_TXN_EVENT = "COMMIT_TXN";
  public static final String ABORT_TXN_EVENT = "ABORT_TXN";
  public static final String ALLOC_WRITE_ID_EVENT = "ALLOC_WRITE_ID_EVENT";
  public static final String ALTER_CATALOG_EVENT = "ALTER_CATALOG";
<<<<<<< HEAD
  public static final String ADD_SCHEMA_BRANCH_EVENT = "ADD_SCHEMA_BRANCH_EVENT";
  public static final String MAP_SCHEMA_BRANCH_TO_SCHEMA_VERSION = "MAP_SCHEMA_BRANCH_TO_SCHEMA_VERSION";
=======
  public static final String ACID_WRITE_EVENT = "ACID_WRITE_EVENT";
>>>>>>> 406cde98

  private static MessageFactory instance = null;

  protected static final Configuration conf = MetastoreConf.newMetastoreConf();
  /*
  // TODO MS-SPLIT I'm 99% certain we don't need this, as MetastoreConf.newMetastoreConf already
  adds this resource.
  static {
    conf.addResource("hive-site.xml");
  }
  */

  protected static final String MS_SERVER_URL = MetastoreConf.getVar(conf, ConfVars.THRIFT_URIS, "");
  protected static final String MS_SERVICE_PRINCIPAL =
      MetastoreConf.getVar(conf, ConfVars.KERBEROS_PRINCIPAL, "");

  /**
   * Getter for MessageFactory instance.
   */
  public static MessageFactory getInstance() {
    if (instance == null) {
      instance =
          getInstance(MetastoreConf.getVar(conf, ConfVars.EVENT_MESSAGE_FACTORY));
    }
    return instance;
  }

  private static MessageFactory getInstance(String className) {
    try {
      return JavaUtils.newInstance(JavaUtils.getClass(className, MessageFactory.class));
    }
    catch (MetaException e) {
      throw new IllegalStateException("Could not construct MessageFactory implementation: ", e);
    }
  }

  /**
   * Getter for MessageDeserializer, corresponding to the specified format and version.
   * @param format Serialization format for notifications.
   * @param version Version of serialization format (currently ignored.)
   * @return MessageDeserializer.
   */
  public static MessageDeserializer getDeserializer(String format,
                            String version) {
    return getInstance(MetastoreConf.getVar(conf, ConfVars.EVENT_MESSAGE_FACTORY)).getDeserializer();
    // Note : The reason this method exists outside the no-arg getDeserializer method is in
    // case there is a user-implemented MessageFactory that's used, and some the messages
    // are in an older format and the rest in another. Then, what MessageFactory is default
    // is irrelevant, we should always use the one that was used to create it to deserialize.
    //
    // There exist only 2 implementations of this - json and jms
    //
    // Additional note : rather than as a config parameter, does it make sense to have
    // this use jdbc-like semantics that each MessageFactory made available register
    // itself for discoverability? Might be worth pursuing.
  }

  public abstract MessageDeserializer getDeserializer();

  /**
   * Getter for message-format.
   */
  public abstract String getMessageFormat();

  /**
   * Factory method for CreateDatabaseMessage.
   * @param db The Database being added.
   * @return CreateDatabaseMessage instance.
   */
  public abstract CreateDatabaseMessage buildCreateDatabaseMessage(Database db);

  /**
   * Factory method for AlterDatabaseMessage.
   * @param beforeDb The Database before alter.
   * @param afterDb The Database after alter.
   * @return AlterDatabaseMessage instance.
   */
  public abstract AlterDatabaseMessage buildAlterDatabaseMessage(Database beforeDb, Database afterDb);

  /**
   * Factory method for DropDatabaseMessage.
   * @param db The Database being dropped.
   * @return DropDatabaseMessage instance.
   */
  public abstract DropDatabaseMessage buildDropDatabaseMessage(Database db);

  /**
   * Factory method for CreateTableMessage.
   * @param table The Table being created.
   * @param files Iterator of files
   * @return CreateTableMessage instance.
   */
  public abstract CreateTableMessage buildCreateTableMessage(Table table, Iterator<String> files);

  /**
   * Factory method for AlterTableMessage.  Unlike most of these calls, this one can return null,
   * which means no message should be sent.  This is because there are many flavors of alter
   * table (add column, add partition, etc.).  Some are covered elsewhere (like add partition)
   * and some are not yet supported.
   * @param before The table before the alter
   * @param after The table after the alter
   * @param isTruncateOp Flag to denote truncate table
   * @return
   */
  public abstract AlterTableMessage buildAlterTableMessage(Table before, Table after, boolean isTruncateOp);

  /**
   * Factory method for DropTableMessage.
   * @param table The Table being dropped.
   * @return DropTableMessage instance.
   */
  public abstract DropTableMessage buildDropTableMessage(Table table);

    /**
     * Factory method for AddPartitionMessage.
     * @param table The Table to which the partitions are added.
     * @param partitions The iterator to set of Partitions being added.
     * @param partitionFiles The iterator of partition files
     * @return AddPartitionMessage instance.
     */
  public abstract AddPartitionMessage buildAddPartitionMessage(Table table, Iterator<Partition> partitions,
      Iterator<PartitionFiles> partitionFiles);

  /**
   * Factory method for building AlterPartitionMessage
   * @param table The table in which the partition is being altered
   * @param before The partition before it was altered
   * @param after The partition after it was altered
   * @param isTruncateOp Flag to denote truncate partition
   * @return a new AlterPartitionMessage
   */
  public abstract AlterPartitionMessage buildAlterPartitionMessage(Table table, Partition before,
                                                                   Partition after, boolean isTruncateOp);

  /**
   * Factory method for DropPartitionMessage.
   * @param table The Table from which the partition is dropped.
   * @param partitions The set of partitions being dropped.
   * @return DropPartitionMessage instance.
   */
  public abstract DropPartitionMessage buildDropPartitionMessage(Table table, Iterator<Partition> partitions);

  /**
   * Factory method for CreateFunctionMessage.
   * @param fn The Function being added.
   * @return CreateFunctionMessage instance.
   */
  public abstract CreateFunctionMessage buildCreateFunctionMessage(Function fn);

  /**
   * Factory method for DropFunctionMessage.
   * @param fn The Function being dropped.
   * @return DropFunctionMessage instance.
   */
  public abstract DropFunctionMessage buildDropFunctionMessage(Function fn);

  /**
   * Factory method for building insert message
   *
   * @param tableObj Table object where the insert occurred in
   * @param ptnObj Partition object where the insert occurred in, may be null if
   *          the insert was done into a non-partitioned table
   * @param replace Flag to represent if INSERT OVERWRITE or INSERT INTO
   * @param files Iterator of file created
   * @return instance of InsertMessage
   */
  public abstract InsertMessage buildInsertMessage(Table tableObj, Partition ptnObj,
                                                   boolean replace, Iterator<String> files);

  /**
   * Factory method for building open txn message using start and end transaction range
   *
   * @param fromTxnId start transaction id (inclusive)
   * @param toTxnId end transaction id (inclusive)
   * @return instance of OpenTxnMessage
   */
  public abstract OpenTxnMessage buildOpenTxnMessage(Long fromTxnId, Long toTxnId);

  /**
   * Factory method for building commit txn message
   *
   * @param txnId Id of the transaction to be committed
   * @return instance of CommitTxnMessage
   */
  public abstract CommitTxnMessage buildCommitTxnMessage(Long txnId);

  /**
   * Factory method for building abort txn message
   *
   * @param txnId Id of the transaction to be aborted
   * @return instance of AbortTxnMessage
   */
  public abstract AbortTxnMessage buildAbortTxnMessage(Long txnId);

  /**
   * Factory method for building alloc write id message
   *
   * @param txnToWriteIdList List of Txn Ids and write id map
   * @param dbName db for which write ids to be allocated
   * @param tableName table for which write ids to be allocated
   * @return instance of AllocWriteIdMessage
   */
  public abstract AllocWriteIdMessage buildAllocWriteIdMessage(List<TxnToWriteId> txnToWriteIdList, String dbName,
                                                               String tableName);

  /***
   * Factory method for building add primary key message
   *
   * @param pks list of primary keys
   * @return instance of AddPrimaryKeyMessage
   */
  public abstract AddPrimaryKeyMessage buildAddPrimaryKeyMessage(List<SQLPrimaryKey> pks);

  /***
   * Factory method for building add foreign key message
   *
   * @param fks list of foreign keys
   * @return instance of AddForeignKeyMessage
   */
  public abstract AddForeignKeyMessage buildAddForeignKeyMessage(List<SQLForeignKey> fks);

  /***
   * Factory method for building add unique constraint message
   *
   * @param uks list of unique constraints
   * @return instance of SQLUniqueConstraint
   */
  public abstract AddUniqueConstraintMessage buildAddUniqueConstraintMessage(List<SQLUniqueConstraint> uks);

  /***
   * Factory method for building add not null constraint message
   *
   * @param nns list of not null constraints
   * @return instance of SQLNotNullConstraint
   */
  public abstract AddNotNullConstraintMessage buildAddNotNullConstraintMessage(List<SQLNotNullConstraint> nns);

  /***
   * Factory method for building drop constraint message
   * @param dbName
   * @param tableName
   * @param constraintName
   * @return
   */
  public abstract DropConstraintMessage buildDropConstraintMessage(String dbName, String tableName,
      String constraintName);

  public abstract CreateCatalogMessage buildCreateCatalogMessage(Catalog catalog);

  public abstract DropCatalogMessage buildDropCatalogMessage(Catalog catalog);

  public abstract AlterCatalogMessage buildAlterCatalogMessage(Catalog oldCat, Catalog newCat);

  /**
   * Factory method for building acid write message
   *
   *
   * @param acidWriteEvent information related to the acid write operation
   * @param files files added by this write operation
   * @return instance of AcidWriteMessage
   */
  public abstract AcidWriteMessage buildAcidWriteMessage(AcidWriteEvent acidWriteEvent, Iterator<String> files);
}<|MERGE_RESOLUTION|>--- conflicted
+++ resolved
@@ -75,12 +75,9 @@
   public static final String ABORT_TXN_EVENT = "ABORT_TXN";
   public static final String ALLOC_WRITE_ID_EVENT = "ALLOC_WRITE_ID_EVENT";
   public static final String ALTER_CATALOG_EVENT = "ALTER_CATALOG";
-<<<<<<< HEAD
+  public static final String ACID_WRITE_EVENT = "ACID_WRITE_EVENT";
   public static final String ADD_SCHEMA_BRANCH_EVENT = "ADD_SCHEMA_BRANCH_EVENT";
   public static final String MAP_SCHEMA_BRANCH_TO_SCHEMA_VERSION = "MAP_SCHEMA_BRANCH_TO_SCHEMA_VERSION";
-=======
-  public static final String ACID_WRITE_EVENT = "ACID_WRITE_EVENT";
->>>>>>> 406cde98
 
   private static MessageFactory instance = null;
 
