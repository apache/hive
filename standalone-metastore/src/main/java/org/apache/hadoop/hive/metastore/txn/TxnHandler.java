--- conflicted
+++ resolved
@@ -4751,34 +4751,6 @@
 
   private static synchronized DataSource setupJdbcConnectionPool(Configuration conf, int maxPoolSize, long getConnectionTimeoutMs) {
     try {
-<<<<<<< HEAD
-      String driverUrl = DataSourceProvider.getMetastoreJdbcDriverUrl(conf);
-      String user = DataSourceProvider.getMetastoreJdbcUser(conf);
-      String passwd = DataSourceProvider.getMetastoreJdbcPasswd(conf);
-      String connectionPooler = MetastoreConf.getVar(conf, ConfVars.CONNECTION_POOLING_TYPE).toLowerCase();
-
-      if ("bonecp".equals(connectionPooler)) {
-        doRetryOnConnPool = true;  // Enable retries to work around BONECP bug.
-        return new BoneCPDataSourceProvider().create(conf);
-      } else if ("dbcp".equals(connectionPooler)) {
-        GenericObjectPool objectPool = new GenericObjectPool();
-        //https://commons.apache.org/proper/commons-pool/api-1.6/org/apache/commons/pool/impl/GenericObjectPool.html#setMaxActive(int)
-        objectPool.setMaxActive(maxPoolSize);
-        objectPool.setMaxWait(getConnectionTimeoutMs);
-        ConnectionFactory connFactory = new DriverManagerConnectionFactory(driverUrl, user, passwd);
-        // This doesn't get used, but it's still necessary, see
-        // http://svn.apache.org/viewvc/commons/proper/dbcp/branches/DBCP_1_4_x_BRANCH/doc/ManualPoolingDataSourceExample.java?view=markup
-        PoolableConnectionFactory poolConnFactory =
-                new PoolableConnectionFactory(connFactory, objectPool, null, null, false, true);
-        return new PoolingDataSource(objectPool);
-      } else if ("hikaricp".equals(connectionPooler)) {
-        return new HikariCPDataSourceProvider().create(conf);
-      } else if ("none".equals(connectionPooler)) {
-        LOG.info("Choosing not to pool JDBC connections");
-        return new NoPoolConnectionPool(conf);
-      } else {
-        throw new RuntimeException("Unknown JDBC connection pooling " + connectionPooler);
-=======
       DataSourceProvider dsp = DataSourceProviderFactory.tryGetDataSourceProviderOrNull(conf);
       if (dsp != null) {
         doRetryOnConnPool = dsp.mayReturnClosedConnection();
@@ -4791,7 +4763,6 @@
         } else {
           throw new RuntimeException("Unknown JDBC connection pooling " + connectionPooler);
         }
->>>>>>> 720a0f27
       }
     } catch (SQLException e) {
       LOG.error("Unable to instantiate JDBC connection pooling", e);
