/*
 * Licensed to the Apache Software Foundation (ASF) under one
 * or more contributor license agreements.  See the NOTICE file
 * distributed with this work for additional information
 * regarding copyright ownership.  The ASF licenses this file
 * to you under the Apache License, Version 2.0 (the
 * "License"); you may not use this file except in compliance
 * with the License.  You may obtain a copy of the License at
 *
 *     http://www.apache.org/licenses/LICENSE-2.0
 *
 * Unless required by applicable law or agreed to in writing, software
 * distributed under the License is distributed on an "AS IS" BASIS,
 * WITHOUT WARRANTIES OR CONDITIONS OF ANY KIND, either express or implied.
 * See the License for the specific language governing permissions and
 * limitations under the License.
 */
package org.apache.hadoop.hive.metastore;

import java.io.BufferedReader;
import java.io.File;
import java.io.FileNotFoundException;
import java.io.FileReader;
import java.io.IOException;
import java.sql.Connection;
import java.sql.ResultSet;
import java.sql.SQLException;
import java.sql.Statement;
import java.util.ArrayList;
import java.util.List;
import java.util.Map;

import org.apache.hadoop.hive.metastore.tools.HiveSchemaHelper;
import org.apache.hadoop.hive.metastore.tools.HiveSchemaHelper.MetaStoreConnectionInfo;

import com.google.common.collect.ImmutableMap;
import org.apache.hadoop.hive.metastore.utils.MetastoreVersionInfo;


public class MetaStoreSchemaInfo implements IMetaStoreSchemaInfo {
<<<<<<< HEAD
  private static final String UPGRADE_FILE_PREFIX = "upgrade-";
  private static final String INIT_FILE_PREFIX = "hive-schema-";
  private static final String VERSION_UPGRADE_LIST = "upgrade.order";
  private static final String PRE_UPGRADE_PREFIX = "pre-";
  private static final String CREATE_USER_PREFIX = "create-user";
  protected final String dbType;
=======
  protected static final String UPGRADE_FILE_PREFIX = "upgrade-";
  protected static final String INIT_FILE_PREFIX = "hive-schema-";
  protected static final String VERSION_UPGRADE_LIST = "upgrade.order";
  protected static final String PRE_UPGRADE_PREFIX = "pre-";
  protected static final String CREATE_USER_PREFIX = "create-user";

>>>>>>> c4d22858
  private String[] hiveSchemaVersions;
  private final String metastoreHome;
  protected final String dbType;

  // Some version upgrades often don't change schema. So they are equivalent to
  // a version
  // that has a corresponding schema. eg "0.13.1" is equivalent to "0.13.0"
  private static final Map<String, String> EQUIVALENT_VERSIONS =
      ImmutableMap.of("0.13.1", "0.13.0",
          "1.0.0", "0.14.0",
          "1.0.1", "1.0.0",
          "1.1.1", "1.1.0",
          "1.2.1", "1.2.0"
      );

  public MetaStoreSchemaInfo(String metastoreHome, String dbType) throws HiveMetaException {
    this.metastoreHome = metastoreHome;
    this.dbType = dbType;
  }

  private void loadAllUpgradeScripts(String dbType) throws HiveMetaException {
    // load upgrade order for the given dbType
    List<String> upgradeOrderList = new ArrayList<>();
    String upgradeListFile = getMetaStoreScriptDir() + File.separator +
        VERSION_UPGRADE_LIST + "." + dbType;
    try (FileReader fr = new FileReader(upgradeListFile);
        BufferedReader bfReader = new BufferedReader(fr)) {
      String currSchemaVersion;
      while ((currSchemaVersion = bfReader.readLine()) != null) {
        upgradeOrderList.add(currSchemaVersion.trim());
      }
    } catch (FileNotFoundException e) {
      throw new HiveMetaException("File " + upgradeListFile + "not found ", e);
    } catch (IOException e) {
      throw new HiveMetaException("Error reading " + upgradeListFile, e);
    }
    hiveSchemaVersions = upgradeOrderList.toArray(new String[0]);
  }

  /***
   * Get the list of sql scripts required to upgrade from the give version to current
   * @param fromVersion
   * @return
   * @throws HiveMetaException
   */
  @Override
  public List<String> getUpgradeScripts(String fromVersion)
      throws HiveMetaException {
    List <String> upgradeScriptList = new ArrayList<>();

    // check if we are already at current schema level
    if (getHiveSchemaVersion().equals(fromVersion)) {
      return upgradeScriptList;
    }
    loadAllUpgradeScripts(dbType);
    // Find the list of scripts to execute for this upgrade
    int firstScript = hiveSchemaVersions.length;
    for (int i=0; i < hiveSchemaVersions.length; i++) {
      if (hiveSchemaVersions[i].startsWith(fromVersion)) {
        firstScript = i;
      }
    }
    if (firstScript == hiveSchemaVersions.length) {
      throw new HiveMetaException("Unknown version specified for upgrade " +
              fromVersion + " Metastore schema may be too old or newer");
    }

    for (int i=firstScript; i < hiveSchemaVersions.length; i++) {
      String scriptFile = generateUpgradeFileName(hiveSchemaVersions[i]);
      upgradeScriptList.add(scriptFile);
    }
    return upgradeScriptList;
  }

  /***
   * Get the name of the script to initialize the schema for given version
   * @param toVersion Target version. If it's null, then the current server version is used
   * @return
   * @throws HiveMetaException
   */
  @Override
  public String generateInitFileName(String toVersion) throws HiveMetaException {
    if (toVersion == null) {
      toVersion = getHiveSchemaVersion();
    }
    String initScriptName = INIT_FILE_PREFIX + toVersion + "." +
        dbType + SQL_FILE_EXTENSION;
    // check if the file exists
    if (!(new File(getMetaStoreScriptDir() + File.separatorChar +
          initScriptName).exists())) {
      throw new HiveMetaException("Unknown version specified for initialization: " + toVersion);
    }
    return initScriptName;
  }

  @Override
  public String getCreateUserScript() throws HiveMetaException {
    String createScript = CREATE_USER_PREFIX + "." + dbType + SQL_FILE_EXTENSION;
    // check if the file exists
    if (!(new File(getMetaStoreScriptDir() + File.separatorChar +
        createScript).exists())) {
      throw new HiveMetaException("Unable to find create user file, expected: " + createScript);
    }
    return createScript;
  }

  /**
   * Find the directory of metastore scripts
   * @return
   */
  @Override
  public String getMetaStoreScriptDir() {
    return  metastoreHome + File.separatorChar +
     "scripts" + File.separatorChar + "metastore" +
    File.separatorChar + "upgrade" + File.separatorChar + dbType;
  }

  // format the upgrade script name eg upgrade-x-y-dbType.sql
  private String generateUpgradeFileName(String fileVersion) {
    return UPGRADE_FILE_PREFIX +  fileVersion + "." + dbType + SQL_FILE_EXTENSION;
  }

  @Override
  public String getPreUpgradeScriptName(int index, String upgradeScriptName) {
    return PRE_UPGRADE_PREFIX + index + "-" + upgradeScriptName;
  }

  @Override
  public String getHiveSchemaVersion() {
    String hiveVersion = MetastoreVersionInfo.getShortVersion();
    return getEquivalentVersion(hiveVersion);
  }

  private static String getEquivalentVersion(String hiveVersion) {
    // if there is an equivalent version, return that, else return this version
    String equivalentVersion = EQUIVALENT_VERSIONS.get(hiveVersion);
    if (equivalentVersion != null) {
      return equivalentVersion;
    } else {
      return hiveVersion;
    }
  }

  @Override
  public boolean isVersionCompatible(String hiveVersion, String dbVersion) {
    hiveVersion = getEquivalentVersion(hiveVersion);
    dbVersion = getEquivalentVersion(dbVersion);
    if (hiveVersion.equals(dbVersion)) {
      return true;
    }
    String[] hiveVerParts = hiveVersion.split("\\.");
    String[] dbVerParts = dbVersion.split("\\.");
    if (hiveVerParts.length != 3 || dbVerParts.length != 3) {
      // these are non standard version numbers. can't perform the
      // comparison on these, so assume that they are incompatible
      return false;
    }

    for (int i = 0; i < dbVerParts.length; i++) {
      int dbVerPart = Integer.parseInt(dbVerParts[i]);
      int hiveVerPart = Integer.parseInt(hiveVerParts[i]);
      if (dbVerPart > hiveVerPart) {
        return true;
      } else if (dbVerPart < hiveVerPart) {
        return false;
      } else {
        continue; // compare next part
      }
    }

    return true;
  }

  @Override
  public String getMetaStoreSchemaVersion(MetaStoreConnectionInfo connectionInfo) throws HiveMetaException {
    String versionQuery;
<<<<<<< HEAD
    boolean needsQuotedIdentifier =
        HiveSchemaHelper.getDbCommandParser(connectionInfo.getDbType(), false).needsQuotedIdentifier();
=======
    boolean needsQuotedIdentifier = HiveSchemaHelper.getDbCommandParser(connectionInfo.getDbType(),
        connectionInfo.getMetaDbType(), false).needsQuotedIdentifier();
>>>>>>> c4d22858
    if (needsQuotedIdentifier) {
      versionQuery = "select t.\"SCHEMA_VERSION\" from \"VERSION\" t";
    } else {
      versionQuery = "select t.SCHEMA_VERSION from VERSION t";
    }
    String schema = ( HiveSchemaHelper.DB_HIVE.equals(connectionInfo.getDbType()) ? "SYS" : null );
    try (Connection metastoreDbConnection = HiveSchemaHelper.getConnectionToMetastore(connectionInfo, schema);
        Statement stmt = metastoreDbConnection.createStatement()) {
      ResultSet res = stmt.executeQuery(versionQuery);
      if (!res.next()) {
        throw new HiveMetaException("Could not find version info in metastore VERSION table.");
      }
      String currentSchemaVersion = res.getString(1);
      if (res.next()) {
        throw new HiveMetaException("Multiple versions were found in metastore.");
      }
      return currentSchemaVersion;
    } catch (SQLException e) {
      throw new HiveMetaException("Failed to get schema version, Cause:" + e.getMessage());
    }
  }
}<|MERGE_RESOLUTION|>--- conflicted
+++ resolved
@@ -38,21 +38,12 @@
 
 
 public class MetaStoreSchemaInfo implements IMetaStoreSchemaInfo {
-<<<<<<< HEAD
-  private static final String UPGRADE_FILE_PREFIX = "upgrade-";
-  private static final String INIT_FILE_PREFIX = "hive-schema-";
-  private static final String VERSION_UPGRADE_LIST = "upgrade.order";
-  private static final String PRE_UPGRADE_PREFIX = "pre-";
-  private static final String CREATE_USER_PREFIX = "create-user";
-  protected final String dbType;
-=======
   protected static final String UPGRADE_FILE_PREFIX = "upgrade-";
   protected static final String INIT_FILE_PREFIX = "hive-schema-";
   protected static final String VERSION_UPGRADE_LIST = "upgrade.order";
   protected static final String PRE_UPGRADE_PREFIX = "pre-";
   protected static final String CREATE_USER_PREFIX = "create-user";
 
->>>>>>> c4d22858
   private String[] hiveSchemaVersions;
   private final String metastoreHome;
   protected final String dbType;
@@ -229,13 +220,8 @@
   @Override
   public String getMetaStoreSchemaVersion(MetaStoreConnectionInfo connectionInfo) throws HiveMetaException {
     String versionQuery;
-<<<<<<< HEAD
-    boolean needsQuotedIdentifier =
-        HiveSchemaHelper.getDbCommandParser(connectionInfo.getDbType(), false).needsQuotedIdentifier();
-=======
     boolean needsQuotedIdentifier = HiveSchemaHelper.getDbCommandParser(connectionInfo.getDbType(),
         connectionInfo.getMetaDbType(), false).needsQuotedIdentifier();
->>>>>>> c4d22858
     if (needsQuotedIdentifier) {
       versionQuery = "select t.\"SCHEMA_VERSION\" from \"VERSION\" t";
     } else {
