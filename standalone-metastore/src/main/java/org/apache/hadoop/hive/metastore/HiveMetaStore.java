/* * Licensed to the Apache Software Foundation (ASF) under one
 * or more contributor license agreements.  See the NOTICE file
 * distributed with this work for additional information
 * regarding copyright ownership.  The ASF licenses this file
 * to you under the Apache License, Version 2.0 (the
 * "License"); you may not use this file except in compliance
 * with the License.  You may obtain a copy of the License at
 *
 *     http://www.apache.org/licenses/LICENSE-2.0
 *
 * Unless required by applicable law or agreed to in writing, software
 * distributed under the License is distributed on an "AS IS" BASIS,
 * WITHOUT WARRANTIES OR CONDITIONS OF ANY KIND, either express or implied.
 * See the License for the specific language governing permissions and
 * limitations under the License.
 */

package org.apache.hadoop.hive.metastore;

import static org.apache.commons.lang.StringUtils.join;
import static org.apache.hadoop.hive.metastore.Warehouse.DEFAULT_DATABASE_COMMENT;
import static org.apache.hadoop.hive.metastore.Warehouse.DEFAULT_DATABASE_NAME;

import java.io.IOException;
import java.net.InetAddress;
import java.net.UnknownHostException;
import java.nio.ByteBuffer;
import java.security.PrivilegedExceptionAction;
import java.util.AbstractMap;
import java.util.ArrayList;
import java.util.Arrays;
import java.util.Collection;
import java.util.Collections;
import java.util.HashMap;
import java.util.HashSet;
import java.util.Iterator;
import java.util.LinkedHashMap;
import java.util.LinkedList;
import java.util.List;
import java.util.Map;
import java.util.Map.Entry;
import java.util.Objects;
import java.util.Properties;
import java.util.Set;
import java.util.concurrent.Callable;
import java.util.concurrent.ExecutionException;
import java.util.concurrent.ExecutorService;
import java.util.concurrent.Executors;
import java.util.concurrent.Future;
import java.util.concurrent.TimeUnit;
import java.util.concurrent.atomic.AtomicBoolean;
import java.util.concurrent.atomic.AtomicInteger;
import java.util.concurrent.locks.Condition;
import java.util.concurrent.locks.Lock;
import java.util.concurrent.locks.ReentrantLock;
import java.util.function.Consumer;
import java.util.regex.Pattern;

import javax.jdo.JDOException;

import com.codahale.metrics.Counter;
import com.google.common.collect.ImmutableList;
import com.google.common.collect.ImmutableListMultimap;
import com.google.common.collect.Lists;
import com.google.common.collect.Multimaps;

import org.apache.commons.cli.OptionBuilder;
import org.apache.hadoop.conf.Configuration;
import org.apache.hadoop.fs.FileStatus;
import org.apache.hadoop.fs.FileSystem;
import org.apache.hadoop.fs.Path;
import org.apache.hadoop.hive.common.StatsSetupConst;
import org.apache.hadoop.hive.metastore.api.*;
import org.apache.hadoop.hive.metastore.events.AddForeignKeyEvent;
import org.apache.hadoop.hive.metastore.cache.CachedStore;
import org.apache.hadoop.hive.metastore.conf.MetastoreConf;
import org.apache.hadoop.hive.metastore.conf.MetastoreConf.ConfVars;
import org.apache.hadoop.hive.metastore.events.AddIndexEvent;
import org.apache.hadoop.hive.metastore.events.AddNotNullConstraintEvent;
import org.apache.hadoop.hive.metastore.events.AddPartitionEvent;
import org.apache.hadoop.hive.metastore.events.AddPrimaryKeyEvent;
import org.apache.hadoop.hive.metastore.events.AddUniqueConstraintEvent;
import org.apache.hadoop.hive.metastore.events.AlterDatabaseEvent;
import org.apache.hadoop.hive.metastore.events.AlterISchemaEvent;
import org.apache.hadoop.hive.metastore.events.AlterIndexEvent;
import org.apache.hadoop.hive.metastore.events.AlterPartitionEvent;
import org.apache.hadoop.hive.metastore.events.AlterSchemaVersionEvent;
import org.apache.hadoop.hive.metastore.events.AlterTableEvent;
import org.apache.hadoop.hive.metastore.events.ConfigChangeEvent;
import org.apache.hadoop.hive.metastore.events.CreateDatabaseEvent;
import org.apache.hadoop.hive.metastore.events.CreateFunctionEvent;
import org.apache.hadoop.hive.metastore.events.CreateISchemaEvent;
import org.apache.hadoop.hive.metastore.events.AddSchemaVersionEvent;
import org.apache.hadoop.hive.metastore.events.CreateTableEvent;
import org.apache.hadoop.hive.metastore.events.DropConstraintEvent;
import org.apache.hadoop.hive.metastore.events.DropDatabaseEvent;
import org.apache.hadoop.hive.metastore.events.DropFunctionEvent;
import org.apache.hadoop.hive.metastore.events.DropISchemaEvent;
import org.apache.hadoop.hive.metastore.events.DropIndexEvent;
import org.apache.hadoop.hive.metastore.events.DropPartitionEvent;
import org.apache.hadoop.hive.metastore.events.DropSchemaVersionEvent;
import org.apache.hadoop.hive.metastore.events.DropTableEvent;
import org.apache.hadoop.hive.metastore.events.InsertEvent;
import org.apache.hadoop.hive.metastore.events.LoadPartitionDoneEvent;
import org.apache.hadoop.hive.metastore.events.PreAddIndexEvent;
import org.apache.hadoop.hive.metastore.events.PreAddPartitionEvent;
import org.apache.hadoop.hive.metastore.events.PreAlterDatabaseEvent;
import org.apache.hadoop.hive.metastore.events.PreAlterISchemaEvent;
import org.apache.hadoop.hive.metastore.events.PreAlterIndexEvent;
import org.apache.hadoop.hive.metastore.events.PreAlterPartitionEvent;
import org.apache.hadoop.hive.metastore.events.PreAlterSchemaVersionEvent;
import org.apache.hadoop.hive.metastore.events.PreAlterTableEvent;
import org.apache.hadoop.hive.metastore.events.PreAuthorizationCallEvent;
import org.apache.hadoop.hive.metastore.events.PreCreateDatabaseEvent;
import org.apache.hadoop.hive.metastore.events.PreCreateISchemaEvent;
import org.apache.hadoop.hive.metastore.events.PreAddSchemaVersionEvent;
import org.apache.hadoop.hive.metastore.events.PreCreateTableEvent;
import org.apache.hadoop.hive.metastore.events.PreDropDatabaseEvent;
import org.apache.hadoop.hive.metastore.events.PreDropISchemaEvent;
import org.apache.hadoop.hive.metastore.events.PreDropIndexEvent;
import org.apache.hadoop.hive.metastore.events.PreDropPartitionEvent;
import org.apache.hadoop.hive.metastore.events.PreDropSchemaVersionEvent;
import org.apache.hadoop.hive.metastore.events.PreDropTableEvent;
import org.apache.hadoop.hive.metastore.events.PreEventContext;
import org.apache.hadoop.hive.metastore.events.PreLoadPartitionDoneEvent;
import org.apache.hadoop.hive.metastore.events.PreReadDatabaseEvent;
import org.apache.hadoop.hive.metastore.events.PreReadISchemaEvent;
import org.apache.hadoop.hive.metastore.events.PreReadTableEvent;
import org.apache.hadoop.hive.metastore.events.PreReadhSchemaVersionEvent;
import org.apache.hadoop.hive.metastore.messaging.EventMessage.EventType;
import org.apache.hadoop.hive.metastore.metrics.JvmPauseMonitor;
import org.apache.hadoop.hive.metastore.metrics.Metrics;
import org.apache.hadoop.hive.metastore.metrics.MetricsConstants;
import org.apache.hadoop.hive.metastore.metrics.PerfLogger;
import org.apache.hadoop.hive.metastore.partition.spec.PartitionSpecProxy;
import org.apache.hadoop.hive.metastore.security.HadoopThriftAuthBridge;
import org.apache.hadoop.hive.metastore.security.MetastoreDelegationTokenManager;
import org.apache.hadoop.hive.metastore.security.TUGIContainingTransport;
import org.apache.hadoop.hive.metastore.txn.TxnStore;
import org.apache.hadoop.hive.metastore.txn.TxnUtils;
import org.apache.hadoop.security.SecurityUtil;
import org.apache.hadoop.hive.metastore.utils.CommonCliOptions;
import org.apache.hadoop.hive.metastore.utils.FileUtils;
import org.apache.hadoop.hive.metastore.utils.HdfsUtils;
import org.apache.hadoop.hive.metastore.utils.JavaUtils;
import org.apache.hadoop.hive.metastore.utils.LogUtils;
import org.apache.hadoop.hive.metastore.utils.MetaStoreUtils;
import org.apache.hadoop.hive.metastore.utils.MetastoreVersionInfo;
import org.apache.hadoop.hive.metastore.utils.SecurityUtils;
import org.apache.hadoop.security.UserGroupInformation;
import org.apache.hadoop.util.ReflectionUtils;
import org.apache.hadoop.util.ShutdownHookManager;
import org.apache.hadoop.util.StringUtils;
import org.apache.logging.log4j.LogManager;
import org.apache.logging.log4j.core.LoggerContext;
import org.apache.thrift.TException;
import org.apache.thrift.TProcessor;
import org.apache.thrift.protocol.TBinaryProtocol;
import org.apache.thrift.protocol.TCompactProtocol;
import org.apache.thrift.protocol.TProtocol;
import org.apache.thrift.protocol.TProtocolFactory;
import org.apache.thrift.server.ServerContext;
import org.apache.thrift.server.TServer;
import org.apache.thrift.server.TServerEventHandler;
import org.apache.thrift.server.TThreadPoolServer;
import org.apache.thrift.transport.TFramedTransport;
import org.apache.thrift.transport.TServerSocket;
import org.apache.thrift.transport.TTransport;
import org.apache.thrift.transport.TTransportFactory;
import org.slf4j.Logger;
import org.slf4j.LoggerFactory;


import com.facebook.fb303.FacebookBase;
import com.facebook.fb303.fb_status;
import com.google.common.annotations.VisibleForTesting;
import com.google.common.base.Preconditions;
import com.google.common.base.Splitter;
import com.google.common.util.concurrent.ThreadFactoryBuilder;

/**
 * TODO:pc remove application logic to a separate interface.
 */
public class HiveMetaStore extends ThriftHiveMetastore {
  public static final Logger LOG = LoggerFactory.getLogger(HiveMetaStore.class);
  public static final String PARTITION_NUMBER_EXCEED_LIMIT_MSG =
      "Number of partitions scanned (=%d) on table '%s' exceeds limit (=%d). This is controlled on the metastore server by %s.";

  // boolean that tells if the HiveMetaStore (remote) server is being used.
  // Can be used to determine if the calls to metastore api (HMSHandler) are being made with
  // embedded metastore or a remote one
  private static boolean isMetaStoreRemote = false;

  // Used for testing to simulate method timeout.
  @VisibleForTesting
  static boolean TEST_TIMEOUT_ENABLED = false;
  @VisibleForTesting
  static long TEST_TIMEOUT_VALUE = -1;

  private static ShutdownHookManager shutdownHookMgr;

  public static final String ADMIN = "admin";
  public static final String PUBLIC = "public";
  /** MM write states. */
  public static final char MM_WRITE_OPEN = 'o', MM_WRITE_COMMITTED = 'c', MM_WRITE_ABORTED = 'a';

  private static HadoopThriftAuthBridge.Server saslServer;
  private static MetastoreDelegationTokenManager delegationTokenManager;
  private static boolean useSasl;

  static final String NO_FILTER_STRING = "";
  static final int UNLIMITED_MAX_PARTITIONS = -1;

  private static final class ChainedTTransportFactory extends TTransportFactory {
    private final TTransportFactory parentTransFactory;
    private final TTransportFactory childTransFactory;

    private ChainedTTransportFactory(
        TTransportFactory parentTransFactory,
        TTransportFactory childTransFactory) {
      this.parentTransFactory = parentTransFactory;
      this.childTransFactory = childTransFactory;
    }

    @Override
    public TTransport getTransport(TTransport trans) {
      return childTransFactory.getTransport(parentTransFactory.getTransport(trans));
    }
  }

  public static class HMSHandler extends FacebookBase implements IHMSHandler {
    public static final Logger LOG = HiveMetaStore.LOG;
    private final Configuration conf; // stores datastore (jpox) properties,
                                     // right now they come from jpox.properties

    private static String currentUrl;
    private FileMetadataManager fileMetadataManager;
    private PartitionExpressionProxy expressionProxy;
    private StorageSchemaReader storageSchemaReader;

    // Variables for metrics
    // Package visible so that HMSMetricsListener can see them.
    static AtomicInteger databaseCount, tableCount, partCount;

    private Warehouse wh; // hdfs warehouse
    private static final ThreadLocal<RawStore> threadLocalMS =
        new ThreadLocal<RawStore>() {
          @Override
          protected RawStore initialValue() {
            return null;
          }
        };

    private static final ThreadLocal<TxnStore> threadLocalTxn = new ThreadLocal<TxnStore>() {
      @Override
      protected TxnStore initialValue() {
        return null;
      }
    };

    private static final ThreadLocal<Map<String, com.codahale.metrics.Timer.Context>> timerContexts =
        new ThreadLocal<Map<String, com.codahale.metrics.Timer.Context>>() {
      @Override
      protected Map<String, com.codahale.metrics.Timer.Context> initialValue() {
        return new HashMap<>();
      }
    };

    public static RawStore getRawStore() {
      return threadLocalMS.get();
    }

    static void removeRawStore() {
      threadLocalMS.remove();
    }

    // Thread local configuration is needed as many threads could make changes
    // to the conf using the connection hook
    private static final ThreadLocal<Configuration> threadLocalConf =
        new ThreadLocal<Configuration>() {
          @Override
          protected Configuration initialValue() {
            return null;
          }
        };

    /**
     * Thread local HMSHandler used during shutdown to notify meta listeners
     */
    private static final ThreadLocal<HMSHandler> threadLocalHMSHandler = new ThreadLocal<>();

    /**
     * Thread local Map to keep track of modified meta conf keys
     */
    private static final ThreadLocal<Map<String, String>> threadLocalModifiedConfig =
        new ThreadLocal<>();

    private static ExecutorService threadPool;

    static final Logger auditLog = LoggerFactory.getLogger(
        HiveMetaStore.class.getName() + ".audit");
    
    private static void logAuditEvent(String cmd) {
      if (cmd == null) {
        return;
      }

      UserGroupInformation ugi;
      try {
        ugi = SecurityUtils.getUGI();
      } catch (Exception ex) {
        throw new RuntimeException(ex);
      }

      String address = getIPAddress();
      if (address == null) {
        address = "unknown-ip-addr";
      }

      auditLog.info("ugi={}	ip={}	cmd={}	", ugi.getUserName(), address, cmd);
    }

    private static String getIPAddress() {
      if (useSasl) {
        if (saslServer != null && saslServer.getRemoteAddress() != null) {
          return saslServer.getRemoteAddress().getHostAddress();
        }
      } else {
        // if kerberos is not enabled
        return getThreadLocalIpAddress();
      }
      return null;
    }

    private static int nextSerialNum = 0;
    private static ThreadLocal<Integer> threadLocalId = new ThreadLocal<Integer>() {
      @Override
      protected Integer initialValue() {
        return nextSerialNum++;
      }
    };

    // This will only be set if the metastore is being accessed from a metastore Thrift server,
    // not if it is from the CLI. Also, only if the TTransport being used to connect is an
    // instance of TSocket. This is also not set when kerberos is used.
    private static ThreadLocal<String> threadLocalIpAddress = new ThreadLocal<String>() {
      @Override
      protected String initialValue() {
        return null;
      }
    };

    /**
     * Internal function to notify listeners for meta config change events
     */
    private void notifyMetaListeners(String key, String oldValue, String newValue) throws MetaException {
      for (MetaStoreEventListener listener : listeners) {
        listener.onConfigChange(new ConfigChangeEvent(this, key, oldValue, newValue));
      }

      if (transactionalListeners.size() > 0) {
        // All the fields of this event are final, so no reason to create a new one for each
        // listener
        ConfigChangeEvent cce = new ConfigChangeEvent(this, key, oldValue, newValue);
        for (MetaStoreEventListener transactionalListener : transactionalListeners) {
          transactionalListener.onConfigChange(cce);
        }
      }
    }

    /**
     * Internal function to notify listeners to revert back to old values of keys
     * that were modified during setMetaConf. This would get called from HiveMetaStore#cleanupRawStore
     */
    private void notifyMetaListenersOnShutDown() {
      Map<String, String> modifiedConf = threadLocalModifiedConfig.get();
      if (modifiedConf == null) {
        // Nothing got modified
        return;
      }
      try {
        Configuration conf = threadLocalConf.get();
        if (conf == null) {
          throw new MetaException("Unexpected: modifiedConf is non-null but conf is null");
        }
        // Notify listeners of the changed value
        for (Entry<String, String> entry : modifiedConf.entrySet()) {
          String key = entry.getKey();
          // curr value becomes old and vice-versa
          String currVal = entry.getValue();
          String oldVal = conf.get(key);
          if (!Objects.equals(oldVal, currVal)) {
            notifyMetaListeners(key, oldVal, currVal);
          }
        }
        logInfo("Meta listeners shutdown notification completed.");
      } catch (MetaException e) {
        LOG.error("Failed to notify meta listeners on shutdown: ", e);
      }
    }

    static void setThreadLocalIpAddress(String ipAddress) {
      threadLocalIpAddress.set(ipAddress);
    }

    // This will return null if the metastore is not being accessed from a metastore Thrift server,
    // or if the TTransport being used to connect is not an instance of TSocket, or if kereberos
    // is used
    static String getThreadLocalIpAddress() {
      return threadLocalIpAddress.get();
    }

    // Make it possible for tests to check that the right type of PartitionExpressionProxy was
    // instantiated.
    @VisibleForTesting
    PartitionExpressionProxy getExpressionProxy() {
      return expressionProxy;
    }

    /**
     * Use {@link #getThreadId()} instead.
     * @return thread id
     */
    @Deprecated
    public static Integer get() {
      return threadLocalId.get();
    }

    @Override
    public int getThreadId() {
      return threadLocalId.get();
    }

    public HMSHandler(String name) throws MetaException {
      this(name, MetastoreConf.newMetastoreConf(), true);
    }

    public HMSHandler(String name, Configuration conf) throws MetaException {
      this(name, conf, true);
    }

    public HMSHandler(String name, Configuration conf, boolean init) throws MetaException {
      super(name);
      this.conf = conf;
      isInTest = MetastoreConf.getBoolVar(this.conf, ConfVars.HIVE_IN_TEST);
      if (threadPool == null) {
        synchronized (HMSHandler.class) {
          int numThreads = MetastoreConf.getIntVar(conf, ConfVars.FS_HANDLER_THREADS_COUNT);
          threadPool = Executors.newFixedThreadPool(numThreads,
              new ThreadFactoryBuilder().setDaemon(true)
                  .setNameFormat("HMSHandler #%d").build());
        }
      }
      if (init) {
        init();
      }
    }

    /**
     * Use {@link #getConf()} instead.
     * @return Configuration object
     */
    @Deprecated
    public Configuration getHiveConf() {
      return conf;
    }

    private ClassLoader classLoader;
    private AlterHandler alterHandler;
    private List<MetaStorePreEventListener> preListeners;
    private List<MetaStoreEventListener> listeners;
    private List<TransactionalMetaStoreEventListener> transactionalListeners;
    private List<MetaStoreEndFunctionListener> endFunctionListeners;
    private List<MetaStoreInitListener> initListeners;
    private Pattern partitionValidationPattern;
    private final boolean isInTest;

    {
      classLoader = Thread.currentThread().getContextClassLoader();
      if (classLoader == null) {
        classLoader = Configuration.class.getClassLoader();
      }
    }

    @Override
    public List<TransactionalMetaStoreEventListener> getTransactionalListeners() {
      return transactionalListeners;
    }

    @Override
    public void init() throws MetaException {
      initListeners = MetaStoreUtils.getMetaStoreListeners(
          MetaStoreInitListener.class, conf, MetastoreConf.getVar(conf, ConfVars.INIT_HOOKS));
      for (MetaStoreInitListener singleInitListener: initListeners) {
          MetaStoreInitContext context = new MetaStoreInitContext();
          singleInitListener.onInit(context);
      }

      String alterHandlerName = MetastoreConf.getVar(conf, ConfVars.ALTER_HANDLER);
      alterHandler = ReflectionUtils.newInstance(JavaUtils.getClass(
          alterHandlerName, AlterHandler.class), conf);
      wh = new Warehouse(conf);

      synchronized (HMSHandler.class) {
        if (currentUrl == null || !currentUrl.equals(MetaStoreInit.getConnectionURL(conf))) {
          createDefaultDB();
          createDefaultRoles();
          addAdminUsers();
          currentUrl = MetaStoreInit.getConnectionURL(conf);
        }
      }

      //Start Metrics
      if (MetastoreConf.getBoolVar(conf, ConfVars.METRICS_ENABLED)) {
        LOG.info("Begin calculating metadata count metrics.");
        Metrics.initialize(conf);
        databaseCount = Metrics.getOrCreateGauge(MetricsConstants.TOTAL_DATABASES);
        tableCount = Metrics.getOrCreateGauge(MetricsConstants.TOTAL_TABLES);
        partCount = Metrics.getOrCreateGauge(MetricsConstants.TOTAL_PARTITIONS);
        updateMetrics();

      }

      preListeners = MetaStoreUtils.getMetaStoreListeners(MetaStorePreEventListener.class,
          conf, MetastoreConf.getVar(conf, ConfVars.PRE_EVENT_LISTENERS));
      preListeners.add(0, new TransactionalValidationListener(conf));
      listeners = MetaStoreUtils.getMetaStoreListeners(MetaStoreEventListener.class, conf,
          MetastoreConf.getVar(conf, ConfVars.EVENT_LISTENERS));
      listeners.add(new SessionPropertiesListener(conf));
      listeners.add(new AcidEventListener(conf));
      transactionalListeners = MetaStoreUtils.getMetaStoreListeners(TransactionalMetaStoreEventListener.class,
          conf, MetastoreConf.getVar(conf, ConfVars.TRANSACTIONAL_EVENT_LISTENERS));
      if (Metrics.getRegistry() != null) {
        listeners.add(new HMSMetricsListener(conf));
      }

      endFunctionListeners = MetaStoreUtils.getMetaStoreListeners(
          MetaStoreEndFunctionListener.class, conf, MetastoreConf.getVar(conf, ConfVars.END_FUNCTION_LISTENERS));

      String partitionValidationRegex =
          MetastoreConf.getVar(conf, ConfVars.PARTITION_NAME_WHITELIST_PATTERN);
      if (partitionValidationRegex != null && !partitionValidationRegex.isEmpty()) {
        partitionValidationPattern = Pattern.compile(partitionValidationRegex);
      } else {
        partitionValidationPattern = null;
      }

      ThreadPool.initialize(conf);
      Collection<String> taskNames =
          MetastoreConf.getStringCollection(conf, ConfVars.TASK_THREADS_ALWAYS);
      for (String taskName : taskNames) {
        MetastoreTaskThread task =
            JavaUtils.newInstance(JavaUtils.getClass(taskName, MetastoreTaskThread.class));
        task.setConf(conf);
        long freq = task.runFrequency(TimeUnit.MILLISECONDS);
        // For backwards compatibility, since some threads used to be hard coded but only run if
        // frequency was > 0
        if (freq > 0) {
          ThreadPool.getPool().scheduleAtFixedRate(task, freq, freq, TimeUnit.MILLISECONDS);

        }
      }
      expressionProxy = PartFilterExprUtil.createExpressionProxy(conf);
      fileMetadataManager = new FileMetadataManager(this.getMS(), conf);
    }

    private static String addPrefix(String s) {
      return threadLocalId.get() + ": " + s;
    }

    /**
     * Set copy of invoking HMSHandler on thread local
     */
    private static void setHMSHandler(HMSHandler handler) {
      if (threadLocalHMSHandler.get() == null) {
        threadLocalHMSHandler.set(handler);
      }
    }
    @Override
    public void setConf(Configuration conf) {
      threadLocalConf.set(conf);
      RawStore ms = threadLocalMS.get();
      if (ms != null) {
        ms.setConf(conf); // reload if DS related configuration is changed
      }
    }

    @Override
    public Configuration getConf() {
      Configuration conf = threadLocalConf.get();
      if (conf == null) {
        conf = new Configuration(this.conf);
        threadLocalConf.set(conf);
      }
      return conf;
    }

    private Map<String, String> getModifiedConf() {
      Map<String, String> modifiedConf = threadLocalModifiedConfig.get();
      if (modifiedConf == null) {
        modifiedConf = new HashMap<>();
        threadLocalModifiedConfig.set(modifiedConf);
      }
      return modifiedConf;
    }

    @Override
    public Warehouse getWh() {
      return wh;
    }

    @Override
    public void setMetaConf(String key, String value) throws MetaException {
      ConfVars confVar = MetastoreConf.getMetaConf(key);
      if (confVar == null) {
        throw new MetaException("Invalid configuration key " + key);
      }
      try {
        confVar.validate(value);
      } catch (IllegalArgumentException e) {
        throw new MetaException("Invalid configuration value " + value + " for key " + key +
            " by " + e.getMessage());
      }
      Configuration configuration = getConf();
      String oldValue = MetastoreConf.get(configuration, key);
      // Save prev val of the key on threadLocal
      Map<String, String> modifiedConf = getModifiedConf();
      if (!modifiedConf.containsKey(key)) {
        modifiedConf.put(key, oldValue);
      }
      // Set invoking HMSHandler on threadLocal, this will be used later to notify
      // metaListeners in HiveMetaStore#cleanupRawStore
      setHMSHandler(this);
      configuration.set(key, value);
      notifyMetaListeners(key, oldValue, value);
    }

    @Override
    public String getMetaConf(String key) throws MetaException {
      ConfVars confVar = MetastoreConf.getMetaConf(key);
      if (confVar == null) {
        throw new MetaException("Invalid configuration key " + key);
      }
      return getConf().get(key, confVar.getDefaultVal().toString());
    }

    /**
     * Get a cached RawStore.
     *
     * @return the cached RawStore
     * @throws MetaException
     */
    @Override
    public RawStore getMS() throws MetaException {
      Configuration conf = getConf();
      return getMSForConf(conf);
    }

    public static RawStore getMSForConf(Configuration conf) throws MetaException {
      RawStore ms = threadLocalMS.get();
      if (ms == null) {
        ms = newRawStoreForConf(conf);
        ms.verifySchema();
        threadLocalMS.set(ms);
        ms = threadLocalMS.get();
      }
      return ms;
    }

    @Override
    public TxnStore getTxnHandler() {
      TxnStore txn = threadLocalTxn.get();
      if (txn == null) {
        txn = TxnUtils.getTxnStore(conf);
        threadLocalTxn.set(txn);
      }
      return txn;
    }

    private static RawStore newRawStoreForConf(Configuration conf) throws MetaException {
      Configuration newConf = new Configuration(conf);
      String rawStoreClassName = MetastoreConf.getVar(newConf, ConfVars.RAW_STORE_IMPL);
      LOG.info(addPrefix("Opening raw store with implementation class:" + rawStoreClassName));
      return RawStoreProxy.getProxy(newConf, conf, rawStoreClassName, threadLocalId.get());
    }

    private void createDefaultDB_core(RawStore ms) throws MetaException, InvalidObjectException {
      try {
        ms.getDatabase(DEFAULT_DATABASE_NAME);
      } catch (NoSuchObjectException e) {
        Database db = new Database(DEFAULT_DATABASE_NAME, DEFAULT_DATABASE_COMMENT,
          wh.getDefaultDatabasePath(DEFAULT_DATABASE_NAME).toString(), null);
        db.setOwnerName(PUBLIC);
        db.setOwnerType(PrincipalType.ROLE);
        ms.createDatabase(db);
      }
    }

    /**
     * create default database if it doesn't exist.
     *
     * This is a potential contention when HiveServer2 using embedded metastore and Metastore
     * Server try to concurrently invoke createDefaultDB. If one failed, JDOException was caught
     * for one more time try, if failed again, simply ignored by warning, which meant another
     * succeeds.
     *
     * @throws MetaException
     */
    private void createDefaultDB() throws MetaException {
      try {
        createDefaultDB_core(getMS());
      } catch (JDOException e) {
        LOG.warn("Retrying creating default database after error: " + e.getMessage(), e);
        try {
          createDefaultDB_core(getMS());
        } catch (InvalidObjectException e1) {
          throw new MetaException(e1.getMessage());
        }
      } catch (InvalidObjectException e) {
        throw new MetaException(e.getMessage());
      }
    }

    /**
     * create default roles if they don't exist.
     *
     * This is a potential contention when HiveServer2 using embedded metastore and Metastore
     * Server try to concurrently invoke createDefaultRoles. If one failed, JDOException was caught
     * for one more time try, if failed again, simply ignored by warning, which meant another
     * succeeds.
     *
     * @throws MetaException
     */
    private void createDefaultRoles() throws MetaException {
      try {
        createDefaultRoles_core();
      } catch (JDOException e) {
        LOG.warn("Retrying creating default roles after error: " + e.getMessage(), e);
        createDefaultRoles_core();
      }
    }

    private void createDefaultRoles_core() throws MetaException {

      RawStore ms = getMS();
      try {
        ms.addRole(ADMIN, ADMIN);
      } catch (InvalidObjectException e) {
        LOG.debug(ADMIN +" role already exists",e);
      } catch (NoSuchObjectException e) {
        // This should never be thrown.
        LOG.warn("Unexpected exception while adding " +ADMIN+" roles" , e);
      }
      LOG.info("Added "+ ADMIN+ " role in metastore");
      try {
        ms.addRole(PUBLIC, PUBLIC);
      } catch (InvalidObjectException e) {
        LOG.debug(PUBLIC + " role already exists",e);
      } catch (NoSuchObjectException e) {
        // This should never be thrown.
        LOG.warn("Unexpected exception while adding "+PUBLIC +" roles" , e);
      }
      LOG.info("Added "+PUBLIC+ " role in metastore");
      // now grant all privs to admin
      PrivilegeBag privs = new PrivilegeBag();
      privs.addToPrivileges(new HiveObjectPrivilege( new HiveObjectRef(HiveObjectType.GLOBAL, null,
        null, null, null), ADMIN, PrincipalType.ROLE, new PrivilegeGrantInfo("All", 0, ADMIN,
        PrincipalType.ROLE, true)));
      try {
        ms.grantPrivileges(privs);
      } catch (InvalidObjectException e) {
        // Surprisingly these privs are already granted.
        LOG.debug("Failed while granting global privs to admin", e);
      } catch (NoSuchObjectException e) {
        // Unlikely to be thrown.
        LOG.warn("Failed while granting global privs to admin", e);
      }
    }

    /**
     * add admin users if they don't exist.
     *
     * This is a potential contention when HiveServer2 using embedded metastore and Metastore
     * Server try to concurrently invoke addAdminUsers. If one failed, JDOException was caught for
     * one more time try, if failed again, simply ignored by warning, which meant another succeeds.
     *
     * @throws MetaException
     */
    private void addAdminUsers() throws MetaException {
      try {
        addAdminUsers_core();
      } catch (JDOException e) {
        LOG.warn("Retrying adding admin users after error: " + e.getMessage(), e);
        addAdminUsers_core();
      }
    }

    private void addAdminUsers_core() throws MetaException {

      // now add pre-configured users to admin role
      String userStr = MetastoreConf.getVar(conf,ConfVars.USERS_IN_ADMIN_ROLE,"").trim();
      if (userStr.isEmpty()) {
        LOG.info("No user is added in admin role, since config is empty");
        return;
      }
      // Since user names need to be valid unix user names, per IEEE Std 1003.1-2001 they cannot
      // contain comma, so we can safely split above string on comma.

     Iterator<String> users = Splitter.on(",").trimResults().omitEmptyStrings().split(userStr).iterator();
      if (!users.hasNext()) {
        LOG.info("No user is added in admin role, since config value "+ userStr +
          " is in incorrect format. We accept comma separated list of users.");
        return;
      }
      Role adminRole;
      RawStore ms = getMS();
      try {
        adminRole = ms.getRole(ADMIN);
      } catch (NoSuchObjectException e) {
        LOG.error("Failed to retrieve just added admin role",e);
        return;
      }
      while (users.hasNext()) {
        String userName = users.next();
        try {
          ms.grantRole(adminRole, userName, PrincipalType.USER, ADMIN, PrincipalType.ROLE, true);
          LOG.info("Added " + userName + " to admin role");
        } catch (NoSuchObjectException e) {
          LOG.error("Failed to add "+ userName + " in admin role",e);
        } catch (InvalidObjectException e) {
          LOG.debug(userName + " already in admin role", e);
        }
      }
    }

    private static void logInfo(String m) {
      LOG.info(threadLocalId.get().toString() + ": " + m);
      logAuditEvent(m);
    }

    private String startFunction(String function, String extraLogInfo) {
      incrementCounter(function);
      logInfo((getThreadLocalIpAddress() == null ? "" : "source:" + getThreadLocalIpAddress() + " ") +
          function + extraLogInfo);
      com.codahale.metrics.Timer timer =
          Metrics.getOrCreateTimer(MetricsConstants.API_PREFIX + function);
      if (timer != null) {
        // Timer will be null we aren't using the metrics
        timerContexts.get().put(function, timer.time());
      }
      Counter counter = Metrics.getOrCreateCounter(MetricsConstants.ACTIVE_CALLS + function);
      if (counter != null) counter.inc();
      return function;
    }

    private String startFunction(String function) {
      return startFunction(function, "");
    }

    private void startTableFunction(String function, String db, String tbl) {
      startFunction(function, " : db=" + db + " tbl=" + tbl);
    }

    private void startMultiTableFunction(String function, String db, List<String> tbls) {
      String tableNames = join(tbls, ",");
      startFunction(function, " : db=" + db + " tbls=" + tableNames);
    }

    private void startPartitionFunction(String function, String db, String tbl,
                                        List<String> partVals) {
      startFunction(function, " : db=" + db + " tbl=" + tbl + "[" + join(partVals, ",") + "]");
    }

    private void startPartitionFunction(String function, String db, String tbl,
                                        Map<String, String> partName) {
      startFunction(function, " : db=" + db + " tbl=" + tbl + "partition=" + partName);
    }

    private void endFunction(String function, boolean successful, Exception e) {
      endFunction(function, successful, e, null);
    }
    private void endFunction(String function, boolean successful, Exception e,
                            String inputTableName) {
      endFunction(function, new MetaStoreEndFunctionContext(successful, e, inputTableName));
    }

    private void endFunction(String function, MetaStoreEndFunctionContext context) {
      com.codahale.metrics.Timer.Context timerContext = timerContexts.get().remove(function);
      if (timerContext != null) {
        timerContext.close();
      }
      Counter counter = Metrics.getOrCreateCounter(MetricsConstants.ACTIVE_CALLS + function);
      if (counter != null) counter.dec();

      for (MetaStoreEndFunctionListener listener : endFunctionListeners) {
        listener.onEndFunction(function, context);
      }
    }

    @Override
    public fb_status getStatus() {
      return fb_status.ALIVE;
    }

    @Override
    public void shutdown() {
      cleanupRawStore();
      PerfLogger.getPerfLogger(false).cleanupPerfLogMetrics();
    }

    @Override
    public AbstractMap<String, Long> getCounters() {
      AbstractMap<String, Long> counters = super.getCounters();

      // Allow endFunctionListeners to add any counters they have collected
      if (endFunctionListeners != null) {
        for (MetaStoreEndFunctionListener listener : endFunctionListeners) {
          listener.exportCounters(counters);
        }
      }

      return counters;
    }

    private void create_database_core(RawStore ms, final Database db)
        throws AlreadyExistsException, InvalidObjectException, MetaException {
      if (!MetaStoreUtils.validateName(db.getName(), null)) {
        throw new InvalidObjectException(db.getName() + " is not a valid database name");
      }

      if (null == db.getLocationUri()) {
        db.setLocationUri(wh.getDefaultDatabasePath(db.getName()).toString());
      } else {
        db.setLocationUri(wh.getDnsPath(new Path(db.getLocationUri())).toString());
      }

      Path dbPath = new Path(db.getLocationUri());
      boolean success = false;
      boolean madeDir = false;
      Map<String, String> transactionalListenersResponses = Collections.emptyMap();
      try {
        firePreEvent(new PreCreateDatabaseEvent(db, this));
        if (!wh.isDir(dbPath)) {
          if (!wh.mkdirs(dbPath)) {
            throw new MetaException("Unable to create database path " + dbPath +
                ", failed to create database " + db.getName());
          }
          madeDir = true;
        }

        ms.openTransaction();
        ms.createDatabase(db);

        if (!transactionalListeners.isEmpty()) {
          transactionalListenersResponses =
              MetaStoreListenerNotifier.notifyEvent(transactionalListeners,
                                                    EventType.CREATE_DATABASE,
                                                    new CreateDatabaseEvent(db, true, this));
        }

        success = ms.commitTransaction();
      } finally {
        if (!success) {
          ms.rollbackTransaction();
          if (madeDir) {
            wh.deleteDir(dbPath, true);
          }
        }

        if (!listeners.isEmpty()) {
          MetaStoreListenerNotifier.notifyEvent(listeners,
                                                EventType.CREATE_DATABASE,
                                                new CreateDatabaseEvent(db, success, this),
                                                null,
                                                transactionalListenersResponses, ms);
        }
      }
    }

    @Override
    public void create_database(final Database db)
        throws AlreadyExistsException, InvalidObjectException, MetaException {
      startFunction("create_database", ": " + db.toString());
      boolean success = false;
      Exception ex = null;
      try {
        try {
          if (null != get_database_core(db.getName())) {
            throw new AlreadyExistsException("Database " + db.getName() + " already exists");
          }
        } catch (NoSuchObjectException e) {
          // expected
        }

        if (TEST_TIMEOUT_ENABLED) {
          try {
            Thread.sleep(TEST_TIMEOUT_VALUE);
          } catch (InterruptedException e) {
            // do nothing
          }
          Deadline.checkTimeout();
        }
        create_database_core(getMS(), db);
        success = true;
      } catch (Exception e) {
        ex = e;
        if (e instanceof MetaException) {
          throw (MetaException) e;
        } else if (e instanceof InvalidObjectException) {
          throw (InvalidObjectException) e;
        } else if (e instanceof AlreadyExistsException) {
          throw (AlreadyExistsException) e;
        } else {
          throw newMetaException(e);
        }
      } finally {
        endFunction("create_database", success, ex);
      }
    }

    @Override
    public Database get_database(final String name) throws NoSuchObjectException, MetaException {
      startFunction("get_database", ": " + name);
      Database db = null;
      Exception ex = null;
      try {
        db = get_database_core(name);
        firePreEvent(new PreReadDatabaseEvent(db, this));
      } catch (MetaException|NoSuchObjectException e) {
        ex = e;
        throw e;
      } finally {
        endFunction("get_database", db != null, ex);
      }
      return db;
    }

    @Override
    public Database get_database_core(final String name) throws NoSuchObjectException,
        MetaException {
      Database db = null;
      try {
        db = getMS().getDatabase(name);
      } catch (MetaException | NoSuchObjectException e) {
        throw e;
      } catch (Exception e) {
        assert (e instanceof RuntimeException);
        throw (RuntimeException) e;
      }
      return db;
    }

    @Override
    public void alter_database(final String dbName, final Database newDB) throws TException {
      startFunction("alter_database" + dbName);
      boolean success = false;
      Exception ex = null;
      RawStore ms = getMS();
      Database oldDB = null;
      Map<String, String> transactionalListenersResponses = Collections.emptyMap();

      // Perform the same URI normalization as create_database_core.
      if (newDB.getLocationUri() != null) {
        newDB.setLocationUri(wh.getDnsPath(new Path(newDB.getLocationUri())).toString());
      }

      try {
        oldDB = get_database_core(dbName);
        if (oldDB == null) {
          throw new MetaException("Could not alter database \"" + dbName + "\". Could not retrieve old definition.");
        }
        firePreEvent(new PreAlterDatabaseEvent(oldDB, newDB, this));

        ms.openTransaction();
        ms.alterDatabase(dbName, newDB);

        if (!transactionalListeners.isEmpty()) {
          transactionalListenersResponses =
                  MetaStoreListenerNotifier.notifyEvent(transactionalListeners,
                          EventType.ALTER_DATABASE,
                          new AlterDatabaseEvent(oldDB, newDB, true, this));
        }

        success = ms.commitTransaction();
      } catch (Exception e) {
        ex = e;
        rethrowException(e);
      } finally {
        if (!success) {
          ms.rollbackTransaction();
        }

        if ((null != oldDB) && (!listeners.isEmpty())) {
          MetaStoreListenerNotifier.notifyEvent(listeners,
                  EventType.ALTER_DATABASE,
                  new AlterDatabaseEvent(oldDB, newDB, success, this),
                  null,
                  transactionalListenersResponses, ms);
        }
        endFunction("alter_database", success, ex);
      }
    }

    private void drop_database_core(RawStore ms,
        final String name, final boolean deleteData, final boolean cascade)
        throws NoSuchObjectException, InvalidOperationException, MetaException,
        IOException, InvalidObjectException, InvalidInputException {
      boolean success = false;
      Database db = null;
      List<Path> tablePaths = new ArrayList<>();
      List<Path> partitionPaths = new ArrayList<>();
      Map<String, String> transactionalListenerResponses = Collections.emptyMap();
      try {
        ms.openTransaction();
        db = ms.getDatabase(name);

        firePreEvent(new PreDropDatabaseEvent(db, this));

        List<String> allTables = get_all_tables(db.getName());
        List<String> allFunctions = get_functions(db.getName(), "*");

        if (!cascade) {
          if (!allTables.isEmpty()) {
            throw new InvalidOperationException(
                "Database " + db.getName() + " is not empty. One or more tables exist.");
          }
          if (!allFunctions.isEmpty()) {
            throw new InvalidOperationException(
                "Database " + db.getName() + " is not empty. One or more functions exist.");
          }
        }
        Path path = new Path(db.getLocationUri()).getParent();
        if (!wh.isWritable(path)) {
          throw new MetaException("Database not dropped since " +
              path + " is not writable by " +
              SecurityUtils.getUser());
        }

        Path databasePath = wh.getDnsPath(wh.getDatabasePath(db));

        // drop any functions before dropping db
        for (String funcName : allFunctions) {
          drop_function(name, funcName);
        }

        // drop tables before dropping db
        int tableBatchSize = MetastoreConf.getIntVar(conf,
            ConfVars.BATCH_RETRIEVE_MAX);

        int startIndex = 0;
        // retrieve the tables from the metastore in batches to alleviate memory constraints
        while (startIndex < allTables.size()) {
          int endIndex = Math.min(startIndex + tableBatchSize, allTables.size());

          List<Table> tables;
          try {
            tables = ms.getTableObjectsByName(name, allTables.subList(startIndex, endIndex));
          } catch (UnknownDBException e) {
            throw new MetaException(e.getMessage());
          }

          if (tables != null && !tables.isEmpty()) {
            for (Table table : tables) {

              // If the table is not external and it might not be in a subdirectory of the database
              // add it's locations to the list of paths to delete
              Path tablePath = null;
              if (table.getSd().getLocation() != null && !isExternal(table)) {
                tablePath = wh.getDnsPath(new Path(table.getSd().getLocation()));
                if (!wh.isWritable(tablePath.getParent())) {
                  throw new MetaException("Database metadata not deleted since table: " +
                      table.getTableName() + " has a parent location " + tablePath.getParent() +
                      " which is not writable by " + SecurityUtils.getUser());
                }

                if (!isSubdirectory(databasePath, tablePath)) {
                  tablePaths.add(tablePath);
                }
              }

              // For each partition in each table, drop the partitions and get a list of
              // partitions' locations which might need to be deleted
              partitionPaths = dropPartitionsAndGetLocations(ms, name, table.getTableName(),
                  tablePath, table.getPartitionKeys(), deleteData && !isExternal(table));

              // Drop the table but not its data
              drop_table(name, table.getTableName(), false);
            }

            startIndex = endIndex;
          }
        }

        if (ms.dropDatabase(name)) {
          if (!transactionalListeners.isEmpty()) {
            transactionalListenerResponses =
                MetaStoreListenerNotifier.notifyEvent(transactionalListeners,
                                                      EventType.DROP_DATABASE,
                                                      new DropDatabaseEvent(db, true, this));
          }

          success = ms.commitTransaction();
        }
      } finally {
        if (!success) {
          ms.rollbackTransaction();
        } else if (deleteData) {
          // Delete the data in the partitions which have other locations
          deletePartitionData(partitionPaths);
          // Delete the data in the tables which have other locations
          for (Path tablePath : tablePaths) {
            deleteTableData(tablePath);
          }
          // Delete the data in the database
          try {
            wh.deleteDir(new Path(db.getLocationUri()), true);
          } catch (Exception e) {
            LOG.error("Failed to delete database directory: " + db.getLocationUri() +
                " " + e.getMessage());
          }
          // it is not a terrible thing even if the data is not deleted
        }

        if (!listeners.isEmpty()) {
          MetaStoreListenerNotifier.notifyEvent(listeners,
                                                EventType.DROP_DATABASE,
                                                new DropDatabaseEvent(db, success, this),
                                                null,
                                                transactionalListenerResponses, ms);
        }
      }
    }

    /**
     * Returns a BEST GUESS as to whether or not other is a subdirectory of parent. It does not
     * take into account any intricacies of the underlying file system, which is assumed to be
     * HDFS. This should not return any false positives, but may return false negatives.
     *
     * @param parent
     * @param other
     * @return
     */
    private boolean isSubdirectory(Path parent, Path other) {
      return other.toString().startsWith(parent.toString().endsWith(Path.SEPARATOR) ?
          parent.toString() : parent.toString() + Path.SEPARATOR);
    }

    @Override
    public void drop_database(final String dbName, final boolean deleteData, final boolean cascade)
        throws NoSuchObjectException, InvalidOperationException, MetaException {

      startFunction("drop_database", ": " + dbName);
      if (DEFAULT_DATABASE_NAME.equalsIgnoreCase(dbName)) {
        endFunction("drop_database", false, null);
        throw new MetaException("Can not drop default database");
      }

      boolean success = false;
      Exception ex = null;
      try {
        drop_database_core(getMS(), dbName, deleteData, cascade);
        success = true;
      } catch (IOException e) {
        ex = e;
        throw new MetaException(e.getMessage());
      } catch (Exception e) {
        ex = e;
        if (e instanceof MetaException) {
          throw (MetaException) e;
        } else if (e instanceof InvalidOperationException) {
          throw (InvalidOperationException) e;
        } else if (e instanceof NoSuchObjectException) {
          throw (NoSuchObjectException) e;
        } else {
          throw newMetaException(e);
        }
      } finally {
        endFunction("drop_database", success, ex);
      }
    }

    @Override
    public List<String> get_databases(final String pattern) throws MetaException {
      startFunction("get_databases", ": " + pattern);

      List<String> ret = null;
      Exception ex = null;
      try {
        ret = getMS().getDatabases(pattern);
      } catch (Exception e) {
        ex = e;
        if (e instanceof MetaException) {
          throw (MetaException) e;
        } else {
          throw newMetaException(e);
        }
      } finally {
        endFunction("get_databases", ret != null, ex);
      }
      return ret;
    }

    @Override
    public List<String> get_all_databases() throws MetaException {
      startFunction("get_all_databases");

      List<String> ret = null;
      Exception ex = null;
      try {
        ret = getMS().getAllDatabases();
      } catch (Exception e) {
        ex = e;
        if (e instanceof MetaException) {
          throw (MetaException) e;
        } else {
          throw newMetaException(e);
        }
      } finally {
        endFunction("get_all_databases", ret != null, ex);
      }
      return ret;
    }

    private void create_type_core(final RawStore ms, final Type type)
        throws AlreadyExistsException, MetaException, InvalidObjectException {
      if (!MetaStoreUtils.validateName(type.getName(), null)) {
        throw new InvalidObjectException("Invalid type name");
      }

      boolean success = false;
      try {
        ms.openTransaction();
        if (is_type_exists(ms, type.getName())) {
          throw new AlreadyExistsException("Type " + type.getName() + " already exists");
        }
        ms.createType(type);
        success = ms.commitTransaction();
      } finally {
        if (!success) {
          ms.rollbackTransaction();
        }
      }
    }

    @Override
    public boolean create_type(final Type type) throws AlreadyExistsException,
        MetaException, InvalidObjectException {
      startFunction("create_type", ": " + type.toString());
      boolean success = false;
      Exception ex = null;
      try {
        create_type_core(getMS(), type);
        success = true;
      } catch (Exception e) {
        ex = e;
        if (e instanceof MetaException) {
          throw (MetaException) e;
        } else if (e instanceof InvalidObjectException) {
          throw (InvalidObjectException) e;
        } else if (e instanceof AlreadyExistsException) {
          throw (AlreadyExistsException) e;
        } else {
          throw newMetaException(e);
        }
      } finally {
        endFunction("create_type", success, ex);
      }

      return success;
    }

    @Override
    public Type get_type(final String name) throws MetaException, NoSuchObjectException {
      startFunction("get_type", ": " + name);

      Type ret = null;
      Exception ex = null;
      try {
        ret = getMS().getType(name);
        if (null == ret) {
          throw new NoSuchObjectException("Type \"" + name + "\" not found.");
        }
      } catch (Exception e) {
        ex = e;
        throwMetaException(e);
      } finally {
        endFunction("get_type", ret != null, ex);
      }
      return ret;
    }

    private boolean is_type_exists(RawStore ms, String typeName)
        throws MetaException {
      return (ms.getType(typeName) != null);
    }

    @Override
    public boolean drop_type(final String name) throws MetaException, NoSuchObjectException {
      startFunction("drop_type", ": " + name);

      boolean success = false;
      Exception ex = null;
      try {
        // TODO:pc validate that there are no types that refer to this
        success = getMS().dropType(name);
      } catch (Exception e) {
        ex = e;
        throwMetaException(e);
      } finally {
        endFunction("drop_type", success, ex);
      }
      return success;
    }

    @Override
    public Map<String, Type> get_type_all(String name) throws MetaException {
      // TODO Auto-generated method stub
      startFunction("get_type_all", ": " + name);
      endFunction("get_type_all", false, null);
      throw new MetaException("Not yet implemented");
    }

    private void create_table_core(final RawStore ms, final Table tbl,
        final EnvironmentContext envContext)
            throws AlreadyExistsException, MetaException,
            InvalidObjectException, NoSuchObjectException {
      create_table_core(ms, tbl, envContext, null, null, null, null);
    }

    private void create_table_core(final RawStore ms, final Table tbl,
        final EnvironmentContext envContext, List<SQLPrimaryKey> primaryKeys,
        List<SQLForeignKey> foreignKeys, List<SQLUniqueConstraint> uniqueConstraints,
        List<SQLNotNullConstraint> notNullConstraints)
        throws AlreadyExistsException, MetaException,
        InvalidObjectException, NoSuchObjectException {
      if (!MetaStoreUtils.validateName(tbl.getTableName(), conf)) {
        throw new InvalidObjectException(tbl.getTableName()
            + " is not a valid object name");
      }
      String validate = MetaStoreUtils.validateTblColumns(tbl.getSd().getCols());
      if (validate != null) {
        throw new InvalidObjectException("Invalid column " + validate);
      }
      if (tbl.getPartitionKeys() != null) {
        validate = MetaStoreUtils.validateTblColumns(tbl.getPartitionKeys());
        if (validate != null) {
          throw new InvalidObjectException("Invalid partition column " + validate);
        }
      }
      SkewedInfo skew = tbl.getSd().getSkewedInfo();
      if (skew != null) {
        validate = MetaStoreUtils.validateSkewedColNames(skew.getSkewedColNames());
        if (validate != null) {
          throw new InvalidObjectException("Invalid skew column " + validate);
        }
        validate = MetaStoreUtils.validateSkewedColNamesSubsetCol(
            skew.getSkewedColNames(), tbl.getSd().getCols());
        if (validate != null) {
          throw new InvalidObjectException("Invalid skew column " + validate);
        }
      }

      Map<String, String> transactionalListenerResponses = Collections.emptyMap();
      Path tblPath = null;
      boolean success = false, madeDir = false;
      try {
        firePreEvent(new PreCreateTableEvent(tbl, this));

        ms.openTransaction();

        Database db = ms.getDatabase(tbl.getDbName());
        if (db == null) {
          throw new NoSuchObjectException("The database " + tbl.getDbName() + " does not exist");
        }

        // get_table checks whether database exists, it should be moved here
        if (is_table_exists(ms, tbl.getDbName(), tbl.getTableName())) {
          throw new AlreadyExistsException("Table " + tbl.getTableName()
              + " already exists");
        }

        if (!TableType.VIRTUAL_VIEW.toString().equals(tbl.getTableType())) {
          if (tbl.getSd().getLocation() == null
              || tbl.getSd().getLocation().isEmpty()) {
            tblPath = wh.getDefaultTablePath(
                ms.getDatabase(tbl.getDbName()), tbl.getTableName());
          } else {
            if (!isExternal(tbl) && !MetaStoreUtils.isNonNativeTable(tbl)) {
              LOG.warn("Location: " + tbl.getSd().getLocation()
                  + " specified for non-external table:" + tbl.getTableName());
            }
            tblPath = wh.getDnsPath(new Path(tbl.getSd().getLocation()));
          }
          tbl.getSd().setLocation(tblPath.toString());
        }

        if (tblPath != null) {
          if (!wh.isDir(tblPath)) {
            if (!wh.mkdirs(tblPath)) {
              throw new MetaException(tblPath
                  + " is not a directory or unable to create one");
            }
            madeDir = true;
          }
        }
        if (MetastoreConf.getBoolVar(conf, ConfVars.STATS_AUTO_GATHER) &&
            !MetaStoreUtils.isView(tbl)) {
          MetaStoreUtils.updateTableStatsFast(db, tbl, wh, madeDir, envContext);
        }

        // set create time
        long time = System.currentTimeMillis() / 1000;
        tbl.setCreateTime((int) time);
        if (tbl.getParameters() == null ||
            tbl.getParameters().get(hive_metastoreConstants.DDL_TIME) == null) {
          tbl.putToParameters(hive_metastoreConstants.DDL_TIME, Long.toString(time));
        }

        if (primaryKeys == null && foreignKeys == null
                && uniqueConstraints == null && notNullConstraints == null) {
          ms.createTable(tbl);
        } else {
          // Set constraint name if null before sending to listener
          List<String> constraintNames = ms.createTableWithConstraints(tbl, primaryKeys, foreignKeys,
              uniqueConstraints, notNullConstraints);
          int primaryKeySize = 0;
          if (primaryKeys != null) {
            primaryKeySize = primaryKeys.size();
            for (int i = 0; i < primaryKeys.size(); i++) {
              if (primaryKeys.get(i).getPk_name() == null) {
                primaryKeys.get(i).setPk_name(constraintNames.get(i));
              }
            }
          }
          int foreignKeySize = 0;
          if (foreignKeys != null) {
            foreignKeySize = foreignKeys.size();
            for (int i = 0; i < foreignKeySize; i++) {
              if (foreignKeys.get(i).getFk_name() == null) {
                foreignKeys.get(i).setFk_name(constraintNames.get(primaryKeySize + i));
              }
            }
          }
          int uniqueConstraintSize = 0;
          if (uniqueConstraints != null) {
            uniqueConstraintSize = uniqueConstraints.size();
            for (int i = 0; i < uniqueConstraintSize; i++) {
              if (uniqueConstraints.get(i).getUk_name() == null) {
                uniqueConstraints.get(i).setUk_name(constraintNames.get(primaryKeySize + foreignKeySize + i));
              }
            }
          }
          if (notNullConstraints != null) {
            for (int i = 0; i < notNullConstraints.size(); i++) {
              if (notNullConstraints.get(i).getNn_name() == null) {
                notNullConstraints.get(i).setNn_name(constraintNames.get(primaryKeySize + foreignKeySize + uniqueConstraintSize + i));
              }
            }
          }
        }

        if (!transactionalListeners.isEmpty()) {
          transactionalListenerResponses = MetaStoreListenerNotifier.notifyEvent(transactionalListeners,
              EventType.CREATE_TABLE, new CreateTableEvent(tbl, true, this), envContext);
          if (primaryKeys != null && !primaryKeys.isEmpty()) {
            MetaStoreListenerNotifier.notifyEvent(transactionalListeners, EventType.ADD_PRIMARYKEY,
                new AddPrimaryKeyEvent(primaryKeys, true, this), envContext);
          }
          if (foreignKeys != null && !foreignKeys.isEmpty()) {
            MetaStoreListenerNotifier.notifyEvent(transactionalListeners, EventType.ADD_FOREIGNKEY,
                new AddForeignKeyEvent(foreignKeys, true, this), envContext);
          }
          if (uniqueConstraints != null && !uniqueConstraints.isEmpty()) {
            MetaStoreListenerNotifier.notifyEvent(transactionalListeners, EventType.ADD_UNIQUECONSTRAINT,
                new AddUniqueConstraintEvent(uniqueConstraints, true, this), envContext);
          }
          if (notNullConstraints != null && !notNullConstraints.isEmpty()) {
            MetaStoreListenerNotifier.notifyEvent(transactionalListeners, EventType.ADD_NOTNULLCONSTRAINT,
                new AddNotNullConstraintEvent(notNullConstraints, true, this), envContext);
          }
        }

        success = ms.commitTransaction();
      } finally {
        if (!success) {
          ms.rollbackTransaction();
          if (madeDir) {
            wh.deleteDir(tblPath, true);
          }
        }

        if (!listeners.isEmpty()) {
          MetaStoreListenerNotifier.notifyEvent(listeners, EventType.CREATE_TABLE,
              new CreateTableEvent(tbl, success, this), envContext, transactionalListenerResponses, ms);
          if (primaryKeys != null && !primaryKeys.isEmpty()) {
            MetaStoreListenerNotifier.notifyEvent(listeners, EventType.ADD_PRIMARYKEY,
                new AddPrimaryKeyEvent(primaryKeys, success, this), envContext);
          }
          if (foreignKeys != null && !foreignKeys.isEmpty()) {
            MetaStoreListenerNotifier.notifyEvent(listeners, EventType.ADD_FOREIGNKEY,
                new AddForeignKeyEvent(foreignKeys, success, this), envContext);
          }
          if (uniqueConstraints != null && !uniqueConstraints.isEmpty()) {
            MetaStoreListenerNotifier.notifyEvent(listeners, EventType.ADD_UNIQUECONSTRAINT,
                new AddUniqueConstraintEvent(uniqueConstraints, success, this), envContext);
          }
          if (notNullConstraints != null && !notNullConstraints.isEmpty()) {
            MetaStoreListenerNotifier.notifyEvent(listeners, EventType.ADD_NOTNULLCONSTRAINT,
                new AddNotNullConstraintEvent(notNullConstraints, success, this), envContext);
          }
        }
      }
    }

    @Override
    public void create_table(final Table tbl) throws AlreadyExistsException,
        MetaException, InvalidObjectException {
      create_table_with_environment_context(tbl, null);
    }

    @Override
    public void create_table_with_environment_context(final Table tbl,
        final EnvironmentContext envContext)
        throws AlreadyExistsException, MetaException, InvalidObjectException {
      startFunction("create_table", ": " + tbl.toString());
      boolean success = false;
      Exception ex = null;
      try {
        create_table_core(getMS(), tbl, envContext);
        success = true;
      } catch (NoSuchObjectException e) {
        ex = e;
        throw new InvalidObjectException(e.getMessage());
      } catch (Exception e) {
        ex = e;
        if (e instanceof MetaException) {
          throw (MetaException) e;
        } else if (e instanceof InvalidObjectException) {
          throw (InvalidObjectException) e;
        } else if (e instanceof AlreadyExistsException) {
          throw (AlreadyExistsException) e;
        } else {
          throw newMetaException(e);
        }
      } finally {
        endFunction("create_table", success, ex, tbl.getTableName());
      }
    }

    @Override
    public void create_table_with_constraints(final Table tbl,
        final List<SQLPrimaryKey> primaryKeys, final List<SQLForeignKey> foreignKeys,
        List<SQLUniqueConstraint> uniqueConstraints,
        List<SQLNotNullConstraint> notNullConstraints)
        throws AlreadyExistsException, MetaException, InvalidObjectException {
      startFunction("create_table", ": " + tbl.toString());
      boolean success = false;
      Exception ex = null;
      try {
        create_table_core(getMS(), tbl, null, primaryKeys, foreignKeys,
            uniqueConstraints, notNullConstraints);
        success = true;
      } catch (NoSuchObjectException e) {
        ex = e;
        throw new InvalidObjectException(e.getMessage());
      } catch (Exception e) {
        ex = e;
        if (e instanceof MetaException) {
          throw (MetaException) e;
        } else if (e instanceof InvalidObjectException) {
          throw (InvalidObjectException) e;
        } else if (e instanceof AlreadyExistsException) {
          throw (AlreadyExistsException) e;
        } else {
          throw newMetaException(e);
        }
      } finally {
        endFunction("create_table", success, ex, tbl.getTableName());
      }
    }

    @Override
    public void drop_constraint(DropConstraintRequest req)
        throws MetaException, InvalidObjectException {
      String dbName = req.getDbname();
      String tableName = req.getTablename();
      String constraintName = req.getConstraintname();
      startFunction("drop_constraint", ": " + constraintName);
      boolean success = false;
      Exception ex = null;
      RawStore ms = getMS();
      try {
        ms.openTransaction();
        ms.dropConstraint(dbName, tableName, constraintName);
        if (transactionalListeners.size() > 0) {
          DropConstraintEvent dropConstraintEvent = new DropConstraintEvent(dbName,
              tableName, constraintName, true, this);
          for (MetaStoreEventListener transactionalListener : transactionalListeners) {
            transactionalListener.onDropConstraint(dropConstraintEvent);
          }
        }
        success = ms.commitTransaction();
      } catch (NoSuchObjectException e) {
        ex = e;
        throw new InvalidObjectException(e.getMessage());
      } catch (Exception e) {
        ex = e;
        if (e instanceof MetaException) {
          throw (MetaException) e;
        } else {
          throw newMetaException(e);
        }
      } finally {
        if (!success) {
          ms.rollbackTransaction();
        } else {
          for (MetaStoreEventListener listener : listeners) {
            DropConstraintEvent dropConstraintEvent = new DropConstraintEvent(dbName,
                tableName, constraintName, true, this);
            listener.onDropConstraint(dropConstraintEvent);
          }
        }
        endFunction("drop_constraint", success, ex, constraintName);
      }
    }

    @Override
    public void add_primary_key(AddPrimaryKeyRequest req)
      throws MetaException, InvalidObjectException {
      List<SQLPrimaryKey> primaryKeyCols = req.getPrimaryKeyCols();
      String constraintName = (primaryKeyCols != null && primaryKeyCols.size() > 0) ?
        primaryKeyCols.get(0).getPk_name() : "null";
      startFunction("add_primary_key", ": " + constraintName);
      boolean success = false;
      Exception ex = null;
      RawStore ms = getMS();
      try {
        ms.openTransaction();
        List<String> constraintNames = ms.addPrimaryKeys(primaryKeyCols);
        // Set primary key name if null before sending to listener
        if (primaryKeyCols != null) {
          for (int i = 0; i < primaryKeyCols.size(); i++) {
            if (primaryKeyCols.get(i).getPk_name() == null) {
              primaryKeyCols.get(i).setPk_name(constraintNames.get(i));
            }
          }
        }
        if (transactionalListeners.size() > 0) {
          if (primaryKeyCols != null && primaryKeyCols.size() > 0) {
            AddPrimaryKeyEvent addPrimaryKeyEvent = new AddPrimaryKeyEvent(primaryKeyCols, true, this);
            for (MetaStoreEventListener transactionalListener : transactionalListeners) {
              transactionalListener.onAddPrimaryKey(addPrimaryKeyEvent);
            }
          }
        }
        success = ms.commitTransaction();
      } catch (Exception e) {
        ex = e;
        if (e instanceof MetaException) {
          throw (MetaException) e;
        } else if (e instanceof InvalidObjectException) {
          throw (InvalidObjectException) e;
        } else {
          throw newMetaException(e);
        }
      } finally {
        if (!success) {
          ms.rollbackTransaction();
        } else if (primaryKeyCols != null && primaryKeyCols.size() > 0) {
          for (MetaStoreEventListener listener : listeners) {
            AddPrimaryKeyEvent addPrimaryKeyEvent = new AddPrimaryKeyEvent(primaryKeyCols, true, this);
            listener.onAddPrimaryKey(addPrimaryKeyEvent);
          }
        }
        endFunction("add_primary_key", success, ex, constraintName);
      }
    }

    @Override
    public void add_foreign_key(AddForeignKeyRequest req)
      throws MetaException, InvalidObjectException {
      List<SQLForeignKey> foreignKeyCols = req.getForeignKeyCols();
      String constraintName = (foreignKeyCols != null && foreignKeyCols.size() > 0) ?
        foreignKeyCols.get(0).getFk_name() : "null";
      startFunction("add_foreign_key", ": " + constraintName);
      boolean success = false;
      Exception ex = null;
      RawStore ms = getMS();
      try {
        ms.openTransaction();
        List<String> constraintNames = ms.addForeignKeys(foreignKeyCols);
        // Set foreign key name if null before sending to listener
        if (foreignKeyCols != null) {
          for (int i = 0; i < foreignKeyCols.size(); i++) {
            if (foreignKeyCols.get(i).getFk_name() == null) {
              foreignKeyCols.get(i).setFk_name(constraintNames.get(i));
            }
          }
        }
        if (transactionalListeners.size() > 0) {
          if (foreignKeyCols != null && foreignKeyCols.size() > 0) {
            AddForeignKeyEvent addForeignKeyEvent = new AddForeignKeyEvent(foreignKeyCols, true, this);
            for (MetaStoreEventListener transactionalListener : transactionalListeners) {
              transactionalListener.onAddForeignKey(addForeignKeyEvent);
            }
          }
        }
        success = ms.commitTransaction();
      } catch (Exception e) {
        ex = e;
        if (e instanceof MetaException) {
          throw (MetaException) e;
        } else if (e instanceof InvalidObjectException) {
          throw (InvalidObjectException) e;
        } else {
          throw newMetaException(e);
        }
      } finally {
        if (!success) {
          ms.rollbackTransaction();
        } else if (foreignKeyCols != null && foreignKeyCols.size() > 0) {
          for (MetaStoreEventListener listener : listeners) {
            AddForeignKeyEvent addForeignKeyEvent = new AddForeignKeyEvent(foreignKeyCols, true, this);
            listener.onAddForeignKey(addForeignKeyEvent);
          }
        }
        endFunction("add_foreign_key", success, ex, constraintName);
      }
    }

    @Override
    public void add_unique_constraint(AddUniqueConstraintRequest req)
      throws MetaException, InvalidObjectException {
      List<SQLUniqueConstraint> uniqueConstraintCols = req.getUniqueConstraintCols();
      String constraintName = (uniqueConstraintCols != null && uniqueConstraintCols.size() > 0) ?
              uniqueConstraintCols.get(0).getUk_name() : "null";
      startFunction("add_unique_constraint", ": " + constraintName);
      boolean success = false;
      Exception ex = null;
      RawStore ms = getMS();
      try {
        ms.openTransaction();
        List<String> constraintNames = ms.addUniqueConstraints(uniqueConstraintCols);
        // Set unique constraint name if null before sending to listener
        if (uniqueConstraintCols != null) {
          for (int i = 0; i < uniqueConstraintCols.size(); i++) {
            if (uniqueConstraintCols.get(i).getUk_name() == null) {
              uniqueConstraintCols.get(i).setUk_name(constraintNames.get(i));
            }
          }
        }
        if (transactionalListeners.size() > 0) {
          if (uniqueConstraintCols != null && uniqueConstraintCols.size() > 0) {
            AddUniqueConstraintEvent addUniqueConstraintEvent = new AddUniqueConstraintEvent(uniqueConstraintCols, true, this);
            for (MetaStoreEventListener transactionalListener : transactionalListeners) {
              transactionalListener.onAddUniqueConstraint(addUniqueConstraintEvent);
            }
          }
        }
        success = ms.commitTransaction();
      } catch (Exception e) {
        ex = e;
        if (e instanceof MetaException) {
          throw (MetaException) e;
        } else if (e instanceof InvalidObjectException) {
          throw (InvalidObjectException) e;
        } else {
          throw newMetaException(e);
        }
      } finally {
        if (!success) {
          ms.rollbackTransaction();
        } else if (uniqueConstraintCols != null && uniqueConstraintCols.size() > 0) {
          for (MetaStoreEventListener listener : listeners) {
            AddUniqueConstraintEvent addUniqueConstraintEvent = new AddUniqueConstraintEvent(uniqueConstraintCols, true, this);
            listener.onAddUniqueConstraint(addUniqueConstraintEvent);
          }
        }
        endFunction("add_unique_constraint", success, ex, constraintName);
      }
    }

    @Override
    public void add_not_null_constraint(AddNotNullConstraintRequest req)
      throws MetaException, InvalidObjectException {
      List<SQLNotNullConstraint> notNullConstraintCols = req.getNotNullConstraintCols();
      String constraintName = (notNullConstraintCols != null && notNullConstraintCols.size() > 0) ?
              notNullConstraintCols.get(0).getNn_name() : "null";
      startFunction("add_not_null_constraint", ": " + constraintName);
      boolean success = false;
      Exception ex = null;
      RawStore ms = getMS();
      try {
        ms.openTransaction();
        List<String> constraintNames = ms.addNotNullConstraints(notNullConstraintCols);
        // Set not null constraint name if null before sending to listener
        if (notNullConstraintCols != null) {
          for (int i = 0; i < notNullConstraintCols.size(); i++) {
            if (notNullConstraintCols.get(i).getNn_name() == null) {
              notNullConstraintCols.get(i).setNn_name(constraintNames.get(i));
            }
          }
        }
        if (transactionalListeners.size() > 0) {
          if (notNullConstraintCols != null && notNullConstraintCols.size() > 0) {
            AddNotNullConstraintEvent addNotNullConstraintEvent = new AddNotNullConstraintEvent(notNullConstraintCols, true, this);
            for (MetaStoreEventListener transactionalListener : transactionalListeners) {
              transactionalListener.onAddNotNullConstraint(addNotNullConstraintEvent);
            }
          }
        }
        success = ms.commitTransaction();
      } catch (Exception e) {
        ex = e;
        if (e instanceof MetaException) {
          throw (MetaException) e;
        } else if (e instanceof InvalidObjectException) {
          throw (InvalidObjectException) e;
        } else {
          throw newMetaException(e);
        }
      } finally {
        if (!success) {
          ms.rollbackTransaction();
        } else if (notNullConstraintCols != null && notNullConstraintCols.size() > 0) {
          for (MetaStoreEventListener listener : listeners) {
            AddNotNullConstraintEvent addNotNullConstraintEvent = new AddNotNullConstraintEvent(notNullConstraintCols, true, this);
            listener.onAddNotNullConstraint(addNotNullConstraintEvent);
          }
        }
        endFunction("add_not_null_constraint", success, ex, constraintName);
      }
    }

    private boolean is_table_exists(RawStore ms, String dbname, String name)
        throws MetaException {
      return (ms.getTable(dbname, name) != null);
    }

    private boolean drop_table_core(final RawStore ms, final String dbname, final String name,
        final boolean deleteData, final EnvironmentContext envContext,
        final String indexName) throws NoSuchObjectException,
        MetaException, IOException, InvalidObjectException, InvalidInputException {
      boolean success = false;
      boolean isExternal = false;
      Path tblPath = null;
      List<Path> partPaths = null;
      Table tbl = null;
      boolean ifPurge = false;
      Map<String, String> transactionalListenerResponses = Collections.emptyMap();
      try {
        ms.openTransaction();
        // drop any partitions
        tbl = get_table_core(dbname, name);
        if (tbl == null) {
          throw new NoSuchObjectException(name + " doesn't exist");
        }
        if (tbl.getSd() == null) {
          throw new MetaException("Table metadata is corrupted");
        }
        ifPurge = isMustPurge(envContext, tbl);

        firePreEvent(new PreDropTableEvent(tbl, deleteData, this));

        boolean isIndexTable = isIndexTable(tbl);
        if (indexName == null && isIndexTable) {
          throw new RuntimeException(
              "The table " + name + " is an index table. Please do drop index instead.");
        }

        if (!isIndexTable) {
          try {
            List<Index> indexes = ms.getIndexes(dbname, name, Short.MAX_VALUE);
            while (indexes != null && indexes.size() > 0) {
              for (Index idx : indexes) {
                this.drop_index_by_name(dbname, name, idx.getIndexName(), true);
              }
              indexes = ms.getIndexes(dbname, name, Short.MAX_VALUE);
            }
          } catch (TException e) {
            throw new MetaException(e.getMessage());
          }
        }
        isExternal = isExternal(tbl);
        if (tbl.getSd().getLocation() != null) {
          tblPath = new Path(tbl.getSd().getLocation());
          if (!wh.isWritable(tblPath.getParent())) {
            String target = indexName == null ? "Table" : "Index table";
            throw new MetaException(target + " metadata not deleted since " +
                tblPath.getParent() + " is not writable by " +
                SecurityUtils.getUser());
          }
        }

        // Drop the partitions and get a list of locations which need to be deleted
        partPaths = dropPartitionsAndGetLocations(ms, dbname, name, tblPath,
            tbl.getPartitionKeys(), deleteData && !isExternal);
        if (!ms.dropTable(dbname, name)) {
          String tableName = dbname + "." + name;
          throw new MetaException(indexName == null ? "Unable to drop table " + tableName:
              "Unable to drop index table " + tableName + " for index " + indexName);
        } else {
          if (!transactionalListeners.isEmpty()) {
            transactionalListenerResponses =
                MetaStoreListenerNotifier.notifyEvent(transactionalListeners,
                                                      EventType.DROP_TABLE,
                                                      new DropTableEvent(tbl, true, deleteData, this),
                                                      envContext);
          }
          success = ms.commitTransaction();
        }
      } finally {
        if (!success) {
          ms.rollbackTransaction();
        } else if (deleteData && !isExternal) {
          // Data needs deletion. Check if trash may be skipped.
          // Delete the data in the partitions which have other locations
          deletePartitionData(partPaths, ifPurge);
          // Delete the data in the table
          deleteTableData(tblPath, ifPurge);
          // ok even if the data is not deleted
        }

        if (!listeners.isEmpty()) {
          MetaStoreListenerNotifier.notifyEvent(listeners,
                                                EventType.DROP_TABLE,
                                                new DropTableEvent(tbl, success, deleteData, this),
                                                envContext,
                                                transactionalListenerResponses, ms);
        }
      }
      return success;
    }

    /**
     * Deletes the data in a table's location, if it fails logs an error
     *
     * @param tablePath
     */
    private void deleteTableData(Path tablePath) {
      deleteTableData(tablePath, false);
    }

    /**
     * Deletes the data in a table's location, if it fails logs an error
     *
     * @param tablePath
     * @param ifPurge completely purge the table (skipping trash) while removing
     *                data from warehouse
     */
    private void deleteTableData(Path tablePath, boolean ifPurge) {

      if (tablePath != null) {
        try {
          wh.deleteDir(tablePath, true, ifPurge);
        } catch (Exception e) {
          LOG.error("Failed to delete table directory: " + tablePath +
              " " + e.getMessage());
        }
      }
    }

    /**
     * Give a list of partitions' locations, tries to delete each one
     * and for each that fails logs an error.
     *
     * @param partPaths
     */
    private void deletePartitionData(List<Path> partPaths) {
      deletePartitionData(partPaths, false);
    }

    /**
    * Give a list of partitions' locations, tries to delete each one
    * and for each that fails logs an error.
    *
    * @param partPaths
    * @param ifPurge completely purge the partition (skipping trash) while
    *                removing data from warehouse
    */
    private void deletePartitionData(List<Path> partPaths, boolean ifPurge) {
      if (partPaths != null && !partPaths.isEmpty()) {
        for (Path partPath : partPaths) {
          try {
            wh.deleteDir(partPath, true, ifPurge);
          } catch (Exception e) {
            LOG.error("Failed to delete partition directory: " + partPath +
                " " + e.getMessage());
          }
        }
      }
    }

    /**
     * Retrieves the partitions specified by partitionKeys. If checkLocation, for locations of
     * partitions which may not be subdirectories of tablePath checks to make the locations are
     * writable.
     *
     * Drops the metadata for each partition.
     *
     * Provides a list of locations of partitions which may not be subdirectories of tablePath.
     *
     * @param ms
     * @param dbName
     * @param tableName
     * @param tablePath
     * @param partitionKeys
     * @param checkLocation
     * @return
     * @throws MetaException
     * @throws IOException
     * @throws InvalidInputException
     * @throws InvalidObjectException
     * @throws NoSuchObjectException
     */
    private List<Path> dropPartitionsAndGetLocations(RawStore ms, String dbName,
      String tableName, Path tablePath, List<FieldSchema> partitionKeys, boolean checkLocation)
      throws MetaException, IOException, NoSuchObjectException, InvalidObjectException,
      InvalidInputException {
      int partitionBatchSize = MetastoreConf.getIntVar(conf,
          ConfVars.BATCH_RETRIEVE_MAX);
      Path tableDnsPath = null;
      if (tablePath != null) {
        tableDnsPath = wh.getDnsPath(tablePath);
      }
      List<Path> partPaths = new ArrayList<>();
      Table tbl = ms.getTable(dbName, tableName);

      // call dropPartition on each of the table's partitions to follow the
      // procedure for cleanly dropping partitions.
      while (true) {
        List<Partition> partsToDelete = ms.getPartitions(dbName, tableName, partitionBatchSize);
        if (partsToDelete == null || partsToDelete.isEmpty()) {
          break;
        }
        List<String> partNames = new ArrayList<>();
        for (Partition part : partsToDelete) {
          if (checkLocation && part.getSd() != null &&
              part.getSd().getLocation() != null) {

            Path partPath = wh.getDnsPath(new Path(part.getSd().getLocation()));
            if (tableDnsPath == null ||
                (partPath != null && !isSubdirectory(tableDnsPath, partPath))) {
              if (!wh.isWritable(partPath.getParent())) {
                throw new MetaException("Table metadata not deleted since the partition " +
                    Warehouse.makePartName(partitionKeys, part.getValues()) +
                    " has parent location " + partPath.getParent() + " which is not writable " +
                    "by " + SecurityUtils.getUser());
              }
              partPaths.add(partPath);
            }
          }
          partNames.add(Warehouse.makePartName(tbl.getPartitionKeys(), part.getValues()));
        }
        for (MetaStoreEventListener listener : listeners) {
          //No drop part listener events fired for public listeners historically, for drop table case.
          //Limiting to internal listeners for now, to avoid unexpected calls for public listeners.
          if (listener instanceof HMSMetricsListener) {
            for (@SuppressWarnings("unused") Partition part : partsToDelete) {
              listener.onDropPartition(null);
            }
          }
        }
        ms.dropPartitions(dbName, tableName, partNames);
      }

      return partPaths;
    }

    @Override
    public void drop_table(final String dbname, final String name, final boolean deleteData)
        throws NoSuchObjectException, MetaException {
      drop_table_with_environment_context(dbname, name, deleteData, null);
    }

    @Override
    public void drop_table_with_environment_context(final String dbname, final String name,
        final boolean deleteData, final EnvironmentContext envContext)
        throws NoSuchObjectException, MetaException {
      startTableFunction("drop_table", dbname, name);

      boolean success = false;
      Exception ex = null;
      try {
        success = drop_table_core(getMS(), dbname, name, deleteData, envContext, null);
      } catch (IOException e) {
        ex = e;
        throw new MetaException(e.getMessage());
      } catch (Exception e) {
        ex = e;
        throwMetaException(e);
      } finally {
        endFunction("drop_table", success, ex, name);
      }

    }

    private void updateStatsForTruncate(Map<String,String> props, EnvironmentContext environmentContext) {
      if (null == props) {
        return;
      }
      for (String stat : StatsSetupConst.supportedStats) {
        String statVal = props.get(stat);
        if (statVal != null) {
          //In the case of truncate table, we set the stats to be 0.
          props.put(stat, "0");
        }
      }
      //first set basic stats to true
      StatsSetupConst.setBasicStatsState(props, StatsSetupConst.TRUE);
      environmentContext.putToProperties(StatsSetupConst.STATS_GENERATED, StatsSetupConst.TASK);
      //then invalidate column stats
      StatsSetupConst.clearColumnStatsState(props);
      return;
    }

    private void alterPartitionForTruncate(final RawStore ms,
                                           final String dbName,
                                           final String tableName,
                                           final Table table,
                                           final Partition partition) throws Exception {
      EnvironmentContext environmentContext = new EnvironmentContext();
      updateStatsForTruncate(partition.getParameters(), environmentContext);

      if (!transactionalListeners.isEmpty()) {
        MetaStoreListenerNotifier.notifyEvent(transactionalListeners,
                EventType.ALTER_PARTITION,
                new AlterPartitionEvent(partition, partition, table, true, true, this));
      }

      if (!listeners.isEmpty()) {
        MetaStoreListenerNotifier.notifyEvent(listeners,
                EventType.ALTER_PARTITION,
                new AlterPartitionEvent(partition, partition, table, true, true, this));
      }

      alterHandler.alterPartition(ms, wh, dbName, tableName, null, partition, environmentContext, this);
    }

    private void alterTableStatsForTruncate(final RawStore ms,
                                            final String dbName,
                                            final String tableName,
                                            final Table table,
                                            final List<String> partNames) throws Exception {
      if (partNames == null) {
        if (0 != table.getPartitionKeysSize()) {
          for (Partition partition : ms.getPartitions(dbName, tableName, Integer.MAX_VALUE)) {
            alterPartitionForTruncate(ms, dbName, tableName, table, partition);
          }
        } else {
          EnvironmentContext environmentContext = new EnvironmentContext();
          updateStatsForTruncate(table.getParameters(), environmentContext);

          if (!transactionalListeners.isEmpty()) {
            MetaStoreListenerNotifier.notifyEvent(transactionalListeners,
                    EventType.ALTER_TABLE,
                    new AlterTableEvent(table, table, true, true, this));
          }

          if (!listeners.isEmpty()) {
            MetaStoreListenerNotifier.notifyEvent(listeners,
                    EventType.ALTER_TABLE,
                    new AlterTableEvent(table, table, true, true, this));
          }

          alterHandler.alterTable(ms, wh, dbName, tableName, table, environmentContext, this);
        }
      } else {
        for (Partition partition : ms.getPartitionsByNames(dbName, tableName, partNames)) {
          alterPartitionForTruncate(ms, dbName, tableName, table, partition);
        }
      }
      return;
    }

    private List<Path> getLocationsForTruncate(final RawStore ms,
                                               final String dbName,
                                               final String tableName,
                                               final Table table,
                                               final List<String> partNames) throws Exception {
      List<Path> locations = new ArrayList<>();
      if (partNames == null) {
        if (0 != table.getPartitionKeysSize()) {
          for (Partition partition : ms.getPartitions(dbName, tableName, Integer.MAX_VALUE)) {
            locations.add(new Path(partition.getSd().getLocation()));
          }
        } else {
          locations.add(new Path(table.getSd().getLocation()));
        }
      } else {
        for (Partition partition : ms.getPartitionsByNames(dbName, tableName, partNames)) {
          locations.add(new Path(partition.getSd().getLocation()));
        }
      }
      return locations;
    }

    @Override
    public CmRecycleResponse cm_recycle(final CmRecycleRequest request) throws MetaException {
      wh.recycleDirToCmPath(new Path(request.getDataPath()), request.isPurge());
      return new CmRecycleResponse();
    }

    @Override
    public void truncate_table(final String dbName, final String tableName, List<String> partNames)
      throws NoSuchObjectException, MetaException {
      try {
        Table tbl = get_table_core(dbName, tableName);
        boolean isAutopurge = (tbl.isSetParameters() && "true".equalsIgnoreCase(tbl.getParameters().get("auto.purge")));

        // This is not transactional
        for (Path location : getLocationsForTruncate(getMS(), dbName, tableName, tbl, partNames)) {
          FileSystem fs = location.getFileSystem(getConf());
          if (!org.apache.hadoop.hive.metastore.utils.HdfsUtils.isPathEncrypted(getConf(), fs.getUri(), location) &&
              !FileUtils.pathHasSnapshotSubDir(location, fs)) {
            HdfsUtils.HadoopFileStatus status = new HdfsUtils.HadoopFileStatus(getConf(), fs, location);
            FileStatus targetStatus = fs.getFileStatus(location);
            String targetGroup = targetStatus == null ? null : targetStatus.getGroup();
            wh.deleteDir(location, true, isAutopurge);
            fs.mkdirs(location);
            HdfsUtils.setFullFileStatus(getConf(), status, targetGroup, fs, location, false);
          } else {
            FileStatus[] statuses = fs.listStatus(location, FileUtils.HIDDEN_FILES_PATH_FILTER);
            if (statuses == null || statuses.length == 0) {
              continue;
            }
            for (final FileStatus status : statuses) {
              wh.deleteDir(status.getPath(), true, isAutopurge);
            }
          }
        }

        // Alter the table/partition stats and also notify truncate table event
        alterTableStatsForTruncate(getMS(), dbName, tableName, tbl, partNames);
      } catch (IOException e) {
        throw new MetaException(e.getMessage());
      } catch (Exception e) {
        if (e instanceof MetaException) {
          throw (MetaException) e;
        } else if (e instanceof NoSuchObjectException) {
          throw (NoSuchObjectException) e;
        } else {
          throw newMetaException(e);
        }
      }
    }

    /**
     * Is this an external table?
     *
     * @param table
     *          Check if this table is external.
     * @return True if the table is external, otherwise false.
     */
    private boolean isExternal(Table table) {
      return MetaStoreUtils.isExternalTable(table);
    }

    private boolean isIndexTable(Table table) {
      return MetaStoreUtils.isIndexTable(table);
    }

    @Override
    @Deprecated
    public Table get_table(final String dbname, final String name) throws MetaException,
        NoSuchObjectException {
      return getTableInternal(dbname, name, null);
    }

    @Override
    public GetTableResult get_table_req(GetTableRequest req) throws MetaException,
        NoSuchObjectException {
      return new GetTableResult(getTableInternal(req.getDbName(), req.getTblName(),
          req.getCapabilities()));
    }

    private Table getTableInternal(String dbname, String name,
        ClientCapabilities capabilities) throws MetaException, NoSuchObjectException {
      if (isInTest) {
        assertClientHasCapability(capabilities, ClientCapability.TEST_CAPABILITY,
            "Hive tests", "get_table_req");
      }

      Table t = null;
      startTableFunction("get_table", dbname, name);
      Exception ex = null;
      try {
        t = get_table_core(dbname, name);
        if (MetaStoreUtils.isInsertOnlyTableParam(t.getParameters())) {
          assertClientHasCapability(capabilities, ClientCapability.INSERT_ONLY_TABLES,
              "insert-only tables", "get_table_req");
        }
        firePreEvent(new PreReadTableEvent(t, this));
      } catch (MetaException | NoSuchObjectException e) {
        ex = e;
        throw e;
      } finally {
        endFunction("get_table", t != null, ex, name);
      }
      return t;
    }


    @Override
    public List<TableMeta> get_table_meta(String dbnames, String tblNames, List<String> tblTypes)
        throws MetaException, NoSuchObjectException {
      List<TableMeta> t = null;
      startTableFunction("get_table_metas", dbnames, tblNames);
      Exception ex = null;
      try {
        t = getMS().getTableMeta(dbnames, tblNames, tblTypes);
      } catch (Exception e) {
        ex = e;
        throw newMetaException(e);
      } finally {
        endFunction("get_table_metas", t != null, ex);
      }
      return t;
    }

    @Override
    public Table get_table_core(final String dbname, final String name) throws MetaException,
        NoSuchObjectException {
      Table t = null;
      try {
        t = getMS().getTable(dbname, name);
        if (t == null) {
          throw new NoSuchObjectException(dbname + "." + name
              + " table not found");
        }
      } catch (Exception e) {
        throwMetaException(e);
      }
      return t;
    }

    /**
     * Gets multiple tables from the hive metastore.
     *
     * @param dbName
     *          The name of the database in which the tables reside
     * @param tableNames
     *          The names of the tables to get.
     *
     * @return A list of tables whose names are in the the list "names" and
     *         are retrievable from the database specified by "dbnames."
     *         There is no guarantee of the order of the returned tables.
     *         If there are duplicate names, only one instance of the table will be returned.
     * @throws MetaException
     * @throws InvalidOperationException
     * @throws UnknownDBException
     */
    @Override
    @Deprecated
    public List<Table> get_table_objects_by_name(final String dbName, final List<String> tableNames)
        throws MetaException, InvalidOperationException, UnknownDBException {
      return getTableObjectsInternal(dbName, tableNames, null);
    }

    @Override
    public GetTablesResult get_table_objects_by_name_req(GetTablesRequest req) throws TException {
      return new GetTablesResult(getTableObjectsInternal(
          req.getDbName(), req.getTblNames(), req.getCapabilities()));
    }

    private List<Table> getTableObjectsInternal(
        String dbName, List<String> tableNames, ClientCapabilities capabilities)
            throws MetaException, InvalidOperationException, UnknownDBException {
      if (isInTest) {
        assertClientHasCapability(capabilities, ClientCapability.TEST_CAPABILITY,
            "Hive tests", "get_table_objects_by_name_req");
      }
      List<Table> tables = new ArrayList<>();
      startMultiTableFunction("get_multi_table", dbName, tableNames);
      Exception ex = null;
      int tableBatchSize = MetastoreConf.getIntVar(conf,
          ConfVars.BATCH_RETRIEVE_MAX);

      try {
        if (dbName == null || dbName.isEmpty()) {
          throw new UnknownDBException("DB name is null or empty");
        }
        if (tableNames == null) {
          throw new InvalidOperationException(dbName + " cannot find null tables");
        }

        // The list of table names could contain duplicates. RawStore.getTableObjectsByName()
        // only guarantees returning no duplicate table objects in one batch. If we need
        // to break into multiple batches, remove duplicates first.
        List<String> distinctTableNames = tableNames;
        if (distinctTableNames.size() > tableBatchSize) {
          List<String> lowercaseTableNames = new ArrayList<>();
          for (String tableName : tableNames) {
            lowercaseTableNames.add(org.apache.hadoop.hive.metastore.utils.StringUtils.normalizeIdentifier(tableName));
          }
          distinctTableNames = new ArrayList<>(new HashSet<>(lowercaseTableNames));
        }

        RawStore ms = getMS();
        int startIndex = 0;
        // Retrieve the tables from the metastore in batches. Some databases like
        // Oracle cannot have over 1000 expressions in a in-list
        while (startIndex < distinctTableNames.size()) {
          int endIndex = Math.min(startIndex + tableBatchSize, distinctTableNames.size());
          tables.addAll(ms.getTableObjectsByName(dbName, distinctTableNames.subList(startIndex, endIndex)));
          startIndex = endIndex;
        }
        for (Table t : tables) {
          if (MetaStoreUtils.isInsertOnlyTableParam(t.getParameters())) {
            assertClientHasCapability(capabilities, ClientCapability.INSERT_ONLY_TABLES,
                "insert-only tables", "get_table_req");
          }
        }
      } catch (Exception e) {
        ex = e;
        if (e instanceof MetaException) {
          throw (MetaException) e;
        } else if (e instanceof InvalidOperationException) {
          throw (InvalidOperationException) e;
        } else if (e instanceof UnknownDBException) {
          throw (UnknownDBException) e;
        } else {
          throw newMetaException(e);
        }
      } finally {
        endFunction("get_multi_table", tables != null, ex, join(tableNames, ","));
      }
      return tables;
    }

    @Override
    public Map<String, Materialization> get_materialization_invalidation_info(final String dbName, final List<String> tableNames) {
      return MaterializationsInvalidationCache.get().getMaterializationInvalidationInfo(dbName, tableNames);
    }

    private void assertClientHasCapability(ClientCapabilities client,
        ClientCapability value, String what, String call) throws MetaException {
      if (!doesClientHaveCapability(client, value)) {
        throw new MetaException("Your client does not appear to support " + what + ". To skip"
            + " capability checks, please set " + ConfVars.CAPABILITY_CHECK.toString()
            + " to false. This setting can be set globally, or on the client for the current"
            + " metastore session. Note that this may lead to incorrect results, data loss,"
            + " undefined behavior, etc. if your client is actually incompatible. You can also"
            + " specify custom client capabilities via " + call + " API.");
      }
    }

    private boolean doesClientHaveCapability(ClientCapabilities client, ClientCapability value) {
      if (!MetastoreConf.getBoolVar(getConf(), ConfVars.CAPABILITY_CHECK)) return true;
      return (client != null && client.isSetValues() && client.getValues().contains(value));
    }

    @Override
    public List<String> get_table_names_by_filter(
        final String dbName, final String filter, final short maxTables)
        throws MetaException, InvalidOperationException, UnknownDBException {
      List<String> tables = null;
      startFunction("get_table_names_by_filter", ": db = " + dbName + ", filter = " + filter);
      Exception ex = null;
      try {
        if (dbName == null || dbName.isEmpty()) {
          throw new UnknownDBException("DB name is null or empty");
        }
        if (filter == null) {
          throw new InvalidOperationException(filter + " cannot apply null filter");
        }
        tables = getMS().listTableNamesByFilter(dbName, filter, maxTables);
      } catch (Exception e) {
        ex = e;
        if (e instanceof MetaException) {
          throw (MetaException) e;
        } else if (e instanceof InvalidOperationException) {
          throw (InvalidOperationException) e;
        } else if (e instanceof UnknownDBException) {
          throw (UnknownDBException) e;
        } else {
          throw newMetaException(e);
        }
      } finally {
        endFunction("get_table_names_by_filter", tables != null, ex, join(tables, ","));
      }
      return tables;
    }

    private Partition append_partition_common(RawStore ms, String dbName, String tableName,
        List<String> part_vals, EnvironmentContext envContext) throws InvalidObjectException,
        AlreadyExistsException, MetaException {

      Partition part = new Partition();
      boolean success = false, madeDir = false;
      Path partLocation = null;
      Table tbl = null;
      Map<String, String> transactionalListenerResponses = Collections.emptyMap();
      try {
        ms.openTransaction();
        part.setDbName(dbName);
        part.setTableName(tableName);
        part.setValues(part_vals);

        MetaStoreUtils.validatePartitionNameCharacters(part_vals, partitionValidationPattern);

        tbl = ms.getTable(part.getDbName(), part.getTableName());
        if (tbl == null) {
          throw new InvalidObjectException(
              "Unable to add partition because table or database do not exist");
        }
        if (tbl.getSd().getLocation() == null) {
          throw new MetaException(
              "Cannot append a partition to a view");
        }

        firePreEvent(new PreAddPartitionEvent(tbl, part, this));

        part.setSd(tbl.getSd().deepCopy());
        partLocation = new Path(tbl.getSd().getLocation(), Warehouse
            .makePartName(tbl.getPartitionKeys(), part_vals));
        part.getSd().setLocation(partLocation.toString());

        Partition old_part;
        try {
          old_part = ms.getPartition(part.getDbName(), part
              .getTableName(), part.getValues());
        } catch (NoSuchObjectException e) {
          // this means there is no existing partition
          old_part = null;
        }
        if (old_part != null) {
          throw new AlreadyExistsException("Partition already exists:" + part);
        }

        if (!wh.isDir(partLocation)) {
          if (!wh.mkdirs(partLocation)) {
            throw new MetaException(partLocation
                + " is not a directory or unable to create one");
          }
          madeDir = true;
        }

        // set create time
        long time = System.currentTimeMillis() / 1000;
        part.setCreateTime((int) time);
        part.putToParameters(hive_metastoreConstants.DDL_TIME, Long.toString(time));

        if (MetastoreConf.getBoolVar(conf, ConfVars.STATS_AUTO_GATHER) &&
            !MetaStoreUtils.isView(tbl)) {
          MetaStoreUtils.updatePartitionStatsFast(part, wh, madeDir, envContext);
        }

        if (ms.addPartition(part)) {
          if (!transactionalListeners.isEmpty()) {
            transactionalListenerResponses =
                MetaStoreListenerNotifier.notifyEvent(transactionalListeners,
                                                      EventType.ADD_PARTITION,
                                                      new AddPartitionEvent(tbl, part, true, this),
                                                      envContext);
          }

          success = ms.commitTransaction();
        }
      } finally {
        if (!success) {
          ms.rollbackTransaction();
          if (madeDir) {
            wh.deleteDir(partLocation, true);
          }
        }

        if (!listeners.isEmpty()) {
          MetaStoreListenerNotifier.notifyEvent(listeners,
                                                EventType.ADD_PARTITION,
                                                new AddPartitionEvent(tbl, part, success, this),
                                                envContext,
                                                transactionalListenerResponses, ms);
        }
      }
      return part;
    }

    private void firePreEvent(PreEventContext event) throws MetaException {
      for (MetaStorePreEventListener listener : preListeners) {
        try {
          listener.onEvent(event);
        } catch (NoSuchObjectException e) {
          throw new MetaException(e.getMessage());
        } catch (InvalidOperationException e) {
          throw new MetaException(e.getMessage());
        }
      }
    }

    @Override
    public Partition append_partition(final String dbName, final String tableName,
        final List<String> part_vals) throws InvalidObjectException,
        AlreadyExistsException, MetaException {
      return append_partition_with_environment_context(dbName, tableName, part_vals, null);
    }

    @Override
    public Partition append_partition_with_environment_context(final String dbName,
        final String tableName, final List<String> part_vals, final EnvironmentContext envContext)
        throws InvalidObjectException, AlreadyExistsException, MetaException {
      startPartitionFunction("append_partition", dbName, tableName, part_vals);
      if (LOG.isDebugEnabled()) {
        for (String part : part_vals) {
          LOG.debug(part);
        }
      }

      Partition ret = null;
      Exception ex = null;
      try {
        ret = append_partition_common(getMS(), dbName, tableName, part_vals, envContext);
      } catch (Exception e) {
        ex = e;
        if (e instanceof MetaException) {
          throw (MetaException) e;
        } else if (e instanceof InvalidObjectException) {
          throw (InvalidObjectException) e;
        } else if (e instanceof AlreadyExistsException) {
          throw (AlreadyExistsException) e;
        } else {
          throw newMetaException(e);
        }
      } finally {
        endFunction("append_partition", ret != null, ex, tableName);
      }
      return ret;
    }

    private static class PartValEqWrapper {
      Partition partition;

      PartValEqWrapper(Partition partition) {
        this.partition = partition;
      }

      @Override
      public int hashCode() {
        return partition.isSetValues() ? partition.getValues().hashCode() : 0;
      }

      @Override
      public boolean equals(Object obj) {
        if (this == obj) return true;
        if (obj == null || !(obj instanceof PartValEqWrapper)) return false;
        Partition p1 = this.partition, p2 = ((PartValEqWrapper)obj).partition;
        if (!p1.isSetValues() || !p2.isSetValues()) return p1.isSetValues() == p2.isSetValues();
        if (p1.getValues().size() != p2.getValues().size()) return false;
        for (int i = 0; i < p1.getValues().size(); ++i) {
          String v1 = p1.getValues().get(i);
          String v2 = p2.getValues().get(i);
          if (v1 == null && v2 == null) {
            continue;
          }
          if (v1 == null || !v1.equals(v2)) {
            return false;
          }
        }
        return true;
      }
    }

    private static class PartValEqWrapperLite {
      List<String> values;
      String location;

      PartValEqWrapperLite(Partition partition) {
        this.values = partition.isSetValues()? partition.getValues() : null;
        this.location = partition.getSd().getLocation();
      }

      @Override
      public int hashCode() {
        return values == null ? 0 : values.hashCode();
      }

      @Override
      public boolean equals(Object obj) {
        if (this == obj) {
          return true;
        }
        if (obj == null || !(obj instanceof PartValEqWrapperLite)) {
          return false;
        }

        List<String> lhsValues = this.values;
        List<String> rhsValues = ((PartValEqWrapperLite)obj).values;

        if (lhsValues == null || rhsValues == null)
          return lhsValues == rhsValues;

        if (lhsValues.size() != rhsValues.size())
          return false;

        for (int i=0; i<lhsValues.size(); ++i) {
          String lhsValue = lhsValues.get(i);
          String rhsValue = rhsValues.get(i);

          if ((lhsValue == null && rhsValue != null)
              || (lhsValue != null && !lhsValue.equals(rhsValue))) {
            return false;
          }
        }

        return true;
      }
    }

    private List<Partition> add_partitions_core(final RawStore ms,
        String dbName, String tblName, List<Partition> parts, final boolean ifNotExists)
        throws TException {
      logInfo("add_partitions");
      boolean success = false;
      // Ensures that the list doesn't have dups, and keeps track of directories we have created.
      final Map<PartValEqWrapper, Boolean> addedPartitions =
          Collections.synchronizedMap(new HashMap<PartValEqWrapper, Boolean>());
      final List<Partition> newParts = new ArrayList<>();
      final List<Partition> existingParts = new ArrayList<>();
      Table tbl = null;
      Map<String, String> transactionalListenerResponses = Collections.emptyMap();

      try {
        ms.openTransaction();
        tbl = ms.getTable(dbName, tblName);
        if (tbl == null) {
          throw new InvalidObjectException("Unable to add partitions because "
              + "database or table " + dbName + "." + tblName + " does not exist");
        }

        if (!parts.isEmpty()) {
          firePreEvent(new PreAddPartitionEvent(tbl, parts, this));
        }

        List<Future<Partition>> partFutures = Lists.newArrayList();
        final Table table = tbl;
        for (final Partition part : parts) {
          if (!part.getTableName().equals(tblName) || !part.getDbName().equals(dbName)) {
            throw new MetaException("Partition does not belong to target table "
                + dbName + "." + tblName + ": " + part);
          }

          boolean shouldAdd = startAddPartition(ms, part, ifNotExists);
          if (!shouldAdd) {
            existingParts.add(part);
            LOG.info("Not adding partition " + part + " as it already exists");
            continue;
          }

          final UserGroupInformation ugi;
          try {
            ugi = UserGroupInformation.getCurrentUser();
          } catch (IOException e) {
            throw new RuntimeException(e);
          }

          partFutures.add(threadPool.submit(new Callable<Partition>() {
            @Override
            public Partition call() throws Exception {
              ugi.doAs(new PrivilegedExceptionAction<Object>() {
                @Override
                public Object run() throws Exception {
                  try {
                    boolean madeDir = createLocationForAddedPartition(table, part);
                    if (addedPartitions.put(new PartValEqWrapper(part), madeDir) != null) {
                      // Technically, for ifNotExists case, we could insert one and discard the other
                      // because the first one now "exists", but it seems better to report the problem
                      // upstream as such a command doesn't make sense.
                      throw new MetaException("Duplicate partitions in the list: " + part);
                    }
                    initializeAddedPartition(table, part, madeDir);
                  } catch (MetaException e) {
                    throw new IOException(e.getMessage(), e);
                  }
                  return null;
                }
              });
              return part;
            }
          }));
        }

        try {
          for (Future<Partition> partFuture : partFutures) {
            Partition part = partFuture.get();
            if (part != null) {
              newParts.add(part);
            }
          }
        } catch (InterruptedException | ExecutionException e) {
          // cancel other tasks
          for (Future<Partition> partFuture : partFutures) {
            partFuture.cancel(true);
          }
          throw new MetaException(e.getMessage());
        }

        if (!newParts.isEmpty()) {
          success = ms.addPartitions(dbName, tblName, newParts);
        } else {
          success = true;
        }

        // Setting success to false to make sure that if the listener fails, rollback happens.
        success = false;
        // Notification is generated for newly created partitions only. The subset of partitions
        // that already exist (existingParts), will not generate notifications.
        if (!transactionalListeners.isEmpty()) {
          transactionalListenerResponses =
              MetaStoreListenerNotifier.notifyEvent(transactionalListeners,
                                                    EventType.ADD_PARTITION,
                                                    new AddPartitionEvent(tbl, newParts, true, this));
        }

        success = ms.commitTransaction();
      } finally {
        if (!success) {
          ms.rollbackTransaction();
          for (Map.Entry<PartValEqWrapper, Boolean> e : addedPartitions.entrySet()) {
            if (e.getValue()) {
              // we just created this directory - it's not a case of pre-creation, so we nuke.
              wh.deleteDir(new Path(e.getKey().partition.getSd().getLocation()), true);
            }
          }

          if (!listeners.isEmpty()) {
            MetaStoreListenerNotifier.notifyEvent(listeners,
                                                  EventType.ADD_PARTITION,
                                                  new AddPartitionEvent(tbl, parts, false, this),
                                                  null, null, ms);
          }
        } else {
          if (!listeners.isEmpty()) {
            MetaStoreListenerNotifier.notifyEvent(listeners,
                                                  EventType.ADD_PARTITION,
                                                  new AddPartitionEvent(tbl, newParts, true, this),
                                                  null,
                                                  transactionalListenerResponses, ms);

            if (!existingParts.isEmpty()) {
              // The request has succeeded but we failed to add these partitions.
              MetaStoreListenerNotifier.notifyEvent(listeners,
                                                    EventType.ADD_PARTITION,
                                                    new AddPartitionEvent(tbl, existingParts, false, this),
                                                    null, null, ms);
            }
          }
        }
      }
      return newParts;
    }

    @Override
    public AddPartitionsResult add_partitions_req(AddPartitionsRequest request)
        throws TException {
      AddPartitionsResult result = new AddPartitionsResult();
      if (request.getParts().isEmpty()) {
        return result;
      }
      try {
        List<Partition> parts = add_partitions_core(getMS(), request.getDbName(),
            request.getTblName(), request.getParts(), request.isIfNotExists());
        if (request.isNeedResult()) {
          result.setPartitions(parts);
        }
      } catch (TException te) {
        throw te;
      } catch (Exception e) {
        throw newMetaException(e);
      }
      return result;
    }

    @Override
    public int add_partitions(final List<Partition> parts) throws MetaException,
        InvalidObjectException, AlreadyExistsException {
      startFunction("add_partition");
      if (parts.size() == 0) {
        return 0;
      }

      Integer ret = null;
      Exception ex = null;
      try {
        // Old API assumed all partitions belong to the same table; keep the same assumption
        ret = add_partitions_core(getMS(), parts.get(0).getDbName(),
            parts.get(0).getTableName(), parts, false).size();
        assert ret == parts.size();
      } catch (Exception e) {
        ex = e;
        if (e instanceof MetaException) {
          throw (MetaException) e;
        } else if (e instanceof InvalidObjectException) {
          throw (InvalidObjectException) e;
        } else if (e instanceof AlreadyExistsException) {
          throw (AlreadyExistsException) e;
        } else {
          throw newMetaException(e);
        }
      } finally {
        String tableName = parts.get(0).getTableName();
        endFunction("add_partition", ret != null, ex, tableName);
      }
      return ret;
    }

    @Override
    public int add_partitions_pspec(final List<PartitionSpec> partSpecs)
        throws TException {
      logInfo("add_partitions_pspec");

      if (partSpecs.isEmpty()) {
        return 0;
      }

      String dbName = partSpecs.get(0).getDbName();
      String tableName = partSpecs.get(0).getTableName();

      return add_partitions_pspec_core(getMS(), dbName, tableName, partSpecs, false);
    }

    private int add_partitions_pspec_core(
        RawStore ms, String dbName, String tblName, List<PartitionSpec> partSpecs, boolean ifNotExists)
        throws TException {
      boolean success = false;
      // Ensures that the list doesn't have dups, and keeps track of directories we have created.
      final Map<PartValEqWrapperLite, Boolean> addedPartitions =
          Collections.synchronizedMap(new HashMap<PartValEqWrapperLite, Boolean>());
      PartitionSpecProxy partitionSpecProxy = PartitionSpecProxy.Factory.get(partSpecs);
      final PartitionSpecProxy.PartitionIterator partitionIterator = partitionSpecProxy
          .getPartitionIterator();
      Table tbl = null;
      Map<String, String> transactionalListenerResponses = Collections.emptyMap();
      try {
        ms.openTransaction();
        tbl = ms.getTable(dbName, tblName);
        if (tbl == null) {
          throw new InvalidObjectException("Unable to add partitions because "
              + "database or table " + dbName + "." + tblName + " does not exist");
        }

        firePreEvent(new PreAddPartitionEvent(tbl, partitionSpecProxy, this));
        List<Future<Partition>> partFutures = Lists.newArrayList();
        final Table table = tbl;
        while(partitionIterator.hasNext()) {
          final Partition part = partitionIterator.getCurrent();

          if (!part.getTableName().equals(tblName) || !part.getDbName().equals(dbName)) {
            throw new MetaException("Partition does not belong to target table "
                + dbName + "." + tblName + ": " + part);
          }

          boolean shouldAdd = startAddPartition(ms, part, ifNotExists);
          if (!shouldAdd) {
            LOG.info("Not adding partition " + part + " as it already exists");
            continue;
          }

          final UserGroupInformation ugi;
          try {
            ugi = UserGroupInformation.getCurrentUser();
          } catch (IOException e) {
            throw new RuntimeException(e);
          }

          partFutures.add(threadPool.submit(new Callable<Partition>() {
            @Override public Partition call() throws Exception {
              ugi.doAs(new PrivilegedExceptionAction<Partition>() {
                @Override
                public Partition run() throws Exception {
                  try {
                    boolean madeDir = createLocationForAddedPartition(table, part);
                    if (addedPartitions.put(new PartValEqWrapperLite(part), madeDir) != null) {
                      // Technically, for ifNotExists case, we could insert one and discard the other
                      // because the first one now "exists", but it seems better to report the problem
                      // upstream as such a command doesn't make sense.
                      throw new MetaException("Duplicate partitions in the list: " + part);
                    }
                    initializeAddedPartition(table, part, madeDir);
                  } catch (MetaException e) {
                    throw new IOException(e.getMessage(), e);
                  }
                  return null;
                }
              });
              return part;
            }
          }));
          partitionIterator.next();
        }

        try {
          for (Future<Partition> partFuture : partFutures) {
            partFuture.get();
          }
        } catch (InterruptedException | ExecutionException e) {
          // cancel other tasks
          for (Future<Partition> partFuture : partFutures) {
            partFuture.cancel(true);
          }
          throw new MetaException(e.getMessage());
        }

        success = ms.addPartitions(dbName, tblName, partitionSpecProxy, ifNotExists);
        //setting success to false to make sure that if the listener fails, rollback happens.
        success = false;

        if (!transactionalListeners.isEmpty()) {
          transactionalListenerResponses =
              MetaStoreListenerNotifier.notifyEvent(transactionalListeners,
                                                    EventType.ADD_PARTITION,
                                                    new AddPartitionEvent(tbl, partitionSpecProxy, true, this));
        }

        success = ms.commitTransaction();
        return addedPartitions.size();
      } finally {
        if (!success) {
          ms.rollbackTransaction();
          for (Map.Entry<PartValEqWrapperLite, Boolean> e : addedPartitions.entrySet()) {
            if (e.getValue()) {
              // we just created this directory - it's not a case of pre-creation, so we nuke.
              wh.deleteDir(new Path(e.getKey().location), true);
            }
          }
        }

        if (!listeners.isEmpty()) {
          MetaStoreListenerNotifier.notifyEvent(listeners,
                                                EventType.ADD_PARTITION,
                                                new AddPartitionEvent(tbl, partitionSpecProxy, true, this),
                                                null,
                                                transactionalListenerResponses, ms);
        }
      }
    }

    private boolean startAddPartition(
        RawStore ms, Partition part, boolean ifNotExists) throws TException {
      MetaStoreUtils.validatePartitionNameCharacters(part.getValues(),
          partitionValidationPattern);
      boolean doesExist = ms.doesPartitionExist(
          part.getDbName(), part.getTableName(), part.getValues());
      if (doesExist && !ifNotExists) {
        throw new AlreadyExistsException("Partition already exists: " + part);
      }
      return !doesExist;
    }

    /**
     * Handles the location for a partition being created.
     * @param tbl Table.
     * @param part Partition.
     * @return Whether the partition SD location is set to a newly created directory.
     */
    private boolean createLocationForAddedPartition(
        final Table tbl, final Partition part) throws MetaException {
      Path partLocation = null;
      String partLocationStr = null;
      if (part.getSd() != null) {
        partLocationStr = part.getSd().getLocation();
      }

      if (partLocationStr == null || partLocationStr.isEmpty()) {
        // set default location if not specified and this is
        // a physical table partition (not a view)
        if (tbl.getSd().getLocation() != null) {
          partLocation = new Path(tbl.getSd().getLocation(), Warehouse
              .makePartName(tbl.getPartitionKeys(), part.getValues()));
        }
      } else {
        if (tbl.getSd().getLocation() == null) {
          throw new MetaException("Cannot specify location for a view partition");
        }
        partLocation = wh.getDnsPath(new Path(partLocationStr));
      }

      boolean result = false;
      if (partLocation != null) {
        part.getSd().setLocation(partLocation.toString());

        // Check to see if the directory already exists before calling
        // mkdirs() because if the file system is read-only, mkdirs will
        // throw an exception even if the directory already exists.
        if (!wh.isDir(partLocation)) {
          if (!wh.mkdirs(partLocation)) {
            throw new MetaException(partLocation
                + " is not a directory or unable to create one");
          }
          result = true;
        }
      }
      return result;
    }

    private void initializeAddedPartition(
        final Table tbl, final Partition part, boolean madeDir) throws MetaException {
      initializeAddedPartition(tbl, new PartitionSpecProxy.SimplePartitionWrapperIterator(part), madeDir);
    }

    private void initializeAddedPartition(
        final Table tbl, final PartitionSpecProxy.PartitionIterator part, boolean madeDir) throws MetaException {
      if (MetastoreConf.getBoolVar(conf, ConfVars.STATS_AUTO_GATHER) &&
          !MetaStoreUtils.isView(tbl)) {
        MetaStoreUtils.updatePartitionStatsFast(part, wh, madeDir, false, null);
      }

      // set create time
      long time = System.currentTimeMillis() / 1000;
      part.setCreateTime((int) time);
      if (part.getParameters() == null ||
          part.getParameters().get(hive_metastoreConstants.DDL_TIME) == null) {
        part.putToParameters(hive_metastoreConstants.DDL_TIME, Long.toString(time));
      }

      // Inherit table properties into partition properties.
      Map<String, String> tblParams = tbl.getParameters();
      String inheritProps = MetastoreConf.getVar(conf, ConfVars.PART_INHERIT_TBL_PROPS).trim();
      // Default value is empty string in which case no properties will be inherited.
      // * implies all properties needs to be inherited
      Set<String> inheritKeys = new HashSet<>(Arrays.asList(inheritProps.split(",")));
      if (inheritKeys.contains("*")) {
        inheritKeys = tblParams.keySet();
      }

      for (String key : inheritKeys) {
        String paramVal = tblParams.get(key);
        if (null != paramVal) { // add the property only if it exists in table properties
          part.putToParameters(key, paramVal);
        }
      }
    }

    private Partition add_partition_core(final RawStore ms,
        final Partition part, final EnvironmentContext envContext)
        throws TException {
      boolean success = false;
      Table tbl = null;
      Map<String, String> transactionalListenerResponses = Collections.emptyMap();
      try {
        ms.openTransaction();
        tbl = ms.getTable(part.getDbName(), part.getTableName());
        if (tbl == null) {
          throw new InvalidObjectException(
              "Unable to add partition because table or database do not exist");
        }

        firePreEvent(new PreAddPartitionEvent(tbl, part, this));

        boolean shouldAdd = startAddPartition(ms, part, false);
        assert shouldAdd; // start would throw if it already existed here
        boolean madeDir = createLocationForAddedPartition(tbl, part);
        try {
          initializeAddedPartition(tbl, part, madeDir);
          success = ms.addPartition(part);
        } finally {
          if (!success && madeDir) {
            wh.deleteDir(new Path(part.getSd().getLocation()), true);
          }
        }

        // Setting success to false to make sure that if the listener fails, rollback happens.
        success = false;

        if (!transactionalListeners.isEmpty()) {
          transactionalListenerResponses =
              MetaStoreListenerNotifier.notifyEvent(transactionalListeners,
                                                    EventType.ADD_PARTITION,
                                                    new AddPartitionEvent(tbl, Arrays.asList(part), true, this),
                                                    envContext);

        }

        // we proceed only if we'd actually succeeded anyway, otherwise,
        // we'd have thrown an exception
        success = ms.commitTransaction();
      } finally {
        if (!success) {
          ms.rollbackTransaction();
        }

        if (!listeners.isEmpty()) {
          MetaStoreListenerNotifier.notifyEvent(listeners,
                                                EventType.ADD_PARTITION,
                                                new AddPartitionEvent(tbl, Arrays.asList(part), success, this),
                                                envContext,
                                                transactionalListenerResponses, ms);

        }
      }
      return part;
    }

    @Override
    public Partition add_partition(final Partition part)
        throws InvalidObjectException, AlreadyExistsException, MetaException {
      return add_partition_with_environment_context(part, null);
    }

    @Override
    public Partition add_partition_with_environment_context(
        final Partition part, EnvironmentContext envContext)
        throws InvalidObjectException, AlreadyExistsException,
        MetaException {
      startTableFunction("add_partition",
          part.getDbName(), part.getTableName());
      Partition ret = null;
      Exception ex = null;
      try {
        ret = add_partition_core(getMS(), part, envContext);
      } catch (Exception e) {
        ex = e;
        if (e instanceof MetaException) {
          throw (MetaException) e;
        } else if (e instanceof InvalidObjectException) {
          throw (InvalidObjectException) e;
        } else if (e instanceof AlreadyExistsException) {
          throw (AlreadyExistsException) e;
        } else {
          throw newMetaException(e);
        }
      } finally {
        endFunction("add_partition", ret != null, ex, part != null ?  part.getTableName(): null);
      }
      return ret;
    }

    @Override
    public Partition exchange_partition(Map<String, String> partitionSpecs,
        String sourceDbName, String sourceTableName, String destDbName,
        String destTableName) throws TException {
      exchange_partitions(partitionSpecs, sourceDbName, sourceTableName, destDbName, destTableName);
      return new Partition();
    }

    @Override
    public List<Partition> exchange_partitions(Map<String, String> partitionSpecs,
        String sourceDbName, String sourceTableName, String destDbName,
        String destTableName) throws TException {
      boolean success = false;
      boolean pathCreated = false;
      RawStore ms = getMS();
      ms.openTransaction();
      Table destinationTable = ms.getTable(destDbName, destTableName);
      Table sourceTable = ms.getTable(sourceDbName, sourceTableName);
      List<String> partVals = MetaStoreUtils.getPvals(sourceTable.getPartitionKeys(),
          partitionSpecs);
      List<String> partValsPresent = new ArrayList<> ();
      List<FieldSchema> partitionKeysPresent = new ArrayList<> ();
      int i = 0;
      for (FieldSchema fs: sourceTable.getPartitionKeys()) {
        String partVal = partVals.get(i);
        if (partVal != null && !partVal.equals("")) {
          partValsPresent.add(partVal);
          partitionKeysPresent.add(fs);
        }
        i++;
      }
      List<Partition> partitionsToExchange = get_partitions_ps(sourceDbName, sourceTableName,
          partVals, (short)-1);
      boolean sameColumns = MetaStoreUtils.compareFieldColumns(
          sourceTable.getSd().getCols(), destinationTable.getSd().getCols());
      boolean samePartitions = MetaStoreUtils.compareFieldColumns(
          sourceTable.getPartitionKeys(), destinationTable.getPartitionKeys());
      if (!sameColumns || !samePartitions) {
        throw new MetaException("The tables have different schemas." +
            " Their partitions cannot be exchanged.");
      }
      Path sourcePath = new Path(sourceTable.getSd().getLocation(),
          Warehouse.makePartName(partitionKeysPresent, partValsPresent));
      Path destPath = new Path(destinationTable.getSd().getLocation(),
          Warehouse.makePartName(partitionKeysPresent, partValsPresent));
      List<Partition> destPartitions = new ArrayList<>();

      Map<String, String> transactionalListenerResponsesForAddPartition = Collections.emptyMap();
      List<Map<String, String>> transactionalListenerResponsesForDropPartition =
          Lists.newArrayListWithCapacity(partitionsToExchange.size());

      try {
        for (Partition partition: partitionsToExchange) {
          Partition destPartition = new Partition(partition);
          destPartition.setDbName(destDbName);
          destPartition.setTableName(destinationTable.getTableName());
          Path destPartitionPath = new Path(destinationTable.getSd().getLocation(),
              Warehouse.makePartName(destinationTable.getPartitionKeys(), partition.getValues()));
          destPartition.getSd().setLocation(destPartitionPath.toString());
          ms.addPartition(destPartition);
          destPartitions.add(destPartition);
          ms.dropPartition(partition.getDbName(), sourceTable.getTableName(),
            partition.getValues());
        }
        Path destParentPath = destPath.getParent();
        if (!wh.isDir(destParentPath)) {
          if (!wh.mkdirs(destParentPath)) {
              throw new MetaException("Unable to create path " + destParentPath);
          }
        }
        /*
         * TODO: Use the hard link feature of hdfs
         * once https://issues.apache.org/jira/browse/HDFS-3370 is done
         */
        pathCreated = wh.renameDir(sourcePath, destPath, false);

        // Setting success to false to make sure that if the listener fails, rollback happens.
        success = false;

        if (!transactionalListeners.isEmpty()) {
          transactionalListenerResponsesForAddPartition =
              MetaStoreListenerNotifier.notifyEvent(transactionalListeners,
                                                    EventType.ADD_PARTITION,
                                                    new AddPartitionEvent(destinationTable, destPartitions, true, this));

          for (Partition partition : partitionsToExchange) {
            DropPartitionEvent dropPartitionEvent =
                new DropPartitionEvent(sourceTable, partition, true, true, this);
            transactionalListenerResponsesForDropPartition.add(
                MetaStoreListenerNotifier.notifyEvent(transactionalListeners,
                                                      EventType.DROP_PARTITION,
                                                      dropPartitionEvent));
          }
        }

        success = ms.commitTransaction();
        return destPartitions;
      } finally {
        if (!success || !pathCreated) {
          ms.rollbackTransaction();
          if (pathCreated) {
            wh.renameDir(destPath, sourcePath, false);
          }
        }

        if (!listeners.isEmpty()) {
          AddPartitionEvent addPartitionEvent = new AddPartitionEvent(destinationTable, destPartitions, success, this);
          MetaStoreListenerNotifier.notifyEvent(listeners,
                                                EventType.ADD_PARTITION,
                                                addPartitionEvent,
                                                null,
                                                transactionalListenerResponsesForAddPartition, ms);

          i = 0;
          for (Partition partition : partitionsToExchange) {
            DropPartitionEvent dropPartitionEvent =
                new DropPartitionEvent(sourceTable, partition, success, true, this);
            Map<String, String> parameters =
                (transactionalListenerResponsesForDropPartition.size() > i)
                    ? transactionalListenerResponsesForDropPartition.get(i)
                    : null;

            MetaStoreListenerNotifier.notifyEvent(listeners,
                                                  EventType.DROP_PARTITION,
                                                  dropPartitionEvent,
                                                  null,
                                                  parameters, ms);
            i++;
          }
        }
      }
    }

    private boolean drop_partition_common(RawStore ms, String db_name, String tbl_name,
      List<String> part_vals, final boolean deleteData, final EnvironmentContext envContext)
      throws MetaException, NoSuchObjectException, IOException, InvalidObjectException,
      InvalidInputException {
      boolean success = false;
      Path partPath = null;
      Table tbl = null;
      Partition part = null;
      boolean isArchived = false;
      Path archiveParentDir = null;
      boolean mustPurge = false;
      boolean isExternalTbl = false;
      Map<String, String> transactionalListenerResponses = Collections.emptyMap();

      try {
        ms.openTransaction();
        part = ms.getPartition(db_name, tbl_name, part_vals);
        tbl = get_table_core(db_name, tbl_name);
        isExternalTbl = isExternal(tbl);
        firePreEvent(new PreDropPartitionEvent(tbl, part, deleteData, this));
        mustPurge = isMustPurge(envContext, tbl);

        if (part == null) {
          throw new NoSuchObjectException("Partition doesn't exist. "
              + part_vals);
        }

        isArchived = MetaStoreUtils.isArchived(part);
        if (isArchived) {
          archiveParentDir = MetaStoreUtils.getOriginalLocation(part);
          verifyIsWritablePath(archiveParentDir);
        }

        if ((part.getSd() != null) && (part.getSd().getLocation() != null)) {
          partPath = new Path(part.getSd().getLocation());
          verifyIsWritablePath(partPath);
        }

        if (!ms.dropPartition(db_name, tbl_name, part_vals)) {
          throw new MetaException("Unable to drop partition");
        } else {
          if (!transactionalListeners.isEmpty()) {

            transactionalListenerResponses =
                MetaStoreListenerNotifier.notifyEvent(transactionalListeners,
                                                      EventType.DROP_PARTITION,
                                                      new DropPartitionEvent(tbl, part, true, deleteData, this),
                                                      envContext);
          }
          success = ms.commitTransaction();
        }
      } finally {
        if (!success) {
          ms.rollbackTransaction();
        } else if (deleteData && ((partPath != null) || (archiveParentDir != null))) {
          if (!isExternalTbl) {
            if (mustPurge) {
              LOG.info("dropPartition() will purge " + partPath + " directly, skipping trash.");
            }
            else {
              LOG.info("dropPartition() will move " + partPath + " to trash-directory.");
            }
            // Archived partitions have har:/to_har_file as their location.
            // The original directory was saved in params
            if (isArchived) {
              assert (archiveParentDir != null);
              wh.deleteDir(archiveParentDir, true, mustPurge);
            } else {
              assert (partPath != null);
              wh.deleteDir(partPath, true, mustPurge);
              deleteParentRecursive(partPath.getParent(), part_vals.size() - 1, mustPurge);
            }
            // ok even if the data is not deleted
          }
        }
        if (!listeners.isEmpty()) {
          MetaStoreListenerNotifier.notifyEvent(listeners,
                                                EventType.DROP_PARTITION,
                                                new DropPartitionEvent(tbl, part, success, deleteData, this),
                                                envContext,
                                                transactionalListenerResponses, ms);
        }
      }
      return true;
    }

    private static boolean isMustPurge(EnvironmentContext envContext, Table tbl) {
      // Data needs deletion. Check if trash may be skipped.
      // Trash may be skipped iff:
      //  1. deleteData == true, obviously.
      //  2. tbl is external.
      //  3. Either
      //    3.1. User has specified PURGE from the commandline, and if not,
      //    3.2. User has set the table to auto-purge.
      return ((envContext != null) && Boolean.parseBoolean(envContext.getProperties().get("ifPurge")))
        || (tbl.isSetParameters() && "true".equalsIgnoreCase(tbl.getParameters().get("auto.purge")));

    }
    private void deleteParentRecursive(Path parent, int depth, boolean mustPurge) throws IOException, MetaException {
      if (depth > 0 && parent != null && wh.isWritable(parent)) {
        if (wh.isDir(parent) && wh.isEmpty(parent)) {
          wh.deleteDir(parent, true, mustPurge);
        }
        deleteParentRecursive(parent.getParent(), depth - 1, mustPurge);
      }
    }

    @Override
    public boolean drop_partition(final String db_name, final String tbl_name,
        final List<String> part_vals, final boolean deleteData)
        throws TException {
      return drop_partition_with_environment_context(db_name, tbl_name, part_vals, deleteData,
          null);
    }

    private static class PathAndPartValSize {
      PathAndPartValSize(Path path, int partValSize) {
        this.path = path;
        this.partValSize = partValSize;
      }
      public Path path;
      int partValSize;
    }

    @Override
    public DropPartitionsResult drop_partitions_req(
        DropPartitionsRequest request) throws TException {
      RawStore ms = getMS();
      String dbName = request.getDbName(), tblName = request.getTblName();
      boolean ifExists = request.isSetIfExists() && request.isIfExists();
      boolean deleteData = request.isSetDeleteData() && request.isDeleteData();
      boolean ignoreProtection = request.isSetIgnoreProtection() && request.isIgnoreProtection();
      boolean needResult = !request.isSetNeedResult() || request.isNeedResult();
      List<PathAndPartValSize> dirsToDelete = new ArrayList<>();
      List<Path> archToDelete = new ArrayList<>();
      EnvironmentContext envContext = request.isSetEnvironmentContext()
          ? request.getEnvironmentContext() : null;

      boolean success = false;
      ms.openTransaction();
      Table tbl = null;
      List<Partition> parts = null;
      boolean mustPurge = false;
      List<Map<String, String>> transactionalListenerResponses = Lists.newArrayList();

      try {
        // We need Partition-s for firing events and for result; DN needs MPartition-s to drop.
        // Great... Maybe we could bypass fetching MPartitions by issuing direct SQL deletes.
        tbl = get_table_core(dbName, tblName);
        isExternal(tbl);
        mustPurge = isMustPurge(envContext, tbl);
        int minCount = 0;
        RequestPartsSpec spec = request.getParts();
        List<String> partNames = null;
        if (spec.isSetExprs()) {
          // Dropping by expressions.
          parts = new ArrayList<>(spec.getExprs().size());
          for (DropPartitionsExpr expr : spec.getExprs()) {
            ++minCount; // At least one partition per expression, if not ifExists
            List<Partition> result = new ArrayList<>();
            boolean hasUnknown = ms.getPartitionsByExpr(
                dbName, tblName, expr.getExpr(), null, (short)-1, result);
            if (hasUnknown) {
              // Expr is built by DDLSA, it should only contain part cols and simple ops
              throw new MetaException("Unexpected unknown partitions to drop");
            }
            // this is to prevent dropping archived partition which is archived in a
            // different level the drop command specified.
            if (!ignoreProtection && expr.isSetPartArchiveLevel()) {
              for (Partition part : parts) {
                if (MetaStoreUtils.isArchived(part)
                    && MetaStoreUtils.getArchivingLevel(part) < expr.getPartArchiveLevel()) {
                  throw new MetaException("Cannot drop a subset of partitions "
                      + " in an archive, partition " + part);
                }
              }
            }
            parts.addAll(result);
          }
        } else if (spec.isSetNames()) {
          partNames = spec.getNames();
          minCount = partNames.size();
          parts = ms.getPartitionsByNames(dbName, tblName, partNames);
        } else {
          throw new MetaException("Partition spec is not set");
        }

        if ((parts.size() < minCount) && !ifExists) {
          throw new NoSuchObjectException("Some partitions to drop are missing");
        }

        List<String> colNames = null;
        if (partNames == null) {
          partNames = new ArrayList<>(parts.size());
          colNames = new ArrayList<>(tbl.getPartitionKeys().size());
          for (FieldSchema col : tbl.getPartitionKeys()) {
            colNames.add(col.getName());
          }
        }

        for (Partition part : parts) {

          // TODO - we need to speed this up for the normal path where all partitions are under
          // the table and we don't have to stat every partition

          firePreEvent(new PreDropPartitionEvent(tbl, part, deleteData, this));
          if (colNames != null) {
            partNames.add(FileUtils.makePartName(colNames, part.getValues()));
          }
          // Preserve the old behavior of failing when we cannot write, even w/o deleteData,
          // and even if the table is external. That might not make any sense.
          if (MetaStoreUtils.isArchived(part)) {
            Path archiveParentDir = MetaStoreUtils.getOriginalLocation(part);
            verifyIsWritablePath(archiveParentDir);
            archToDelete.add(archiveParentDir);
          }
          if ((part.getSd() != null) && (part.getSd().getLocation() != null)) {
            Path partPath = new Path(part.getSd().getLocation());
            verifyIsWritablePath(partPath);
            dirsToDelete.add(new PathAndPartValSize(partPath, part.getValues().size()));
          }
        }

        ms.dropPartitions(dbName, tblName, partNames);
        if (parts != null && !transactionalListeners.isEmpty()) {
          for (Partition part : parts) {
            transactionalListenerResponses.add(
                MetaStoreListenerNotifier.notifyEvent(transactionalListeners,
                                                      EventType.DROP_PARTITION,
                                                      new DropPartitionEvent(tbl, part, true, deleteData, this),
                                                      envContext));
          }
        }

        success = ms.commitTransaction();
        DropPartitionsResult result = new DropPartitionsResult();
        if (needResult) {
          result.setPartitions(parts);
        }

        return result;
      } finally {
        if (!success) {
          ms.rollbackTransaction();
        } else if (deleteData && !isExternal(tbl)) {
          LOG.info( mustPurge?
                      "dropPartition() will purge partition-directories directly, skipping trash."
                    :  "dropPartition() will move partition-directories to trash-directory.");
          // Archived partitions have har:/to_har_file as their location.
          // The original directory was saved in params
          for (Path path : archToDelete) {
            wh.deleteDir(path, true, mustPurge);
          }
          for (PathAndPartValSize p : dirsToDelete) {
            wh.deleteDir(p.path, true, mustPurge);
            try {
              deleteParentRecursive(p.path.getParent(), p.partValSize - 1, mustPurge);
            } catch (IOException ex) {
              LOG.warn("Error from deleteParentRecursive", ex);
              throw new MetaException("Failed to delete parent: " + ex.getMessage());
            }
          }
        }
        if (parts != null) {
          int i = 0;
          if (parts != null && !listeners.isEmpty()) {
            for (Partition part : parts) {
              Map<String, String> parameters =
                  (!transactionalListenerResponses.isEmpty()) ? transactionalListenerResponses.get(i) : null;

              MetaStoreListenerNotifier.notifyEvent(listeners,
                                                    EventType.DROP_PARTITION,
                                                    new DropPartitionEvent(tbl, part, success, deleteData, this),
                                                    envContext,
                                                    parameters, ms);

              i++;
            }
          }
        }
      }
    }

    private void verifyIsWritablePath(Path dir) throws MetaException {
      try {
        if (!wh.isWritable(dir.getParent())) {
          throw new MetaException("Table partition not deleted since " + dir.getParent()
              + " is not writable by " + SecurityUtils.getUser());
        }
      } catch (IOException ex) {
        LOG.warn("Error from isWritable", ex);
        throw new MetaException("Table partition not deleted since " + dir.getParent()
            + " access cannot be checked: " + ex.getMessage());
      }
    }

    @Override
    public boolean drop_partition_with_environment_context(final String db_name,
        final String tbl_name, final List<String> part_vals, final boolean deleteData,
        final EnvironmentContext envContext)
        throws TException {
      startPartitionFunction("drop_partition", db_name, tbl_name, part_vals);
      LOG.info("Partition values:" + part_vals);

      boolean ret = false;
      Exception ex = null;
      try {
        ret = drop_partition_common(getMS(), db_name, tbl_name, part_vals, deleteData, envContext);
      } catch (IOException e) {
        ex = e;
        throw new MetaException(e.getMessage());
      } catch (Exception e) {
        ex = e;
        rethrowException(e);
      } finally {
        endFunction("drop_partition", ret, ex, tbl_name);
      }
      return ret;

    }

    @Override
    public Partition get_partition(final String db_name, final String tbl_name,
        final List<String> part_vals) throws MetaException, NoSuchObjectException {
      startPartitionFunction("get_partition", db_name, tbl_name, part_vals);

      Partition ret = null;
      Exception ex = null;
      try {
        fireReadTablePreEvent(db_name, tbl_name);
        ret = getMS().getPartition(db_name, tbl_name, part_vals);
      } catch (Exception e) {
        ex = e;
        throwMetaException(e);
      } finally {
        endFunction("get_partition", ret != null, ex, tbl_name);
      }
      return ret;
    }

    /**
     * Fire a pre-event for read table operation, if there are any
     * pre-event listeners registered
     *
     * @param dbName
     * @param tblName
     * @throws MetaException
     * @throws NoSuchObjectException
     */
    private void fireReadTablePreEvent(String dbName, String tblName) throws MetaException, NoSuchObjectException {
      if(preListeners.size() > 0) {
        // do this only if there is a pre event listener registered (avoid unnecessary
        // metastore api call)
        Table t = getMS().getTable(dbName, tblName);
        if (t == null) {
          throw new NoSuchObjectException(dbName + "." + tblName
              + " table not found");
        }
        firePreEvent(new PreReadTableEvent(t, this));
      }
    }

    @Override
    public Partition get_partition_with_auth(final String db_name,
        final String tbl_name, final List<String> part_vals,
        final String user_name, final List<String> group_names)
        throws TException {
      startPartitionFunction("get_partition_with_auth", db_name, tbl_name,
          part_vals);
      fireReadTablePreEvent(db_name, tbl_name);
      Partition ret = null;
      Exception ex = null;
      try {
        ret = getMS().getPartitionWithAuth(db_name, tbl_name, part_vals,
            user_name, group_names);
      } catch (InvalidObjectException e) {
        ex = e;
        throw new NoSuchObjectException(e.getMessage());
      } catch (Exception e) {
        ex = e;
        rethrowException(e);
      } finally {
        endFunction("get_partition_with_auth", ret != null, ex, tbl_name);
      }
      return ret;
    }

    @Override
    public List<Partition> get_partitions(final String db_name, final String tbl_name,
        final short max_parts) throws NoSuchObjectException, MetaException {
      startTableFunction("get_partitions", db_name, tbl_name);
      fireReadTablePreEvent(db_name, tbl_name);
      List<Partition> ret = null;
      Exception ex = null;
      try {
        checkLimitNumberOfPartitionsByFilter(db_name, tbl_name, NO_FILTER_STRING, max_parts);
        ret = getMS().getPartitions(db_name, tbl_name, max_parts);
      } catch (Exception e) {
        ex = e;
        throwMetaException(e);
      } finally {
        endFunction("get_partitions", ret != null, ex, tbl_name);
      }
      return ret;

    }

    @Override
    public List<Partition> get_partitions_with_auth(final String dbName,
        final String tblName, final short maxParts, final String userName,
        final List<String> groupNames) throws TException {
      startTableFunction("get_partitions_with_auth", dbName, tblName);

      List<Partition> ret = null;
      Exception ex = null;
      try {
        checkLimitNumberOfPartitionsByFilter(dbName, tblName, NO_FILTER_STRING, maxParts);
        ret = getMS().getPartitionsWithAuth(dbName, tblName, maxParts,
            userName, groupNames);
      } catch (InvalidObjectException e) {
        ex = e;
        throw new NoSuchObjectException(e.getMessage());
      } catch (Exception e) {
        ex = e;
        rethrowException(e);
      } finally {
        endFunction("get_partitions_with_auth", ret != null, ex, tblName);
      }
      return ret;

    }

    private void checkLimitNumberOfPartitionsByFilter(String dbName, String tblName, String filterString, int maxParts) throws TException {
      if (isPartitionLimitEnabled()) {
        checkLimitNumberOfPartitions(tblName, get_num_partitions_by_filter(dbName, tblName, filterString), maxParts);
      }
    }

    private void checkLimitNumberOfPartitionsByExpr(String dbName, String tblName, byte[] filterExpr, int maxParts) throws TException {
      if (isPartitionLimitEnabled()) {
        checkLimitNumberOfPartitions(tblName, get_num_partitions_by_expr(dbName, tblName, filterExpr), maxParts);
      }
    }

    private boolean isPartitionLimitEnabled() {
      int partitionLimit = MetastoreConf.getIntVar(conf, ConfVars.LIMIT_PARTITION_REQUEST);
      return partitionLimit > -1;
    }

    private void checkLimitNumberOfPartitions(String tblName, int numPartitions, int maxToFetch) throws MetaException {
      if (isPartitionLimitEnabled()) {
        int partitionLimit = MetastoreConf.getIntVar(conf, ConfVars.LIMIT_PARTITION_REQUEST);
        int partitionRequest = (maxToFetch < 0) ? numPartitions : maxToFetch;
        if (partitionRequest > partitionLimit) {
          String configName = ConfVars.LIMIT_PARTITION_REQUEST.toString();
          throw new MetaException(String.format(PARTITION_NUMBER_EXCEED_LIMIT_MSG, partitionRequest,
              tblName, partitionLimit, configName));
        }
      }
    }

    @Override
    public List<PartitionSpec> get_partitions_pspec(final String db_name, final String tbl_name, final int max_parts)
      throws NoSuchObjectException, MetaException  {

      String dbName = db_name.toLowerCase();
      String tableName = tbl_name.toLowerCase();

      startTableFunction("get_partitions_pspec", dbName, tableName);

      List<PartitionSpec> partitionSpecs = null;
      try {
        Table table = get_table_core(dbName, tableName);
        List<Partition> partitions = get_partitions(dbName, tableName, (short) max_parts);

        if (is_partition_spec_grouping_enabled(table)) {
          partitionSpecs = get_partitionspecs_grouped_by_storage_descriptor(table, partitions);
        }
        else {
          PartitionSpec pSpec = new PartitionSpec();
          pSpec.setPartitionList(new PartitionListComposingSpec(partitions));
          pSpec.setDbName(dbName);
          pSpec.setTableName(tableName);
          pSpec.setRootPath(table.getSd().getLocation());
          partitionSpecs = Arrays.asList(pSpec);
        }

        return partitionSpecs;
      }
      finally {
        endFunction("get_partitions_pspec", partitionSpecs != null && !partitionSpecs.isEmpty(), null, tbl_name);
      }
    }

    private static class StorageDescriptorKey {

      private final StorageDescriptor sd;

      StorageDescriptorKey(StorageDescriptor sd) { this.sd = sd; }

      StorageDescriptor getSd() {
        return sd;
      }

      private String hashCodeKey() {
        return sd.getInputFormat() + "\t"
            + sd.getOutputFormat() +  "\t"
            + sd.getSerdeInfo().getSerializationLib() + "\t"
            + sd.getCols();
      }

      @Override
      public int hashCode() {
        return hashCodeKey().hashCode();
      }

      @Override
      public boolean equals(Object rhs) {
        if (rhs == this)
          return true;

        if (!(rhs instanceof StorageDescriptorKey))
          return false;

        return (hashCodeKey().equals(((StorageDescriptorKey) rhs).hashCodeKey()));
      }
    }

    private List<PartitionSpec> get_partitionspecs_grouped_by_storage_descriptor(Table table, List<Partition> partitions)
      throws NoSuchObjectException, MetaException {

      assert is_partition_spec_grouping_enabled(table);

      final String tablePath = table.getSd().getLocation();

      ImmutableListMultimap<Boolean, Partition> partitionsWithinTableDirectory
          = Multimaps.index(partitions, new com.google.common.base.Function<Partition, Boolean>() {

        @Override
        public Boolean apply(Partition input) {
          return input.getSd().getLocation().startsWith(tablePath);
        }
      });

      List<PartitionSpec> partSpecs = new ArrayList<>();

      // Classify partitions within the table directory into groups,
      // based on shared SD properties.

      Map<StorageDescriptorKey, List<PartitionWithoutSD>> sdToPartList
          = new HashMap<>();

      if (partitionsWithinTableDirectory.containsKey(true)) {

        ImmutableList<Partition> partsWithinTableDir = partitionsWithinTableDirectory.get(true);
        for (Partition partition : partsWithinTableDir) {

          PartitionWithoutSD partitionWithoutSD
              = new PartitionWithoutSD( partition.getValues(),
              partition.getCreateTime(),
              partition.getLastAccessTime(),
              partition.getSd().getLocation().substring(tablePath.length()), partition.getParameters());

          StorageDescriptorKey sdKey = new StorageDescriptorKey(partition.getSd());
          if (!sdToPartList.containsKey(sdKey)) {
            sdToPartList.put(sdKey, new ArrayList<>());
          }

          sdToPartList.get(sdKey).add(partitionWithoutSD);

        } // for (partitionsWithinTableDirectory);

        for (Map.Entry<StorageDescriptorKey, List<PartitionWithoutSD>> entry : sdToPartList.entrySet()) {
          partSpecs.add(getSharedSDPartSpec(table, entry.getKey(), entry.getValue()));
        }

      } // Done grouping partitions within table-dir.

      // Lump all partitions outside the tablePath into one PartSpec.
      if (partitionsWithinTableDirectory.containsKey(false)) {
        List<Partition> partitionsOutsideTableDir = partitionsWithinTableDirectory.get(false);
        if (!partitionsOutsideTableDir.isEmpty()) {
          PartitionSpec partListSpec = new PartitionSpec();
          partListSpec.setDbName(table.getDbName());
          partListSpec.setTableName(table.getTableName());
          partListSpec.setPartitionList(new PartitionListComposingSpec(partitionsOutsideTableDir));
          partSpecs.add(partListSpec);
        }

      }
      return partSpecs;
    }

    private PartitionSpec getSharedSDPartSpec(Table table, StorageDescriptorKey sdKey, List<PartitionWithoutSD> partitions) {

      StorageDescriptor sd = new StorageDescriptor(sdKey.getSd());
      sd.setLocation(table.getSd().getLocation()); // Use table-dir as root-dir.
      PartitionSpecWithSharedSD sharedSDPartSpec =
          new PartitionSpecWithSharedSD(partitions, sd);

      PartitionSpec ret = new PartitionSpec();
      ret.setRootPath(sd.getLocation());
      ret.setSharedSDPartitionSpec(sharedSDPartSpec);
      ret.setDbName(table.getDbName());
      ret.setTableName(table.getTableName());

      return ret;
    }

    private static boolean is_partition_spec_grouping_enabled(Table table) {

      Map<String, String> parameters = table.getParameters();
      return parameters.containsKey("hive.hcatalog.partition.spec.grouping.enabled")
          && parameters.get("hive.hcatalog.partition.spec.grouping.enabled").equalsIgnoreCase("true");
    }

    @Override
    public List<String> get_partition_names(final String db_name, final String tbl_name,
        final short max_parts) throws NoSuchObjectException, MetaException {
      startTableFunction("get_partition_names", db_name, tbl_name);
      fireReadTablePreEvent(db_name, tbl_name);
      List<String> ret = null;
      Exception ex = null;
      try {
        ret = getMS().listPartitionNames(db_name, tbl_name, max_parts);
      } catch (Exception e) {
        ex = e;
        if (e instanceof MetaException) {
          throw (MetaException) e;
        } else {
          throw newMetaException(e);
        }
      } finally {
        endFunction("get_partition_names", ret != null, ex, tbl_name);
      }
      return ret;
    }

    @Override
    public PartitionValuesResponse get_partition_values(PartitionValuesRequest request) throws MetaException {
      String dbName = request.getDbName();
      String tblName = request.getTblName();
      List<FieldSchema> partCols = new ArrayList<FieldSchema>();
      partCols.add(request.getPartitionKeys().get(0));
      return getMS().listPartitionValues(dbName, tblName, request.getPartitionKeys(),
          request.isApplyDistinct(), request.getFilter(), request.isAscending(),
          request.getPartitionOrder(), request.getMaxParts());
    }

    @Override
    public void alter_partition(final String db_name, final String tbl_name,
        final Partition new_part)
        throws TException {
      rename_partition(db_name, tbl_name, null, new_part);
    }

    @Override
    public void alter_partition_with_environment_context(final String dbName,
        final String tableName, final Partition newPartition,
        final EnvironmentContext envContext)
        throws TException {
      rename_partition(dbName, tableName, null,
          newPartition, envContext);
    }

    @Override
    public void rename_partition(final String db_name, final String tbl_name,
        final List<String> part_vals, final Partition new_part)
        throws TException {
      // Call rename_partition without an environment context.
      rename_partition(db_name, tbl_name, part_vals, new_part, null);
    }

    private void rename_partition(final String db_name, final String tbl_name,
        final List<String> part_vals, final Partition new_part,
        final EnvironmentContext envContext)
        throws TException {
      startTableFunction("alter_partition", db_name, tbl_name);

      if (LOG.isInfoEnabled()) {
        LOG.info("New partition values:" + new_part.getValues());
        if (part_vals != null && part_vals.size() > 0) {
          LOG.info("Old Partition values:" + part_vals);
        }
      }

      // Adds the missing scheme/authority for the new partition location
      if (new_part.getSd() != null) {
        String newLocation = new_part.getSd().getLocation();
        if (org.apache.commons.lang.StringUtils.isNotEmpty(newLocation)) {
          Path tblPath = wh.getDnsPath(new Path(newLocation));
          new_part.getSd().setLocation(tblPath.toString());
        }
      }

      Partition oldPart = null;
      Exception ex = null;
      try {
        firePreEvent(new PreAlterPartitionEvent(db_name, tbl_name, part_vals, new_part, this));
        if (part_vals != null && !part_vals.isEmpty()) {
          MetaStoreUtils.validatePartitionNameCharacters(new_part.getValues(),
              partitionValidationPattern);
        }

        oldPart = alterHandler.alterPartition(getMS(), wh, db_name, tbl_name, part_vals, new_part,
                envContext, this);

        // Only fetch the table if we actually have a listener
        Table table = null;
        if (!listeners.isEmpty()) {
          if (table == null) {
            table = getMS().getTable(db_name, tbl_name);
          }

          MetaStoreListenerNotifier.notifyEvent(listeners,
                                                EventType.ALTER_PARTITION,
                                                new AlterPartitionEvent(oldPart, new_part, table, false, true, this),
                                                envContext);
        }
      } catch (InvalidObjectException e) {
        ex = e;
        throw new InvalidOperationException(e.getMessage());
      } catch (AlreadyExistsException e) {
        ex = e;
        throw new InvalidOperationException(e.getMessage());
      } catch (Exception e) {
        ex = e;
        if (e instanceof MetaException) {
          throw (MetaException) e;
        } else if (e instanceof InvalidOperationException) {
          throw (InvalidOperationException) e;
        } else {
          throw newMetaException(e);
        }
      } finally {
        endFunction("alter_partition", oldPart != null, ex, tbl_name);
      }
    }

    @Override
    public void alter_partitions(final String db_name, final String tbl_name,
        final List<Partition> new_parts)
        throws TException {
      alter_partitions_with_environment_context(db_name, tbl_name, new_parts, null);
    }

    @Override
    public void alter_partitions_with_environment_context(final String db_name, final String tbl_name,
        final List<Partition> new_parts, EnvironmentContext environmentContext)
        throws TException {

      startTableFunction("alter_partitions", db_name, tbl_name);

      if (LOG.isInfoEnabled()) {
        for (Partition tmpPart : new_parts) {
          LOG.info("New partition values:" + tmpPart.getValues());
        }
      }
      // all partitions are altered atomically
      // all prehooks are fired together followed by all post hooks
      List<Partition> oldParts = null;
      Exception ex = null;
      try {
        for (Partition tmpPart : new_parts) {
          firePreEvent(new PreAlterPartitionEvent(db_name, tbl_name, null, tmpPart, this));
        }
        oldParts = alterHandler.alterPartitions(getMS(), wh, db_name, tbl_name, new_parts,
                environmentContext, this);
        Iterator<Partition> olditr = oldParts.iterator();
        // Only fetch the table if we have a listener that needs it.
        Table table = null;
        for (Partition tmpPart : new_parts) {
          Partition oldTmpPart;
          if (olditr.hasNext()) {
            oldTmpPart = olditr.next();
          }
          else {
            throw new InvalidOperationException("failed to alterpartitions");
          }

          if (table == null) {
            table = getMS().getTable(db_name, tbl_name);
          }

          if (!listeners.isEmpty()) {
            MetaStoreListenerNotifier.notifyEvent(listeners,
                                                  EventType.ALTER_PARTITION,
                                                  new AlterPartitionEvent(oldTmpPart, tmpPart, table, false, true, this));
          }
        }
      } catch (InvalidObjectException e) {
        ex = e;
        throw new InvalidOperationException(e.getMessage());
      } catch (AlreadyExistsException e) {
        ex = e;
        throw new InvalidOperationException(e.getMessage());
      } catch (Exception e) {
        ex = e;
        if (e instanceof MetaException) {
          throw (MetaException) e;
        } else if (e instanceof InvalidOperationException) {
          throw (InvalidOperationException) e;
        } else {
          throw newMetaException(e);
        }
      } finally {
        endFunction("alter_partition", oldParts != null, ex, tbl_name);
      }
    }

    @Override
    public void alter_index(final String dbname, final String base_table_name,
        final String index_name, final Index newIndex)
        throws InvalidOperationException, MetaException {
      startFunction("alter_index", ": db=" + dbname + " base_tbl=" + base_table_name
          + " idx=" + index_name + " newidx=" + newIndex.getIndexName());
      newIndex.putToParameters(hive_metastoreConstants.DDL_TIME, Long.toString(System
          .currentTimeMillis() / 1000));
      boolean success = false;
      Exception ex = null;
      Index oldIndex = null;
      RawStore ms  = getMS();
      Map<String, String> transactionalListenerResponses = Collections.emptyMap();
      try {
        ms.openTransaction();
        oldIndex = get_index_by_name(dbname, base_table_name, index_name);
        firePreEvent(new PreAlterIndexEvent(oldIndex, newIndex, this));
        ms.alterIndex(dbname, base_table_name, index_name, newIndex);
        if (!transactionalListeners.isEmpty()) {
          transactionalListenerResponses =
              MetaStoreListenerNotifier.notifyEvent(transactionalListeners,
                                                    EventType.ALTER_INDEX,
                                                    new AlterIndexEvent(oldIndex, newIndex, true, this));
        }

        success = ms.commitTransaction();
      } catch (InvalidObjectException e) {
        ex = e;
        throw new InvalidOperationException(e.getMessage());
      } catch (Exception e) {
        ex = e;
        if (e instanceof MetaException) {
          throw (MetaException) e;
        } else if (e instanceof InvalidOperationException) {
          throw (InvalidOperationException) e;
        } else {
          throw newMetaException(e);
        }
      } finally {
        if (!success) {
          ms.rollbackTransaction();
        }

        endFunction("alter_index", success, ex, base_table_name);

        if (!listeners.isEmpty()) {
          MetaStoreListenerNotifier.notifyEvent(listeners,
                                                EventType.ALTER_INDEX,
                                                new AlterIndexEvent(oldIndex, newIndex, success, this),
                                                null,
                                                transactionalListenerResponses, ms);
        }
      }
    }

    @Override
    public String getVersion() throws TException {
      endFunction(startFunction("getVersion"), true, null);
      return "3.0";
    }

    @Override
    public void alter_table(final String dbname, final String name,
        final Table newTable)
        throws InvalidOperationException, MetaException {
      // Do not set an environment context.
      alter_table_core(dbname,name, newTable, null);
    }

    @Override
    public void alter_table_with_cascade(final String dbname, final String name,
        final Table newTable, final boolean cascade)
        throws InvalidOperationException, MetaException {
      EnvironmentContext envContext = null;
      if (cascade) {
        envContext = new EnvironmentContext();
        envContext.putToProperties(StatsSetupConst.CASCADE, StatsSetupConst.TRUE);
      }
      alter_table_core(dbname, name, newTable, envContext);
    }

    @Override
    public void alter_table_with_environment_context(final String dbname,
        final String name, final Table newTable,
        final EnvironmentContext envContext)
        throws InvalidOperationException, MetaException {
      alter_table_core(dbname, name, newTable, envContext);
    }

    private void alter_table_core(final String dbname, final String name, final Table newTable,
        final EnvironmentContext envContext)
        throws InvalidOperationException, MetaException {
      startFunction("alter_table", ": db=" + dbname + " tbl=" + name
          + " newtbl=" + newTable.getTableName());
      // Update the time if it hasn't been specified.
      if (newTable.getParameters() == null ||
          newTable.getParameters().get(hive_metastoreConstants.DDL_TIME) == null) {
        newTable.putToParameters(hive_metastoreConstants.DDL_TIME, Long.toString(System
            .currentTimeMillis() / 1000));
      }

      // Adds the missing scheme/authority for the new table location
      if (newTable.getSd() != null) {
        String newLocation = newTable.getSd().getLocation();
        if (org.apache.commons.lang.StringUtils.isNotEmpty(newLocation)) {
          Path tblPath = wh.getDnsPath(new Path(newLocation));
          newTable.getSd().setLocation(tblPath.toString());
        }
      }

      boolean success = false;
      Exception ex = null;
      try {
        Table oldt = get_table_core(dbname, name);
        firePreEvent(new PreAlterTableEvent(oldt, newTable, this));
        alterHandler.alterTable(getMS(), wh, dbname, name, newTable,
                envContext, this);
        success = true;
        if (!listeners.isEmpty()) {
          if (oldt.getDbName().equalsIgnoreCase(newTable.getDbName())) {
            MetaStoreListenerNotifier.notifyEvent(listeners,
                    EventType.ALTER_TABLE,
                    new AlterTableEvent(oldt, newTable, false, true, this),
                    envContext);
          } else {
            MetaStoreListenerNotifier.notifyEvent(listeners,
                    EventType.DROP_TABLE,
                    new DropTableEvent(oldt, true, false, this),
                    envContext);
            MetaStoreListenerNotifier.notifyEvent(listeners,
                    EventType.CREATE_TABLE,
                    new CreateTableEvent(newTable, true, this),
                    envContext);
            if (newTable.getPartitionKeysSize() != 0) {
              List<Partition> partitions
                      = getMS().getPartitions(newTable.getDbName(), newTable.getTableName(), -1);
              MetaStoreListenerNotifier.notifyEvent(listeners,
                      EventType.ADD_PARTITION,
                      new AddPartitionEvent(newTable, partitions, true, this),
                      envContext);
            }
          }
        }
      } catch (NoSuchObjectException e) {
        // thrown when the table to be altered does not exist
        ex = e;
        throw new InvalidOperationException(e.getMessage());
      } catch (Exception e) {
        ex = e;
        if (e instanceof MetaException) {
          throw (MetaException) e;
        } else if (e instanceof InvalidOperationException) {
          throw (InvalidOperationException) e;
        } else {
          throw newMetaException(e);
        }
      } finally {
        endFunction("alter_table", success, ex, name);
      }
    }

    @Override
    public List<String> get_tables(final String dbname, final String pattern)
        throws MetaException {
      startFunction("get_tables", ": db=" + dbname + " pat=" + pattern);

      List<String> ret = null;
      Exception ex = null;
      try {
        ret = getMS().getTables(dbname, pattern);
      } catch (Exception e) {
        ex = e;
        if (e instanceof MetaException) {
          throw (MetaException) e;
        } else {
          throw newMetaException(e);
        }
      } finally {
        endFunction("get_tables", ret != null, ex);
      }
      return ret;
    }

    @Override
    public List<String> get_tables_by_type(final String dbname, final String pattern, final String tableType)
        throws MetaException {
      startFunction("get_tables_by_type", ": db=" + dbname + " pat=" + pattern + ",type=" + tableType);

      List<String> ret = null;
      Exception ex = null;
      try {
        ret = getMS().getTables(dbname, pattern, TableType.valueOf(tableType));
      } catch (Exception e) {
        ex = e;
        if (e instanceof MetaException) {
          throw (MetaException) e;
        } else {
          throw newMetaException(e);
        }
      } finally {
        endFunction("get_tables_by_type", ret != null, ex);
      }
      return ret;
    }

    @Override
    public List<String> get_materialized_views_for_rewriting(final String dbname)
        throws MetaException {
      startFunction("get_materialized_views_for_rewriting", ": db=" + dbname);

      List<String> ret = null;
      Exception ex = null;
      try {
        ret = getMS().getMaterializedViewsForRewriting(dbname);
      } catch (Exception e) {
        ex = e;
        if (e instanceof MetaException) {
          throw (MetaException) e;
        } else {
          throw newMetaException(e);
        }
      } finally {
        endFunction("get_materialized_views_for_rewriting", ret != null, ex);
      }
      return ret;
    }

    @Override
    public List<String> get_all_tables(final String dbname) throws MetaException {
      startFunction("get_all_tables", ": db=" + dbname);

      List<String> ret = null;
      Exception ex = null;
      try {
        ret = getMS().getAllTables(dbname);
      } catch (Exception e) {
        ex = e;
        if (e instanceof MetaException) {
          throw (MetaException) e;
        } else {
          throw newMetaException(e);
        }
      } finally {
        endFunction("get_all_tables", ret != null, ex);
      }
      return ret;
    }

    @Override
    public List<FieldSchema> get_fields(String db, String tableName)
        throws MetaException, UnknownTableException, UnknownDBException {
      return get_fields_with_environment_context(db, tableName, null);
    }

    @Override
    public List<FieldSchema> get_fields_with_environment_context(String db, String tableName,
        final EnvironmentContext envContext)
        throws MetaException, UnknownTableException, UnknownDBException {
      startFunction("get_fields_with_environment_context", ": db=" + db + "tbl=" + tableName);
      String[] names = tableName.split("\\.");
      String base_table_name = names[0];

      Table tbl;
      List<FieldSchema> ret = null;
      Exception ex = null;
      ClassLoader orgHiveLoader = null;
      try {
        try {
          tbl = get_table_core(db, base_table_name);
        } catch (NoSuchObjectException e) {
          throw new UnknownTableException(e.getMessage());
        }
        if (null == tbl.getSd().getSerdeInfo().getSerializationLib() ||
          MetastoreConf.getStringCollection(conf,
              ConfVars.SERDES_USING_METASTORE_FOR_SCHEMA).contains(
                  tbl.getSd().getSerdeInfo().getSerializationLib())) {
          ret = tbl.getSd().getCols();
        } else {
          StorageSchemaReader schemaReader = getStorageSchemaReader();
          ret = schemaReader.readSchema(tbl, envContext, getConf());
        }
      } catch (Exception e) {
        ex = e;
        if (e instanceof UnknownTableException) {
          throw (UnknownTableException) e;
        } else if (e instanceof MetaException) {
          throw (MetaException) e;
        } else {
          throw newMetaException(e);
        }
      } finally {
        if (orgHiveLoader != null) {
          conf.setClassLoader(orgHiveLoader);
        }
        endFunction("get_fields_with_environment_context", ret != null, ex, tableName);
      }

      return ret;
    }

    private StorageSchemaReader getStorageSchemaReader() throws MetaException {
      if (storageSchemaReader == null) {
        String className =
            MetastoreConf.getVar(conf, MetastoreConf.ConfVars.STORAGE_SCHEMA_READER_IMPL);
        Class<? extends StorageSchemaReader> readerClass =
            JavaUtils.getClass(className, StorageSchemaReader.class);
        try {
          storageSchemaReader = readerClass.newInstance();
        } catch (InstantiationException|IllegalAccessException e) {
          LOG.error("Unable to instantiate class " + className, e);
          throw new MetaException(e.getMessage());
        }
      }
      return storageSchemaReader;
    }

    /**
     * Return the schema of the table. This function includes partition columns
     * in addition to the regular columns.
     *
     * @param db
     *          Name of the database
     * @param tableName
     *          Name of the table
     * @return List of columns, each column is a FieldSchema structure
     * @throws MetaException
     * @throws UnknownTableException
     * @throws UnknownDBException
     */
    @Override
    public List<FieldSchema> get_schema(String db, String tableName)
        throws MetaException, UnknownTableException, UnknownDBException {
      return get_schema_with_environment_context(db,tableName, null);
    }


    /**
     * Return the schema of the table. This function includes partition columns
     * in addition to the regular columns.
     *
     * @param db
     *          Name of the database
     * @param tableName
     *          Name of the table
     * @param envContext
     *          Store session based properties
     * @return List of columns, each column is a FieldSchema structure
     * @throws MetaException
     * @throws UnknownTableException
     * @throws UnknownDBException
     */
    @Override
    public List<FieldSchema> get_schema_with_environment_context(String db, String tableName,
          final EnvironmentContext envContext)
        throws MetaException, UnknownTableException, UnknownDBException {
      startFunction("get_schema_with_environment_context", ": db=" + db + "tbl=" + tableName);
      boolean success = false;
      Exception ex = null;
      try {
        String[] names = tableName.split("\\.");
        String base_table_name = names[0];

        Table tbl;
        try {
          tbl = get_table_core(db, base_table_name);
        } catch (NoSuchObjectException e) {
          throw new UnknownTableException(e.getMessage());
        }
        List<FieldSchema> fieldSchemas = get_fields_with_environment_context(db, base_table_name,envContext);

        if (tbl == null || fieldSchemas == null) {
          throw new UnknownTableException(tableName + " doesn't exist");
        }

        if (tbl.getPartitionKeys() != null) {
          // Combine the column field schemas and the partition keys to create the
          // whole schema
          fieldSchemas.addAll(tbl.getPartitionKeys());
        }
        success = true;
        return fieldSchemas;
      } catch (Exception e) {
        ex = e;
        if (e instanceof UnknownDBException) {
          throw (UnknownDBException) e;
        } else if (e instanceof UnknownTableException) {
          throw (UnknownTableException) e;
        } else if (e instanceof MetaException) {
          throw (MetaException) e;
        } else {
          MetaException me = new MetaException(e.toString());
          me.initCause(e);
          throw me;
        }
      } finally {
        endFunction("get_schema_with_environment_context", success, ex, tableName);
      }
    }

    @Override
    public String getCpuProfile(int profileDurationInSec) throws TException {
      return "";
    }

    /**
     * Returns the value of the given configuration variable name. If the
     * configuration variable with the given name doesn't exist, or if there
     * were an exception thrown while retrieving the variable, or if name is
     * null, defaultValue is returned.
     */
    @Override
    public String get_config_value(String name, String defaultValue)
        throws TException {
      startFunction("get_config_value", ": name=" + name + " defaultValue="
          + defaultValue);
      boolean success = false;
      Exception ex = null;
      try {
        if (name == null) {
          success = true;
          return defaultValue;
        }
        // Allow only keys that start with hive.*, hdfs.*, mapred.* for security
        // i.e. don't allow access to db password
        if (!Pattern.matches("(hive|hdfs|mapred|metastore).*", name)) {
          throw new ConfigValSecurityException("For security reasons, the "
              + "config key " + name + " cannot be accessed");
        }

        String toReturn = defaultValue;
        try {
          toReturn = MetastoreConf.get(conf, name);
          if (toReturn == null) toReturn = defaultValue;
        } catch (RuntimeException e) {
          LOG.error(threadLocalId.get().toString() + ": "
              + "RuntimeException thrown in get_config_value - msg: "
              + e.getMessage() + " cause: " + e.getCause());
        }
        success = true;
        return toReturn;
      } catch (Exception e) {
        ex = e;
        if (e instanceof ConfigValSecurityException) {
          throw (ConfigValSecurityException) e;
        } else {
          throw new TException(e);
        }
      } finally {
        endFunction("get_config_value", success, ex);
      }
    }

    private List<String> getPartValsFromName(Table t, String partName)
        throws MetaException, InvalidObjectException {
      Preconditions.checkArgument(t != null, "Table can not be null");
      // Unescape the partition name
      LinkedHashMap<String, String> hm = Warehouse.makeSpecFromName(partName);

      List<String> partVals = new ArrayList<>();
      for (FieldSchema field : t.getPartitionKeys()) {
        String key = field.getName();
        String val = hm.get(key);
        if (val == null) {
          throw new InvalidObjectException("incomplete partition name - missing " + key);
        }
        partVals.add(val);
      }
      return partVals;
    }

    private List<String> getPartValsFromName(RawStore ms, String dbName, String tblName,
        String partName) throws MetaException, InvalidObjectException {
      Table t = ms.getTable(dbName, tblName);
      if (t == null) {
        throw new InvalidObjectException(dbName + "." + tblName
            + " table not found");
      }
      return getPartValsFromName(t, partName);
    }

    private Partition get_partition_by_name_core(final RawStore ms, final String db_name,
        final String tbl_name, final String part_name)
        throws TException {
      fireReadTablePreEvent(db_name, tbl_name);
      List<String> partVals;
      try {
        partVals = getPartValsFromName(ms, db_name, tbl_name, part_name);
      } catch (InvalidObjectException e) {
        throw new NoSuchObjectException(e.getMessage());
      }
      Partition p = ms.getPartition(db_name, tbl_name, partVals);

      if (p == null) {
        throw new NoSuchObjectException(db_name + "." + tbl_name
            + " partition (" + part_name + ") not found");
      }
      return p;
    }

    @Override
    public Partition get_partition_by_name(final String db_name, final String tbl_name,
        final String part_name) throws TException {

      startFunction("get_partition_by_name", ": db=" + db_name + " tbl="
          + tbl_name + " part=" + part_name);
      Partition ret = null;
      Exception ex = null;
      try {
        ret = get_partition_by_name_core(getMS(), db_name, tbl_name, part_name);
      } catch (Exception e) {
        ex = e;
        rethrowException(e);
      } finally {
        endFunction("get_partition_by_name", ret != null, ex, tbl_name);
      }
      return ret;
    }

    @Override
    public Partition append_partition_by_name(final String db_name, final String tbl_name,
        final String part_name) throws TException {
      return append_partition_by_name_with_environment_context(db_name, tbl_name, part_name, null);
    }

    @Override
    public Partition append_partition_by_name_with_environment_context(final String db_name,
        final String tbl_name, final String part_name, final EnvironmentContext env_context)
        throws TException {
      startFunction("append_partition_by_name", ": db=" + db_name + " tbl="
          + tbl_name + " part=" + part_name);

      Partition ret = null;
      Exception ex = null;
      try {
        RawStore ms = getMS();
        List<String> partVals = getPartValsFromName(ms, db_name, tbl_name, part_name);
        ret = append_partition_common(ms, db_name, tbl_name, partVals, env_context);
      } catch (Exception e) {
        ex = e;
        if (e instanceof InvalidObjectException) {
          throw (InvalidObjectException) e;
        } else if (e instanceof AlreadyExistsException) {
          throw (AlreadyExistsException) e;
        } else if (e instanceof MetaException) {
          throw (MetaException) e;
        } else {
          throw newMetaException(e);
        }
      } finally {
        endFunction("append_partition_by_name", ret != null, ex, tbl_name);
      }
      return ret;
    }

    private boolean drop_partition_by_name_core(final RawStore ms, final String db_name,
        final String tbl_name, final String part_name, final boolean deleteData,
        final EnvironmentContext envContext) throws TException, IOException {

      List<String> partVals;
      try {
        partVals = getPartValsFromName(ms, db_name, tbl_name, part_name);
      } catch (InvalidObjectException e) {
        throw new NoSuchObjectException(e.getMessage());
      }

      return drop_partition_common(ms, db_name, tbl_name, partVals, deleteData, envContext);
    }

    @Override
    public boolean drop_partition_by_name(final String db_name, final String tbl_name,
        final String part_name, final boolean deleteData) throws TException {
      return drop_partition_by_name_with_environment_context(db_name, tbl_name, part_name,
          deleteData, null);
    }

    @Override
    public boolean drop_partition_by_name_with_environment_context(final String db_name,
        final String tbl_name, final String part_name, final boolean deleteData,
        final EnvironmentContext envContext) throws TException {
      startFunction("drop_partition_by_name", ": db=" + db_name + " tbl="
          + tbl_name + " part=" + part_name);

      boolean ret = false;
      Exception ex = null;
      try {
        ret = drop_partition_by_name_core(getMS(), db_name, tbl_name,
            part_name, deleteData, envContext);
      } catch (IOException e) {
        ex = e;
        throw new MetaException(e.getMessage());
      } catch (Exception e) {
        ex = e;
        rethrowException(e);
      } finally {
        endFunction("drop_partition_by_name", ret, ex, tbl_name);
      }

      return ret;
    }

    @Override
    public List<Partition> get_partitions_ps(final String db_name,
        final String tbl_name, final List<String> part_vals,
        final short max_parts) throws TException {
      startPartitionFunction("get_partitions_ps", db_name, tbl_name, part_vals);

      List<Partition> ret = null;
      Exception ex = null;
      try {
        ret = get_partitions_ps_with_auth(db_name, tbl_name, part_vals,
            max_parts, null, null);
      } catch (Exception e) {
        ex = e;
        rethrowException(e);
      } finally {
        endFunction("get_partitions_ps", ret != null, ex, tbl_name);
      }

      return ret;
    }

    @Override
    public List<Partition> get_partitions_ps_with_auth(final String db_name,
        final String tbl_name, final List<String> part_vals,
        final short max_parts, final String userName,
        final List<String> groupNames) throws TException {
      startPartitionFunction("get_partitions_ps_with_auth", db_name, tbl_name,
          part_vals);
      fireReadTablePreEvent(db_name, tbl_name);
      List<Partition> ret = null;
      Exception ex = null;
      try {
        ret = getMS().listPartitionsPsWithAuth(db_name, tbl_name, part_vals, max_parts,
            userName, groupNames);
      } catch (InvalidObjectException e) {
        ex = e;
        throw new MetaException(e.getMessage());
      } catch (Exception e) {
        ex = e;
        rethrowException(e);
      } finally {
        endFunction("get_partitions_ps_with_auth", ret != null, ex, tbl_name);
      }
      return ret;
    }

    @Override
    public List<String> get_partition_names_ps(final String db_name,
        final String tbl_name, final List<String> part_vals, final short max_parts)
        throws TException {
      startPartitionFunction("get_partitions_names_ps", db_name, tbl_name, part_vals);
      fireReadTablePreEvent(db_name, tbl_name);
      List<String> ret = null;
      Exception ex = null;
      try {
        ret = getMS().listPartitionNamesPs(db_name, tbl_name, part_vals, max_parts);
      } catch (Exception e) {
        ex = e;
        rethrowException(e);
      } finally {
        endFunction("get_partitions_names_ps", ret != null, ex, tbl_name);
      }
      return ret;
    }

    @Override
    public List<String> partition_name_to_vals(String part_name) throws TException {
      if (part_name.length() == 0) {
        return new ArrayList<>();
      }
      LinkedHashMap<String, String> map = Warehouse.makeSpecFromName(part_name);
      List<String> part_vals = new ArrayList<>();
      part_vals.addAll(map.values());
      return part_vals;
    }

    @Override
    public Map<String, String> partition_name_to_spec(String part_name) throws TException {
      if (part_name.length() == 0) {
        return new HashMap<>();
      }
      return Warehouse.makeSpecFromName(part_name);
    }

    @Override
    public Index add_index(final Index newIndex, final Table indexTable) throws TException {
      String tableName = indexTable != null ? indexTable.getTableName() : "";
      startFunction("add_index", ": " + newIndex.toString() + " " + tableName);
      Index ret = null;
      Exception ex = null;
      try {
        ret = add_index_core(getMS(), newIndex, indexTable);
      } catch (Exception e) {
        ex = e;
        if (e instanceof InvalidObjectException) {
          throw (InvalidObjectException) e;
        } else if (e instanceof AlreadyExistsException) {
          throw (AlreadyExistsException) e;
        } else if (e instanceof MetaException) {
          throw (MetaException) e;
        } else {
          throw newMetaException(e);
        }
      } finally {
        endFunction("add_index", ret != null, ex, tableName);
      }
      return ret;
    }

    private Index add_index_core(final RawStore ms, final Index index, final Table indexTable)
        throws InvalidObjectException, AlreadyExistsException, MetaException {
      boolean success = false, indexTableCreated = false;
      String[] qualified =
          MetaStoreUtils.getQualifiedName(index.getDbName(), index.getIndexTableName());
      Map<String, String> transactionalListenerResponses = Collections.emptyMap();
      try {
        ms.openTransaction();
        firePreEvent(new PreAddIndexEvent(index, this));
        Index old_index = null;
        try {
          old_index = get_index_by_name(index.getDbName(), index
              .getOrigTableName(), index.getIndexName());
        } catch (Exception e) {
        }
        if (old_index != null) {
          throw new AlreadyExistsException("Index already exists:" + index);
        }
        Table origTbl = ms.getTable(index.getDbName(), index.getOrigTableName());
        if (origTbl == null) {
          throw new InvalidObjectException(
              "Unable to add index because database or the original table do not exist");
        }

        // set create time
        long time = System.currentTimeMillis() / 1000;
        Table indexTbl = indexTable;
        if (indexTbl != null) {
          try {
            indexTbl = ms.getTable(qualified[0], qualified[1]);
          } catch (Exception e) {
          }
          if (indexTbl != null) {
            throw new InvalidObjectException(
                "Unable to add index because index table already exists");
          }
          this.create_table(indexTable);
          indexTableCreated = true;
        }

        index.setCreateTime((int) time);
        index.putToParameters(hive_metastoreConstants.DDL_TIME, Long.toString(time));
        if (ms.addIndex(index)) {
          if (!transactionalListeners.isEmpty()) {
            transactionalListenerResponses =
                MetaStoreListenerNotifier.notifyEvent(transactionalListeners,
                                                      EventType.CREATE_INDEX,
                                                      new AddIndexEvent(index, true, this));
          }
        }

        success = ms.commitTransaction();
        return index;
      } finally {
        if (!success) {
          if (indexTableCreated) {
            try {
              drop_table(qualified[0], qualified[1], false);
            } catch (Exception e) {
            }
          }
          ms.rollbackTransaction();
        }

        if (!listeners.isEmpty()) {
          MetaStoreListenerNotifier.notifyEvent(listeners,
                                                EventType.CREATE_INDEX,
                                                new AddIndexEvent(index, success, this),
                                                null,
                                                transactionalListenerResponses, ms);
        }
      }
    }

    @Override
    public boolean drop_index_by_name(final String dbName, final String tblName,
        final String indexName, final boolean deleteData) throws TException {
      startFunction("drop_index_by_name", ": db=" + dbName + " tbl="
          + tblName + " index=" + indexName);

      boolean ret = false;
      Exception ex = null;
      try {
        ret = drop_index_by_name_core(getMS(), dbName, tblName,
            indexName, deleteData);
      } catch (IOException e) {
        ex = e;
        throw new MetaException(e.getMessage());
      } catch (Exception e) {
        ex = e;
        rethrowException(e);
      } finally {
        endFunction("drop_index_by_name", ret, ex, tblName);
      }

      return ret;
    }

    private boolean drop_index_by_name_core(final RawStore ms,
        final String dbName, final String tblName,
        final String indexName, final boolean deleteData) throws TException, IOException {
      boolean success = false;
      Index index = null;
      Path tblPath = null;
      List<Path> partPaths = null;
      Map<String, String> transactionalListenerResponses = Collections.emptyMap();
      try {
        ms.openTransaction();
        // drop the underlying index table
        index = get_index_by_name(dbName, tblName, indexName);  // throws exception if not exists
        firePreEvent(new PreDropIndexEvent(index, this));
        ms.dropIndex(dbName, tblName, indexName);
        String idxTblName = index.getIndexTableName();
        if (idxTblName != null) {
          String[] qualified = MetaStoreUtils.getQualifiedName(index.getDbName(), idxTblName);
          Table tbl = get_table_core(qualified[0], qualified[1]);
          if (tbl.getSd() == null) {
            throw new MetaException("Table metadata is corrupted");
          }

          if (tbl.getSd().getLocation() != null) {
            tblPath = new Path(tbl.getSd().getLocation());
            if (!wh.isWritable(tblPath.getParent())) {
              throw new MetaException("Index table metadata not deleted since " +
                  tblPath.getParent() + " is not writable by " +
                  SecurityUtils.getUser());
            }
          }

          // Drop the partitions and get a list of partition locations which need to be deleted
          partPaths = dropPartitionsAndGetLocations(ms, qualified[0], qualified[1], tblPath,
              tbl.getPartitionKeys(), deleteData);
          if (!ms.dropTable(qualified[0], qualified[1])) {
            throw new MetaException("Unable to drop underlying data table "
                + qualified[0] + "." + qualified[1] + " for index " + indexName);
          }
        }

        if (!transactionalListeners.isEmpty()) {
          transactionalListenerResponses =
              MetaStoreListenerNotifier.notifyEvent(transactionalListeners,
                                                    EventType.DROP_INDEX,
                                                    new DropIndexEvent(index, true, this));
        }

        success = ms.commitTransaction();
      } finally {
        if (!success) {
          ms.rollbackTransaction();
        } else if (deleteData && tblPath != null) {
          deletePartitionData(partPaths);
          deleteTableData(tblPath);
          // ok even if the data is not deleted
        }
        // Skip the event listeners if the index is NULL
        if (index != null && !listeners.isEmpty()) {
          MetaStoreListenerNotifier.notifyEvent(listeners,
                                                EventType.DROP_INDEX,
                                                new DropIndexEvent(index, success, this),
                                                null,
                                                transactionalListenerResponses, ms);
        }
      }
      return success;
    }

    @Override
    public Index get_index_by_name(final String dbName, final String tblName,
        final String indexName) throws TException {

      startFunction("get_index_by_name", ": db=" + dbName + " tbl="
          + tblName + " index=" + indexName);

      Index ret = null;
      Exception ex = null;
      try {
        ret = get_index_by_name_core(getMS(), dbName, tblName, indexName);
      } catch (Exception e) {
        ex = e;
        rethrowException(e);
      } finally {
        endFunction("get_index_by_name", ret != null, ex, tblName);
      }
      return ret;
    }

    private Index get_index_by_name_core(final RawStore ms, final String db_name,
        final String tbl_name, final String index_name) throws TException {
      Index index = ms.getIndex(db_name, tbl_name, index_name);

      if (index == null) {
        throw new NoSuchObjectException(db_name + "." + tbl_name
            + " index=" + index_name + " not found");
      }
      return index;
    }

    @Override
    public List<String> get_index_names(final String dbName, final String tblName,
        final short maxIndexes) throws TException {
      startTableFunction("get_index_names", dbName, tblName);

      List<String> ret = null;
      Exception ex = null;
      try {
        ret = getMS().listIndexNames(dbName, tblName, maxIndexes);
      } catch (Exception e) {
        ex = e;
        if (e instanceof MetaException) {
          throw (MetaException) e;
        } else {
          throw newMetaException(e);
        }
      } finally {
        endFunction("get_index_names", ret != null, ex, tblName);
      }
      return ret;
    }

    @Override
    public List<Index> get_indexes(final String dbName, final String tblName,
        final short maxIndexes) throws TException {
      startTableFunction("get_indexes", dbName, tblName);

      List<Index> ret = null;
      Exception ex = null;
      try {
        ret = getMS().getIndexes(dbName, tblName, maxIndexes);
      } catch (Exception e) {
        ex = e;
        rethrowException(e);
      } finally {
        endFunction("get_indexes", ret != null, ex, tblName);
      }
      return ret;
    }

    private String lowerCaseConvertPartName(String partName) throws MetaException {
      boolean isFirst = true;
      Map<String, String> partSpec = Warehouse.makeEscSpecFromName(partName);
      String convertedPartName = new String();

      for (Map.Entry<String, String> entry : partSpec.entrySet()) {
        String partColName = entry.getKey();
        String partColVal = entry.getValue();

        if (!isFirst) {
          convertedPartName += "/";
        } else {
          isFirst = false;
        }
        convertedPartName += partColName.toLowerCase() + "=" + partColVal;
      }
      return convertedPartName;
    }

    @Override
    public ColumnStatistics get_table_column_statistics(String dbName, String tableName,
      String colName) throws TException {
      dbName = dbName.toLowerCase();
      tableName = tableName.toLowerCase();
      colName = colName.toLowerCase();
      startFunction("get_column_statistics_by_table", ": db=" + dbName + " table=" + tableName +
                    " column=" + colName);
      ColumnStatistics statsObj = null;
      try {
        statsObj = getMS().getTableColumnStatistics(
            dbName, tableName, Lists.newArrayList(colName));
        if (statsObj != null) {
          assert statsObj.getStatsObjSize() <= 1;
        }
        return statsObj;
      } finally {
        endFunction("get_column_statistics_by_table", statsObj != null, null, tableName);
      }
    }

    @Override
    public TableStatsResult get_table_statistics_req(TableStatsRequest request) throws TException {
      String dbName = request.getDbName().toLowerCase();
      String tblName = request.getTblName().toLowerCase();
      startFunction("get_table_statistics_req", ": db=" + dbName + " table=" + tblName);
      TableStatsResult result = null;
      List<String> lowerCaseColNames = new ArrayList<>(request.getColNames().size());
      for (String colName : request.getColNames()) {
        lowerCaseColNames.add(colName.toLowerCase());
      }
      try {
        ColumnStatistics cs = getMS().getTableColumnStatistics(dbName, tblName, lowerCaseColNames);
        result = new TableStatsResult((cs == null || cs.getStatsObj() == null)
            ? Lists.newArrayList() : cs.getStatsObj());
      } finally {
        endFunction("get_table_statistics_req", result == null, null, tblName);
      }
      return result;
    }

    @Override
    public ColumnStatistics get_partition_column_statistics(String dbName, String tableName,
      String partName, String colName) throws TException {
      dbName = dbName.toLowerCase();
      tableName = tableName.toLowerCase();
      colName = colName.toLowerCase();
      String convertedPartName = lowerCaseConvertPartName(partName);
      startFunction("get_column_statistics_by_partition",
              ": db=" + dbName + " table=" + tableName
              + " partition=" + convertedPartName + " column=" + colName);
      ColumnStatistics statsObj = null;

      try {
        List<ColumnStatistics> list = getMS().getPartitionColumnStatistics(dbName, tableName,
            Lists.newArrayList(convertedPartName), Lists.newArrayList(colName));
        if (list.isEmpty()) return null;
        if (list.size() != 1) {
          throw new MetaException(list.size() + " statistics for single column and partition");
        }
        statsObj = list.get(0);
      } finally {
        endFunction("get_column_statistics_by_partition", statsObj != null, null, tableName);
      }
      return statsObj;
    }

    @Override
    public PartitionsStatsResult get_partitions_statistics_req(PartitionsStatsRequest request)
        throws TException {
      String dbName = request.getDbName().toLowerCase();
      String tblName = request.getTblName().toLowerCase();
      startFunction("get_partitions_statistics_req", ": db=" + dbName + " table=" + tblName);

      PartitionsStatsResult result = null;
      List<String> lowerCaseColNames = new ArrayList<>(request.getColNames().size());
      for (String colName : request.getColNames()) {
        lowerCaseColNames.add(colName.toLowerCase());
      }
      List<String> lowerCasePartNames = new ArrayList<>(request.getPartNames().size());
      for (String partName : request.getPartNames()) {
        lowerCasePartNames.add(lowerCaseConvertPartName(partName));
      }
      try {
        List<ColumnStatistics> stats = getMS().getPartitionColumnStatistics(
            dbName, tblName, lowerCasePartNames, lowerCaseColNames);
        Map<String, List<ColumnStatisticsObj>> map = new HashMap<>();
        for (ColumnStatistics stat : stats) {
          map.put(stat.getStatsDesc().getPartName(), stat.getStatsObj());
        }
        result = new PartitionsStatsResult(map);
      } finally {
        endFunction("get_partitions_statistics_req", result == null, null, tblName);
      }
      return result;
    }

    @Override
    public boolean update_table_column_statistics(ColumnStatistics colStats) throws TException {
      String dbName;
      String tableName;
      String colName;
      ColumnStatisticsDesc statsDesc = colStats.getStatsDesc();
      dbName = statsDesc.getDbName().toLowerCase();
      tableName = statsDesc.getTableName().toLowerCase();

      statsDesc.setDbName(dbName);
      statsDesc.setTableName(tableName);
      long time = System.currentTimeMillis() / 1000;
      statsDesc.setLastAnalyzed(time);

      List<ColumnStatisticsObj> statsObjs =  colStats.getStatsObj();

      startFunction("write_column_statistics", ":  db=" + dbName
          + " table=" + tableName);
      for (ColumnStatisticsObj statsObj:statsObjs) {
        colName = statsObj.getColName().toLowerCase();
        statsObj.setColName(colName);
        statsObj.setColType(statsObj.getColType().toLowerCase());
      }

     colStats.setStatsDesc(statsDesc);
     colStats.setStatsObj(statsObjs);

     boolean ret = false;

      try {
        ret = getMS().updateTableColumnStatistics(colStats);
        return ret;
      } finally {
        endFunction("write_column_statistics", ret != false, null, tableName);
      }
    }

    private boolean updatePartitonColStats(Table tbl, ColumnStatistics colStats)
        throws MetaException, InvalidObjectException, NoSuchObjectException, InvalidInputException {
      String dbName;
      String tableName;
      String partName;
      String colName;

      ColumnStatisticsDesc statsDesc = colStats.getStatsDesc();
      dbName = statsDesc.getDbName().toLowerCase();
      tableName = statsDesc.getTableName().toLowerCase();
      partName = lowerCaseConvertPartName(statsDesc.getPartName());

      statsDesc.setDbName(dbName);
      statsDesc.setTableName(tableName);
      statsDesc.setPartName(partName);

      long time = System.currentTimeMillis() / 1000;
      statsDesc.setLastAnalyzed(time);

      List<ColumnStatisticsObj> statsObjs =  colStats.getStatsObj();

      startFunction("write_partition_column_statistics",
          ":  db=" + dbName + " table=" + tableName
              + " part=" + partName);
      for (ColumnStatisticsObj statsObj:statsObjs) {
        colName = statsObj.getColName().toLowerCase();
        statsObj.setColName(colName);
        statsObj.setColType(statsObj.getColType().toLowerCase());
      }

      colStats.setStatsDesc(statsDesc);
      colStats.setStatsObj(statsObjs);

      boolean ret = false;

      try {
        if (tbl == null) {
          tbl = getTable(dbName, tableName);
        }
        List<String> partVals = getPartValsFromName(tbl, partName);
        ret = getMS().updatePartitionColumnStatistics(colStats, partVals);
        return ret;
      } finally {
        endFunction("write_partition_column_statistics", ret != false, null, tableName);
      }
    }

    @Override
    public boolean update_partition_column_statistics(ColumnStatistics colStats) throws TException {
      return updatePartitonColStats(null, colStats);
    }

    @Override
    public boolean delete_partition_column_statistics(String dbName, String tableName,
                                                      String partName, String colName) throws TException {
      dbName = dbName.toLowerCase();
      tableName = tableName.toLowerCase();
      if (colName != null) {
        colName = colName.toLowerCase();
      }
      String convertedPartName = lowerCaseConvertPartName(partName);
      startFunction("delete_column_statistics_by_partition",": db=" + dbName
          + " table=" + tableName + " partition=" + convertedPartName
          + " column=" + colName);
      boolean ret = false;

      try {
        List<String> partVals = getPartValsFromName(getMS(), dbName, tableName, convertedPartName);
        ret = getMS().deletePartitionColumnStatistics(dbName, tableName,
                                                      convertedPartName, partVals, colName);
      } finally {
        endFunction("delete_column_statistics_by_partition", ret != false, null, tableName);
      }
      return ret;
    }

    @Override
    public boolean delete_table_column_statistics(String dbName, String tableName, String colName)
        throws TException {
      dbName = dbName.toLowerCase();
      tableName = tableName.toLowerCase();

      if (colName != null) {
        colName = colName.toLowerCase();
      }
      startFunction("delete_column_statistics_by_table", ": db=" + dbName
          + " table=" + tableName + " column=" + colName);

      boolean ret = false;
      try {
        ret = getMS().deleteTableColumnStatistics(dbName, tableName, colName);
      } finally {
        endFunction("delete_column_statistics_by_table", ret != false, null, tableName);
      }
      return ret;
    }

    @Override
    public List<Partition> get_partitions_by_filter(final String dbName, final String tblName,
                                                    final String filter, final short maxParts)
        throws TException {
      startTableFunction("get_partitions_by_filter", dbName, tblName);
      fireReadTablePreEvent(dbName, tblName);
      List<Partition> ret = null;
      Exception ex = null;
      try {
        checkLimitNumberOfPartitionsByFilter(dbName, tblName, filter, maxParts);
        ret = getMS().getPartitionsByFilter(dbName, tblName, filter, maxParts);
      } catch (Exception e) {
        ex = e;
        rethrowException(e);
      } finally {
        endFunction("get_partitions_by_filter", ret != null, ex, tblName);
      }
      return ret;
    }

    @Override
    public List<PartitionSpec> get_part_specs_by_filter(final String dbName, final String tblName,
                                                        final String filter, final int maxParts)
        throws TException {

      startTableFunction("get_partitions_by_filter_pspec", dbName, tblName);

      List<PartitionSpec> partitionSpecs = null;
      try {
        Table table = get_table_core(dbName, tblName);
        List<Partition> partitions = get_partitions_by_filter(dbName, tblName, filter, (short) maxParts);

        if (is_partition_spec_grouping_enabled(table)) {
          partitionSpecs = get_partitionspecs_grouped_by_storage_descriptor(table, partitions);
        }
        else {
          PartitionSpec pSpec = new PartitionSpec();
          pSpec.setPartitionList(new PartitionListComposingSpec(partitions));
          pSpec.setRootPath(table.getSd().getLocation());
          pSpec.setDbName(dbName);
          pSpec.setTableName(tblName);
          partitionSpecs = Arrays.asList(pSpec);
        }

        return partitionSpecs;
      }
      finally {
        endFunction("get_partitions_by_filter_pspec", partitionSpecs != null && !partitionSpecs.isEmpty(), null, tblName);
      }
    }

    @Override
    public PartitionsByExprResult get_partitions_by_expr(
        PartitionsByExprRequest req) throws TException {
      String dbName = req.getDbName(), tblName = req.getTblName();
      startTableFunction("get_partitions_by_expr", dbName, tblName);
      fireReadTablePreEvent(dbName, tblName);
      PartitionsByExprResult ret = null;
      Exception ex = null;
      try {
        checkLimitNumberOfPartitionsByExpr(dbName, tblName, req.getExpr(), UNLIMITED_MAX_PARTITIONS);
        List<Partition> partitions = new LinkedList<>();
        boolean hasUnknownPartitions = getMS().getPartitionsByExpr(dbName, tblName,
            req.getExpr(), req.getDefaultPartitionName(), req.getMaxParts(), partitions);
        ret = new PartitionsByExprResult(partitions, hasUnknownPartitions);
      } catch (Exception e) {
        ex = e;
        rethrowException(e);
      } finally {
        endFunction("get_partitions_by_expr", ret != null, ex, tblName);
      }
      return ret;
    }

    private void rethrowException(Exception e) throws TException {
      // TODO: Both of these are TException, why do we need these separate clauses?
      if (e instanceof MetaException) {
        throw (MetaException) e;
      } else if (e instanceof NoSuchObjectException) {
        throw (NoSuchObjectException) e;
      } else if (e instanceof TException) {
        throw (TException) e;
      } else {
        throw newMetaException(e);
      }
    }

    public int get_num_partitions_by_filter(final String dbName,
                                            final String tblName, final String filter)
            throws TException {
      startTableFunction("get_num_partitions_by_filter", dbName, tblName);

      int ret = -1;
      Exception ex = null;
      try {
        ret = getMS().getNumPartitionsByFilter(dbName, tblName, filter);
      } catch (Exception e) {
        ex = e;
        rethrowException(e);
      } finally {
        endFunction("get_num_partitions_by_filter", ret != -1, ex, tblName);
      }
      return ret;
    }

    int get_num_partitions_by_expr(final String dbName,
                                            final String tblName, final byte[] expr)
        throws TException {
      startTableFunction("get_num_partitions_by_expr", dbName, tblName);

      int ret = -1;
      Exception ex = null;
      try {
        ret = getMS().getNumPartitionsByExpr(dbName, tblName, expr);
      } catch (Exception e) {
        ex = e;
        rethrowException(e);
      } finally {
        endFunction("get_num_partitions_by_expr", ret != -1, ex, tblName);
      }
      return ret;
    }

    @Override
    public List<Partition> get_partitions_by_names(final String dbName, final String tblName,
                                                   final List<String> partNames) throws TException {

      startTableFunction("get_partitions_by_names", dbName, tblName);
      fireReadTablePreEvent(dbName, tblName);
      List<Partition> ret = null;
      Exception ex = null;
      try {
        ret = getMS().getPartitionsByNames(dbName, tblName, partNames);
      } catch (Exception e) {
        ex = e;
        rethrowException(e);
      } finally {
        endFunction("get_partitions_by_names", ret != null, ex, tblName);
      }
      return ret;
    }

    @Override
    public PrincipalPrivilegeSet get_privilege_set(HiveObjectRef hiveObject, String userName,
                                                   List<String> groupNames) throws TException {
      firePreEvent(new PreAuthorizationCallEvent(this));
      if (hiveObject.getObjectType() == HiveObjectType.COLUMN) {
        String partName = getPartName(hiveObject);
        return this.get_column_privilege_set(hiveObject.getDbName(), hiveObject
            .getObjectName(), partName, hiveObject.getColumnName(), userName,
            groupNames);
      } else if (hiveObject.getObjectType() == HiveObjectType.PARTITION) {
        String partName = getPartName(hiveObject);
        return this.get_partition_privilege_set(hiveObject.getDbName(),
            hiveObject.getObjectName(), partName, userName, groupNames);
      } else if (hiveObject.getObjectType() == HiveObjectType.DATABASE) {
        return this.get_db_privilege_set(hiveObject.getDbName(), userName,
            groupNames);
      } else if (hiveObject.getObjectType() == HiveObjectType.TABLE) {
        return this.get_table_privilege_set(hiveObject.getDbName(), hiveObject
            .getObjectName(), userName, groupNames);
      } else if (hiveObject.getObjectType() == HiveObjectType.GLOBAL) {
        return this.get_user_privilege_set(userName, groupNames);
      }
      return null;
    }

    private String getPartName(HiveObjectRef hiveObject) throws MetaException {
      String partName = null;
      List<String> partValue = hiveObject.getPartValues();
      if (partValue != null && partValue.size() > 0) {
        try {
          Table table = get_table_core(hiveObject.getDbName(), hiveObject
              .getObjectName());
          partName = Warehouse
              .makePartName(table.getPartitionKeys(), partValue);
        } catch (NoSuchObjectException e) {
          throw new MetaException(e.getMessage());
        }
      }
      return partName;
    }

    private PrincipalPrivilegeSet get_column_privilege_set(final String dbName,
        final String tableName, final String partName, final String columnName,
        final String userName, final List<String> groupNames) throws TException {
      incrementCounter("get_column_privilege_set");

      PrincipalPrivilegeSet ret;
      try {
        ret = getMS().getColumnPrivilegeSet(
            dbName, tableName, partName, columnName, userName, groupNames);
      } catch (MetaException e) {
        throw e;
      } catch (Exception e) {
        throw new RuntimeException(e);
      }
      return ret;
    }

    private PrincipalPrivilegeSet get_db_privilege_set(final String dbName,
        final String userName, final List<String> groupNames) throws TException {
      incrementCounter("get_db_privilege_set");

      PrincipalPrivilegeSet ret;
      try {
        ret = getMS().getDBPrivilegeSet(dbName, userName, groupNames);
      } catch (MetaException e) {
        throw e;
      } catch (Exception e) {
        throw new RuntimeException(e);
      }
      return ret;
    }

    private PrincipalPrivilegeSet get_partition_privilege_set(
        final String dbName, final String tableName, final String partName,
        final String userName, final List<String> groupNames)
        throws TException {
      incrementCounter("get_partition_privilege_set");

      PrincipalPrivilegeSet ret;
      try {
        ret = getMS().getPartitionPrivilegeSet(dbName, tableName, partName,
            userName, groupNames);
      } catch (MetaException e) {
        throw e;
      } catch (Exception e) {
        throw new RuntimeException(e);
      }
      return ret;
    }

    private PrincipalPrivilegeSet get_table_privilege_set(final String dbName,
        final String tableName, final String userName,
        final List<String> groupNames) throws TException {
      incrementCounter("get_table_privilege_set");

      PrincipalPrivilegeSet ret;
      try {
        ret = getMS().getTablePrivilegeSet(dbName, tableName, userName,
            groupNames);
      } catch (MetaException e) {
        throw e;
      } catch (Exception e) {
        throw new RuntimeException(e);
      }
      return ret;
    }

    @Override
    public boolean grant_role(final String roleName,
        final String principalName, final PrincipalType principalType,
        final String grantor, final PrincipalType grantorType, final boolean grantOption)
        throws TException {
      incrementCounter("add_role_member");
      firePreEvent(new PreAuthorizationCallEvent(this));
      if (PUBLIC.equals(roleName)) {
        throw new MetaException("No user can be added to " + PUBLIC +". Since all users implicitly"
        + " belong to " + PUBLIC + " role.");
      }
      Boolean ret;
      try {
        RawStore ms = getMS();
        Role role = ms.getRole(roleName);
        if(principalType == PrincipalType.ROLE){
          //check if this grant statement will end up creating a cycle
          if(isNewRoleAParent(principalName, roleName)){
            throw new MetaException("Cannot grant role " + principalName + " to " + roleName +
                " as " + roleName + " already belongs to the role " + principalName +
                ". (no cycles allowed)");
          }
        }
        ret = ms.grantRole(role, principalName, principalType, grantor, grantorType, grantOption);
      } catch (MetaException e) {
        throw e;
      } catch (Exception e) {
        throw new RuntimeException(e);
      }
      return ret;
    }



    /**
     * Check if newRole is in parent hierarchy of curRole
     * @param newRole
     * @param curRole
     * @return true if newRole is curRole or present in its hierarchy
     * @throws MetaException
     */
    private boolean isNewRoleAParent(String newRole, String curRole) throws MetaException {
      if(newRole.equals(curRole)){
        return true;
      }
      //do this check recursively on all the parent roles of curRole
      List<Role> parentRoleMaps = getMS().listRoles(curRole, PrincipalType.ROLE);
      for(Role parentRole : parentRoleMaps){
        if(isNewRoleAParent(newRole, parentRole.getRoleName())){
          return true;
        }
      }
      return false;
    }

    @Override
    public List<Role> list_roles(final String principalName,
        final PrincipalType principalType) throws TException {
      incrementCounter("list_roles");
      firePreEvent(new PreAuthorizationCallEvent(this));
      return getMS().listRoles(principalName, principalType);
    }

    @Override
    public boolean create_role(final Role role) throws TException {
      incrementCounter("create_role");
      firePreEvent(new PreAuthorizationCallEvent(this));
      if (PUBLIC.equals(role.getRoleName())) {
         throw new MetaException(PUBLIC + " role implicitly exists. It can't be created.");
      }
      Boolean ret;
      try {
        ret = getMS().addRole(role.getRoleName(), role.getOwnerName());
      } catch (MetaException e) {
        throw e;
      } catch (Exception e) {
        throw new RuntimeException(e);
      }
      return ret;
    }

    @Override
    public boolean drop_role(final String roleName) throws TException {
      incrementCounter("drop_role");
      firePreEvent(new PreAuthorizationCallEvent(this));
      if (ADMIN.equals(roleName) || PUBLIC.equals(roleName)) {
        throw new MetaException(PUBLIC + "," + ADMIN + " roles can't be dropped.");
      }
      Boolean ret;
      try {
        ret = getMS().removeRole(roleName);
      } catch (MetaException e) {
        throw e;
      } catch (Exception e) {
        throw new RuntimeException(e);
      }
      return ret;
    }

    @Override
    public List<String> get_role_names() throws TException {
      incrementCounter("get_role_names");
      firePreEvent(new PreAuthorizationCallEvent(this));
      List<String> ret;
      try {
        ret = getMS().listRoleNames();
        return ret;
      } catch (MetaException e) {
        throw e;
      } catch (Exception e) {
        throw new RuntimeException(e);
      }
    }

    @Override
    public boolean grant_privileges(final PrivilegeBag privileges) throws TException {
      incrementCounter("grant_privileges");
      firePreEvent(new PreAuthorizationCallEvent(this));
      Boolean ret;
      try {
        ret = getMS().grantPrivileges(privileges);
      } catch (MetaException e) {
        throw e;
      } catch (Exception e) {
        throw new RuntimeException(e);
      }
      return ret;
    }

    @Override
    public boolean revoke_role(final String roleName, final String userName,
        final PrincipalType principalType) throws TException {
      return revoke_role(roleName, userName, principalType, false);
    }

    private boolean revoke_role(final String roleName, final String userName,
        final PrincipalType principalType, boolean grantOption) throws TException {
      incrementCounter("remove_role_member");
      firePreEvent(new PreAuthorizationCallEvent(this));
      if (PUBLIC.equals(roleName)) {
        throw new MetaException(PUBLIC + " role can't be revoked.");
      }
      Boolean ret;
      try {
        RawStore ms = getMS();
        Role mRole = ms.getRole(roleName);
        ret = ms.revokeRole(mRole, userName, principalType, grantOption);
      } catch (MetaException e) {
        throw e;
      } catch (Exception e) {
        throw new RuntimeException(e);
      }
      return ret;
    }

    @Override
    public GrantRevokeRoleResponse grant_revoke_role(GrantRevokeRoleRequest request)
        throws TException {
      GrantRevokeRoleResponse response = new GrantRevokeRoleResponse();
      boolean grantOption = false;
      if (request.isSetGrantOption()) {
        grantOption = request.isGrantOption();
      }
      switch (request.getRequestType()) {
        case GRANT: {
          boolean result = grant_role(request.getRoleName(),
              request.getPrincipalName(), request.getPrincipalType(),
              request.getGrantor(), request.getGrantorType(), grantOption);
          response.setSuccess(result);
          break;
        }
        case REVOKE: {
          boolean result = revoke_role(request.getRoleName(), request.getPrincipalName(),
              request.getPrincipalType(), grantOption);
          response.setSuccess(result);
          break;
        }
        default:
          throw new MetaException("Unknown request type " + request.getRequestType());
      }

      return response;
    }

    @Override
    public GrantRevokePrivilegeResponse grant_revoke_privileges(GrantRevokePrivilegeRequest request)
        throws TException {
      GrantRevokePrivilegeResponse response = new GrantRevokePrivilegeResponse();
      switch (request.getRequestType()) {
        case GRANT: {
          boolean result = grant_privileges(request.getPrivileges());
          response.setSuccess(result);
          break;
        }
        case REVOKE: {
          boolean revokeGrantOption = false;
          if (request.isSetRevokeGrantOption()) {
            revokeGrantOption = request.isRevokeGrantOption();
          }
          boolean result = revoke_privileges(request.getPrivileges(), revokeGrantOption);
          response.setSuccess(result);
          break;
        }
        default:
          throw new MetaException("Unknown request type " + request.getRequestType());
      }

      return response;
    }

    @Override
    public boolean revoke_privileges(final PrivilegeBag privileges) throws TException {
      return revoke_privileges(privileges, false);
    }

    public boolean revoke_privileges(final PrivilegeBag privileges, boolean grantOption)
        throws TException {
      incrementCounter("revoke_privileges");
      firePreEvent(new PreAuthorizationCallEvent(this));
      Boolean ret;
      try {
        ret = getMS().revokePrivileges(privileges, grantOption);
      } catch (MetaException e) {
        throw e;
      } catch (Exception e) {
        throw new RuntimeException(e);
      }
      return ret;
    }

    private PrincipalPrivilegeSet get_user_privilege_set(final String userName,
        final List<String> groupNames) throws TException {
      incrementCounter("get_user_privilege_set");
      PrincipalPrivilegeSet ret;
      try {
        ret = getMS().getUserPrivilegeSet(userName, groupNames);
      } catch (MetaException e) {
        throw e;
      } catch (Exception e) {
        throw new RuntimeException(e);
      }
      return ret;
    }

    @Override
    public List<HiveObjectPrivilege> list_privileges(String principalName,
        PrincipalType principalType, HiveObjectRef hiveObject)
        throws TException {
      firePreEvent(new PreAuthorizationCallEvent(this));
      if (hiveObject.getObjectType() == null) {
        return getAllPrivileges(principalName, principalType);
      }
      if (hiveObject.getObjectType() == HiveObjectType.GLOBAL) {
        return list_global_privileges(principalName, principalType);
      }
      if (hiveObject.getObjectType() == HiveObjectType.DATABASE) {
        return list_db_privileges(principalName, principalType, hiveObject
            .getDbName());
      }
      if (hiveObject.getObjectType() == HiveObjectType.TABLE) {
        return list_table_privileges(principalName, principalType,
            hiveObject.getDbName(), hiveObject.getObjectName());
      }
      if (hiveObject.getObjectType() == HiveObjectType.PARTITION) {
        return list_partition_privileges(principalName, principalType,
            hiveObject.getDbName(), hiveObject.getObjectName(), hiveObject
            .getPartValues());
      }
      if (hiveObject.getObjectType() == HiveObjectType.COLUMN) {
        if (hiveObject.getPartValues() == null || hiveObject.getPartValues().isEmpty()) {
          return list_table_column_privileges(principalName, principalType,
              hiveObject.getDbName(), hiveObject.getObjectName(), hiveObject.getColumnName());
        }
        return list_partition_column_privileges(principalName, principalType,
            hiveObject.getDbName(), hiveObject.getObjectName(), hiveObject
            .getPartValues(), hiveObject.getColumnName());
      }
      return null;
    }

    private List<HiveObjectPrivilege> getAllPrivileges(String principalName,
        PrincipalType principalType) throws TException {
      List<HiveObjectPrivilege> privs = new ArrayList<>();
      privs.addAll(list_global_privileges(principalName, principalType));
      privs.addAll(list_db_privileges(principalName, principalType, null));
      privs.addAll(list_table_privileges(principalName, principalType, null, null));
      privs.addAll(list_partition_privileges(principalName, principalType, null, null, null));
      privs.addAll(list_table_column_privileges(principalName, principalType, null, null, null));
      privs.addAll(list_partition_column_privileges(principalName, principalType,
          null, null, null, null));
      return privs;
    }

    private List<HiveObjectPrivilege> list_table_column_privileges(
        final String principalName, final PrincipalType principalType,
        final String dbName, final String tableName, final String columnName) throws TException {
      incrementCounter("list_table_column_privileges");

      try {
        if (dbName == null) {
          return getMS().listPrincipalTableColumnGrantsAll(principalName, principalType);
        }
        if (principalName == null) {
          return getMS().listTableColumnGrantsAll(dbName, tableName, columnName);
        }
        return getMS().listPrincipalTableColumnGrants(principalName, principalType,
                dbName, tableName, columnName);
      } catch (MetaException e) {
        throw e;
      } catch (Exception e) {
        throw new RuntimeException(e);
      }
    }

    private List<HiveObjectPrivilege> list_partition_column_privileges(
        final String principalName, final PrincipalType principalType,
        final String dbName, final String tableName, final List<String> partValues,
        final String columnName) throws TException {
      incrementCounter("list_partition_column_privileges");

      try {
        if (dbName == null) {
          return getMS().listPrincipalPartitionColumnGrantsAll(principalName, principalType);
        }
        Table tbl = get_table_core(dbName, tableName);
        String partName = Warehouse.makePartName(tbl.getPartitionKeys(), partValues);
        if (principalName == null) {
          return getMS().listPartitionColumnGrantsAll(dbName, tableName, partName, columnName);
        }

        return getMS().listPrincipalPartitionColumnGrants(principalName, principalType, dbName,
                tableName, partValues, partName, columnName);
      } catch (MetaException e) {
        throw e;
      } catch (Exception e) {
        throw new RuntimeException(e);
      }
    }

    private List<HiveObjectPrivilege> list_db_privileges(final String principalName,
        final PrincipalType principalType, final String dbName) throws TException {
      incrementCounter("list_security_db_grant");

      try {
        if (dbName == null) {
          return getMS().listPrincipalDBGrantsAll(principalName, principalType);
        }
        if (principalName == null) {
          return getMS().listDBGrantsAll(dbName);
        } else {
          return getMS().listPrincipalDBGrants(principalName, principalType, dbName);
        }
      } catch (MetaException e) {
        throw e;
      } catch (Exception e) {
        throw new RuntimeException(e);
      }
    }

    private List<HiveObjectPrivilege> list_partition_privileges(
        final String principalName, final PrincipalType principalType,
        final String dbName, final String tableName, final List<String> partValues)
        throws TException {
      incrementCounter("list_security_partition_grant");

      try {
        if (dbName == null) {
          return getMS().listPrincipalPartitionGrantsAll(principalName, principalType);
        }
        Table tbl = get_table_core(dbName, tableName);
        String partName = Warehouse.makePartName(tbl.getPartitionKeys(), partValues);
        if (principalName == null) {
          return getMS().listPartitionGrantsAll(dbName, tableName, partName);
        }
        return getMS().listPrincipalPartitionGrants(
            principalName, principalType, dbName, tableName, partValues, partName);
      } catch (MetaException e) {
        throw e;
      } catch (Exception e) {
        throw new RuntimeException(e);
      }
    }

    private List<HiveObjectPrivilege> list_table_privileges(
        final String principalName, final PrincipalType principalType,
        final String dbName, final String tableName) throws TException {
      incrementCounter("list_security_table_grant");

      try {
        if (dbName == null) {
          return getMS().listPrincipalTableGrantsAll(principalName, principalType);
        }
        if (principalName == null) {
          return getMS().listTableGrantsAll(dbName, tableName);
        }
        return getMS().listAllTableGrants(principalName, principalType, dbName, tableName);
      } catch (MetaException e) {
        throw e;
      } catch (Exception e) {
        throw new RuntimeException(e);
      }
    }

    private List<HiveObjectPrivilege> list_global_privileges(
        final String principalName, final PrincipalType principalType) throws TException {
      incrementCounter("list_security_user_grant");

      try {
        if (principalName == null) {
          return getMS().listGlobalGrantsAll();
        }
        return getMS().listPrincipalGlobalGrants(principalName, principalType);
      } catch (MetaException e) {
        throw e;
      } catch (Exception e) {
        throw new RuntimeException(e);
      }
    }

    @Override
    public void cancel_delegation_token(String token_str_form) throws TException {
      startFunction("cancel_delegation_token");
      boolean success = false;
      Exception ex = null;
      try {
        HiveMetaStore.cancelDelegationToken(token_str_form);
        success = true;
      } catch (IOException e) {
        ex = e;
        throw new MetaException(e.getMessage());
      } catch (Exception e) {
        ex = e;
        throw newMetaException(e);
      } finally {
        endFunction("cancel_delegation_token", success, ex);
      }
    }

    @Override
    public long renew_delegation_token(String token_str_form) throws TException {
      startFunction("renew_delegation_token");
      Long ret = null;
      Exception ex = null;
      try {
        ret = HiveMetaStore.renewDelegationToken(token_str_form);
      } catch (IOException e) {
        ex = e;
        throw new MetaException(e.getMessage());
      } catch (Exception e) {
        ex = e;
        throw newMetaException(e);
      } finally {
        endFunction("renew_delegation_token", ret != null, ex);
      }
      return ret;
    }

    @Override
    public String get_delegation_token(String token_owner, String renewer_kerberos_principal_name)
        throws TException {
      startFunction("get_delegation_token");
      String ret = null;
      Exception ex = null;
      try {
        ret =
            HiveMetaStore.getDelegationToken(token_owner,
                renewer_kerberos_principal_name, getIPAddress());
      } catch (IOException | InterruptedException e) {
        ex = e;
        throw new MetaException(e.getMessage());
      } catch (Exception e) {
        ex = e;
        throw newMetaException(e);
      } finally {
        endFunction("get_delegation_token", ret != null, ex);
      }
      return ret;
    }

    @Override
    public boolean add_token(String token_identifier, String delegation_token) throws TException {
      startFunction("add_token", ": " + token_identifier);
      boolean ret = false;
      Exception ex = null;
      try {
        ret = getMS().addToken(token_identifier, delegation_token);
      } catch (Exception e) {
        ex = e;
        if (e instanceof MetaException) {
          throw (MetaException) e;
        } else {
          throw newMetaException(e);
        }
      } finally {
        endFunction("add_token", ret == true, ex);
      }
      return ret;
    }

    @Override
    public boolean remove_token(String token_identifier) throws TException {
      startFunction("remove_token", ": " + token_identifier);
      boolean ret = false;
      Exception ex = null;
      try {
        ret = getMS().removeToken(token_identifier);
      } catch (Exception e) {
        ex = e;
        if (e instanceof MetaException) {
          throw (MetaException) e;
        } else {
          throw newMetaException(e);
        }
      } finally {
        endFunction("remove_token", ret == true, ex);
      }
      return ret;
    }

    @Override
    public String get_token(String token_identifier) throws TException {
      startFunction("get_token for", ": " + token_identifier);
      String ret = null;
      Exception ex = null;
      try {
        ret = getMS().getToken(token_identifier);
      } catch (Exception e) {
        ex = e;
        if (e instanceof MetaException) {
          throw (MetaException) e;
        } else {
          throw newMetaException(e);
        }
      } finally {
        endFunction("get_token", ret != null, ex);
      }
      //Thrift cannot return null result
      return ret == null ? "" : ret;
    }

    @Override
    public List<String> get_all_token_identifiers() throws TException {
      startFunction("get_all_token_identifiers.");
      List<String> ret;
      Exception ex = null;
      try {
        ret = getMS().getAllTokenIdentifiers();
      } catch (Exception e) {
        ex = e;
        if (e instanceof MetaException) {
          throw (MetaException) e;
        } else {
          throw newMetaException(e);
        }
      } finally {
        endFunction("get_all_token_identifiers.", ex == null, ex);
      }
      return ret;
    }

    @Override
    public int add_master_key(String key) throws TException {
      startFunction("add_master_key.");
      int ret;
      Exception ex = null;
      try {
        ret = getMS().addMasterKey(key);
      } catch (Exception e) {
        ex = e;
        if (e instanceof MetaException) {
          throw (MetaException) e;
        } else {
          throw newMetaException(e);
        }
      } finally {
        endFunction("add_master_key.", ex == null, ex);
      }
      return ret;
    }

    @Override
    public void update_master_key(int seq_number, String key) throws TException {
      startFunction("update_master_key.");
      Exception ex = null;
      try {
        getMS().updateMasterKey(seq_number, key);
      } catch (Exception e) {
        ex = e;
        if (e instanceof MetaException) {
          throw (MetaException) e;
        } else {
          throw newMetaException(e);
        }
      } finally {
        endFunction("update_master_key.", ex == null, ex);
      }
    }

    @Override
    public boolean remove_master_key(int key_seq) throws TException {
      startFunction("remove_master_key.");
      Exception ex = null;
      boolean ret;
      try {
        ret = getMS().removeMasterKey(key_seq);
      } catch (Exception e) {
        ex = e;
        if (e instanceof MetaException) {
          throw (MetaException) e;
        } else {
          throw newMetaException(e);
        }
      } finally {
        endFunction("remove_master_key.", ex == null, ex);
      }
      return ret;
    }

    @Override
    public List<String> get_master_keys() throws TException {
      startFunction("get_master_keys.");
      Exception ex = null;
      String [] ret = null;
      try {
        ret = getMS().getMasterKeys();
      } catch (Exception e) {
        ex = e;
        if (e instanceof MetaException) {
          throw (MetaException) e;
        } else {
          throw newMetaException(e);
        }
      } finally {
        endFunction("get_master_keys.", ret != null, ex);
      }
      return Arrays.asList(ret);
    }

    @Override
    public void markPartitionForEvent(final String db_name, final String tbl_name,
        final Map<String, String> partName, final PartitionEventType evtType) throws TException {

      Table tbl = null;
      Exception ex = null;
      RawStore ms  = getMS();
      boolean success = false;
      try {
        ms.openTransaction();
        startPartitionFunction("markPartitionForEvent", db_name, tbl_name, partName);
        firePreEvent(new PreLoadPartitionDoneEvent(db_name, tbl_name, partName, this));
        tbl = ms.markPartitionForEvent(db_name, tbl_name, partName, evtType);
        if (null == tbl) {
          throw new UnknownTableException("Table: " + tbl_name + " not found.");
        }

        if (transactionalListeners.size() > 0) {
          LoadPartitionDoneEvent lpde = new LoadPartitionDoneEvent(true, tbl, partName, this);
          for (MetaStoreEventListener transactionalListener : transactionalListeners) {
            transactionalListener.onLoadPartitionDone(lpde);
          }
        }

        success = ms.commitTransaction();
        for (MetaStoreEventListener listener : listeners) {
          listener.onLoadPartitionDone(new LoadPartitionDoneEvent(true, tbl, partName, this));
        }
      } catch (Exception original) {
        ex = original;
        LOG.error("Exception caught in mark partition event ", original);
        if (original instanceof UnknownTableException) {
          throw (UnknownTableException) original;
        } else if (original instanceof UnknownPartitionException) {
          throw (UnknownPartitionException) original;
        } else if (original instanceof InvalidPartitionException) {
          throw (InvalidPartitionException) original;
        } else if (original instanceof MetaException) {
          throw (MetaException) original;
        } else {
          throw newMetaException(original);
        }
      } finally {
        if (!success) {
          ms.rollbackTransaction();
        }

        endFunction("markPartitionForEvent", tbl != null, ex, tbl_name);
      }
    }

    @Override
    public boolean isPartitionMarkedForEvent(final String db_name, final String tbl_name,
        final Map<String, String> partName, final PartitionEventType evtType) throws TException {

      startPartitionFunction("isPartitionMarkedForEvent", db_name, tbl_name, partName);
      Boolean ret = null;
      Exception ex = null;
      try {
        ret = getMS().isPartitionMarkedForEvent(db_name, tbl_name, partName, evtType);
      } catch (Exception original) {
        LOG.error("Exception caught for isPartitionMarkedForEvent ",original);
        ex = original;
        if (original instanceof UnknownTableException) {
          throw (UnknownTableException) original;
        } else if (original instanceof UnknownPartitionException) {
          throw (UnknownPartitionException) original;
        } else if (original instanceof InvalidPartitionException) {
          throw (InvalidPartitionException) original;
        } else if (original instanceof MetaException) {
          throw (MetaException) original;
        } else {
          throw newMetaException(original);
        }
      } finally {
                endFunction("isPartitionMarkedForEvent", ret != null, ex, tbl_name);
      }

      return ret;
    }

    @Override
    public List<String> set_ugi(String username, List<String> groupNames) throws TException {
      Collections.addAll(groupNames, username);
      return groupNames;
    }

    @Override
    public boolean partition_name_has_valid_characters(List<String> part_vals,
        boolean throw_exception) throws TException {
      startFunction("partition_name_has_valid_characters");
      boolean ret;
      Exception ex = null;
      try {
        if (throw_exception) {
          MetaStoreUtils.validatePartitionNameCharacters(part_vals, partitionValidationPattern);
          ret = true;
        } else {
          ret = MetaStoreUtils.partitionNameHasValidCharacters(part_vals,
              partitionValidationPattern);
        }
      } catch (Exception e) {
        ex = e;
        if (e instanceof MetaException) {
          throw (MetaException)e;
        } else {
          throw newMetaException(e);
        }
      }
      endFunction("partition_name_has_valid_characters", true, ex);
      return ret;
    }

    private static MetaException newMetaException(Exception e) {
      if (e instanceof MetaException) {
        return (MetaException)e;
      }
      MetaException me = new MetaException(e.toString());
      me.initCause(e);
      return me;
    }

    private void validateFunctionInfo(Function func) throws InvalidObjectException, MetaException {
      if (!MetaStoreUtils.validateName(func.getFunctionName(), null)) {
        throw new InvalidObjectException(func.getFunctionName() + " is not a valid object name");
      }
      String className = func.getClassName();
      if (className == null) {
        throw new InvalidObjectException("Function class name cannot be null");
      }
    }

    @Override
    public void create_function(Function func) throws TException {
      validateFunctionInfo(func);
      boolean success = false;
      RawStore ms = getMS();
      Map<String, String> transactionalListenerResponses = Collections.emptyMap();
      try {
        ms.openTransaction();
        Database db = ms.getDatabase(func.getDbName());
        if (db == null) {
          throw new NoSuchObjectException("The database " + func.getDbName() + " does not exist");
        }

        Function existingFunc = ms.getFunction(func.getDbName(), func.getFunctionName());
        if (existingFunc != null) {
          throw new AlreadyExistsException(
              "Function " + func.getFunctionName() + " already exists");
        }

        long time = System.currentTimeMillis() / 1000;
        func.setCreateTime((int) time);
        ms.createFunction(func);
        if (!transactionalListeners.isEmpty()) {
          transactionalListenerResponses =
              MetaStoreListenerNotifier.notifyEvent(transactionalListeners,
                                                    EventType.CREATE_FUNCTION,
                                                    new CreateFunctionEvent(func, true, this));
        }

        success = ms.commitTransaction();
      } finally {
        if (!success) {
          ms.rollbackTransaction();
        }

        if (!listeners.isEmpty()) {
          MetaStoreListenerNotifier.notifyEvent(listeners,
                                                EventType.CREATE_FUNCTION,
                                                new CreateFunctionEvent(func, success, this),
                                                null,
                                                transactionalListenerResponses, ms);
        }
      }
    }

    @Override
    public void drop_function(String dbName, String funcName)
        throws NoSuchObjectException, MetaException,
        InvalidObjectException, InvalidInputException {
      boolean success = false;
      Function func = null;
      RawStore ms = getMS();
      Map<String, String> transactionalListenerResponses = Collections.emptyMap();
      try {
        ms.openTransaction();
        func = ms.getFunction(dbName, funcName);
        if (func == null) {
          throw new NoSuchObjectException("Function " + funcName + " does not exist");
        }
        // if copy of jar to change management fails we fail the metastore transaction, since the
        // user might delete the jars on HDFS externally after dropping the function, hence having
        // a copy is required to allow incremental replication to work correctly.
        if (func.getResourceUris() != null && !func.getResourceUris().isEmpty()) {
          for (ResourceUri uri : func.getResourceUris()) {
            if (uri.getUri().toLowerCase().startsWith("hdfs:")) {
              wh.addToChangeManagement(new Path(uri.getUri()));
            }
          }
        }

        // if the operation on metastore fails, we don't do anything in change management, but fail
        // the metastore transaction, as having a copy of the jar in change management is not going
        // to cause any problem, the cleaner thread will remove this when this jar expires.
        ms.dropFunction(dbName, funcName);
        if (transactionalListeners.size() > 0) {
          transactionalListenerResponses =
              MetaStoreListenerNotifier.notifyEvent(transactionalListeners,
                                                    EventType.DROP_FUNCTION,
                                                    new DropFunctionEvent(func, true, this));
        }
        success = ms.commitTransaction();
      } finally {
        if (!success) {
          ms.rollbackTransaction();
        }

        if (listeners.size() > 0) {
          MetaStoreListenerNotifier.notifyEvent(listeners,
                                                EventType.DROP_FUNCTION,
                                                new DropFunctionEvent(func, success, this),
                                                null,
                                                transactionalListenerResponses, ms);
        }
      }
    }

    @Override
    public void alter_function(String dbName, String funcName, Function newFunc) throws TException {
      validateFunctionInfo(newFunc);
      boolean success = false;
      RawStore ms = getMS();
      try {
        ms.openTransaction();
        ms.alterFunction(dbName, funcName, newFunc);
        success = ms.commitTransaction();
      } finally {
        if (!success) {
          ms.rollbackTransaction();
        }
      }
    }

    @Override
    public List<String> get_functions(String dbName, String pattern)
        throws MetaException {
      startFunction("get_functions", ": db=" + dbName + " pat=" + pattern);

      RawStore ms = getMS();
      Exception ex = null;
      List<String> funcNames = null;

      try {
        funcNames = ms.getFunctions(dbName, pattern);
      } catch (Exception e) {
        ex = e;
        throw newMetaException(e);
      } finally {
        endFunction("get_functions", funcNames != null, ex);
      }

      return funcNames;
    }

    @Override
    public GetAllFunctionsResponse get_all_functions()
            throws MetaException {
      GetAllFunctionsResponse response = new GetAllFunctionsResponse();
      startFunction("get_all_functions");
      RawStore ms = getMS();
      List<Function> allFunctions = null;
      Exception ex = null;
      try {
        allFunctions = ms.getAllFunctions();
      } catch (Exception e) {
        ex = e;
        throw newMetaException(e);
      } finally {
        endFunction("get_all_functions", allFunctions != null, ex);
      }
      response.setFunctions(allFunctions);
      return response;
    }

    @Override
    public Function get_function(String dbName, String funcName) throws TException {
      startFunction("get_function", ": " + dbName + "." + funcName);

      RawStore ms = getMS();
      Function func = null;
      Exception ex = null;

      try {
        func = ms.getFunction(dbName, funcName);
        if (func == null) {
          throw new NoSuchObjectException(
              "Function " + dbName + "." + funcName + " does not exist");
        }
      } catch (NoSuchObjectException e) {
        ex = e;
        rethrowException(e);
      } catch (Exception e) {
        ex = e;
        throw newMetaException(e);
      } finally {
        endFunction("get_function", func != null, ex);
      }

      return func;
    }

    // Transaction and locking methods
    @Override
    public GetOpenTxnsResponse get_open_txns() throws TException {
      return getTxnHandler().getOpenTxns();
    }

    // Transaction and locking methods
    @Override
    public GetOpenTxnsInfoResponse get_open_txns_info() throws TException {
      return getTxnHandler().getOpenTxnsInfo();
    }

    @Override
    public OpenTxnsResponse open_txns(OpenTxnRequest rqst) throws TException {
      return getTxnHandler().openTxns(rqst);
    }

    @Override
    public void abort_txn(AbortTxnRequest rqst) throws TException {
      getTxnHandler().abortTxn(rqst);
    }

    @Override
    public void abort_txns(AbortTxnsRequest rqst) throws TException {
      getTxnHandler().abortTxns(rqst);
    }

    @Override
    public void commit_txn(CommitTxnRequest rqst) throws TException {
      getTxnHandler().commitTxn(rqst);
    }

    @Override
    public LockResponse lock(LockRequest rqst) throws TException {
      return getTxnHandler().lock(rqst);
    }

    @Override
    public LockResponse check_lock(CheckLockRequest rqst) throws TException {
      return getTxnHandler().checkLock(rqst);
    }

    @Override
    public void unlock(UnlockRequest rqst) throws TException {
      getTxnHandler().unlock(rqst);
    }

    @Override
    public ShowLocksResponse show_locks(ShowLocksRequest rqst) throws TException {
      return getTxnHandler().showLocks(rqst);
    }

    @Override
    public void heartbeat(HeartbeatRequest ids) throws TException {
      getTxnHandler().heartbeat(ids);
    }

    @Override
    public HeartbeatTxnRangeResponse heartbeat_txn_range(HeartbeatTxnRangeRequest rqst)
      throws TException {
      return getTxnHandler().heartbeatTxnRange(rqst);
    }
    @Deprecated
    @Override
    public void compact(CompactionRequest rqst) throws TException {
      compact2(rqst);
    }
    @Override
    public CompactionResponse compact2(CompactionRequest rqst) throws TException {
      return getTxnHandler().compact(rqst);
    }

    @Override
    public ShowCompactResponse show_compact(ShowCompactRequest rqst) throws TException {
      return getTxnHandler().showCompact(rqst);
    }

    @Override
    public void flushCache() throws TException {
      getMS().flushCache();
    }

    @Override
    public void add_dynamic_partitions(AddDynamicPartitions rqst) throws TException {
      getTxnHandler().addDynamicPartitions(rqst);
    }

    @Override
    public GetPrincipalsInRoleResponse get_principals_in_role(GetPrincipalsInRoleRequest request)
        throws TException {

      incrementCounter("get_principals_in_role");
      firePreEvent(new PreAuthorizationCallEvent(this));
      Exception ex = null;
      GetPrincipalsInRoleResponse response = null;
      try {
        response = new GetPrincipalsInRoleResponse(getMS().listRoleMembers(request.getRoleName()));
      } catch (MetaException e) {
        throw e;
      } catch (Exception e) {
        ex = e;
        rethrowException(e);
      } finally {
        endFunction("get_principals_in_role", ex == null, ex);
      }
      return response;
    }

    @Override
    public GetRoleGrantsForPrincipalResponse get_role_grants_for_principal(
        GetRoleGrantsForPrincipalRequest request) throws TException {

      incrementCounter("get_role_grants_for_principal");
      firePreEvent(new PreAuthorizationCallEvent(this));
      Exception ex = null;
      List<RolePrincipalGrant> roleMaps = null;
      try {
        roleMaps = getMS().listRolesWithGrants(request.getPrincipal_name(), request.getPrincipal_type());
      } catch (MetaException e) {
        throw e;
      } catch (Exception e) {
        ex = e;
        rethrowException(e);
      } finally {
        endFunction("get_role_grants_for_principal", ex == null, ex);
      }

      //List<RolePrincipalGrant> roleGrantsList = getRolePrincipalGrants(roleMaps);
      return new GetRoleGrantsForPrincipalResponse(roleMaps);
    }

    @Override
    public AggrStats get_aggr_stats_for(PartitionsStatsRequest request) throws TException {
      String dbName = request.getDbName().toLowerCase();
      String tblName = request.getTblName().toLowerCase();
      startFunction("get_aggr_stats_for", ": db=" + request.getDbName()
          + " table=" + request.getTblName());

      List<String> lowerCaseColNames = new ArrayList<>(request.getColNames().size());
      for (String colName : request.getColNames()) {
        lowerCaseColNames.add(colName.toLowerCase());
      }
      List<String> lowerCasePartNames = new ArrayList<>(request.getPartNames().size());
      for (String partName : request.getPartNames()) {
        lowerCasePartNames.add(lowerCaseConvertPartName(partName));
      }
      AggrStats aggrStats = null;

      try {
        aggrStats = new AggrStats(getMS().get_aggr_stats_for(dbName, tblName, lowerCasePartNames,
            lowerCaseColNames));
        return aggrStats;
      } finally {
          endFunction("get_aggr_stats_for", aggrStats == null, null, request.getTblName());
      }

    }

    @Override
    public boolean set_aggr_stats_for(SetPartitionsStatsRequest request) throws TException {
      boolean ret = true;
      List<ColumnStatistics> csNews = request.getColStats();
      if (csNews == null || csNews.isEmpty()) {
        return ret;
      }
      // figure out if it is table level or partition level
      ColumnStatistics firstColStats = csNews.get(0);
      ColumnStatisticsDesc statsDesc = firstColStats.getStatsDesc();
      String dbName = statsDesc.getDbName();
      String tableName = statsDesc.getTableName();
      List<String> colNames = new ArrayList<>();
      for (ColumnStatisticsObj obj : firstColStats.getStatsObj()) {
        colNames.add(obj.getColName());
      }
      if (statsDesc.isIsTblLevel()) {
        // there should be only one ColumnStatistics
        if (request.getColStatsSize() != 1) {
          throw new MetaException(
              "Expecting only 1 ColumnStatistics for table's column stats, but find "
                  + request.getColStatsSize());
        } else {
          if (request.isSetNeedMerge() && request.isNeedMerge()) {
            // one single call to get all column stats
            ColumnStatistics csOld = getMS().getTableColumnStatistics(dbName, tableName, colNames);
            Table t = getTable(dbName, tableName);
            // we first use t.getParameters() to prune the stats
            MetaStoreUtils.getMergableCols(firstColStats, t.getParameters());
            // we merge those that can be merged
            if (csOld != null && csOld.getStatsObjSize() != 0
                && !firstColStats.getStatsObj().isEmpty()) {
              MetaStoreUtils.mergeColStats(firstColStats, csOld);
            }
            if (!firstColStats.getStatsObj().isEmpty()) {
              return update_table_column_statistics(firstColStats);
            } else {
              LOG.debug("All the column stats are not accurate to merge.");
              return true;
            }
          } else {
            // This is the overwrite case, we do not care about the accuracy.
            return update_table_column_statistics(firstColStats);
          }
        }
      } else {
        // partition level column stats merging
        List<Partition> partitions = new ArrayList<>();
        // note that we may have two or more duplicate partition names.
        // see autoColumnStats_2.q under TestMiniLlapLocalCliDriver
        Map<String, ColumnStatistics> newStatsMap = new HashMap<>();
        for (ColumnStatistics csNew : csNews) {
          String partName = csNew.getStatsDesc().getPartName();
          if (newStatsMap.containsKey(partName)) {
            MetaStoreUtils.mergeColStats(csNew, newStatsMap.get(partName));
          }
          newStatsMap.put(partName, csNew);
        }
        
        Map<String, ColumnStatistics> oldStatsMap = new HashMap<>();
        Map<String, Partition> mapToPart = new HashMap<>();
        if (request.isSetNeedMerge() && request.isNeedMerge()) {
          // a single call to get all column stats for all partitions
          List<String> partitionNames = new ArrayList<>();
          partitionNames.addAll(newStatsMap.keySet());
          List<ColumnStatistics> csOlds = getMS().getPartitionColumnStatistics(dbName, tableName,
              partitionNames, colNames);
          if (newStatsMap.values().size() != csOlds.size()) {
            // some of the partitions miss stats.
            LOG.debug("Some of the partitions miss stats.");
          }
          for (ColumnStatistics csOld : csOlds) {
            oldStatsMap.put(csOld.getStatsDesc().getPartName(), csOld);
          }
          // another single call to get all the partition objects
          partitions = getMS().getPartitionsByNames(dbName, tableName, partitionNames);
          for (int index = 0; index < partitionNames.size(); index++) {
            mapToPart.put(partitionNames.get(index), partitions.get(index));
          }
        }
        Table t = getTable(dbName, tableName);
        for (Entry<String, ColumnStatistics> entry : newStatsMap.entrySet()) {
          ColumnStatistics csNew = entry.getValue();
          ColumnStatistics csOld = oldStatsMap.get(entry.getKey());
          if (request.isSetNeedMerge() && request.isNeedMerge()) {
            // we first use getParameters() to prune the stats
            MetaStoreUtils.getMergableCols(csNew, mapToPart.get(entry.getKey()).getParameters());
            // we merge those that can be merged
            if (csOld != null && csOld.getStatsObjSize() != 0 && !csNew.getStatsObj().isEmpty()) {
              MetaStoreUtils.mergeColStats(csNew, csOld);
            }
            if (!csNew.getStatsObj().isEmpty()) {
              ret = ret && updatePartitonColStats(t, csNew);
            } else {
              LOG.debug("All the column stats " + csNew.getStatsDesc().getPartName()
                  + " are not accurate to merge.");
            }
          } else {
            ret = ret && updatePartitonColStats(t, csNew);
          }
        }
      }
      return ret;
    }

    private Table getTable(String dbName, String tableName)
        throws MetaException, InvalidObjectException {
      Table t = getMS().getTable(dbName, tableName);
      if (t == null) {
        throw new InvalidObjectException(dbName + "." + tableName
            + " table not found");
      }
      return t;
    }

    @Override
    public NotificationEventResponse get_next_notification(NotificationEventRequest rqst)
        throws TException {
      try {
        authorizeProxyPrivilege();
      } catch (Exception ex) {
        LOG.error("Not authorized to make the get_next_notification call. You can try to disable " +
            ConfVars.EVENT_DB_NOTIFICATION_API_AUTH.toString(), ex);
        throw new TException(ex);
      }

      RawStore ms = getMS();
      return ms.getNextNotification(rqst);
    }

    @Override
    public CurrentNotificationEventId get_current_notificationEventId() throws TException {
      try {
        authorizeProxyPrivilege();
      } catch (Exception ex) {
        LOG.error("Not authorized to make the get_current_notificationEventId call. You can try to disable " +
            ConfVars.EVENT_DB_NOTIFICATION_API_AUTH.toString(), ex);
        throw new TException(ex);
      }

      RawStore ms = getMS();
      return ms.getCurrentNotificationEventId();
    }

    @Override
    public NotificationEventsCountResponse get_notification_events_count(NotificationEventsCountRequest rqst)
            throws TException {
      try {
        authorizeProxyPrivilege();
      } catch (Exception ex) {
        LOG.error("Not authorized to make the get_notification_events_count call. You can try to disable " +
            ConfVars.EVENT_DB_NOTIFICATION_API_AUTH.toString(), ex);
        throw new TException(ex);
      }

      RawStore ms = getMS();
      return ms.getNotificationEventsCount(rqst);
    }

    private void authorizeProxyPrivilege() throws Exception {
      // Skip the auth in embedded mode or if the auth is disabled
      if (!isMetaStoreRemote() ||
          !MetastoreConf.getBoolVar(conf, ConfVars.EVENT_DB_NOTIFICATION_API_AUTH)) {
        return;
      }
      String user = null;
      try {
        user = SecurityUtils.getUGI().getShortUserName();
      } catch (Exception ex) {
        LOG.error("Cannot obtain username", ex);
        throw ex;
      }
      if (!MetaStoreUtils.checkUserHasHostProxyPrivileges(user, conf, getIPAddress())) {
        throw new MetaException("User " + user + " is not allowed to perform this API call");
      }
    }

    @Override
    public FireEventResponse fire_listener_event(FireEventRequest rqst) throws TException {
      switch (rqst.getData().getSetField()) {
      case INSERT_DATA:
        InsertEvent event =
            new InsertEvent(rqst.getDbName(), rqst.getTableName(), rqst.getPartitionVals(), rqst
                .getData().getInsertData(), rqst.isSuccessful(), this);

        /*
         * The transactional listener response will be set already on the event, so there is not need
         * to pass the response to the non-transactional listener.
         */
        MetaStoreListenerNotifier.notifyEvent(transactionalListeners, EventType.INSERT, event);
        MetaStoreListenerNotifier.notifyEvent(listeners, EventType.INSERT, event);

        return new FireEventResponse();

      default:
        throw new TException("Event type " + rqst.getData().getSetField().toString()
            + " not currently supported.");
      }

    }

    @Override
    public GetFileMetadataByExprResult get_file_metadata_by_expr(GetFileMetadataByExprRequest req)
        throws TException {
      GetFileMetadataByExprResult result = new GetFileMetadataByExprResult();
      RawStore ms = getMS();
      if (!ms.isFileMetadataSupported()) {
        result.setIsSupported(false);
        result.setMetadata(EMPTY_MAP_FM2); // Set the required field.
        return result;
      }
      result.setIsSupported(true);

      List<Long> fileIds = req.getFileIds();
      boolean needMetadata = !req.isSetDoGetFooters() || req.isDoGetFooters();
      FileMetadataExprType type = req.isSetType() ? req.getType() : FileMetadataExprType.ORC_SARG;

      ByteBuffer[] metadatas = needMetadata ? new ByteBuffer[fileIds.size()] : null;
      ByteBuffer[] ppdResults = new ByteBuffer[fileIds.size()];
      boolean[] eliminated = new boolean[fileIds.size()];

      getMS().getFileMetadataByExpr(fileIds, type, req.getExpr(), metadatas, ppdResults, eliminated);
      for (int i = 0; i < fileIds.size(); ++i) {
        if (!eliminated[i] && ppdResults[i] == null) continue; // No metadata => no ppd.
        MetadataPpdResult mpr = new MetadataPpdResult();
        ByteBuffer ppdResult = eliminated[i] ? null : handleReadOnlyBufferForThrift(ppdResults[i]);
        mpr.setIncludeBitset(ppdResult);
        if (needMetadata) {
          ByteBuffer metadata = eliminated[i] ? null : handleReadOnlyBufferForThrift(metadatas[i]);
          mpr.setMetadata(metadata);
        }
        result.putToMetadata(fileIds.get(i), mpr);
      }
      if (!result.isSetMetadata()) {
        result.setMetadata(EMPTY_MAP_FM2); // Set the required field.
      }
      return result;
    }

    private final static Map<Long, ByteBuffer> EMPTY_MAP_FM1 = new HashMap<>(1);
    private final static Map<Long, MetadataPpdResult> EMPTY_MAP_FM2 = new HashMap<>(1);

    @Override
    public GetFileMetadataResult get_file_metadata(GetFileMetadataRequest req) throws TException {
      GetFileMetadataResult result = new GetFileMetadataResult();
      RawStore ms = getMS();
      if (!ms.isFileMetadataSupported()) {
        result.setIsSupported(false);
        result.setMetadata(EMPTY_MAP_FM1); // Set the required field.
        return result;
      }
      result.setIsSupported(true);
      List<Long> fileIds = req.getFileIds();
      ByteBuffer[] metadatas = ms.getFileMetadata(fileIds);
      assert metadatas.length == fileIds.size();
      for (int i = 0; i < metadatas.length; ++i) {
        ByteBuffer bb = metadatas[i];
        if (bb == null) continue;
        bb = handleReadOnlyBufferForThrift(bb);
        result.putToMetadata(fileIds.get(i), bb);
      }
      if (!result.isSetMetadata()) {
        result.setMetadata(EMPTY_MAP_FM1); // Set the required field.
      }
      return result;
    }

    private ByteBuffer handleReadOnlyBufferForThrift(ByteBuffer bb) {
      if (!bb.isReadOnly()) return bb;
      // Thrift cannot write read-only buffers... oh well.
      // TODO: actually thrift never writes to the buffer, so we could use reflection to
      //       unset the unnecessary read-only flag if allocation/copy perf becomes a problem.
      ByteBuffer copy = ByteBuffer.allocate(bb.capacity());
      copy.put(bb);
      copy.flip();
      return copy;
    }

    @Override
    public PutFileMetadataResult put_file_metadata(PutFileMetadataRequest req) throws TException {
      RawStore ms = getMS();
      if (ms.isFileMetadataSupported()) {
        ms.putFileMetadata(req.getFileIds(), req.getMetadata(), req.getType());
      }
      return new PutFileMetadataResult();
    }

    @Override
    public ClearFileMetadataResult clear_file_metadata(ClearFileMetadataRequest req)
        throws TException {
      getMS().putFileMetadata(req.getFileIds(), null, null);
      return new ClearFileMetadataResult();
    }

    @Override
    public CacheFileMetadataResult cache_file_metadata(
        CacheFileMetadataRequest req) throws TException {
      RawStore ms = getMS();
      if (!ms.isFileMetadataSupported()) {
        return new CacheFileMetadataResult(false);
      }
      String dbName = req.getDbName(), tblName = req.getTblName(),
          partName = req.isSetPartName() ? req.getPartName() : null;
      boolean isAllPart = req.isSetIsAllParts() && req.isIsAllParts();
      ms.openTransaction();
      boolean success = false;
      try {
        Table tbl = ms.getTable(dbName, tblName);
        if (tbl == null) {
          throw new NoSuchObjectException(dbName + "." + tblName + " not found");
        }
        boolean isPartitioned = tbl.isSetPartitionKeys() && tbl.getPartitionKeysSize() > 0;
        String tableInputFormat = tbl.isSetSd() ? tbl.getSd().getInputFormat() : null;
        if (!isPartitioned) {
          if (partName != null || isAllPart) {
            throw new MetaException("Table is not partitioned");
          }
          if (!tbl.isSetSd() || !tbl.getSd().isSetLocation()) {
            throw new MetaException(
                "Table does not have storage location; this operation is not supported on views");
          }
          FileMetadataExprType type = expressionProxy.getMetadataType(tableInputFormat);
          if (type == null) {
            throw new MetaException("The operation is not supported for " + tableInputFormat);
          }
          fileMetadataManager.queueCacheMetadata(tbl.getSd().getLocation(), type);
          success = true;
        } else {
          List<String> partNames;
          if (partName != null) {
            partNames = Lists.newArrayList(partName);
          } else if (isAllPart) {
            partNames = ms.listPartitionNames(dbName, tblName, (short)-1);
          } else {
            throw new MetaException("Table is partitioned");
          }
          int batchSize = MetastoreConf.getIntVar(
              conf, ConfVars.BATCH_RETRIEVE_OBJECTS_MAX);
          int index = 0;
          int successCount = 0, failCount = 0;
          HashSet<String> failFormats = null;
          while (index < partNames.size()) {
            int currentBatchSize = Math.min(batchSize, partNames.size() - index);
            List<String> nameBatch = partNames.subList(index, index + currentBatchSize);
            index += currentBatchSize;
            List<Partition> parts = ms.getPartitionsByNames(dbName, tblName, nameBatch);
            for (Partition part : parts) {
              if (!part.isSetSd() || !part.getSd().isSetLocation()) {
                throw new MetaException("Partition does not have storage location;" +
                    " this operation is not supported on views");
              }
              String inputFormat = part.getSd().isSetInputFormat()
                  ? part.getSd().getInputFormat() : tableInputFormat;
              FileMetadataExprType type = expressionProxy.getMetadataType(inputFormat);
              if (type == null) {
                ++failCount;
                if (failFormats == null) {
                  failFormats = new HashSet<>();
                }
                failFormats.add(inputFormat);
              } else {
                ++successCount;
                fileMetadataManager.queueCacheMetadata(part.getSd().getLocation(), type);
              }
            }
          }
          success = true; // Regardless of the following exception
          if (failCount > 0) {
            String errorMsg = "The operation failed for " + failCount + " partitions and "
                + "succeeded for " + successCount + " partitions; unsupported formats: ";
            boolean isFirst = true;
            for (String s : failFormats) {
              if (!isFirst) {
                errorMsg += ", ";
              }
              isFirst = false;
              errorMsg += s;
            }
            throw new MetaException(errorMsg);
          }
        }
      } finally {
        if (success) {
          if (!ms.commitTransaction()) {
            throw new MetaException("Failed to commit");
          }
        } else {
          ms.rollbackTransaction();
        }
      }
      return new CacheFileMetadataResult(true);
    }

    @VisibleForTesting
    void updateMetrics() throws MetaException {
      if (databaseCount != null) {
        tableCount.set(getMS().getTableCount());
        partCount.set(getMS().getPartitionCount());
        databaseCount.set(getMS().getDatabaseCount());
      }
    }

    @Override
    public PrimaryKeysResponse get_primary_keys(PrimaryKeysRequest request) throws TException {
      String db_name = request.getDb_name();
      String tbl_name = request.getTbl_name();
      startTableFunction("get_primary_keys", db_name, tbl_name);
      List<SQLPrimaryKey> ret = null;
      Exception ex = null;
      try {
        ret = getMS().getPrimaryKeys(db_name, tbl_name);
      } catch (Exception e) {
       ex = e;
       throwMetaException(e);
     } finally {
       endFunction("get_primary_keys", ret != null, ex, tbl_name);
     }
     return new PrimaryKeysResponse(ret);
    }

    @Override
    public ForeignKeysResponse get_foreign_keys(ForeignKeysRequest request) throws TException {
      String parent_db_name = request.getParent_db_name();
      String parent_tbl_name = request.getParent_tbl_name();
      String foreign_db_name = request.getForeign_db_name();
      String foreign_tbl_name = request.getForeign_tbl_name();
      startFunction("get_foreign_keys", " : parentdb=" + parent_db_name +
        " parenttbl=" + parent_tbl_name + " foreigndb=" + foreign_db_name +
        " foreigntbl=" + foreign_tbl_name);
      List<SQLForeignKey> ret = null;
      Exception ex = null;
      try {
        ret = getMS().getForeignKeys(parent_db_name, parent_tbl_name,
              foreign_db_name, foreign_tbl_name);
      } catch (Exception e) {
        ex = e;
        throwMetaException(e);
      } finally {
        endFunction("get_foreign_keys", ret != null, ex, foreign_tbl_name);
      }
      return new ForeignKeysResponse(ret);
    }

    private void throwMetaException(Exception e) throws MetaException,
        NoSuchObjectException {
      if (e instanceof MetaException) {
        throw (MetaException) e;
      } else if (e instanceof NoSuchObjectException) {
        throw (NoSuchObjectException) e;
      } else {
        throw newMetaException(e);
      }
    }

    @Override
    public UniqueConstraintsResponse get_unique_constraints(UniqueConstraintsRequest request)
        throws TException {
      String db_name = request.getDb_name();
      String tbl_name = request.getTbl_name();
      startTableFunction("get_unique_constraints", db_name, tbl_name);
      List<SQLUniqueConstraint> ret = null;
      Exception ex = null;
      try {
        ret = getMS().getUniqueConstraints(db_name, tbl_name);
      } catch (Exception e) {
        ex = e;
        if (e instanceof MetaException) {
          throw (MetaException) e;
        } else {
          throw newMetaException(e);
        }
      } finally {
        endFunction("get_unique_constraints", ret != null, ex, tbl_name);
      }
      return new UniqueConstraintsResponse(ret);
    }

    @Override
    public NotNullConstraintsResponse get_not_null_constraints(NotNullConstraintsRequest request)
        throws TException {
      String db_name = request.getDb_name();
      String tbl_name = request.getTbl_name();
      startTableFunction("get_not_null_constraints", db_name, tbl_name);
      List<SQLNotNullConstraint> ret = null;
      Exception ex = null;
      try {
        ret = getMS().getNotNullConstraints(db_name, tbl_name);
      } catch (Exception e) {
        ex = e;
        if (e instanceof MetaException) {
          throw (MetaException) e;
        } else {
          throw newMetaException(e);
        }
      } finally {
        endFunction("get_not_null_constraints", ret != null, ex, tbl_name);
      }
      return new NotNullConstraintsResponse(ret);
    }

    @Override
    public String get_metastore_db_uuid() throws TException {
      try {
        return getMS().getMetastoreDbUuid();
      } catch (MetaException e) {
        LOG.error("Exception thrown while querying metastore db uuid", e);
        throw e;
      }
    }

    @Override
    public WMCreateResourcePlanResponse create_resource_plan(WMCreateResourcePlanRequest request)
        throws AlreadyExistsException, InvalidObjectException, MetaException, TException {
      int defaultPoolSize = MetastoreConf.getIntVar(
          conf, MetastoreConf.ConfVars.WM_DEFAULT_POOL_SIZE);
      WMResourcePlan plan = request.getResourcePlan();
      if (defaultPoolSize > 0 && plan.isSetQueryParallelism()) {
        // If the default pool is not disabled, override the size with the specified parallelism.
        defaultPoolSize = plan.getQueryParallelism();
      }
      try {
        getMS().createResourcePlan(plan, request.getCopyFrom(), defaultPoolSize);
        return new WMCreateResourcePlanResponse();
      } catch (MetaException e) {
        LOG.error("Exception while trying to persist resource plan", e);
        throw e;
      }
    }

    @Override
    public WMGetResourcePlanResponse get_resource_plan(WMGetResourcePlanRequest request)
        throws NoSuchObjectException, MetaException, TException {
      try {
        WMFullResourcePlan rp = getMS().getResourcePlan(request.getResourcePlanName());
        WMGetResourcePlanResponse resp = new WMGetResourcePlanResponse();
        resp.setResourcePlan(rp);
        return resp;
      } catch (MetaException e) {
        LOG.error("Exception while trying to retrieve resource plan", e);
        throw e;
      }
    }

    @Override
    public WMGetAllResourcePlanResponse get_all_resource_plans(WMGetAllResourcePlanRequest request)
        throws MetaException, TException {
      try {
        WMGetAllResourcePlanResponse resp = new WMGetAllResourcePlanResponse();
        resp.setResourcePlans(getMS().getAllResourcePlans());
        return resp;
      } catch (MetaException e) {
        LOG.error("Exception while trying to retrieve resource plans", e);
        throw e;
      }
    }

    @Override
    public WMAlterResourcePlanResponse alter_resource_plan(WMAlterResourcePlanRequest request)
        throws NoSuchObjectException, InvalidOperationException, MetaException, TException {
      try {
        if (((request.isIsEnableAndActivate() ? 1 : 0) + (request.isIsReplace() ? 1 : 0)
           + (request.isIsForceDeactivate() ? 1 : 0)) > 1) {
          throw new MetaException("Invalid request; multiple flags are set");
        }
        WMAlterResourcePlanResponse response = new WMAlterResourcePlanResponse();
        // This method will only return full resource plan when activating one,
        // to give the caller the result atomically with the activation.
        WMFullResourcePlan fullPlanAfterAlter = getMS().alterResourcePlan(
            request.getResourcePlanName(), request.getResourcePlan(),
            request.isIsEnableAndActivate(), request.isIsForceDeactivate(), request.isIsReplace());
        if (fullPlanAfterAlter != null) {
          response.setFullResourcePlan(fullPlanAfterAlter);
        }
        return response;
      } catch (MetaException e) {
        LOG.error("Exception while trying to alter resource plan", e);
        throw e;
      }
    }

    @Override
    public WMGetActiveResourcePlanResponse get_active_resource_plan(
        WMGetActiveResourcePlanRequest request) throws MetaException, TException {
      try {
        WMGetActiveResourcePlanResponse response = new WMGetActiveResourcePlanResponse();
        response.setResourcePlan(getMS().getActiveResourcePlan());
        return response;
      } catch (MetaException e) {
        LOG.error("Exception while trying to get active resource plan", e);
        throw e;
      }
    }

    @Override
    public WMValidateResourcePlanResponse validate_resource_plan(WMValidateResourcePlanRequest request)
        throws NoSuchObjectException, MetaException, TException {
      try {
        return getMS().validateResourcePlan(request.getResourcePlanName());
      } catch (MetaException e) {
        LOG.error("Exception while trying to validate resource plan", e);
        throw e;
      }
    }

    @Override
    public WMDropResourcePlanResponse drop_resource_plan(WMDropResourcePlanRequest request)
        throws NoSuchObjectException, InvalidOperationException, MetaException, TException {
      try {
        getMS().dropResourcePlan(request.getResourcePlanName());
        return new WMDropResourcePlanResponse();
      } catch (MetaException e) {
        LOG.error("Exception while trying to drop resource plan", e);
        throw e;
      }
    }

    @Override
    public WMCreateTriggerResponse create_wm_trigger(WMCreateTriggerRequest request)
        throws AlreadyExistsException, InvalidObjectException, MetaException, TException {
      try {
        getMS().createWMTrigger(request.getTrigger());
        return new WMCreateTriggerResponse();
      } catch (MetaException e) {
        LOG.error("Exception while trying to create trigger", e);
        throw e;
      }
    }

    @Override
    public WMAlterTriggerResponse alter_wm_trigger(WMAlterTriggerRequest request)
        throws NoSuchObjectException, InvalidObjectException, MetaException, TException {
      try {
        getMS().alterWMTrigger(request.getTrigger());
        return new WMAlterTriggerResponse();
      } catch (MetaException e) {
        LOG.error("Exception while trying to alter trigger", e);
        throw e;
      }
    }

    @Override
    public WMDropTriggerResponse drop_wm_trigger(WMDropTriggerRequest request)
        throws NoSuchObjectException, InvalidOperationException, MetaException, TException {
      try {
        getMS().dropWMTrigger(request.getResourcePlanName(), request.getTriggerName());
        return new WMDropTriggerResponse();
      } catch (MetaException e) {
        LOG.error("Exception while trying to drop trigger.", e);
        throw e;
      }
    }

    @Override
    public WMGetTriggersForResourePlanResponse get_triggers_for_resourceplan(
        WMGetTriggersForResourePlanRequest request)
        throws NoSuchObjectException, MetaException, TException {
      try {
        List<WMTrigger> triggers =
            getMS().getTriggersForResourcePlan(request.getResourcePlanName());
        WMGetTriggersForResourePlanResponse response = new WMGetTriggersForResourePlanResponse();
        response.setTriggers(triggers);
        return response;
      } catch (MetaException e) {
        LOG.error("Exception while trying to retrieve triggers plans", e);
        throw e;
      }
    }

    @Override
    public WMCreatePoolResponse create_wm_pool(WMCreatePoolRequest request)
        throws AlreadyExistsException, NoSuchObjectException, InvalidObjectException, MetaException,
        TException {
      try {
        getMS().createPool(request.getPool());
        return new WMCreatePoolResponse();
      } catch (MetaException e) {
        LOG.error("Exception while trying to create WMPool", e);
        throw e;
      }
    }

    @Override
    public WMAlterPoolResponse alter_wm_pool(WMAlterPoolRequest request)
        throws AlreadyExistsException, NoSuchObjectException, InvalidObjectException, MetaException,
        TException {
      try {
        getMS().alterPool(request.getPool(), request.getPoolPath());
        return new WMAlterPoolResponse();
      } catch (MetaException e) {
        LOG.error("Exception while trying to alter WMPool", e);
        throw e;
      }
    }

    @Override
    public WMDropPoolResponse drop_wm_pool(WMDropPoolRequest request)
        throws NoSuchObjectException, InvalidOperationException, MetaException, TException {
      try {
        getMS().dropWMPool(request.getResourcePlanName(), request.getPoolPath());
        return new WMDropPoolResponse();
      } catch (MetaException e) {
        LOG.error("Exception while trying to drop WMPool", e);
        throw e;
      }
    }

    @Override
    public WMCreateOrUpdateMappingResponse create_or_update_wm_mapping(
        WMCreateOrUpdateMappingRequest request) throws AlreadyExistsException,
        NoSuchObjectException, InvalidObjectException, MetaException, TException {
      try {
        getMS().createOrUpdateWMMapping(request.getMapping(), request.isUpdate());
        return new WMCreateOrUpdateMappingResponse();
      } catch (MetaException e) {
        LOG.error("Exception while trying to create or update WMMapping", e);
        throw e;
      }
    }

    @Override
    public WMCreateOrDropTriggerToPoolMappingResponse create_or_drop_wm_trigger_to_pool_mapping(
        WMCreateOrDropTriggerToPoolMappingRequest request) throws AlreadyExistsException,
        NoSuchObjectException, InvalidObjectException, MetaException, TException {
      try {
        if (request.isDrop()) {
          getMS().dropWMTriggerToPoolMapping(
              request.getResourcePlanName(), request.getTriggerName(), request.getPoolPath());
        } else {
          getMS().createWMTriggerToPoolMapping(
              request.getResourcePlanName(), request.getTriggerName(), request.getPoolPath());
        }
        return new WMCreateOrDropTriggerToPoolMappingResponse();
      } catch (MetaException e) {
        LOG.error("Exception while trying to create or drop pool mappings", e);
        throw e;
      }
    }

    @Override
    public WMDropMappingResponse drop_wm_mapping(WMDropMappingRequest request)
        throws NoSuchObjectException, InvalidOperationException, MetaException, TException {
      try {
        getMS().dropWMMapping(request.getMapping());
        return new WMDropMappingResponse();
      } catch (MetaException e) {
        LOG.error("Exception while trying to drop WMMapping", e);
        throw e;
      }
    }

    public void create_ischema(ISchema schema) throws TException {
      startFunction("create_ischema", ": " + schema.getName());
      boolean success = false;
      Exception ex = null;
      RawStore ms = getMS();
      try {
        firePreEvent(new PreCreateISchemaEvent(this, schema));
        Map<String, String> transactionalListenersResponses = Collections.emptyMap();
        ms.openTransaction();
        try {
          ms.createISchema(schema);

          if (!transactionalListeners.isEmpty()) {
            transactionalListenersResponses =
                MetaStoreListenerNotifier.notifyEvent(transactionalListeners,
                    EventType.CREATE_ISCHEMA, new CreateISchemaEvent(true, this, schema));
          }
          success = ms.commitTransaction();
        } finally {
          if (!success) ms.rollbackTransaction();
          if (!listeners.isEmpty()) {
            MetaStoreListenerNotifier.notifyEvent(listeners, EventType.CREATE_ISCHEMA,
                new CreateISchemaEvent(success, this, schema), null,
                transactionalListenersResponses, ms);
          }
        }
      } catch (MetaException|AlreadyExistsException e) {
        LOG.error("Caught exception creating schema", e);
        ex = e;
        throw e;
      } finally {
        endFunction("create_ischema", success, ex);
      }
    }

    @Override
    public void alter_ischema(String schemaName, ISchema newSchema) throws TException {
      startFunction("alter_ischema", ": " + schemaName);
      boolean success = false;
      Exception ex = null;
      RawStore ms = getMS();
      try {
        ISchema oldSchema = ms.getISchema(schemaName);
        if (oldSchema == null) {
          throw new NoSuchObjectException("Could not find schema " + schemaName);
        }
        firePreEvent(new PreAlterISchemaEvent(this, oldSchema, newSchema));
        Map<String, String> transactionalListenersResponses = Collections.emptyMap();
        ms.openTransaction();
        try {
          ms.alterISchema(schemaName, newSchema);
          if (!transactionalListeners.isEmpty()) {
            transactionalListenersResponses =
                MetaStoreListenerNotifier.notifyEvent(transactionalListeners,
                    EventType.ALTER_ISCHEMA, new AlterISchemaEvent(true, this, oldSchema, newSchema));
          }
          success = ms.commitTransaction();
        } finally {
          if (!success) ms.rollbackTransaction();
          if (!listeners.isEmpty()) {
            MetaStoreListenerNotifier.notifyEvent(listeners, EventType.ALTER_ISCHEMA,
                new AlterISchemaEvent(success, this, oldSchema, newSchema), null,
                transactionalListenersResponses, ms);
          }
        }
      } catch (MetaException|NoSuchObjectException e) {
        LOG.error("Caught exception altering schema", e);
        ex = e;
        throw e;
      } finally {
        endFunction("alter_ischema", success, ex);
      }
    }

    @Override
    public ISchema get_ischema(String schemaName) throws TException {
      startFunction("get_ischema", ": " + schemaName);
      Exception ex = null;
      ISchema schema = null;
      try {
        schema = getMS().getISchema(schemaName);
        if (schema == null) {
          throw new NoSuchObjectException("No schema named " + schemaName + " exists");
        }
        firePreEvent(new PreReadISchemaEvent(this, schema));
        return schema;
      } catch (MetaException e) {
        LOG.error("Caught exception getting schema", e);
        ex = e;
<<<<<<< HEAD
        throw e;
      } finally {
        endFunction("get_ischema", schema != null, ex);
      }
    }

    @Override
    public void drop_ischema(String schemaName) throws TException {
      startFunction("drop_ischema", ": " + schemaName);
      Exception ex = null;
      boolean success = false;
      RawStore ms = getMS();
      try {
        // look for any valid versions.  This will also throw NoSuchObjectException if the schema
        // itself doesn't exist, which is what we want.
        SchemaVersion latest = ms.getLatestSchemaVersion(schemaName);
        if (latest != null) {
          ex = new InvalidOperationException("Schema " + schemaName + " cannot be dropped, it has" +
              " at least one valid version");
          throw (InvalidObjectException)ex;
        }
        ISchema schema = ms.getISchema(schemaName);
        firePreEvent(new PreDropISchemaEvent(this, schema));
        Map<String, String> transactionalListenersResponses = Collections.emptyMap();
        ms.openTransaction();
        try {
          ms.dropISchema(schemaName);
          if (!transactionalListeners.isEmpty()) {
            transactionalListenersResponses =
                MetaStoreListenerNotifier.notifyEvent(transactionalListeners,
                    EventType.DROP_ISCHEMA, new DropISchemaEvent(true, this, schema));
          }
          success = ms.commitTransaction();
        } finally {
          if (!success) ms.rollbackTransaction();
          if (!listeners.isEmpty()) {
            MetaStoreListenerNotifier.notifyEvent(listeners, EventType.DROP_ISCHEMA,
                new DropISchemaEvent(success, this, schema), null,
                transactionalListenersResponses, ms);
          }
        }
      } catch (MetaException|NoSuchObjectException e) {
        LOG.error("Caught exception dropping schema", e);
        ex = e;
        throw e;
      } finally {
        endFunction("drop_ischema", success, ex);
      }
    }

    @Override
    public void add_schema_version(SchemaVersion schemaVersion) throws TException {
      startFunction("add_schema_version", ": " + schemaVersion.getSchemaName() + ", " +
          schemaVersion.getVersion());
      boolean success = false;
      Exception ex = null;
      RawStore ms = getMS();
      try {
        // Make sure the referenced schema exists
        if (ms.getISchema(schemaVersion.getSchemaName()) == null) {
          throw new NoSuchObjectException("No schema named " + schemaVersion.getSchemaName());
        }
        firePreEvent(new PreAddSchemaVersionEvent(this, schemaVersion));
        Map<String, String> transactionalListenersResponses = Collections.emptyMap();
        ms.openTransaction();
        try {
          ms.addSchemaVersion(schemaVersion);

          if (!transactionalListeners.isEmpty()) {
            transactionalListenersResponses =
                MetaStoreListenerNotifier.notifyEvent(transactionalListeners,
                    EventType.ADD_SCHEMA_VERSION, new AddSchemaVersionEvent(true, this, schemaVersion));
          }
          success = ms.commitTransaction();
        } finally {
          if (!success) ms.rollbackTransaction();
          if (!listeners.isEmpty()) {
            MetaStoreListenerNotifier.notifyEvent(listeners, EventType.ADD_SCHEMA_VERSION,
                new AddSchemaVersionEvent(success, this, schemaVersion), null,
                transactionalListenersResponses, ms);
          }
        }
      } catch (MetaException|AlreadyExistsException e) {
        LOG.error("Caught exception adding schema version", e);
        ex = e;
        throw e;
      } finally {
        endFunction("add_schema_version", success, ex);
      }
    }

    @Override
    public SchemaVersion get_schema_version(String schemaName, int version) throws TException {
      startFunction("get_schema_version", ": " + schemaName);
      Exception ex = null;
      SchemaVersion schemaVersion = null;
      try {
        schemaVersion = getMS().getSchemaVersion(schemaName, version);
        if (schemaVersion == null) {
          throw new NoSuchObjectException("No schema " + schemaName + " with version " + version
              + "exists");
        }
        firePreEvent(new PreReadhSchemaVersionEvent(this, Collections.singletonList(schemaVersion)));
        return schemaVersion;
      } catch (MetaException e) {
        LOG.error("Caught exception getting schema version", e);
        ex = e;
        throw e;
      } finally {
        endFunction("get_schema_version", schemaVersion != null, ex);
      }
    }

    @Override
    public SchemaVersion get_schema_latest_version(String schemaName) throws TException {
      startFunction("get_latest_schema_version", ": " + schemaName);
      Exception ex = null;
      SchemaVersion schemaVersion = null;
      try {
        schemaVersion = getMS().getLatestSchemaVersion(schemaName);
        if (schemaVersion == null) {
          throw new NoSuchObjectException("No versions of schema " + schemaName + "exist");
        }
        firePreEvent(new PreReadhSchemaVersionEvent(this, Collections.singletonList(schemaVersion)));
        return schemaVersion;
      } catch (MetaException e) {
        LOG.error("Caught exception getting latest schema version", e);
        ex = e;
        throw e;
      } finally {
        endFunction("get_latest_schema_version", schemaVersion != null, ex);
      }
    }

    @Override
    public List<SchemaVersion> get_schema_all_versions(String schemaName) throws TException {
      startFunction("get_all_schema_versions", ": " + schemaName);
      Exception ex = null;
      List<SchemaVersion> schemaVersions = null;
      try {
        schemaVersions = getMS().getAllSchemaVersion(schemaName);
        if (schemaVersions == null) {
          throw new NoSuchObjectException("No versions of schema " + schemaName + "exist");
        }
        firePreEvent(new PreReadhSchemaVersionEvent(this, schemaVersions));
        return schemaVersions;
      } catch (MetaException e) {
        LOG.error("Caught exception getting all schema versions", e);
        ex = e;
        throw e;
      } finally {
        endFunction("get_all_schema_versions", schemaVersions != null, ex);
      }
    }

    @Override
    public void drop_schema_version(String schemaName, int version) throws TException {
      startFunction("drop_schema_version", ": " + schemaName);
      Exception ex = null;
      boolean success = false;
      RawStore ms = getMS();
      try {
        SchemaVersion schemaVersion = ms.getSchemaVersion(schemaName, version);
        if (schemaVersion == null) {
          throw new NoSuchObjectException("No schema " + schemaName + " of version " + version);
        }
        firePreEvent(new PreDropSchemaVersionEvent(this, schemaVersion));
        Map<String, String> transactionalListenersResponses = Collections.emptyMap();
        ms.openTransaction();
        try {
          ms.dropSchemaVersion(schemaName, version);
          if (!transactionalListeners.isEmpty()) {
            transactionalListenersResponses =
                MetaStoreListenerNotifier.notifyEvent(transactionalListeners,
                    EventType.DROP_SCHEMA_VERSION, new DropSchemaVersionEvent(true, this, schemaVersion));
          }
          success = ms.commitTransaction();
        } finally {
          if (!success) ms.rollbackTransaction();
          if (!listeners.isEmpty()) {
            MetaStoreListenerNotifier.notifyEvent(listeners, EventType.DROP_SCHEMA_VERSION,
                new DropSchemaVersionEvent(success, this, schemaVersion), null,
                transactionalListenersResponses, ms);
          }
        }
      } catch (MetaException|NoSuchObjectException e) {
        LOG.error("Caught exception dropping schema version", e);
        ex = e;
        throw e;
      } finally {
        endFunction("drop_schema_version", success, ex);
      }
    }

    @Override
    public FindSchemasByColsResp get_schemas_by_cols(FindSchemasByColsRqst rqst) throws TException {
      startFunction("get_schemas_by_cols");
      Exception ex = null;
      List<SchemaVersion> schemaVersions = Collections.emptyList();
      try {
        schemaVersions = getMS().getSchemaVersionsByColumns(rqst.getColName(),
            rqst.getColNamespace(), rqst.getType());
        firePreEvent(new PreReadhSchemaVersionEvent(this, schemaVersions));
        final List<FindSchemasByColsRespEntry> entries = new ArrayList<>(schemaVersions.size());
        schemaVersions.forEach(schemaVersion -> entries.add(
            new FindSchemasByColsRespEntry(schemaVersion.getSchemaName(), schemaVersion.getVersion())));
        return new FindSchemasByColsResp(entries);
      } catch (MetaException e) {
        LOG.error("Caught exception doing schema version query", e);
        ex = e;
        throw e;
      } finally {
        endFunction("get_schemas_by_cols", !schemaVersions.isEmpty(), ex);
      }
    }

    @Override
    public void map_schema_version_to_serde(String schemaName, int version, String serdeName)
        throws TException {
      startFunction("map_schema_version_to_serde");
      boolean success = false;
      Exception ex = null;
      RawStore ms = getMS();
      try {
        SchemaVersion oldSchemaVersion = ms.getSchemaVersion(schemaName, version);
        if (oldSchemaVersion == null) {
          throw new NoSuchObjectException("No schema " + schemaName + " of version " + version);
        }
        SerDeInfo serde = ms.getSerDeInfo(serdeName);
        if (serde == null) {
          throw new NoSuchObjectException("No SerDe named " + serdeName);
        }
        SchemaVersion newSchemaVersion = new SchemaVersion(oldSchemaVersion);
        newSchemaVersion.setSerDe(serde);
        firePreEvent(new PreAlterSchemaVersionEvent(this, oldSchemaVersion, newSchemaVersion));
        Map<String, String> transactionalListenersResponses = Collections.emptyMap();
        ms.openTransaction();
        try {
          ms.alterSchemaVersion(schemaName, version, newSchemaVersion);
          if (!transactionalListeners.isEmpty()) {
            transactionalListenersResponses =
                MetaStoreListenerNotifier.notifyEvent(transactionalListeners,
                    EventType.ALTER_SCHEMA_VERSION, new AlterSchemaVersionEvent(true, this,
                        oldSchemaVersion, newSchemaVersion));
          }
          success = ms.commitTransaction();
        } finally {
          if (!success) ms.rollbackTransaction();
          if (!listeners.isEmpty()) {
            MetaStoreListenerNotifier.notifyEvent(listeners, EventType.ALTER_SCHEMA_VERSION,
                new AlterSchemaVersionEvent(success, this, oldSchemaVersion, newSchemaVersion), null,
                transactionalListenersResponses, ms);
          }
        }
      } catch (MetaException|NoSuchObjectException e) {
        LOG.error("Caught exception mapping schema version to serde", e);
        ex = e;
        throw e;
      } finally {
=======
        throw e;
      } finally {
        endFunction("get_ischema", schema != null, ex);
      }
    }

    @Override
    public void drop_ischema(String schemaName) throws TException {
      startFunction("drop_ischema", ": " + schemaName);
      Exception ex = null;
      boolean success = false;
      RawStore ms = getMS();
      try {
        // look for any valid versions.  This will also throw NoSuchObjectException if the schema
        // itself doesn't exist, which is what we want.
        SchemaVersion latest = ms.getLatestSchemaVersion(schemaName);
        if (latest != null) {
          ex = new InvalidOperationException("Schema " + schemaName + " cannot be dropped, it has" +
              " at least one valid version");
          throw (InvalidObjectException)ex;
        }
        ISchema schema = ms.getISchema(schemaName);
        firePreEvent(new PreDropISchemaEvent(this, schema));
        Map<String, String> transactionalListenersResponses = Collections.emptyMap();
        ms.openTransaction();
        try {
          ms.dropISchema(schemaName);
          if (!transactionalListeners.isEmpty()) {
            transactionalListenersResponses =
                MetaStoreListenerNotifier.notifyEvent(transactionalListeners,
                    EventType.DROP_ISCHEMA, new DropISchemaEvent(true, this, schema));
          }
          success = ms.commitTransaction();
        } finally {
          if (!success) ms.rollbackTransaction();
          if (!listeners.isEmpty()) {
            MetaStoreListenerNotifier.notifyEvent(listeners, EventType.DROP_ISCHEMA,
                new DropISchemaEvent(success, this, schema), null,
                transactionalListenersResponses, ms);
          }
        }
      } catch (MetaException|NoSuchObjectException e) {
        LOG.error("Caught exception dropping schema", e);
        ex = e;
        throw e;
      } finally {
        endFunction("drop_ischema", success, ex);
      }
    }

    @Override
    public void add_schema_version(SchemaVersion schemaVersion) throws TException {
      startFunction("add_schema_version", ": " + schemaVersion.getSchemaName() + ", " +
          schemaVersion.getVersion());
      boolean success = false;
      Exception ex = null;
      RawStore ms = getMS();
      try {
        // Make sure the referenced schema exists
        if (ms.getISchema(schemaVersion.getSchemaName()) == null) {
          throw new NoSuchObjectException("No schema named " + schemaVersion.getSchemaName());
        }
        firePreEvent(new PreAddSchemaVersionEvent(this, schemaVersion));
        Map<String, String> transactionalListenersResponses = Collections.emptyMap();
        ms.openTransaction();
        try {
          ms.addSchemaVersion(schemaVersion);

          if (!transactionalListeners.isEmpty()) {
            transactionalListenersResponses =
                MetaStoreListenerNotifier.notifyEvent(transactionalListeners,
                    EventType.ADD_SCHEMA_VERSION, new AddSchemaVersionEvent(true, this, schemaVersion));
          }
          success = ms.commitTransaction();
        } finally {
          if (!success) ms.rollbackTransaction();
          if (!listeners.isEmpty()) {
            MetaStoreListenerNotifier.notifyEvent(listeners, EventType.ADD_SCHEMA_VERSION,
                new AddSchemaVersionEvent(success, this, schemaVersion), null,
                transactionalListenersResponses, ms);
          }
        }
      } catch (MetaException|AlreadyExistsException e) {
        LOG.error("Caught exception adding schema version", e);
        ex = e;
        throw e;
      } finally {
        endFunction("add_schema_version", success, ex);
      }
    }

    @Override
    public SchemaVersion get_schema_version(String schemaName, int version) throws TException {
      startFunction("get_schema_version", ": " + schemaName);
      Exception ex = null;
      SchemaVersion schemaVersion = null;
      try {
        schemaVersion = getMS().getSchemaVersion(schemaName, version);
        if (schemaVersion == null) {
          throw new NoSuchObjectException("No schema " + schemaName + " with version " + version
              + "exists");
        }
        firePreEvent(new PreReadhSchemaVersionEvent(this, Collections.singletonList(schemaVersion)));
        return schemaVersion;
      } catch (MetaException e) {
        LOG.error("Caught exception getting schema version", e);
        ex = e;
        throw e;
      } finally {
        endFunction("get_schema_version", schemaVersion != null, ex);
      }
    }

    @Override
    public SchemaVersion get_schema_latest_version(String schemaName) throws TException {
      startFunction("get_latest_schema_version", ": " + schemaName);
      Exception ex = null;
      SchemaVersion schemaVersion = null;
      try {
        schemaVersion = getMS().getLatestSchemaVersion(schemaName);
        if (schemaVersion == null) {
          throw new NoSuchObjectException("No versions of schema " + schemaName + "exist");
        }
        firePreEvent(new PreReadhSchemaVersionEvent(this, Collections.singletonList(schemaVersion)));
        return schemaVersion;
      } catch (MetaException e) {
        LOG.error("Caught exception getting latest schema version", e);
        ex = e;
        throw e;
      } finally {
        endFunction("get_latest_schema_version", schemaVersion != null, ex);
      }
    }

    @Override
    public List<SchemaVersion> get_schema_all_versions(String schemaName) throws TException {
      startFunction("get_all_schema_versions", ": " + schemaName);
      Exception ex = null;
      List<SchemaVersion> schemaVersions = null;
      try {
        schemaVersions = getMS().getAllSchemaVersion(schemaName);
        if (schemaVersions == null) {
          throw new NoSuchObjectException("No versions of schema " + schemaName + "exist");
        }
        firePreEvent(new PreReadhSchemaVersionEvent(this, schemaVersions));
        return schemaVersions;
      } catch (MetaException e) {
        LOG.error("Caught exception getting all schema versions", e);
        ex = e;
        throw e;
      } finally {
        endFunction("get_all_schema_versions", schemaVersions != null, ex);
      }
    }

    @Override
    public void drop_schema_version(String schemaName, int version) throws TException {
      startFunction("drop_schema_version", ": " + schemaName);
      Exception ex = null;
      boolean success = false;
      RawStore ms = getMS();
      try {
        SchemaVersion schemaVersion = ms.getSchemaVersion(schemaName, version);
        if (schemaVersion == null) {
          throw new NoSuchObjectException("No schema " + schemaName + " of version " + version);
        }
        firePreEvent(new PreDropSchemaVersionEvent(this, schemaVersion));
        Map<String, String> transactionalListenersResponses = Collections.emptyMap();
        ms.openTransaction();
        try {
          ms.dropSchemaVersion(schemaName, version);
          if (!transactionalListeners.isEmpty()) {
            transactionalListenersResponses =
                MetaStoreListenerNotifier.notifyEvent(transactionalListeners,
                    EventType.DROP_SCHEMA_VERSION, new DropSchemaVersionEvent(true, this, schemaVersion));
          }
          success = ms.commitTransaction();
        } finally {
          if (!success) ms.rollbackTransaction();
          if (!listeners.isEmpty()) {
            MetaStoreListenerNotifier.notifyEvent(listeners, EventType.DROP_SCHEMA_VERSION,
                new DropSchemaVersionEvent(success, this, schemaVersion), null,
                transactionalListenersResponses, ms);
          }
        }
      } catch (MetaException|NoSuchObjectException e) {
        LOG.error("Caught exception dropping schema version", e);
        ex = e;
        throw e;
      } finally {
        endFunction("drop_schema_version", success, ex);
      }
    }

    @Override
    public FindSchemasByColsResp get_schemas_by_cols(FindSchemasByColsRqst rqst) throws TException {
      startFunction("get_schemas_by_cols");
      Exception ex = null;
      List<SchemaVersion> schemaVersions = Collections.emptyList();
      try {
        schemaVersions = getMS().getSchemaVersionsByColumns(rqst.getColName(),
            rqst.getColNamespace(), rqst.getType());
        firePreEvent(new PreReadhSchemaVersionEvent(this, schemaVersions));
        final List<FindSchemasByColsRespEntry> entries = new ArrayList<>(schemaVersions.size());
        schemaVersions.forEach(schemaVersion -> entries.add(
            new FindSchemasByColsRespEntry(schemaVersion.getSchemaName(), schemaVersion.getVersion())));
        return new FindSchemasByColsResp(entries);
      } catch (MetaException e) {
        LOG.error("Caught exception doing schema version query", e);
        ex = e;
        throw e;
      } finally {
        endFunction("get_schemas_by_cols", !schemaVersions.isEmpty(), ex);
      }
    }

    @Override
    public void map_schema_version_to_serde(String schemaName, int version, String serdeName)
        throws TException {
      startFunction("map_schema_version_to_serde");
      boolean success = false;
      Exception ex = null;
      RawStore ms = getMS();
      try {
        SchemaVersion oldSchemaVersion = ms.getSchemaVersion(schemaName, version);
        if (oldSchemaVersion == null) {
          throw new NoSuchObjectException("No schema " + schemaName + " of version " + version);
        }
        SerDeInfo serde = ms.getSerDeInfo(serdeName);
        if (serde == null) {
          throw new NoSuchObjectException("No SerDe named " + serdeName);
        }
        SchemaVersion newSchemaVersion = new SchemaVersion(oldSchemaVersion);
        newSchemaVersion.setSerDe(serde);
        firePreEvent(new PreAlterSchemaVersionEvent(this, oldSchemaVersion, newSchemaVersion));
        Map<String, String> transactionalListenersResponses = Collections.emptyMap();
        ms.openTransaction();
        try {
          ms.alterSchemaVersion(schemaName, version, newSchemaVersion);
          if (!transactionalListeners.isEmpty()) {
            transactionalListenersResponses =
                MetaStoreListenerNotifier.notifyEvent(transactionalListeners,
                    EventType.ALTER_SCHEMA_VERSION, new AlterSchemaVersionEvent(true, this,
                        oldSchemaVersion, newSchemaVersion));
          }
          success = ms.commitTransaction();
        } finally {
          if (!success) ms.rollbackTransaction();
          if (!listeners.isEmpty()) {
            MetaStoreListenerNotifier.notifyEvent(listeners, EventType.ALTER_SCHEMA_VERSION,
                new AlterSchemaVersionEvent(success, this, oldSchemaVersion, newSchemaVersion), null,
                transactionalListenersResponses, ms);
          }
        }
      } catch (MetaException|NoSuchObjectException e) {
        LOG.error("Caught exception mapping schema version to serde", e);
        ex = e;
        throw e;
      } finally {
>>>>>>> c4d22858
        endFunction("map_schema_version_to_serde", success, ex);
      }
    }

    @Override
    public void set_schema_version_state(String schemaName, int version,
                                         SchemaVersionState state) throws TException {
      startFunction("set_schema_version_state");
      boolean success = false;
      Exception ex = null;
      RawStore ms = getMS();
      try {
        SchemaVersion oldSchemaVersion = ms.getSchemaVersion(schemaName, version);
        if (oldSchemaVersion == null) {
          throw new NoSuchObjectException("No schema " + schemaName + " of version " + version);
        }
        SchemaVersion newSchemaVersion = new SchemaVersion(oldSchemaVersion);
        newSchemaVersion.setState(state);
        firePreEvent(new PreAlterSchemaVersionEvent(this, oldSchemaVersion, newSchemaVersion));
        Map<String, String> transactionalListenersResponses = Collections.emptyMap();
        ms.openTransaction();
        try {
          ms.alterSchemaVersion(schemaName, version, newSchemaVersion);
          if (!transactionalListeners.isEmpty()) {
            transactionalListenersResponses =
                MetaStoreListenerNotifier.notifyEvent(transactionalListeners,
                    EventType.ALTER_SCHEMA_VERSION, new AlterSchemaVersionEvent(true, this,
                        oldSchemaVersion, newSchemaVersion));
          }
          success = ms.commitTransaction();
        } finally {
          if (!success) ms.rollbackTransaction();
          if (!listeners.isEmpty()) {
            MetaStoreListenerNotifier.notifyEvent(listeners, EventType.ALTER_SCHEMA_VERSION,
                new AlterSchemaVersionEvent(success, this, oldSchemaVersion, newSchemaVersion), null,
                transactionalListenersResponses, ms);
          }
        }
      } catch (MetaException|NoSuchObjectException e) {
        LOG.error("Caught exception changing schema version state", e);
        ex = e;
        throw e;
      } finally {
        endFunction("set_schema_version_state", success, ex);
      }
    }

    @Override
    public void add_serde(SerDeInfo serde) throws TException {
      startFunction("create_serde", ": " + serde.getName());
      Exception ex = null;
      boolean success = false;
      RawStore ms = getMS();
      try {
        ms.openTransaction();
        ms.addSerde(serde);
        success = ms.commitTransaction();
      } catch (MetaException|AlreadyExistsException e) {
        LOG.error("Caught exception creating serde", e);
        ex = e;
        throw e;
      } finally {
        if (!success) ms.rollbackTransaction();
        endFunction("create_serde", success, ex);
      }
    }

    @Override
    public SerDeInfo get_serde(String serdeName) throws TException {
      startFunction("get_serde", ": " + serdeName);
      Exception ex = null;
      SerDeInfo serde = null;
      try {
        serde = getMS().getSerDeInfo(serdeName);
        if (serde == null) {
          throw new NoSuchObjectException("No serde named " + serdeName + " exists");
        }
        return serde;
      } catch (MetaException e) {
        LOG.error("Caught exception getting serde", e);
        ex = e;
        throw e;
      } finally {
        endFunction("get_serde", serde != null, ex);
      }
    }
  }

  private static IHMSHandler newRetryingHMSHandler(IHMSHandler baseHandler, Configuration conf)
      throws MetaException {
    return newRetryingHMSHandler(baseHandler, conf, false);
  }

  private static IHMSHandler newRetryingHMSHandler(IHMSHandler baseHandler, Configuration conf,
      boolean local) throws MetaException {
    return RetryingHMSHandler.getProxy(conf, baseHandler, local);
  }

  static Iface newRetryingHMSHandler(String name, Configuration conf, boolean local)
      throws MetaException {
    HMSHandler baseHandler = new HiveMetaStore.HMSHandler(name, conf, false);
    return RetryingHMSHandler.getProxy(conf, baseHandler, local);
  }

  /**
   * Discard a current delegation token.
   *
   * @param tokenStrForm
   *          the token in string form
   */
  public static void cancelDelegationToken(String tokenStrForm
      ) throws IOException {
    delegationTokenManager.cancelDelegationToken(tokenStrForm);
  }

  /**
   * Get a new delegation token.
   *
   * @param renewer
   *          the designated renewer
   */
  public static String getDelegationToken(String owner, String renewer, String remoteAddr)
      throws IOException, InterruptedException {
    return delegationTokenManager.getDelegationToken(owner, renewer, remoteAddr);
  }

  /**
   * @return true if remote metastore has been created
   */
  public static boolean isMetaStoreRemote() {
    return isMetaStoreRemote;
  }

  /**
   * Renew a delegation token to extend its lifetime.
   *
   * @param tokenStrForm
   *          the token in string form
   */
  public static long renewDelegationToken(String tokenStrForm
      ) throws IOException {
    return delegationTokenManager.renewDelegationToken(tokenStrForm);
  }

  /**
   * HiveMetaStore specific CLI
   *
   */
  static public class HiveMetastoreCli extends CommonCliOptions {
    private int port;

    @SuppressWarnings("static-access")
    HiveMetastoreCli(Configuration configuration) {
      super("hivemetastore", true);
      this.port = MetastoreConf.getIntVar(configuration, ConfVars.SERVER_PORT);

      // -p port
      OPTIONS.addOption(OptionBuilder
          .hasArg()
          .withArgName("port")
          .withDescription("Hive Metastore port number, default:"
              + this.port)
          .create('p'));

    }

    @Override
    public void parse(String[] args) {
      super.parse(args);

      // support the old syntax "hivemetastore [port]" but complain
      args = commandLine.getArgs();
      if (args.length > 0) {
        // complain about the deprecated syntax -- but still run
        System.err.println(
            "This usage has been deprecated, consider using the new command "
                + "line syntax (run with -h to see usage information)");

        this.port = new Integer(args[0]);
      }

      // notice that command line options take precedence over the
      // deprecated (old style) naked args...

      if (commandLine.hasOption('p')) {
        this.port = Integer.parseInt(commandLine.getOptionValue('p'));
      } else {
        // legacy handling
        String metastorePort = System.getenv("METASTORE_PORT");
        if (metastorePort != null) {
          this.port = Integer.parseInt(metastorePort);
        }
      }
    }

    public int getPort() {
      return this.port;
    }
  }

  /**
   * @param args
   */
  public static void main(String[] args) throws Throwable {
    final Configuration conf = MetastoreConf.newMetastoreConf();
    shutdownHookMgr = ShutdownHookManager.get();

    HiveMetastoreCli cli = new HiveMetastoreCli(conf);
    cli.parse(args);
    final boolean isCliVerbose = cli.isVerbose();
    // NOTE: It is critical to do this prior to initializing log4j, otherwise
    // any log specific settings via hiveconf will be ignored
    Properties hiveconf = cli.addHiveconfToSystemProperties();

    // NOTE: It is critical to do this here so that log4j is reinitialized
    // before any of the other core hive classes are loaded
    try {
      // If the log4j.configuration property hasn't already been explicitly set,
      // use Hive's default log4j configuration
      if (System.getProperty("log4j.configurationFile") == null) {
        LogUtils.initHiveLog4j(conf);
      } else {
        //reconfigure log4j after settings via hiveconf are write into System Properties
        LoggerContext context =  (LoggerContext)LogManager.getContext(false);
        context.reconfigure();
      }
    } catch (LogUtils.LogInitializationException e) {
      HMSHandler.LOG.warn(e.getMessage());
    }
    startupShutdownMessage(HiveMetaStore.class, args, LOG);

    try {
      String msg = "Starting hive metastore on port " + cli.port;
      HMSHandler.LOG.info(msg);
      if (cli.isVerbose()) {
        System.err.println(msg);
      }


      // set all properties specified on the command line
      for (Map.Entry<Object, Object> item : hiveconf.entrySet()) {
        conf.set((String) item.getKey(), (String) item.getValue());
      }

      // Add shutdown hook.
      shutdownHookMgr.addShutdownHook(() -> {
        String shutdownMsg = "Shutting down hive metastore.";
        HMSHandler.LOG.info(shutdownMsg);
        if (isCliVerbose) {
          System.err.println(shutdownMsg);
        }
        if (MetastoreConf.getBoolVar(conf, ConfVars.METRICS_ENABLED)) {
          try {
            Metrics.shutdown();
          } catch (Exception e) {
            LOG.error("error in Metrics deinit: " + e.getClass().getName() + " "
                + e.getMessage(), e);
          }
        }
        ThreadPool.shutdown();
      }, 10);

      // This will only initialize the cache if configured.
      CachedStore.initSharedCacheAsync(conf);

      //Start Metrics for Standalone (Remote) Mode
      if (MetastoreConf.getBoolVar(conf, ConfVars.METRICS_ENABLED)) {
        try {
          Metrics.initialize(conf);
        } catch (Exception e) {
          // log exception, but ignore inability to start
          LOG.error("error in Metrics init: " + e.getClass().getName() + " "
            + e.getMessage(), e);
        }
      }

      Lock startLock = new ReentrantLock();
      Condition startCondition = startLock.newCondition();
      AtomicBoolean startedServing = new AtomicBoolean();
      startMetaStoreThreads(conf, startLock, startCondition, startedServing);
      startMetaStore(cli.getPort(), HadoopThriftAuthBridge.getBridge(), conf, startLock,
          startCondition, startedServing);
    } catch (Throwable t) {
      // Catch the exception, log it and rethrow it.
      HMSHandler.LOG
          .error("Metastore Thrift Server threw an exception...", t);
      throw t;
    }
  }

  private static AtomicInteger openConnections;

  /**
   * Start Metastore based on a passed {@link HadoopThriftAuthBridge}
   *
   * @param port
   * @param bridge
   * @throws Throwable
   */
  public static void startMetaStore(int port, HadoopThriftAuthBridge bridge)
      throws Throwable {
    startMetaStore(port, bridge, MetastoreConf.newMetastoreConf(), null, null, null);
  }

  /**
   * Start the metastore store.
   * @param port
   * @param bridge
   * @param conf
   * @throws Throwable
   */
  public static void startMetaStore(int port, HadoopThriftAuthBridge bridge,
                                    Configuration conf) throws Throwable {
    startMetaStore(port, bridge, conf, null, null, null);
  }

  /**
   * Start Metastore based on a passed {@link HadoopThriftAuthBridge}
   *
   * @param port
   * @param bridge
   * @param conf
   *          configuration overrides
   * @throws Throwable
   */
  public static void startMetaStore(int port, HadoopThriftAuthBridge bridge,
      Configuration conf, Lock startLock, Condition startCondition,
      AtomicBoolean startedServing) throws Throwable {
    try {
      isMetaStoreRemote = true;
      // Server will create new threads up to max as necessary. After an idle
      // period, it will destroy threads to keep the number of threads in the
      // pool to min.
      long maxMessageSize = MetastoreConf.getLongVar(conf, ConfVars.SERVER_MAX_MESSAGE_SIZE);
      int minWorkerThreads = MetastoreConf.getIntVar(conf, ConfVars.SERVER_MIN_THREADS);
      int maxWorkerThreads = MetastoreConf.getIntVar(conf, ConfVars.SERVER_MAX_THREADS);
      boolean tcpKeepAlive = MetastoreConf.getBoolVar(conf, ConfVars.TCP_KEEP_ALIVE);
      boolean useFramedTransport = MetastoreConf.getBoolVar(conf, ConfVars.USE_THRIFT_FRAMED_TRANSPORT);
      boolean useCompactProtocol = MetastoreConf.getBoolVar(conf, ConfVars.USE_THRIFT_COMPACT_PROTOCOL);
      boolean useSSL = MetastoreConf.getBoolVar(conf, ConfVars.USE_SSL);
      useSasl = MetastoreConf.getBoolVar(conf, ConfVars.USE_THRIFT_SASL);

      if (useSasl) {
        // we are in secure mode. Login using keytab
        String kerberosName = SecurityUtil
            .getServerPrincipal(MetastoreConf.getVar(conf, ConfVars.KERBEROS_PRINCIPAL), "0.0.0.0");
        String keyTabFile = MetastoreConf.getVar(conf, ConfVars.KERBEROS_KEYTAB_FILE);
        UserGroupInformation.loginUserFromKeytab(kerberosName, keyTabFile);
      }

      TProcessor processor;
      TTransportFactory transFactory;
      final TProtocolFactory protocolFactory;
      final TProtocolFactory inputProtoFactory;
      if (useCompactProtocol) {
        protocolFactory = new TCompactProtocol.Factory();
        inputProtoFactory = new TCompactProtocol.Factory(maxMessageSize, maxMessageSize);
      } else {
        protocolFactory = new TBinaryProtocol.Factory();
        inputProtoFactory = new TBinaryProtocol.Factory(true, true, maxMessageSize, maxMessageSize);
      }
      HMSHandler baseHandler = new HiveMetaStore.HMSHandler("new db based metaserver", conf,
          false);
      IHMSHandler handler = newRetryingHMSHandler(baseHandler, conf);

      // Initialize materializations invalidation cache
      MaterializationsInvalidationCache.get().init(handler.getMS(), handler.getTxnHandler());

      TServerSocket serverSocket;

      if (useSasl) {
        // we are in secure mode.
        if (useFramedTransport) {
          throw new HiveMetaException("Framed transport is not supported with SASL enabled.");
        }
        saslServer = bridge.createServer(
            MetastoreConf.getVar(conf, ConfVars.KERBEROS_KEYTAB_FILE),
            MetastoreConf.getVar(conf, ConfVars.KERBEROS_PRINCIPAL),
            MetastoreConf.getVar(conf, ConfVars.CLIENT_KERBEROS_PRINCIPAL));
        // Start delegation token manager
        delegationTokenManager = new MetastoreDelegationTokenManager();
        delegationTokenManager.startDelegationTokenSecretManager(conf, baseHandler, HadoopThriftAuthBridge.Server.ServerMode.METASTORE);
        saslServer.setSecretManager(delegationTokenManager.getSecretManager());
        transFactory = saslServer.createTransportFactory(
                MetaStoreUtils.getMetaStoreSaslProperties(conf, useSSL));
        processor = saslServer.wrapProcessor(
          new ThriftHiveMetastore.Processor<>(handler));

        LOG.info("Starting DB backed MetaStore Server in Secure Mode");
      } else {
        // we are in unsecure mode.
        if (MetastoreConf.getBoolVar(conf, ConfVars.EXECUTE_SET_UGI)) {
          transFactory = useFramedTransport ?
              new ChainedTTransportFactory(new TFramedTransport.Factory(),
                  new TUGIContainingTransport.Factory())
              : new TUGIContainingTransport.Factory();

          processor = new TUGIBasedProcessor<>(handler);
          LOG.info("Starting DB backed MetaStore Server with SetUGI enabled");
        } else {
          transFactory = useFramedTransport ?
              new TFramedTransport.Factory() : new TTransportFactory();
          processor = new TSetIpAddressProcessor<>(handler);
          LOG.info("Starting DB backed MetaStore Server");
        }
      }

      if (!useSSL) {
        serverSocket = SecurityUtils.getServerSocket(null, port);
      } else {
        String keyStorePath = MetastoreConf.getVar(conf, ConfVars.SSL_KEYSTORE_PATH).trim();
        if (keyStorePath.isEmpty()) {
          throw new IllegalArgumentException(ConfVars.SSL_KEYSTORE_PATH.toString()
              + " Not configured for SSL connection");
        }
        String keyStorePassword =
            MetastoreConf.getPassword(conf, MetastoreConf.ConfVars.SSL_KEYSTORE_PASSWORD);

        // enable SSL support for HMS
        List<String> sslVersionBlacklist = new ArrayList<>();
        for (String sslVersion : MetastoreConf.getVar(conf, ConfVars.SSL_PROTOCOL_BLACKLIST).split(",")) {
          sslVersionBlacklist.add(sslVersion);
        }

        serverSocket = SecurityUtils.getServerSSLSocket(null, port, keyStorePath,
            keyStorePassword, sslVersionBlacklist);
      }

      if (tcpKeepAlive) {
        serverSocket = new TServerSocketKeepAlive(serverSocket);
      }

      // Metrics will have already been initialized if we're using them since HMSHandler
      // initializes them.
      openConnections = Metrics.getOrCreateGauge(MetricsConstants.OPEN_CONNECTIONS);

      TThreadPoolServer.Args args = new TThreadPoolServer.Args(serverSocket)
          .processor(processor)
          .transportFactory(transFactory)
          .protocolFactory(protocolFactory)
          .inputProtocolFactory(inputProtoFactory)
          .minWorkerThreads(minWorkerThreads)
          .maxWorkerThreads(maxWorkerThreads);

      TServer tServer = new TThreadPoolServer(args);
      TServerEventHandler tServerEventHandler = new TServerEventHandler() {
        @Override
        public void preServe() {
        }

        @Override
        public ServerContext createContext(TProtocol tProtocol, TProtocol tProtocol1) {
          openConnections.incrementAndGet();
          return null;
        }

        @Override
        public void deleteContext(ServerContext serverContext, TProtocol tProtocol, TProtocol tProtocol1) {
          openConnections.decrementAndGet();
          // If the IMetaStoreClient#close was called, HMSHandler#shutdown would have already
          // cleaned up thread local RawStore. Otherwise, do it now.
          cleanupRawStore();
        }

        @Override
        public void processContext(ServerContext serverContext, TTransport tTransport, TTransport tTransport1) {
        }
      };

      tServer.setServerEventHandler(tServerEventHandler);
      HMSHandler.LOG.info("Started the new metaserver on port [" + port
          + "]...");
      HMSHandler.LOG.info("Options.minWorkerThreads = "
          + minWorkerThreads);
      HMSHandler.LOG.info("Options.maxWorkerThreads = "
          + maxWorkerThreads);
      HMSHandler.LOG.info("TCP keepalive = " + tcpKeepAlive);
      HMSHandler.LOG.info("Enable SSL = " + useSSL);

      if (startLock != null) {
        signalOtherThreadsToStart(tServer, startLock, startCondition, startedServing);
      }
      tServer.serve();
    } catch (Throwable x) {
      x.printStackTrace();
      HMSHandler.LOG.error(StringUtils.stringifyException(x));
      throw x;
    }
  }

  private static void cleanupRawStore() {
    try {
      RawStore rs = HMSHandler.getRawStore();
      if (rs != null) {
        HMSHandler.logInfo("Cleaning up thread local RawStore...");
        rs.shutdown();
      }
    } finally {
      HMSHandler handler = HMSHandler.threadLocalHMSHandler.get();
      if (handler != null) {
        handler.notifyMetaListenersOnShutDown();
      }
      HMSHandler.threadLocalHMSHandler.remove();
      HMSHandler.threadLocalConf.remove();
      HMSHandler.threadLocalModifiedConfig.remove();
      HMSHandler.removeRawStore();
      HMSHandler.logInfo("Done cleaning up thread local RawStore");
    }
  }

  private static void signalOtherThreadsToStart(final TServer server, final Lock startLock,
                                                final Condition startCondition,
                                                final AtomicBoolean startedServing) {
    // A simple thread to wait until the server has started and then signal the other threads to
    // begin
    Thread t = new Thread() {
      @Override
      public void run() {
        do {
          try {
            Thread.sleep(1000);
          } catch (InterruptedException e) {
            LOG.warn("Signalling thread was interrupted: " + e.getMessage());
          }
        } while (!server.isServing());
        startLock.lock();
        try {
          startedServing.set(true);
          startCondition.signalAll();
        } finally {
          startLock.unlock();
        }
      }
    };
    t.start();
  }

  /**
   * Start threads outside of the thrift service, such as the compactor threads.
   * @param conf Hive configuration object
   */
  private static void startMetaStoreThreads(final Configuration conf, final Lock startLock,
                                            final Condition startCondition, final
                                            AtomicBoolean startedServing) {
    // A thread is spun up to start these other threads.  That's because we can't start them
    // until after the TServer has started, but once TServer.serve is called we aren't given back
    // control.
    Thread t = new Thread() {
      @Override
      public void run() {
        // This is a massive hack.  The compactor threads have to access packages in ql (such as
        // AcidInputFormat).  ql depends on metastore so we can't directly access those.  To deal
        // with this the compactor thread classes have been put in ql and they are instantiated here
        // dyanmically.  This is not ideal but it avoids a massive refactoring of Hive packages.
        //
        // Wrap the start of the threads in a catch Throwable loop so that any failures
        // don't doom the rest of the metastore.
        startLock.lock();
        try {
          JvmPauseMonitor pauseMonitor = new JvmPauseMonitor(conf);
          pauseMonitor.start();
        } catch (Throwable t) {
          LOG.warn("Could not initiate the JvmPauseMonitor thread." + " GCs and Pauses may not be " +
            "warned upon.", t);
        }

        try {
          // Per the javadocs on Condition, do not depend on the condition alone as a start gate
          // since spurious wake ups are possible.
          while (!startedServing.get()) startCondition.await();
          startCompactorInitiator(conf);
          startCompactorWorkers(conf);
          startCompactorCleaner(conf);
          startRemoteOnlyTasks(conf);
        } catch (Throwable e) {
          LOG.error("Failure when starting the compactor, compactions may not happen, " +
              StringUtils.stringifyException(e));
        } finally {
          startLock.unlock();
        }

        ReplChangeManager.scheduleCMClearer(conf);
      }
    };
    t.setDaemon(true);
    t.setName("Metastore threads starter thread");
    t.start();
  }

  private static void startCompactorInitiator(Configuration conf) throws Exception {
    if (MetastoreConf.getBoolVar(conf, ConfVars.COMPACTOR_INITIATOR_ON)) {
      MetaStoreThread initiator =
          instantiateThread("org.apache.hadoop.hive.ql.txn.compactor.Initiator");
      initializeAndStartThread(initiator, conf);
    }
  }

  private static void startCompactorWorkers(Configuration conf) throws Exception {
    int numWorkers = MetastoreConf.getIntVar(conf, ConfVars.COMPACTOR_WORKER_THREADS);
    for (int i = 0; i < numWorkers; i++) {
      MetaStoreThread worker =
          instantiateThread("org.apache.hadoop.hive.ql.txn.compactor.Worker");
      initializeAndStartThread(worker, conf);
    }
  }

  private static void startCompactorCleaner(Configuration conf) throws Exception {
    if (MetastoreConf.getBoolVar(conf, ConfVars.COMPACTOR_INITIATOR_ON)) {
      MetaStoreThread cleaner =
          instantiateThread("org.apache.hadoop.hive.ql.txn.compactor.Cleaner");
      initializeAndStartThread(cleaner, conf);
    }
  }

  private static MetaStoreThread instantiateThread(String classname) throws Exception {
    Class<?> c = Class.forName(classname);
    Object o = c.newInstance();
    if (MetaStoreThread.class.isAssignableFrom(o.getClass())) {
      return (MetaStoreThread)o;
    } else {
      String s = classname + " is not an instance of MetaStoreThread.";
      LOG.error(s);
      throw new IOException(s);
    }
  }

  private static int nextThreadId = 1000000;

  private static void initializeAndStartThread(MetaStoreThread thread, Configuration conf) throws
      MetaException {
    LOG.info("Starting metastore thread of type " + thread.getClass().getName());
    thread.setConf(conf);
    thread.setThreadId(nextThreadId++);
    thread.init(new AtomicBoolean(), new AtomicBoolean());
    thread.start();
  }

  private static void startRemoteOnlyTasks(Configuration conf) throws Exception {
    if(!MetastoreConf.getBoolVar(conf, ConfVars.COMPACTOR_INITIATOR_ON)) {
      return;
    }

    ThreadPool.initialize(conf);
    Collection<String> taskNames =
        MetastoreConf.getStringCollection(conf, ConfVars.TASK_THREADS_REMOTE_ONLY);
    for (String taskName : taskNames) {
      MetastoreTaskThread task =
          JavaUtils.newInstance(JavaUtils.getClass(taskName, MetastoreTaskThread.class));
      task.setConf(conf);
      long freq = task.runFrequency(TimeUnit.MILLISECONDS);
      ThreadPool.getPool().scheduleAtFixedRate(task, freq, freq, TimeUnit.MILLISECONDS);
    }
  }

  /**
   * Print a log message for starting up and shutting down
   * @param clazz the class of the server
   * @param args arguments
   * @param LOG the target log object
   */
  private static void startupShutdownMessage(Class<?> clazz, String[] args,
                                             final org.slf4j.Logger LOG) {
    final String hostname = getHostname();
    final String classname = clazz.getSimpleName();
    LOG.info(
        toStartupShutdownString("STARTUP_MSG: ", new String[] {
            "Starting " + classname,
            "  host = " + hostname,
            "  args = " + Arrays.asList(args),
            "  version = " + MetastoreVersionInfo.getVersion(),
            "  classpath = " + System.getProperty("java.class.path"),
            "  build = " + MetastoreVersionInfo.getUrl() + " -r "
                + MetastoreVersionInfo.getRevision()
                + "; compiled by '" + MetastoreVersionInfo.getUser()
                + "' on " + MetastoreVersionInfo.getDate()}
        )
    );

    shutdownHookMgr.addShutdownHook(
        () -> LOG.info(toStartupShutdownString("SHUTDOWN_MSG: ", new String[]{
            "Shutting down " + classname + " at " + hostname})), 0);

  }

  /**
   * Return a message for logging.
   * @param prefix prefix keyword for the message
   * @param msg content of the message
   * @return a message for logging
   */
  private static String toStartupShutdownString(String prefix, String [] msg) {
    StringBuilder b = new StringBuilder(prefix);
    b.append("\n/************************************************************");
    for(String s : msg) {
      b.append("\n")
          .append(prefix)
          .append(s);
    }
    b.append("\n************************************************************/");
    return b.toString();
  }

  /**
   * Return hostname without throwing exception.
   * @return hostname
   */
  private static String getHostname() {
    try {return "" + InetAddress.getLocalHost();}
    catch(UnknownHostException uhe) {return "" + uhe;}
  }
}<|MERGE_RESOLUTION|>--- conflicted
+++ resolved
@@ -7660,7 +7660,6 @@
       } catch (MetaException e) {
         LOG.error("Caught exception getting schema", e);
         ex = e;
-<<<<<<< HEAD
         throw e;
       } finally {
         endFunction("get_ischema", schema != null, ex);
@@ -7920,267 +7919,6 @@
         ex = e;
         throw e;
       } finally {
-=======
-        throw e;
-      } finally {
-        endFunction("get_ischema", schema != null, ex);
-      }
-    }
-
-    @Override
-    public void drop_ischema(String schemaName) throws TException {
-      startFunction("drop_ischema", ": " + schemaName);
-      Exception ex = null;
-      boolean success = false;
-      RawStore ms = getMS();
-      try {
-        // look for any valid versions.  This will also throw NoSuchObjectException if the schema
-        // itself doesn't exist, which is what we want.
-        SchemaVersion latest = ms.getLatestSchemaVersion(schemaName);
-        if (latest != null) {
-          ex = new InvalidOperationException("Schema " + schemaName + " cannot be dropped, it has" +
-              " at least one valid version");
-          throw (InvalidObjectException)ex;
-        }
-        ISchema schema = ms.getISchema(schemaName);
-        firePreEvent(new PreDropISchemaEvent(this, schema));
-        Map<String, String> transactionalListenersResponses = Collections.emptyMap();
-        ms.openTransaction();
-        try {
-          ms.dropISchema(schemaName);
-          if (!transactionalListeners.isEmpty()) {
-            transactionalListenersResponses =
-                MetaStoreListenerNotifier.notifyEvent(transactionalListeners,
-                    EventType.DROP_ISCHEMA, new DropISchemaEvent(true, this, schema));
-          }
-          success = ms.commitTransaction();
-        } finally {
-          if (!success) ms.rollbackTransaction();
-          if (!listeners.isEmpty()) {
-            MetaStoreListenerNotifier.notifyEvent(listeners, EventType.DROP_ISCHEMA,
-                new DropISchemaEvent(success, this, schema), null,
-                transactionalListenersResponses, ms);
-          }
-        }
-      } catch (MetaException|NoSuchObjectException e) {
-        LOG.error("Caught exception dropping schema", e);
-        ex = e;
-        throw e;
-      } finally {
-        endFunction("drop_ischema", success, ex);
-      }
-    }
-
-    @Override
-    public void add_schema_version(SchemaVersion schemaVersion) throws TException {
-      startFunction("add_schema_version", ": " + schemaVersion.getSchemaName() + ", " +
-          schemaVersion.getVersion());
-      boolean success = false;
-      Exception ex = null;
-      RawStore ms = getMS();
-      try {
-        // Make sure the referenced schema exists
-        if (ms.getISchema(schemaVersion.getSchemaName()) == null) {
-          throw new NoSuchObjectException("No schema named " + schemaVersion.getSchemaName());
-        }
-        firePreEvent(new PreAddSchemaVersionEvent(this, schemaVersion));
-        Map<String, String> transactionalListenersResponses = Collections.emptyMap();
-        ms.openTransaction();
-        try {
-          ms.addSchemaVersion(schemaVersion);
-
-          if (!transactionalListeners.isEmpty()) {
-            transactionalListenersResponses =
-                MetaStoreListenerNotifier.notifyEvent(transactionalListeners,
-                    EventType.ADD_SCHEMA_VERSION, new AddSchemaVersionEvent(true, this, schemaVersion));
-          }
-          success = ms.commitTransaction();
-        } finally {
-          if (!success) ms.rollbackTransaction();
-          if (!listeners.isEmpty()) {
-            MetaStoreListenerNotifier.notifyEvent(listeners, EventType.ADD_SCHEMA_VERSION,
-                new AddSchemaVersionEvent(success, this, schemaVersion), null,
-                transactionalListenersResponses, ms);
-          }
-        }
-      } catch (MetaException|AlreadyExistsException e) {
-        LOG.error("Caught exception adding schema version", e);
-        ex = e;
-        throw e;
-      } finally {
-        endFunction("add_schema_version", success, ex);
-      }
-    }
-
-    @Override
-    public SchemaVersion get_schema_version(String schemaName, int version) throws TException {
-      startFunction("get_schema_version", ": " + schemaName);
-      Exception ex = null;
-      SchemaVersion schemaVersion = null;
-      try {
-        schemaVersion = getMS().getSchemaVersion(schemaName, version);
-        if (schemaVersion == null) {
-          throw new NoSuchObjectException("No schema " + schemaName + " with version " + version
-              + "exists");
-        }
-        firePreEvent(new PreReadhSchemaVersionEvent(this, Collections.singletonList(schemaVersion)));
-        return schemaVersion;
-      } catch (MetaException e) {
-        LOG.error("Caught exception getting schema version", e);
-        ex = e;
-        throw e;
-      } finally {
-        endFunction("get_schema_version", schemaVersion != null, ex);
-      }
-    }
-
-    @Override
-    public SchemaVersion get_schema_latest_version(String schemaName) throws TException {
-      startFunction("get_latest_schema_version", ": " + schemaName);
-      Exception ex = null;
-      SchemaVersion schemaVersion = null;
-      try {
-        schemaVersion = getMS().getLatestSchemaVersion(schemaName);
-        if (schemaVersion == null) {
-          throw new NoSuchObjectException("No versions of schema " + schemaName + "exist");
-        }
-        firePreEvent(new PreReadhSchemaVersionEvent(this, Collections.singletonList(schemaVersion)));
-        return schemaVersion;
-      } catch (MetaException e) {
-        LOG.error("Caught exception getting latest schema version", e);
-        ex = e;
-        throw e;
-      } finally {
-        endFunction("get_latest_schema_version", schemaVersion != null, ex);
-      }
-    }
-
-    @Override
-    public List<SchemaVersion> get_schema_all_versions(String schemaName) throws TException {
-      startFunction("get_all_schema_versions", ": " + schemaName);
-      Exception ex = null;
-      List<SchemaVersion> schemaVersions = null;
-      try {
-        schemaVersions = getMS().getAllSchemaVersion(schemaName);
-        if (schemaVersions == null) {
-          throw new NoSuchObjectException("No versions of schema " + schemaName + "exist");
-        }
-        firePreEvent(new PreReadhSchemaVersionEvent(this, schemaVersions));
-        return schemaVersions;
-      } catch (MetaException e) {
-        LOG.error("Caught exception getting all schema versions", e);
-        ex = e;
-        throw e;
-      } finally {
-        endFunction("get_all_schema_versions", schemaVersions != null, ex);
-      }
-    }
-
-    @Override
-    public void drop_schema_version(String schemaName, int version) throws TException {
-      startFunction("drop_schema_version", ": " + schemaName);
-      Exception ex = null;
-      boolean success = false;
-      RawStore ms = getMS();
-      try {
-        SchemaVersion schemaVersion = ms.getSchemaVersion(schemaName, version);
-        if (schemaVersion == null) {
-          throw new NoSuchObjectException("No schema " + schemaName + " of version " + version);
-        }
-        firePreEvent(new PreDropSchemaVersionEvent(this, schemaVersion));
-        Map<String, String> transactionalListenersResponses = Collections.emptyMap();
-        ms.openTransaction();
-        try {
-          ms.dropSchemaVersion(schemaName, version);
-          if (!transactionalListeners.isEmpty()) {
-            transactionalListenersResponses =
-                MetaStoreListenerNotifier.notifyEvent(transactionalListeners,
-                    EventType.DROP_SCHEMA_VERSION, new DropSchemaVersionEvent(true, this, schemaVersion));
-          }
-          success = ms.commitTransaction();
-        } finally {
-          if (!success) ms.rollbackTransaction();
-          if (!listeners.isEmpty()) {
-            MetaStoreListenerNotifier.notifyEvent(listeners, EventType.DROP_SCHEMA_VERSION,
-                new DropSchemaVersionEvent(success, this, schemaVersion), null,
-                transactionalListenersResponses, ms);
-          }
-        }
-      } catch (MetaException|NoSuchObjectException e) {
-        LOG.error("Caught exception dropping schema version", e);
-        ex = e;
-        throw e;
-      } finally {
-        endFunction("drop_schema_version", success, ex);
-      }
-    }
-
-    @Override
-    public FindSchemasByColsResp get_schemas_by_cols(FindSchemasByColsRqst rqst) throws TException {
-      startFunction("get_schemas_by_cols");
-      Exception ex = null;
-      List<SchemaVersion> schemaVersions = Collections.emptyList();
-      try {
-        schemaVersions = getMS().getSchemaVersionsByColumns(rqst.getColName(),
-            rqst.getColNamespace(), rqst.getType());
-        firePreEvent(new PreReadhSchemaVersionEvent(this, schemaVersions));
-        final List<FindSchemasByColsRespEntry> entries = new ArrayList<>(schemaVersions.size());
-        schemaVersions.forEach(schemaVersion -> entries.add(
-            new FindSchemasByColsRespEntry(schemaVersion.getSchemaName(), schemaVersion.getVersion())));
-        return new FindSchemasByColsResp(entries);
-      } catch (MetaException e) {
-        LOG.error("Caught exception doing schema version query", e);
-        ex = e;
-        throw e;
-      } finally {
-        endFunction("get_schemas_by_cols", !schemaVersions.isEmpty(), ex);
-      }
-    }
-
-    @Override
-    public void map_schema_version_to_serde(String schemaName, int version, String serdeName)
-        throws TException {
-      startFunction("map_schema_version_to_serde");
-      boolean success = false;
-      Exception ex = null;
-      RawStore ms = getMS();
-      try {
-        SchemaVersion oldSchemaVersion = ms.getSchemaVersion(schemaName, version);
-        if (oldSchemaVersion == null) {
-          throw new NoSuchObjectException("No schema " + schemaName + " of version " + version);
-        }
-        SerDeInfo serde = ms.getSerDeInfo(serdeName);
-        if (serde == null) {
-          throw new NoSuchObjectException("No SerDe named " + serdeName);
-        }
-        SchemaVersion newSchemaVersion = new SchemaVersion(oldSchemaVersion);
-        newSchemaVersion.setSerDe(serde);
-        firePreEvent(new PreAlterSchemaVersionEvent(this, oldSchemaVersion, newSchemaVersion));
-        Map<String, String> transactionalListenersResponses = Collections.emptyMap();
-        ms.openTransaction();
-        try {
-          ms.alterSchemaVersion(schemaName, version, newSchemaVersion);
-          if (!transactionalListeners.isEmpty()) {
-            transactionalListenersResponses =
-                MetaStoreListenerNotifier.notifyEvent(transactionalListeners,
-                    EventType.ALTER_SCHEMA_VERSION, new AlterSchemaVersionEvent(true, this,
-                        oldSchemaVersion, newSchemaVersion));
-          }
-          success = ms.commitTransaction();
-        } finally {
-          if (!success) ms.rollbackTransaction();
-          if (!listeners.isEmpty()) {
-            MetaStoreListenerNotifier.notifyEvent(listeners, EventType.ALTER_SCHEMA_VERSION,
-                new AlterSchemaVersionEvent(success, this, oldSchemaVersion, newSchemaVersion), null,
-                transactionalListenersResponses, ms);
-          }
-        }
-      } catch (MetaException|NoSuchObjectException e) {
-        LOG.error("Caught exception mapping schema version to serde", e);
-        ex = e;
-        throw e;
-      } finally {
->>>>>>> c4d22858
         endFunction("map_schema_version_to_serde", success, ex);
       }
     }
