--- conflicted
+++ resolved
@@ -86,13 +86,7 @@
   <loadproperties srcfile="${ivy.conf.dir}/libraries.properties"/>
   <property name="ivy.jar" location="${build.ivy.lib.dir}/ivy-${ivy.version}.jar"/>
   <property name="ivysettings.xml" location="${ivy.conf.dir}/ivysettings.xml" />
-<<<<<<< HEAD
-  <property name="ivy.org" value="org.apache.hadoop"/>
-  <property name="mvn.repo" value="http://repo2.maven.org/maven2"/>  
-  <property name="ant_task_repo_url" value="${mvn.repo}/org/apache/maven/maven-ant-tasks/${ant-task.version}/maven-ant-tasks-${ant-task.version}.jar"/>
-=======
   <property name="mvn.repo" value="http://repo2.maven.org/maven2"/>
->>>>>>> cefcddd4
   <property name="ivy_repo_url" value="${mvn.repo}/org/apache/ivy/ivy/${ivy.version}/ivy-${ivy.version}.jar"/>
 
   <!-- Maven properties set here -->
@@ -518,32 +512,6 @@
   </target>
 
   <target name="make-pom" if="ivy.present" depends="check-ivy, jar">
-<<<<<<< HEAD
-               <echo> Writing POM to ${build.dir}/pom.xml</echo>
-
-               <ivy:makepom ivyfile="${basedir}/ivy.xml" pomfile="${build.dir}/pom.xml">
-                       <mapping conf="default" scope="compile" />
-                       <mapping conf="runtime" scope="runtime" />
-               </ivy:makepom>
-               <replace file="${build.dir}/pom.xml">
-                       <replacetoken>&lt;dependencies&gt;</replacetoken>
-                       <replacevalue>
-                               &lt;description&gt;Hive is a data warehouse infrastructure built on top of Hadoop see
-                               http://wiki.apache.org/hadoop/Hive &lt;/description&gt;
-                               &lt;licenses&gt;
-                               &lt;license&gt;
-                               &lt;name&gt;The Apache Software License, Version 2.0&lt;/name&gt;
-                               &lt;url&gt;http://www.apache.org/licenses/LICENSE-2.0.txt&lt;/url&gt;
-                               &lt;distribution&gt;repo&lt;/distribution&gt;
-                               &lt;/license&gt;
-                               &lt;/licenses&gt;
-                               &lt;scm&gt;
-                               &lt;url&gt;http://svn.apache.org/repos/asf/hadoop/hive/&lt;/url&gt;
-                               &lt;/scm&gt;
-                               &lt;dependencies&gt; </replacevalue>
-               </replace>
-  </target>
-=======
     <echo> Writing POM to ${build.dir}/pom.xml</echo>
 
     <ivy:makepom ivyfile="${basedir}/ivy.xml" pomfile="${build.dir}/pom.xml">
@@ -589,5 +557,4 @@
     </artifact:deploy>
   </target>
 
->>>>>>> cefcddd4
 </project>