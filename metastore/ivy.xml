--- conflicted
+++ resolved
@@ -15,32 +15,23 @@
    limitations under the License.
 -->
 <ivy-module version="2.0">
-<<<<<<< HEAD
-    <info organisation="org.apache.hive" module="hive-metastore" revision="${version}">
-     <license name="The Apache Software License, Version 2.0" url="http://www.apache.org/licenses/LICENSE-2.0.txt" />
-     <description homepage="http://hive.apache.org">
-       Hive is a data warehouse infrastructure built on top of Hadoop see
-       http://wiki.apache.org/hadoop/Hive
-     </description>
-=======
     <info organisation="${hive.ivy.org}" module="hive-metastore" revision="${version}">
       <license name="The Apache Software License, Version 2.0" url="http://www.apache.org/licenses/LICENSE-2.0.txt" />
       <description homepage="http://hive.apache.org">
         Hive is a data warehouse infrastructure built on top of Hadoop see
         http://wiki.apache.org/hadoop/Hive
       </description>
->>>>>>> cefcddd4
     </info>
     <dependencies>
         <dependency org="hadoop" name="core" rev="${hadoop.version.ant-internal}">
           <artifact name="hadoop" type="source" ext="tar.gz"/>
         </dependency>
-	<dependency org="commons-dbcp" name="commons-dbcp" rev="${commons-dbcp.version}" conf="default">
+	<dependency org="commons-dbcp" name="commons-dbcp" rev="${commons-dbcp.version}">
           <exclude module="commons-pool" />
           <exclude org="org.apache.geronimo.specs" module="geronimo-jta_1.1_spec"/>
         </dependency>
-        <dependency org="commons-pool" name="commons-pool" rev="${commons-pool.version}" conf="default"/>
-        <dependency org="org.datanucleus" name="datanucleus-connectionpool" rev="${datanucleus-connectionpool.version}" conf="default">
+        <dependency org="commons-pool" name="commons-pool" rev="${commons-pool.version}"/>
+        <dependency org="org.datanucleus" name="datanucleus-connectionpool" rev="${datanucleus-connectionpool.version}">
           <exclude module="proxool" />
           <exclude module="c3p0" />
           <exclude module="datanucleus-core" />
@@ -50,7 +41,7 @@
           <exclude module="commons-dbcp" />
           <exclude org="com.jolbox" module="bonecp"/>
         </dependency>
-        <dependency org="org.datanucleus" name="datanucleus-core" rev="${datanucleus-core.version}" conf="default">
+        <dependency org="org.datanucleus" name="datanucleus-core" rev="${datanucleus-core.version}">
           <exclude org="javax.jdo" module="jdo2-api"/>
           <exclude org="org.apache.geronimo.specs" module="geronimo-jta_1.1_spec"/>
           <exclude org="org.eclipse.equinox" module="org.eclipse.equinox.registry"/>
@@ -59,13 +50,13 @@
           <exclude org="org.eclipse.osgi" module="org.eclipse.osgi"/>
           <exclude org="log4j" module="log4j"/>
         </dependency>
-        <dependency org="org.datanucleus" name="datanucleus-enhancer" rev="${datanucleus-enhancer.version}" conf="default">
+        <dependency org="org.datanucleus" name="datanucleus-enhancer" rev="${datanucleus-enhancer.version}">
           <exclude org="org.datanucleus" module="datanucleus-core"/>
           <exclude org="javax.jdo" module="jdo2-api"/>
           <exclude org="asm" module="asm"/>
           <exclude org="org.apache.ant" module="ant"/>
         </dependency>
-        <dependency org="org.datanucleus" name="datanucleus-rdbms" rev="${datanucleus-rdbms.version}" conf="default">
+        <dependency org="org.datanucleus" name="datanucleus-rdbms" rev="${datanucleus-rdbms.version}">
           <exclude org="org.datanucleus" module="datanucleus-core"/>
           <exclude org="javax.jdo" module="jdo2-api"/>
           <exclude org="org.apache.geronimo.specs" module="geronimo-jta_1.1_spec"/>
@@ -73,12 +64,12 @@
           <exclude org="org.apache.ant" module="ant"/>
           <exclude org="oracle" module="ojdbc14_g"/>
         </dependency>
-        <dependency org="javax.jdo" name="jdo2-api" rev="${jdo-api.version}" conf="default">
+        <dependency org="javax.jdo" name="jdo2-api" rev="${jdo-api.version}">
           <exclude org="javax.transaction" module="jta"/>
           <exclude org="org.apache.ant" module="ant"/>
           <exclude org="org.apache.geronimo.specs" module="geronimo-jpa_3.0_spec"/>
         </dependency>
-        <dependency org="org.slf4j" name="slf4j-api" rev="${slf4j-api.version}" conf="default"/>
-        <dependency org="org.slf4j" name="slf4j-log4j12" rev="${slf4j-log4j12.version}" conf="default"/>
+        <dependency org="org.slf4j" name="slf4j-api" rev="${slf4j-api.version}"/>
+        <dependency org="org.slf4j" name="slf4j-log4j12" rev="${slf4j-log4j12.version}"/>
     </dependencies>
 </ivy-module>