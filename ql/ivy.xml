<!--
   Licensed to the Apache Software Foundation (ASF) under one or more
   contributor license agreements.  See the NOTICE file distributed with
   this work for additional information regarding copyright ownership.
   The ASF licenses this file to You under the Apache License, Version 2.0
   (the "License"); you may not use this file except in compliance with
   the License.  You may obtain a copy of the License at

       http://www.apache.org/licenses/LICENSE-2.0

   Unless required by applicable law or agreed to in writing, software
   distributed under the License is distributed on an "AS IS" BASIS,
   WITHOUT WARRANTIES OR CONDITIONS OF ANY KIND, either express or implied.
   See the License for the specific language governing permissions and
   limitations under the License.
-->
<ivy-module version="2.0" xmlns:m="http://ant.apache.org/ivy/maven">
<<<<<<< HEAD
    <info organisation="org.apache.hive" module="hive-exec" revision="${version}">
     <license name="The Apache Software License, Version 2.0" url="http://www.apache.org/licenses/LICENSE-2.0.txt" />
     <description homepage="http://hive.apache.org">
       Hive is a data warehouse infrastructure built on top of Hadoop see
       http://wiki.apache.org/hadoop/Hive
     </description>
=======
    <info organisation="${hive.ivy.org}" module="hive-exec" revision="${version}">
      <license name="The Apache Software License, Version 2.0" url="http://www.apache.org/licenses/LICENSE-2.0.txt" />
      <description homepage="http://hive.apache.org">
        Hive is a data warehouse infrastructure built on top of Hadoop see
        http://wiki.apache.org/hadoop/Hive
      </description>
>>>>>>> cefcddd4
    </info>
    <dependencies>
        <dependency org="hadoop" name="core" rev="${hadoop.version.ant-internal}">
          <artifact name="hadoop" type="source" ext="tar.gz"/>
        </dependency>
        <dependency org="org.slf4j" name="slf4j-api" rev="${slf4j-api.version}"/>
        <dependency org="org.slf4j" name="slf4j-log4j12" rev="${slf4j-log4j12.version}"/>
        <dependency org="org.apache.hbase" name="hbase" rev="${hbase.version}"
                    transitive="false">
          <artifact name="hbase" type="jar"/>
          <artifact name="hbase" type="test-jar" ext="jar"
                    m:classifier="tests"/>
        </dependency>
        <dependency org="org.apache.cassandra" name="cassandra-all" rev="${cassandra.version}" >
	  <exclude module="commons-cli"/>
          <exclude module="antlr" />
	  <exclude module="cassandra-parent"/>
	</dependency>  
        <dependency org="org.apache.cassandra" name="cassandra-thrift" rev="${cassandra.version}">
	  <exclude module="cassandra-parent"/>
	</dependency>
        <dependency org="org.apache.zookeeper" name="zookeeper"
                    rev="${zookeeper.version}" transitive="false">
          <include type="jar"/>
        </dependency>
        <dependency org="com.google.guava" name="guava" rev="${guava.version}"
                    transitive="false"/>
    </dependencies>
</ivy-module><|MERGE_RESOLUTION|>--- conflicted
+++ resolved
@@ -15,21 +15,12 @@
    limitations under the License.
 -->
 <ivy-module version="2.0" xmlns:m="http://ant.apache.org/ivy/maven">
-<<<<<<< HEAD
-    <info organisation="org.apache.hive" module="hive-exec" revision="${version}">
-     <license name="The Apache Software License, Version 2.0" url="http://www.apache.org/licenses/LICENSE-2.0.txt" />
-     <description homepage="http://hive.apache.org">
-       Hive is a data warehouse infrastructure built on top of Hadoop see
-       http://wiki.apache.org/hadoop/Hive
-     </description>
-=======
     <info organisation="${hive.ivy.org}" module="hive-exec" revision="${version}">
       <license name="The Apache Software License, Version 2.0" url="http://www.apache.org/licenses/LICENSE-2.0.txt" />
       <description homepage="http://hive.apache.org">
         Hive is a data warehouse infrastructure built on top of Hadoop see
         http://wiki.apache.org/hadoop/Hive
       </description>
->>>>>>> cefcddd4
     </info>
     <dependencies>
         <dependency org="hadoop" name="core" rev="${hadoop.version.ant-internal}">
@@ -46,10 +37,8 @@
         <dependency org="org.apache.cassandra" name="cassandra-all" rev="${cassandra.version}" >
 	  <exclude module="commons-cli"/>
           <exclude module="antlr" />
-	  <exclude module="cassandra-parent"/>
 	</dependency>  
-        <dependency org="org.apache.cassandra" name="cassandra-thrift" rev="${cassandra.version}">
-	  <exclude module="cassandra-parent"/>
+        <dependency org="org.apache.cassandra" name="cassandra-thrift" rev="${cassandra.version}">	  
 	</dependency>
         <dependency org="org.apache.zookeeper" name="zookeeper"
                     rev="${zookeeper.version}" transitive="false">
