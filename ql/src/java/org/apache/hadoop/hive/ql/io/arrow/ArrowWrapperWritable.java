--- conflicted
+++ resolved
@@ -20,7 +20,6 @@
 
 import org.apache.arrow.memory.BufferAllocator;
 import org.apache.arrow.vector.VectorSchemaRoot;
-import org.apache.arrow.vector.dictionary.DictionaryProvider;
 import org.apache.hadoop.io.WritableComparable;
 import org.apache.arrow.vector.complex.NullableMapVector;
 
@@ -30,32 +29,19 @@
 
 public class ArrowWrapperWritable implements WritableComparable {
   private VectorSchemaRoot vectorSchemaRoot;
-<<<<<<< HEAD
-  private DictionaryProvider dictionaryProvider;
-=======
   private BufferAllocator allocator;
   private NullableMapVector rootVector;
->>>>>>> 6baeac7d
 
   public ArrowWrapperWritable(VectorSchemaRoot vectorSchemaRoot) {
-    this(vectorSchemaRoot, null);
+    this.vectorSchemaRoot = vectorSchemaRoot;
   }
 
-  public ArrowWrapperWritable(VectorSchemaRoot vectorSchemaRoot,
-      DictionaryProvider dictionaryProvider) {
-    this.vectorSchemaRoot = vectorSchemaRoot;
-    this.dictionaryProvider = dictionaryProvider;
-  }
-
-<<<<<<< HEAD
-=======
   public ArrowWrapperWritable(VectorSchemaRoot vectorSchemaRoot, BufferAllocator allocator, NullableMapVector rootVector) {
     this.vectorSchemaRoot = vectorSchemaRoot;
     this.allocator = allocator;
     this.rootVector = rootVector;
   }
 
->>>>>>> 6baeac7d
   public ArrowWrapperWritable() {}
 
   public VectorSchemaRoot getVectorSchemaRoot() {
@@ -66,21 +52,12 @@
     this.vectorSchemaRoot = vectorSchemaRoot;
   }
 
-<<<<<<< HEAD
-  public DictionaryProvider getDictionaryProvider() {
-    return dictionaryProvider;
-  }
-
-  public void setDictionaryProvider(DictionaryProvider dictionaryProvider) {
-    this.dictionaryProvider = dictionaryProvider;
-=======
   public BufferAllocator getAllocator() {
     return allocator;
   }
 
   public NullableMapVector getRootVector() {
     return rootVector;
->>>>>>> 6baeac7d
   }
 
   @Override
