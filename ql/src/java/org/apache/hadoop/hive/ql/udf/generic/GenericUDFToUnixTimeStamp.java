--- conflicted
+++ resolved
@@ -21,14 +21,10 @@
 import java.time.DateTimeException;
 import java.time.LocalDate;
 import java.time.ZoneId;
-<<<<<<< HEAD
-import java.util.Locale;
-import java.util.TimeZone;
-=======
 import java.time.ZonedDateTime;
 import java.time.format.DateTimeFormatter;
 import java.time.format.DateTimeFormatterBuilder;
->>>>>>> 7a7ba31f
+import java.util.Locale;
 
 import org.apache.commons.lang3.StringUtils;
 import org.apache.hadoop.hive.common.type.Timestamp;
@@ -74,14 +70,8 @@
   private transient Converter patternConverter;
   private transient ZoneId timeZone;
 
-<<<<<<< HEAD
-  private transient String lasPattern = "yyyy-MM-dd HH:mm:ss";
-  private transient final SimpleDateFormat formatter = new SimpleDateFormat(lasPattern);
-  private transient final SimpleDateFormat enFormatter = new SimpleDateFormat(lasPattern, Locale.ENGLISH);
-=======
   private transient String lasPattern = "uuuu-MM-dd HH:mm:ss";
   private transient DateTimeFormatter formatter;
->>>>>>> 7a7ba31f
 
 
   @Override
@@ -136,18 +126,9 @@
             .getPrimitiveCategory().name());
     }
 
-<<<<<<< HEAD
-    if (timeZone == null) {
-      timeZone = SessionState.get() == null ? new HiveConf().getLocalTimeZone() : SessionState.get().getConf()
-              .getLocalTimeZone();
-      formatter.setTimeZone(TimeZone.getTimeZone(timeZone));
-      enFormatter.setTimeZone(TimeZone.getTimeZone(timeZone));
-    }
-=======
     timeZone = SessionState.get() == null ? new HiveConf().getLocalTimeZone() : SessionState.get().getConf()
         .getLocalTimeZone();
     formatter = getFormatter(lasPattern);
->>>>>>> 7a7ba31f
   }
 
   @Override
@@ -155,11 +136,6 @@
     if (context != null) {
       String timeZoneStr = HiveConf.getVar(context.getJobConf(), HiveConf.ConfVars.HIVE_LOCAL_TIME_ZONE);
       timeZone = TimestampTZUtil.parseTimeZone(timeZoneStr);
-<<<<<<< HEAD
-      formatter.setTimeZone(TimeZone.getTimeZone(timeZone));
-      enFormatter.setTimeZone(TimeZone.getTimeZone(timeZone));
-=======
->>>>>>> 7a7ba31f
     }
   }
 
@@ -191,12 +167,7 @@
           return null;
         }
         if (!patternVal.equals(lasPattern)) {
-<<<<<<< HEAD
-          formatter.applyPattern(patternVal);
-          enFormatter.applyPattern(patternVal);
-=======
           formatter = getFormatter(patternVal);
->>>>>>> 7a7ba31f
           lasPattern = patternVal;
         }
 
@@ -218,21 +189,9 @@
           return null;
         }
       }
-<<<<<<< HEAD
-      try {
-        retValue.set(formatter.parse(textVal).getTime() / 1000);
-      } catch (ParseException e) {
-        try {
-          retValue.set(enFormatter.parse(textVal).getTime() / 1000);
-        } catch (ParseException ne) {
-          return null;
-        }
-      }
-=======
 
       TimestampTZ timestampTZ = TimestampTZUtil.convert(timestamp, timeZone);
       retValue.set(timestampTZ.getEpochSecond());
->>>>>>> 7a7ba31f
     } else if (inputDateOI != null) {
       TimestampTZ timestampTZ = TimestampTZUtil.convert(
           inputDateOI.getPrimitiveJavaObject(arguments[0].get()), timeZone);
@@ -259,6 +218,6 @@
     return new DateTimeFormatterBuilder()
         .parseCaseInsensitive()
         .appendPattern(pattern)
-        .toFormatter();
+        .toFormatter(Locale.ENGLISH);
   }
 }