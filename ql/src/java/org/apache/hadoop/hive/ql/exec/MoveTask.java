/*
 * Licensed to the Apache Software Foundation (ASF) under one
 * or more contributor license agreements.  See the NOTICE file
 * distributed with this work for additional information
 * regarding copyright ownership.  The ASF licenses this file
 * to you under the Apache License, Version 2.0 (the
 * "License"); you may not use this file except in compliance
 * with the License.  You may obtain a copy of the License at
 *
 *     http://www.apache.org/licenses/LICENSE-2.0
 *
 * Unless required by applicable law or agreed to in writing, software
 * distributed under the License is distributed on an "AS IS" BASIS,
 * WITHOUT WARRANTIES OR CONDITIONS OF ANY KIND, either express or implied.
 * See the License for the specific language governing permissions and
 * limitations under the License.
 */

package org.apache.hadoop.hive.ql.exec;

import org.apache.commons.collections.CollectionUtils;
import java.io.Closeable;
import java.io.IOException;
import java.io.Serializable;
import java.util.ArrayList;
import java.util.Arrays;
import java.util.LinkedHashMap;
import java.util.LinkedHashSet;
import java.util.List;
import java.util.Map;
import java.util.Optional;

import org.apache.hadoop.fs.FileStatus;
import org.apache.hadoop.fs.FileSystem;
import org.apache.hadoop.fs.Path;
import org.apache.hadoop.hive.common.FileUtils;
import org.apache.hadoop.hive.common.HiveStatsUtils;
import org.apache.hadoop.hive.conf.HiveConf;
import org.apache.hadoop.hive.metastore.api.FieldSchema;
import org.apache.hadoop.hive.metastore.api.InvalidOperationException;
import org.apache.hadoop.hive.metastore.api.Order;
import org.apache.hadoop.hive.metastore.utils.MetaStoreUtils;
import org.apache.hadoop.hive.ql.ErrorMsg;
import org.apache.hadoop.hive.ql.ddl.DDLUtils;
import org.apache.hadoop.hive.ql.exec.mr.MapRedTask;
import org.apache.hadoop.hive.ql.exec.mr.MapredLocalTask;
import org.apache.hadoop.hive.ql.exec.repl.util.ReplUtils;
import org.apache.hadoop.hive.ql.hooks.LineageInfo.DataContainer;
import org.apache.hadoop.hive.ql.hooks.WriteEntity;
import org.apache.hadoop.hive.ql.io.AcidUtils;
import org.apache.hadoop.hive.ql.io.HiveFileFormatUtils;
import org.apache.hadoop.hive.ql.io.merge.MergeFileTask;
import org.apache.hadoop.hive.ql.lockmgr.HiveLock;
import org.apache.hadoop.hive.ql.lockmgr.HiveLockManager;
import org.apache.hadoop.hive.ql.lockmgr.HiveLockMode;
import org.apache.hadoop.hive.ql.lockmgr.HiveLockObj;
import org.apache.hadoop.hive.ql.lockmgr.HiveLockObject;
import org.apache.hadoop.hive.ql.lockmgr.LockException;
import org.apache.hadoop.hive.ql.log.PerfLogger;
import org.apache.hadoop.hive.ql.metadata.Hive;
import org.apache.hadoop.hive.ql.metadata.HiveException;
import org.apache.hadoop.hive.ql.metadata.Partition;
import org.apache.hadoop.hive.ql.metadata.Table;
import org.apache.hadoop.hive.ql.optimizer.physical.BucketingSortingCtx.BucketCol;
import org.apache.hadoop.hive.ql.optimizer.physical.BucketingSortingCtx.SortCol;
import org.apache.hadoop.hive.ql.parse.ExplainConfiguration.AnalyzeState;
import org.apache.hadoop.hive.ql.plan.DynamicPartitionCtx;
import org.apache.hadoop.hive.ql.plan.LoadFileDesc;
import org.apache.hadoop.hive.ql.plan.LoadMultiFilesDesc;
import org.apache.hadoop.hive.ql.plan.LoadTableDesc;
import org.apache.hadoop.hive.ql.plan.LoadTableDesc.LoadFileType;
import org.apache.hadoop.hive.ql.plan.MapWork;
import org.apache.hadoop.hive.ql.plan.MapredWork;
import org.apache.hadoop.hive.ql.plan.MoveWork;
import org.apache.hadoop.hive.ql.plan.TableDesc;
import org.apache.hadoop.hive.ql.plan.api.StageType;
import org.apache.hadoop.hive.ql.session.SessionState;
import org.apache.hadoop.hive.ql.util.DirectionUtils;
import org.apache.hadoop.util.StringUtils;
import org.slf4j.Logger;
import org.slf4j.LoggerFactory;

<<<<<<< HEAD
=======
import java.io.IOException;
import java.io.Serializable;
import java.util.ArrayList;
import java.util.Arrays;
import java.util.LinkedHashMap;
import java.util.LinkedHashSet;
import java.util.List;
import java.util.Map;
import java.util.Set;

>>>>>>> a1c61274
/**
 * MoveTask implementation.
 **/
public class MoveTask extends Task<MoveWork> implements Serializable {

  private static final long serialVersionUID = 1L;
  private static transient final Logger LOG = LoggerFactory.getLogger(MoveTask.class);

  public MoveTask() {
    super();
  }

  private void moveFile(Path sourcePath, Path targetPath, boolean isDfsDir)
      throws HiveException {
    try {
      PerfLogger perfLogger = SessionState.getPerfLogger();
      perfLogger.perfLogBegin("MoveTask", PerfLogger.FILE_MOVES);

      String mesg = "Moving data to " + (isDfsDir ? "" : "local ") + "directory "
          + targetPath.toString();
      String mesg_detail = " from " + sourcePath.toString();
      console.printInfo(mesg, mesg_detail);

      FileSystem fs = sourcePath.getFileSystem(conf);
      if (isDfsDir) {
        moveFileInDfs (sourcePath, targetPath, conf);
      } else {
        // This is a local file
        FileSystem dstFs = FileSystem.getLocal(conf);
        moveFileFromDfsToLocal(sourcePath, targetPath, fs, dstFs);
      }

      perfLogger.perfLogEnd("MoveTask", PerfLogger.FILE_MOVES);
    } catch (Exception e) {
      throw new HiveException("Unable to move source " + sourcePath + " to destination "
          + targetPath, e);
    }
  }

  private void moveFileInDfs (Path sourcePath, Path targetPath, HiveConf conf)
      throws HiveException, IOException {

    final FileSystem srcFs, tgtFs;
    try {
      tgtFs = targetPath.getFileSystem(conf);
    } catch (IOException e) {
      LOG.error("Failed to get dest fs", e);
      throw new HiveException(e.getMessage(), e);
    }
    try {
      srcFs = sourcePath.getFileSystem(conf);
    } catch (IOException e) {
      LOG.error("Failed to get src fs", e);
      throw new HiveException(e.getMessage(), e);
    }

    // if source exists, rename. Otherwise, create a empty directory
    if (srcFs.exists(sourcePath)) {
      Path deletePath = null;
      // If it multiple level of folder are there fs.rename is failing so first
      // create the targetpath.getParent() if it not exist
      if (HiveConf.getBoolVar(conf, HiveConf.ConfVars.HIVE_INSERT_INTO_MULTILEVEL_DIRS)) {
        deletePath = createTargetPath(targetPath, tgtFs);
      }
      //For acid table incremental replication, just copy the content of staging directory to destination.
      //No need to clean it.
      if (work.isNeedCleanTarget()) {
        Hive.clearDestForSubDirSrc(conf, targetPath, sourcePath, false);
      }
      // Set isManaged to false as this is not load data operation for which it is needed.
      if (!Hive.moveFile(conf, sourcePath, targetPath, true, false, false)) {
        try {
          if (deletePath != null) {
            tgtFs.delete(deletePath, true);
          }
        } catch (IOException e) {
          LOG.info("Unable to delete the path created for facilitating rename: {}",
            deletePath);
        }
        throw new HiveException("Unable to rename: " + sourcePath
            + " to: " + targetPath);
      }
    } else if (!tgtFs.mkdirs(targetPath)) {
      throw new HiveException("Unable to make directory: " + targetPath);
    }
  }

  private void moveFileFromDfsToLocal(Path sourcePath, Path targetPath, FileSystem fs,
      FileSystem dstFs) throws HiveException, IOException {
      // RawLocalFileSystem seems not able to get the right permissions for a local file, it
      // always returns hdfs default permission (00666). So we can not overwrite a directory
      // by deleting and recreating the directory and restoring its permissions. We should
      // delete all its files and subdirectories instead.
    if (dstFs.exists(targetPath)) {
      if (dstFs.isDirectory(targetPath)) {
        FileStatus[] destFiles = dstFs.listStatus(targetPath);
        for (FileStatus destFile : destFiles) {
          if (!dstFs.delete(destFile.getPath(), true)) {
            throw new IOException("Unable to clean the destination directory: " + targetPath);
          }
        }
      } else {
        throw new HiveException("Target " + targetPath + " is not a local directory.");
      }
    } else {
      if (!FileUtils.mkdir(dstFs, targetPath, conf)) {
        throw new HiveException("Failed to create local target directory " + targetPath);
      }
    }

    if (fs.exists(sourcePath)) {
      FileStatus[] srcs = fs.listStatus(sourcePath, FileUtils.HIDDEN_FILES_PATH_FILTER);
      for (FileStatus status : srcs) {
        fs.copyToLocalFile(status.getPath(), targetPath);
      }
    }
  }

  private Path createTargetPath(Path targetPath, FileSystem fs) throws IOException {
    Path deletePath = null;
    Path mkDirPath = targetPath.getParent();
    if (mkDirPath != null && !fs.exists(mkDirPath)) {
      Path actualPath = mkDirPath;
      // targetPath path is /x/y/z/1/2/3 here /x/y/z is present in the file system
      // create the structure till /x/y/z/1/2 to work rename for multilevel directory
      // and if rename fails delete the path /x/y/z/1
      // If targetPath have multilevel directories like /x/y/z/1/2/3 , /x/y/z/1/2/4
      // the renaming of the directories are not atomic the execution will happen one
      // by one
      while (actualPath != null && !fs.exists(actualPath)) {
        deletePath = actualPath;
        actualPath = actualPath.getParent();
      }
      fs.mkdirs(mkDirPath);
    }
    return deletePath;
  }

  // Release all the locks acquired for this object
  // This becomes important for multi-table inserts when one branch may take much more
  // time than the others. It is better to release the lock for this particular insert.
  // The other option is to wait for all the branches to finish, or set
  // hive.multi.insert.move.tasks.share.dependencies to true, which will mean that the
  // first multi-insert results will be available when all of the branches of multi-table
  // inserts are done.
  private void releaseLocks(LoadTableDesc ltd) throws HiveException {
    // nothing needs to be done
    if (!conf.getBoolVar(HiveConf.ConfVars.HIVE_SUPPORT_CONCURRENCY)) {
      LOG.debug("No locks to release because Hive concurrency support is not enabled");
      return;
    }

    if (context.getHiveTxnManager().supportsAcid()) {
      //Acid LM doesn't maintain getOutputLockObjects(); this 'if' just makes logic more explicit
      return;
    }

    HiveLockManager lockMgr = context.getHiveTxnManager().getLockManager();
    WriteEntity output = context.getLoadTableOutputMap().get(ltd);
    List<HiveLockObj> lockObjects = context.getOutputLockObjects().get(output);
    if (CollectionUtils.isEmpty(lockObjects)) {
      LOG.debug("No locks found to release");
      return;
    }

    LOG.info("Releasing {} locks", lockObjects.size());
    for (HiveLockObj lockObj : lockObjects) {
      List<HiveLock> locks = lockMgr.getLocks(lockObj.getObj(), false, true);
      for (HiveLock lock : locks) {
        if (lock.getHiveLockMode() == lockObj.getMode()) {
          if (context.getHiveLocks().remove(lock)) {
            try {
              lockMgr.unlock(lock);
            } catch (LockException le) {
              // should be OK since the lock is ephemeral and will eventually be deleted
              // when the query finishes and zookeeper session is closed.
              LOG.warn("Could not release lock {}", lock.getHiveLockObject().getName(), le);
            }
          }
        }
      }
    }
  }

  // we check if there is only one immediate child task and it is stats task
  public boolean hasFollowingStatsTask() {
    if (this.getNumChild() == 1) {
      return this.getChildTasks().get(0) instanceof StatsTask;
    }
    return false;
  }

  // Whether statistics need to be reset as part of MoveTask execution.
  private boolean resetStatisticsProps(Table table) {
    if (hasFollowingStatsTask()) {
      // If there's a follow-on stats task then the stats will be correct after load, so don't
      // need to reset the statistics.
      return false;
    }

    if (!work.getIsInReplicationScope()) {
      // If the load is not happening during replication and there is not follow-on stats
      // task, stats will be inaccurate after load and so need to be reset.
      return true;
    }

    // If we are loading a table during replication, the stats will also be replicated
    // and hence accurate. No need to reset those.
    return false;
  }

  private final static class TaskInformation {
    public List<BucketCol> bucketCols = null;
    public List<SortCol> sortCols = null;
    public int numBuckets = -1;
    public Task task;
    public String path;
    public TaskInformation(Task task, String path) {
      this.task = task;
      this.path = path;
    }
  }

  @Override
  public int execute() {
    if (Utilities.FILE_OP_LOGGER.isTraceEnabled()) {
      Utilities.FILE_OP_LOGGER.trace("Executing MoveWork " + System.identityHashCode(work)
        + " with " + work.getLoadFileWork() + "; " + work.getLoadTableWork() + "; "
        + work.getLoadMultiFilesWork());
    }

    if (context.getExplainAnalyze() == AnalyzeState.RUNNING) {
      return 0;
    }

    try (LocalTableLock lock = acquireLockForFileMove(work.getLoadTableWork())) {
      Hive db = getHive();

      // Do any hive related operations like moving tables and files
      // to appropriate locations
      LoadFileDesc lfd = work.getLoadFileWork();
      if (lfd != null) {
        Path targetPath = lfd.getTargetDir();
        Path sourcePath = lfd.getSourcePath();
        if (targetPath.equals(sourcePath)) {
          Utilities.FILE_OP_LOGGER.debug("MoveTask not moving " + sourcePath);
        } else {
          Utilities.FILE_OP_LOGGER.debug("MoveTask moving " + sourcePath + " to " + targetPath);
          if(lfd.getWriteType() == AcidUtils.Operation.INSERT) {
            //'targetPath' is table root of un-partitioned table or partition
            //'sourcePath' result of 'select ...' part of CTAS statement
            assert lfd.getIsDfsDir();
            FileSystem srcFs = sourcePath.getFileSystem(conf);
            FileStatus[] srcs = srcFs.globStatus(sourcePath);
            if(srcs != null) {
              List<Path> newFiles = new ArrayList<>();
              Hive.moveAcidFiles(srcFs, srcs, targetPath, newFiles);
            } else {
              LOG.debug("No files found to move from " + sourcePath + " to " + targetPath);
            }
          }
          else {
            moveFile(sourcePath, targetPath, lfd.getIsDfsDir());
          }
        }
      }

      // Multi-file load is for dynamic partitions when some partitions do not
      // need to merge and they can simply be moved to the target directory.
      // This is also used for MM table conversion.
      LoadMultiFilesDesc lmfd = work.getLoadMultiFilesWork();
      if (lmfd != null) {
        boolean isDfsDir = lmfd.getIsDfsDir();
        List<String> targetPrefixes = lmfd.getTargetPrefixes();
        for (int i = 0; i <lmfd.getSourceDirs().size(); ++i) {
          Path srcPath = lmfd.getSourceDirs().get(i);
          Path destPath = lmfd.getTargetDirs().get(i);
          if (destPath.equals(srcPath)) {
            continue;
          }
          String filePrefix = targetPrefixes == null ? null : targetPrefixes.get(i);
          FileSystem destFs = destPath.getFileSystem(conf);
          if (filePrefix == null) {
            if (!destFs.exists(destPath.getParent())) {
              destFs.mkdirs(destPath.getParent());
            }
            Utilities.FILE_OP_LOGGER.debug("MoveTask moving (multi-file) " + srcPath + " to " + destPath);
            moveFile(srcPath, destPath, isDfsDir);
          } else {
            if (!destFs.exists(destPath)) {
              destFs.mkdirs(destPath);
            }
            FileSystem srcFs = srcPath.getFileSystem(conf);
            FileStatus[] children = srcFs.listStatus(srcPath);
            if (children != null) {
              for (FileStatus child : children) {
                Path childSrc = child.getPath();
                Path childDest = new Path(destPath, filePrefix + childSrc.getName());
                Utilities.FILE_OP_LOGGER.debug("MoveTask moving (multi-file) " + childSrc + " to " + childDest);
                moveFile(childSrc, childDest, isDfsDir);
              }
            } else {
              Utilities.FILE_OP_LOGGER.debug("MoveTask skipping empty directory (multi-file) " + srcPath);
            }
            if (!srcFs.delete(srcPath, false)) {
              throw new IOException("Couldn't delete " + srcPath + " after moving all the files");
            }
          }
        }
      }

      // Next we do this for tables and partitions
      LoadTableDesc tbd = work.getLoadTableWork();
      if (tbd != null) {
        logMessage(tbd);
        Table table = db.getTable(tbd.getTable().getTableName());

        checkFileFormats(db, tbd, table);

        boolean isFullAcidOp = work.getLoadTableWork().getWriteType() != AcidUtils.Operation.NOT_ACID
            && !tbd.isMmTable(); //it seems that LoadTableDesc has Operation.INSERT only for CTAS...

        // Create a data container
        DataContainer dc = null;
        if (tbd.getPartitionSpec().size() == 0) {
          dc = new DataContainer(table.getTTable());
          if (Utilities.FILE_OP_LOGGER.isTraceEnabled()) {
            Utilities.FILE_OP_LOGGER.trace("loadTable called from " + tbd.getSourcePath()
              + " into " + tbd.getTable().getTableName());
          }

          int statementId = tbd.getStmtId();
          if (tbd.isDirectInsert() || tbd.isMmTable()) {
            statementId = queryPlan.getStatementIdForAcidWriteType(work.getLoadTableWork().getWriteId(),
                tbd.getMoveTaskId(), work.getLoadTableWork().getWriteType(), tbd.getSourcePath());
            LOG.debug("The statementId used when loading the dynamic partitions is " + statementId);
          }

          db.loadTable(tbd.getSourcePath(), tbd.getTable().getTableName(), tbd.getLoadFileType(),
                  work.isSrcLocal(), isSkewedStoredAsDirs(tbd), isFullAcidOp,
                  resetStatisticsProps(table), tbd.getWriteId(), statementId,
                  tbd.isInsertOverwrite(), tbd.isDirectInsert());
          if (work.getOutputs() != null) {
            DDLUtils.addIfAbsentByName(new WriteEntity(table,
              getWriteType(tbd, work.getLoadTableWork().getWriteType())), work.getOutputs());
          }
        } else {
          LOG.info("Partition is: {}", tbd.getPartitionSpec());

          // Check if the bucketing and/or sorting columns were inferred
          TaskInformation ti = new TaskInformation(this, tbd.getSourcePath().toUri().toString());
          inferTaskInformation(ti);
          // deal with dynamic partitions
          DynamicPartitionCtx dpCtx = tbd.getDPCtx();
          if (dpCtx != null && dpCtx.getNumDPCols() > 0) { // dynamic partitions
            dc = handleDynParts(db, table, tbd, ti, dpCtx);
          } else { // static partitions
            dc = handleStaticParts(db, table, tbd, ti);
          }
        }
        if (dc != null) {
          // If we are doing an update or a delete the number of columns in the table will not
          // match the number of columns in the file sink.  For update there will be one too many
          // (because of the ROW__ID), and in the case of the delete there will be just the
          // ROW__ID, which we don't need to worry about from a lineage perspective.
          List<FieldSchema> tableCols = null;
          switch (work.getLoadTableWork().getWriteType()) {
            case DELETE:
            case UPDATE:
              // Pass an empty list as no columns will be written to the file.
              // TODO I should be able to make this work for update
              tableCols = new ArrayList<>();
              break;

            default:
              tableCols = table.getCols();
              break;
          }
          queryState.getLineageState().setLineage(tbd.getSourcePath(), dc, tableCols);
        }
        releaseLocks(tbd);
      }

      return 0;
    } catch (HiveException he) {
      int errorCode = 1;

      if (he.getCanonicalErrorMsg() != ErrorMsg.GENERIC_ERROR) {
        errorCode = he.getCanonicalErrorMsg().getErrorCode();
        if (he.getCanonicalErrorMsg() == ErrorMsg.UNRESOLVED_RT_EXCEPTION) {
          console.printError("Failed with exception " + he.getMessage(), "\n"
              + StringUtils.stringifyException(he));
        } else {
          console.printError("Failed with exception " + he.getMessage()
              + "\nRemote Exception: " + he.getRemoteErrorMsg());
          console.printInfo("\n", StringUtils.stringifyException(he),false);
        }
      }
      setException(he);
      errorCode = ReplUtils.handleException(work.isReplication(), he, work.getDumpDirectory(),
                                            work.getMetricCollector(), getName(), conf);
      return errorCode;
    } catch (Exception e) {
      console.printError("Failed with exception " + e.getMessage(), "\n"
          + StringUtils.stringifyException(e));
      setException(e);
      LOG.error("MoveTask failed", e);
      return ReplUtils.handleException(work.isReplication(), e, work.getDumpDirectory(), work.getMetricCollector(),
                                       getName(), conf);
    }
  }

  public void logMessage(LoadTableDesc tbd) {
    StringBuilder mesg = new StringBuilder("Loading data to table ")
        .append( tbd.getTable().getTableName());
    if (tbd.getPartitionSpec().size() > 0) {
      mesg.append(" partition (");
      Map<String, String> partSpec = tbd.getPartitionSpec();
      for (String key: partSpec.keySet()) {
        mesg.append(key).append('=').append(partSpec.get(key)).append(", ");
      }
      mesg.setLength(mesg.length()-2);
      mesg.append(')');
    }
    String mesg_detail = " from " + tbd.getSourcePath();
    if (Utilities.FILE_OP_LOGGER.isTraceEnabled()) {
      Utilities.FILE_OP_LOGGER.trace(mesg.toString() + " " + mesg_detail);
    }
    console.printInfo(mesg.toString(), mesg_detail);
  }

  private DataContainer handleStaticParts(Hive db, Table table, LoadTableDesc tbd,
      TaskInformation ti) throws HiveException, IOException, InvalidOperationException {
    List<String> partVals = MetaStoreUtils.getPvals(table.getPartCols(),  tbd.getPartitionSpec());
    db.validatePartitionNameCharacters(partVals);
    if (Utilities.FILE_OP_LOGGER.isTraceEnabled()) {
      Utilities.FILE_OP_LOGGER.trace("loadPartition called from " + tbd.getSourcePath()
        + " into " + tbd.getTable().getTableName());
    }

    db.loadPartition(tbd.getSourcePath(), db.getTable(tbd.getTable().getTableName()),
            tbd.getPartitionSpec(), tbd.getLoadFileType(), tbd.getInheritTableSpecs(),
            tbd.getInheritLocation(), isSkewedStoredAsDirs(tbd), work.isSrcLocal(),
            work.getLoadTableWork().getWriteType() != AcidUtils.Operation.NOT_ACID &&
                    !tbd.isMmTable(),
            resetStatisticsProps(table), tbd.getWriteId(), tbd.getStmtId(),
            tbd.isInsertOverwrite(), tbd.isDirectInsert());
    Partition partn = db.getPartition(table, tbd.getPartitionSpec(), false);

    // See the comment inside updatePartitionBucketSortColumns.
    if (!tbd.isMmTable() && (ti.bucketCols != null || ti.sortCols != null)) {
      updatePartitionBucketSortColumns(db, table, partn, ti.bucketCols,
          ti.numBuckets, ti.sortCols);
    }

    DataContainer dc = new DataContainer(table.getTTable(), partn.getTPartition());
    // add this partition to post-execution hook
    if (work.getOutputs() != null) {
      DDLUtils.addIfAbsentByName(new WriteEntity(partn,
        getWriteType(tbd, work.getLoadTableWork().getWriteType())), work.getOutputs());
    }
    return dc;
  }

  private DataContainer handleDynParts(Hive db, Table table, LoadTableDesc tbd,
      TaskInformation ti, DynamicPartitionCtx dpCtx) throws HiveException,
      IOException, InvalidOperationException {
    DataContainer dc;

    Set<String> dynamiPartitionSpecs = queryPlan.getDynamicPartitionSpecs(work.getLoadTableWork().getWriteId(),
          tbd.getMoveTaskId(), work.getLoadTableWork().getWriteType(), tbd.getSourcePath());
    List<LinkedHashMap<String, String>> dps =
        Utilities.getFullDPSpecs(conf, dpCtx, work.getLoadTableWork().getWriteId(), tbd.isMmTable(),
            tbd.isDirectInsert(), tbd.isInsertOverwrite(), work.getLoadTableWork().getWriteType(), dynamiPartitionSpecs);

    console.printInfo(System.getProperty("line.separator"));
    long startTime = System.currentTimeMillis();
    // In case of direct insert, we need to get the statementId in order to make a merge statement work properly.
    // In case of a merge statement there will be multiple FSOs and multiple MoveTasks. One for the INSERT, one for
    // the UPDATE and one for the DELETE part of the statement. If the direct insert is turned off, these are identified
    // by the staging directory path they are using. Also the partition listing will happen within the staging directories,
    // so all partitions will be listed only in one MoveTask. But in case of direct insert, there won't be any staging dir
    // only the table dir. So all partitions and all deltas will be listed by all MoveTasks. If we have the statementId
    // we could restrict the file listing to the directory the particular MoveTask is responsible for.
    int statementId = tbd.getStmtId();
    if (tbd.isDirectInsert() || tbd.isMmTable()) {
      statementId = queryPlan.getStatementIdForAcidWriteType(work.getLoadTableWork().getWriteId(),
          tbd.getMoveTaskId(), work.getLoadTableWork().getWriteType(), tbd.getSourcePath());
      LOG.debug("The statementId used when loading the dynamic partitions is " + statementId);
    }
    
    // load the list of DP partitions and return the list of partition specs
    // TODO: In a follow-up to HIVE-1361, we should refactor loadDynamicPartitions
    // to use Utilities.getFullDPSpecs() to get the list of full partSpecs.
    // After that check the number of DPs created to not exceed the limit and
    // iterate over it and call loadPartition() here.
    // The reason we don't do inside HIVE-1361 is the latter is large and we
    // want to isolate any potential issue it may introduce.
    Map<Map<String, String>, Partition> dp =
      db.loadDynamicPartitions(
        tbd.getSourcePath(),
        tbd.getTable().getTableName(),
        tbd.getPartitionSpec(),
        tbd.getLoadFileType(),
        dpCtx.getNumDPCols(),
        (tbd.getLbCtx() == null) ? 0 : tbd.getLbCtx().calculateListBucketingLevel(),
        work.getLoadTableWork().getWriteType() != AcidUtils.Operation.NOT_ACID &&
            !tbd.isMmTable(),
        work.getLoadTableWork().getWriteId(),
        statementId,
        resetStatisticsProps(table),
        work.getLoadTableWork().getWriteType(),
        tbd.isInsertOverwrite(),
        tbd.isDirectInsert(),
        dynamiPartitionSpecs
        );

    // publish DP columns to its subscribers
    if (dps != null && dps.size() > 0) {
      pushFeed(FeedType.DYNAMIC_PARTITIONS, dp.values());
    }

    String loadTime = "\t Time taken to load dynamic partitions: "  +
        (System.currentTimeMillis() - startTime)/1000.0 + " seconds";
    console.printInfo(loadTime);
    LOG.info(loadTime);

    if (dp.size() == 0 && conf.getBoolVar(HiveConf.ConfVars.HIVE_ERROR_ON_EMPTY_PARTITION)) {
      throw new HiveException("This query creates no partitions." +
          " To turn off this error, set hive.error.on.empty.partition=false.");
    }

    startTime = System.currentTimeMillis();
    // for each partition spec, get the partition
    // and put it to WriteEntity for post-exec hook
    for(Map.Entry<Map<String, String>, Partition> entry : dp.entrySet()) {
      Partition partn = entry.getValue();

      // See the comment inside updatePartitionBucketSortColumns.
      if (!tbd.isMmTable() && (ti.bucketCols != null || ti.sortCols != null)) {
        updatePartitionBucketSortColumns(
            db, table, partn, ti.bucketCols, ti.numBuckets, ti.sortCols);
      }

      WriteEntity enty = new WriteEntity(partn,
        getWriteType(tbd, work.getLoadTableWork().getWriteType()));
      if (work.getOutputs() != null) {
        DDLUtils.addIfAbsentByName(enty, work.getOutputs());
      }
      // Need to update the queryPlan's output as well so that post-exec hook get executed.
      // This is only needed for dynamic partitioning since for SP the the WriteEntity is
      // constructed at compile time and the queryPlan already contains that.
      // For DP, WriteEntity creation is deferred at this stage so we need to update
      // queryPlan here.
      if (queryPlan.getOutputs() == null) {
        queryPlan.setOutputs(new LinkedHashSet<WriteEntity>());
      }
      queryPlan.getOutputs().add(enty);

      // update columnar lineage for each partition
      dc = new DataContainer(table.getTTable(), partn.getTPartition());

      // Don't set lineage on delete as we don't have all the columns
      if (work.getLoadTableWork().getWriteType() != AcidUtils.Operation.DELETE &&
          work.getLoadTableWork().getWriteType() != AcidUtils.Operation.UPDATE) {
        queryState.getLineageState().setLineage(tbd.getSourcePath(), dc,
            table.getCols());
      }
      LOG.info("Loading partition " + entry.getKey());
    }
    console.printInfo("\t Time taken for adding to write entity : " +
        (System.currentTimeMillis() - startTime)/1000.0 + " seconds");
    dc = null; // reset data container to prevent it being added again.
    return dc;
  }

  private void inferTaskInformation(TaskInformation ti) {
    // Find the first ancestor of this MoveTask which is some form of map reduce task
    // (Either standard, local, or a merge)
    while (ti.task.getParentTasks() != null && ti.task.getParentTasks().size() == 1) {
      ti.task = (Task)ti.task.getParentTasks().get(0);
      // If it was a merge task or a local map reduce task, nothing can be inferred
      if (ti.task instanceof MergeFileTask || ti.task instanceof MapredLocalTask) {
        break;
      }

      // If it's a standard map reduce task, check what, if anything, it inferred about
      // the directory this move task is moving
      if (ti.task instanceof MapRedTask) {
        MapredWork work = (MapredWork)ti.task.getWork();
        MapWork mapWork = work.getMapWork();
        ti.bucketCols = mapWork.getBucketedColsByDirectory().get(ti.path);
        ti.sortCols = mapWork.getSortedColsByDirectory().get(ti.path);
        if (work.getReduceWork() != null) {
          ti.numBuckets = work.getReduceWork().getNumReduceTasks();
        }

        if (ti.bucketCols != null || ti.sortCols != null) {
          // This must be a final map reduce task (the task containing the file sink
          // operator that writes the final output)
          assert work.isFinalMapRed();
        }
        break;
      }

      // If it's a move task, get the path the files were moved from, this is what any
      // preceding map reduce task inferred information about, and moving does not invalidate
      // those assumptions
      // This can happen when a conditional merge is added before the final MoveTask, but the
      // condition for merging is not met, see GenMRFileSink1.
      if (ti.task instanceof MoveTask) {
        MoveTask mt = (MoveTask)ti.task;
        if (mt.getWork().getLoadFileWork() != null) {
          ti.path = mt.getWork().getLoadFileWork().getSourcePath().toUri().toString();
        }
      }
    }
  }

  private void checkFileFormats(Hive db, LoadTableDesc tbd, Table table)
      throws HiveException {
    if (work.getCheckFileFormat()) {
      // Get all files from the src directory
      FileStatus[] dirs;
      ArrayList<FileStatus> files;
      FileSystem srcFs; // source filesystem
      try {
        srcFs = tbd.getSourcePath().getFileSystem(conf);
        dirs = srcFs.globStatus(tbd.getSourcePath());
        files = new ArrayList<FileStatus>();
        for (int i = 0; (dirs != null && i < dirs.length); i++) {
          files.addAll(Arrays.asList(srcFs.listStatus(dirs[i].getPath(), FileUtils.HIDDEN_FILES_PATH_FILTER)));
          // We only check one file, so exit the loop when we have at least
          // one.
          if (files.size() > 0) {
            break;
          }
        }
      } catch (IOException e) {
        throw new HiveException(
            "addFiles: filesystem error in check phase", e);
      }

      // handle file format check for table level
      if (HiveConf.getBoolVar(conf, HiveConf.ConfVars.HIVECHECKFILEFORMAT)) {
        boolean flag = true;
        // work.checkFileFormat is set to true only for Load Task, so assumption here is
        // dynamic partition context is null
        if (tbd.getDPCtx() == null) {
          if (tbd.getPartitionSpec() == null || tbd.getPartitionSpec().isEmpty()) {
            // Check if the file format of the file matches that of the table.
            flag = HiveFileFormatUtils.checkInputFormat(
                srcFs, conf, tbd.getTable().getInputFileFormatClass(), files);
          } else {
            // Check if the file format of the file matches that of the partition
            Partition oldPart = db.getPartition(table, tbd.getPartitionSpec(), false);
            if (oldPart == null) {
              // this means we have just created a table and are specifying partition in the
              // load statement (without pre-creating the partition), in which case lets use
              // table input format class. inheritTableSpecs defaults to true so when a new
              // partition is created later it will automatically inherit input format
              // from table object
              flag = HiveFileFormatUtils.checkInputFormat(
                  srcFs, conf, tbd.getTable().getInputFileFormatClass(), files);
            } else {
              flag = HiveFileFormatUtils.checkInputFormat(
                  srcFs, conf, oldPart.getInputFormatClass(), files);
            }
          }
          if (!flag) {
            throw new HiveException(ErrorMsg.WRONG_FILE_FORMAT);
          }
        } else {
          LOG.warn("Skipping file format check as dpCtx is not null");
        }
      }
    }
  }


  /**
   * so to make sure we crate WriteEntity with the right WriteType.  This is (at this point) only
   * for consistency since LockManager (which is the only thing that pays attention to WriteType)
   * has done it's job before the query ran.
   */
  WriteEntity.WriteType getWriteType(LoadTableDesc tbd, AcidUtils.Operation operation) {
    if (tbd.getLoadFileType() == LoadFileType.REPLACE_ALL || tbd.isInsertOverwrite()) {
      return WriteEntity.WriteType.INSERT_OVERWRITE;
    }
    switch (operation) {
      case DELETE:
        return WriteEntity.WriteType.DELETE;
      case UPDATE:
        return WriteEntity.WriteType.UPDATE;
      default:
        return WriteEntity.WriteType.INSERT;
    }
  }

  class LocalTableLock  implements Closeable{

    private Optional<HiveLockObject> lock;
    private HiveLock lockObj;

    public LocalTableLock(Optional<HiveLockObject> lock) throws LockException {

      this.lock = lock;
      if(!lock.isPresent()) {
        return;
      }
      LOG.info("LocalTableLock; locking: " + lock);
      HiveLockManager lockMgr = context.getHiveTxnManager().getLockManager();
      lockObj = lockMgr.lock(lock.get(), HiveLockMode.SEMI_SHARED, true);
      LOG.info("LocalTableLock; locked: " + lock);
    }

    @Override
    public void close() throws IOException {
      if(!lock.isPresent()) {
        return;
      }
      LOG.info("LocalTableLock; unlocking: "+lock);
      HiveLockManager lockMgr;
      try {
        lockMgr = context.getHiveTxnManager().getLockManager();
        lockMgr.unlock(lockObj);
      } catch (LockException e1) {
        throw new IOException(e1);
      }
      LOG.info("LocalTableLock; unlocked");
    }

  }

  private LocalTableLock acquireLockForFileMove(LoadTableDesc loadTableWork) throws HiveException {
    // nothing needs to be done
    if (!conf.getBoolVar(HiveConf.ConfVars.HIVE_SUPPORT_CONCURRENCY)) {
      return new LocalTableLock(Optional.empty());
    }
    String lockFileMoveMode = conf.getVar(HiveConf.ConfVars.HIVE_LOCK_FILE_MOVE_MODE);

    if ("none".equalsIgnoreCase(lockFileMoveMode)) {
      return new LocalTableLock(Optional.empty());
    }
    if ("dp".equalsIgnoreCase(lockFileMoveMode)) {
      if (loadTableWork.getDPCtx() == null) {
        return new LocalTableLock(Optional.empty());
      }
    }

    WriteEntity output = context.getLoadTableOutputMap().get(loadTableWork);
    List<HiveLockObj> lockObjects = context.getOutputLockObjects().get(output);
    if (lockObjects == null) {
      return new LocalTableLock(Optional.empty());
    }
    TableDesc table = loadTableWork.getTable();
    if(table == null) {
      return new LocalTableLock(Optional.empty());
    }

    Hive db = getHive();
    Table baseTable = db.getTable(loadTableWork.getTable().getTableName());

    HiveLockObject.HiveLockObjectData lockData =
        new HiveLockObject.HiveLockObjectData(queryPlan.getQueryId(),
                               String.valueOf(System.currentTimeMillis()),
                               "IMPLICIT",
                               queryPlan.getQueryStr(),
                               conf);

    HiveLockObject lock = new HiveLockObject(baseTable,lockData);

    for (HiveLockObj hiveLockObj : lockObjects) {
      if (Arrays.equals(hiveLockObj.getObj().getPaths(), lock.getPaths())) {
        HiveLockMode l = hiveLockObj.getMode();
        if (l == HiveLockMode.EXCLUSIVE || l == HiveLockMode.SEMI_SHARED) {
          // no need to lock ; already owns a more powerful one
          return new LocalTableLock(Optional.empty());
        }
      }
    }

    return new LocalTableLock(Optional.of(lock));
  }

  private boolean isSkewedStoredAsDirs(LoadTableDesc tbd) {
    return (tbd.getLbCtx() == null) ? false : tbd.getLbCtx()
        .isSkewedStoredAsDir();
  }

  /**
   * Alters the bucketing and/or sorting columns of the partition provided they meet some
   * validation criteria, e.g. the number of buckets match the number of files, and the
   * columns are not partition columns
   * @param table
   * @param partn
   * @param bucketCols
   * @param numBuckets
   * @param sortCols
   * @throws IOException
   * @throws InvalidOperationException
   * @throws HiveException
   */
  private void updatePartitionBucketSortColumns(Hive db, Table table, Partition partn,
      List<BucketCol> bucketCols, int numBuckets, List<SortCol> sortCols)
          throws IOException, InvalidOperationException, HiveException {

    boolean updateBucketCols = false;
    if (bucketCols != null) {
      // Note: this particular bit will not work for MM tables, as there can be multiple
      //       directories for different MM IDs. We could put the path here that would account
      //       for the current MM ID being written, but it will not guarantee that other MM IDs
      //       have the correct buckets. The existing code discards the inferred data when the
      //       reducers don't produce enough files; we'll do the same for MM tables for now.
      FileSystem fileSys = partn.getDataLocation().getFileSystem(conf);
      List<FileStatus> fileStatus = HiveStatsUtils.getFileStatusRecurse(
          partn.getDataLocation(), 1, fileSys);
      // Verify the number of buckets equals the number of files
      // This will not hold for dynamic partitions where not every reducer produced a file for
      // those partitions.  In this case the table is not bucketed as Hive requires a files for
      // each bucket.
      if (fileStatus.size() == numBuckets) {
        List<String> newBucketCols = new ArrayList<String>();
        updateBucketCols = true;
        for (BucketCol bucketCol : bucketCols) {
          if (bucketCol.getIndexes().get(0) < partn.getCols().size()) {
            newBucketCols.add(partn.getCols().get(
                bucketCol.getIndexes().get(0)).getName());
          } else {
            // If the table is bucketed on a partition column, not valid for bucketing
            updateBucketCols = false;
            break;
          }
        }
        if (updateBucketCols) {
          partn.getBucketCols().clear();
          partn.getBucketCols().addAll(newBucketCols);
          partn.getTPartition().getSd().setNumBuckets(numBuckets);
        }
      }
    }

    boolean updateSortCols = false;
    if (sortCols != null) {
      List<Order> newSortCols = new ArrayList<Order>();
      updateSortCols = true;
      for (SortCol sortCol : sortCols) {
        if (sortCol.getIndexes().get(0) < partn.getCols().size()) {
          newSortCols.add(new Order(
              partn.getCols().get(sortCol.getIndexes().get(0)).getName(),
              DirectionUtils.signToCode(sortCol.getSortOrder())));
        } else {
          // If the table is sorted on a partition column, not valid for sorting
          updateSortCols = false;
          break;
        }
      }
      if (updateSortCols) {
        partn.getSortCols().clear();
        partn.getSortCols().addAll(newSortCols);
      }
    }

    if (updateBucketCols || updateSortCols) {
      db.alterPartition(table.getCatalogName(), table.getDbName(), table.getTableName(),
          partn, null, true);
    }
  }

  /*
   * Does the move task involve moving to a local file system
   */
  public boolean isLocal() {
    LoadTableDesc tbd = work.getLoadTableWork();
    if (tbd != null) {
      return false;
    }

    LoadFileDesc lfd = work.getLoadFileWork();
    if (lfd != null) {
      if (lfd.getIsDfsDir()) {
        return false;
      } else {
        return true;
      }
    }

    return false;
  }

  @Override
  public StageType getType() {
    return StageType.MOVE;
  }

  @Override
  public String getName() {
    return "MOVE";
  }

  @Override
  public boolean canExecuteInParallel() {
    return false;
  }
}<|MERGE_RESOLUTION|>--- conflicted
+++ resolved
@@ -80,8 +80,6 @@
 import org.slf4j.Logger;
 import org.slf4j.LoggerFactory;
 
-<<<<<<< HEAD
-=======
 import java.io.IOException;
 import java.io.Serializable;
 import java.util.ArrayList;
@@ -92,7 +90,6 @@
 import java.util.Map;
 import java.util.Set;
 
->>>>>>> a1c61274
 /**
  * MoveTask implementation.
  **/
