/*
 * Licensed to the Apache Software Foundation (ASF) under one
 * or more contributor license agreements.  See the NOTICE file
 * distributed with this work for additional information
 * regarding copyright ownership.  The ASF licenses this file
 * to you under the Apache License, Version 2.0 (the
 * "License"); you may not use this file except in compliance
 * with the License.  You may obtain a copy of the License at
 *
 *     http://www.apache.org/licenses/LICENSE-2.0
 *
 * Unless required by applicable law or agreed to in writing, software
 * distributed under the License is distributed on an "AS IS" BASIS,
 * WITHOUT WARRANTIES OR CONDITIONS OF ANY KIND, either express or implied.
 * See the License for the specific language governing permissions and
 * limitations under the License.
 */

package org.apache.hadoop.hive.ql.ddl.misc.msck;

import org.apache.hadoop.hive.common.TableName;
import org.apache.hadoop.hive.ql.ddl.DDLOperationContext;

import java.io.IOException;

import org.apache.hadoop.hive.metastore.HiveMetaStoreClient;
import org.apache.hadoop.hive.metastore.Msck;
import org.apache.hadoop.hive.metastore.MsckInfo;
import org.apache.hadoop.hive.metastore.PartitionManagementTask;
import org.apache.hadoop.hive.metastore.Warehouse;
import org.apache.hadoop.hive.metastore.api.MetaException;
import org.apache.hadoop.hive.metastore.api.Table;
import org.apache.hadoop.hive.metastore.conf.MetastoreConf;
import org.apache.hadoop.hive.ql.ddl.DDLOperation;
import org.apache.hadoop.hive.ql.metadata.HiveException;
import org.apache.hadoop.hive.ql.parse.HiveTableName;
import org.apache.hadoop.hive.ql.parse.SemanticException;
import org.apache.hadoop.hive.ql.session.SessionState;
import org.apache.thrift.TException;

/**
 * Operation process of metastore check.
 *
 * MetastoreCheck, see if the data in the metastore matches what is on the dfs. Current version checks for tables
 * and partitions that are either missing on disk on in the metastore.
 */
public class MsckOperation extends DDLOperation<MsckDesc> {
  public MsckOperation(DDLOperationContext context, MsckDesc desc) {
    super(context, desc);
  }

  @Override
  public int execute() throws HiveException, IOException, TException {
    try {
      Msck msck = new Msck(false, false);
      msck.init(Msck.getMsckConf(context.getDb().getConf()));

      TableName tableName = HiveTableName.of(desc.getTableName());

      long partitionExpirySeconds = -1L;
      try (HiveMetaStoreClient msc = new HiveMetaStoreClient(context.getConf())) {
        boolean msckEnablePartitionRetention = MetastoreConf.getBoolVar(context.getConf(),
            MetastoreConf.ConfVars.MSCK_REPAIR_ENABLE_PARTITION_RETENTION);
        if (msckEnablePartitionRetention) {
          Table table = msc.getTable(SessionState.get().getCurrentCatalog(), tableName.getDb(), tableName.getTable());
          String qualifiedTableName = Warehouse.getCatalogQualifiedTableName(table);
          partitionExpirySeconds = PartitionManagementTask.getRetentionPeriodInSeconds(table);
          LOG.info("{} - Retention period ({}s) for partition is enabled for MSCK REPAIR..", qualifiedTableName,
              partitionExpirySeconds);
        }
      }

<<<<<<< HEAD
      MsckInfo msckInfo = new MsckInfo(SessionState.get().getCurrentCatalog(), tableName.getDb(), tableName.getTable(),
          desc.getPartitionsSpecs(), desc.getResFile(), desc.isRepairPartitions(), desc.isAddPartitions(),
          desc.isDropPartitions(), partitionExpirySeconds);
=======
      MsckInfo msckInfo = new MsckInfo(SessionState.get().getCurrentCatalog(), names[0], names[1],
          desc.getFilterExp(), desc.getResFile(), desc.isRepairPartitions(),
          desc.isAddPartitions(), desc.isDropPartitions(), partitionExpirySeconds);
>>>>>>> ac8cc9b6
      return msck.repair(msckInfo);
    } catch (MetaException e) {
      LOG.error("Unable to create msck instance.", e);
      return 1;
    } catch (SemanticException e) {
      LOG.error("Msck failed.", e);
      return 1;
    }
  }
}<|MERGE_RESOLUTION|>--- conflicted
+++ resolved
@@ -70,15 +70,9 @@
         }
       }
 
-<<<<<<< HEAD
       MsckInfo msckInfo = new MsckInfo(SessionState.get().getCurrentCatalog(), tableName.getDb(), tableName.getTable(),
-          desc.getPartitionsSpecs(), desc.getResFile(), desc.isRepairPartitions(), desc.isAddPartitions(),
-          desc.isDropPartitions(), partitionExpirySeconds);
-=======
-      MsckInfo msckInfo = new MsckInfo(SessionState.get().getCurrentCatalog(), names[0], names[1],
           desc.getFilterExp(), desc.getResFile(), desc.isRepairPartitions(),
           desc.isAddPartitions(), desc.isDropPartitions(), partitionExpirySeconds);
->>>>>>> ac8cc9b6
       return msck.repair(msckInfo);
     } catch (MetaException e) {
       LOG.error("Unable to create msck instance.", e);
