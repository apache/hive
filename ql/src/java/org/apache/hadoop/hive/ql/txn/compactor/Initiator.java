--- conflicted
+++ resolved
@@ -520,52 +520,6 @@
             CompactionType.MAJOR : CompactionType.MINOR;
   }
 
-<<<<<<< HEAD
-  private boolean scheduleRebalance(CompactionInfo ci, AcidDirectory dir, Map<String, String> tblproperties, long baseSize, long deltaSize) {
-    // bucket size calculation can be resource intensive if there are numerous deltas, so we check for rebalance
-    // compaction only if the table is in an acceptable shape: no major compaction required. This means the number of
-    // files shouldn't be too high
-    if (AcidUtils.isFullAcidTable(tblproperties)) {
-      // We check only full-acid tables, for insert-only tables a MAJOR compaction will also rebalance bucket data.
-      long totalSize = baseSize + deltaSize;
-      long minimumSize = MetastoreConf.getLongVar(conf, MetastoreConf.ConfVars.COMPACTOR_INITIATOR_REBALANCE_MINIMUM_SIZE);
-      if (totalSize > minimumSize) {
-        try {
-          Map<Integer, Long> bucketSizes = new HashMap<>();
-          //compute the size of each bucket
-          dir.getFiles().stream()
-              .filter(f -> AcidUtils.bucketFileFilter.accept(f.getHdfsFileStatusWithId().getFileStatus().getPath()))
-              .forEach(
-                  f -> bucketSizes.merge(
-                      AcidUtils.parseBucketId(f.getHdfsFileStatusWithId().getFileStatus().getPath()),
-                      f.getHdfsFileStatusWithId().getFileStatus().getLen(),
-                      Long::sum));
-          final double mean = (double) totalSize / bucketSizes.size();
-
-          // calculate the standard deviation
-          double standardDeviation = Math.sqrt(
-              bucketSizes.values().stream().mapToDouble(Long::doubleValue)
-                  .reduce(0.0, (sum, num) -> Double.sum(sum, Math.pow(num - mean, 2)) / bucketSizes.size()));
-
-          double rsdThreshold = MetastoreConf.getDoubleVar(conf, MetastoreConf.ConfVars.COMPACTOR_INITIATOR_REBALANCE_THRESHOLD);
-          //Relative standard deviation: If the standard deviation is larger than rsdThreshold * average_bucket_size,
-          // a rebalancing compaction is initiated.
-          if (standardDeviation > mean * rsdThreshold) {
-            LOG.debug("Initiating REBALANCE compaction on table {}", ci.tableName);
-            return true;
-          }
-        } catch (IOException e) {
-          LOG.error("Error occurred during checking bucket file sizes, rebalance threshold calculation is skipped.", e);
-        }
-      } else {
-        LOG.debug("Table is smaller than the minimum required size for REBALANCE compaction.");
-      }
-    }
-    return false;
-  }
-
-=======
->>>>>>> 34378b46
   private long getBaseSize(AcidDirectory dir) throws IOException {
     long baseSize = 0;
     if (dir.getBase() != null) {
