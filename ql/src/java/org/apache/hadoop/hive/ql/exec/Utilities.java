--- conflicted
+++ resolved
@@ -42,7 +42,6 @@
 import java.net.URL;
 import java.net.URLClassLoader;
 import java.net.URLDecoder;
-import java.security.AccessController;
 import java.sql.Connection;
 import java.sql.DriverManager;
 import java.sql.PreparedStatement;
@@ -421,10 +420,8 @@
         // threads, should be unnecessary while SPARK-5377 is resolved.
         String addedJars = conf.get(HIVE_ADDED_JARS);
         if (StringUtils.isNotEmpty(addedJars)) {
-          AddToClassPathAction addAction = new AddToClassPathAction(
-              Thread.currentThread().getContextClassLoader(), Arrays.asList(addedJars.split(";"))
-          );
-          ClassLoader newLoader = AccessController.doPrivileged(addAction);
+          ClassLoader loader = Thread.currentThread().getContextClassLoader();
+          ClassLoader newLoader = addToClassPath(loader, addedJars.split(";"));
           Thread.currentThread().setContextClassLoader(newLoader);
           kryo.setClassLoader(newLoader);
         }
@@ -1549,8 +1546,9 @@
    * Check the existence of buckets according to bucket specification. Create empty buckets if
    * needed.
    *
-   * @param hconf The definition of the FileSink.
+   * @param hconf
    * @param paths A list of empty buckets to create
+   * @param conf The definition of the FileSink.
    * @param reporter The mapreduce reporter object
    * @throws HiveException
    * @throws IOException
@@ -2004,7 +2002,7 @@
    * @param onestr  path string
    * @return
    */
-  static URL urlFromPathString(String onestr) {
+  private static URL urlFromPathString(String onestr) {
     URL oneurl = null;
     try {
       if (StringUtils.indexOf(onestr, "file:/") == 0) {
@@ -2018,26 +2016,59 @@
     return oneurl;
   }
 
-  /**
-   * Remove elements from the classpath, if possible. This will only work if the current thread context class loader is
-   * an UDFClassLoader (i.e. if we have created it).
+  private static boolean useExistingClassLoader(ClassLoader cl) {
+    if (!(cl instanceof UDFClassLoader)) {
+      // Cannot use the same classloader if it is not an instance of {@code UDFClassLoader}
+      return false;
+    }
+    final UDFClassLoader udfClassLoader = (UDFClassLoader) cl;
+    if (udfClassLoader.isClosed()) {
+      // The classloader may have been closed, Cannot add to the same instance
+      return false;
+    }
+    return true;
+  }
+
+  /**
+   * Add new elements to the classpath.
+   *
+   * @param newPaths
+   *          Array of classpath elements
+   */
+  public static ClassLoader addToClassPath(ClassLoader cloader, String[] newPaths) {
+    final URLClassLoader loader = (URLClassLoader) cloader;
+    if (useExistingClassLoader(cloader)) {
+      final UDFClassLoader udfClassLoader = (UDFClassLoader) loader;
+      for (String path : newPaths) {
+        udfClassLoader.addURL(urlFromPathString(path));
+      }
+      return udfClassLoader;
+    } else {
+      return createUDFClassLoader(loader, newPaths);
+    }
+  }
+
+  public static ClassLoader createUDFClassLoader(URLClassLoader loader, String[] newPaths) {
+    final Set<URL> curPathsSet = Sets.newHashSet(loader.getURLs());
+    final List<URL> curPaths = Lists.newArrayList(curPathsSet);
+    for (String onestr : newPaths) {
+      final URL oneurl = urlFromPathString(onestr);
+      if (oneurl != null && !curPathsSet.contains(oneurl)) {
+        curPaths.add(oneurl);
+      }
+    }
+    return new UDFClassLoader(curPaths.toArray(new URL[0]), loader);
+  }
+
+  /**
+   * remove elements from the classpath.
    *
    * @param pathsToRemove
    *          Array of classpath elements
    */
   public static void removeFromClassPath(String[] pathsToRemove) throws IOException {
     Thread curThread = Thread.currentThread();
-    ClassLoader currentLoader = curThread.getContextClassLoader();
-    // If current class loader is NOT UDFClassLoader, then it is a system class loader, we should not mess with it.
-    if (!(currentLoader instanceof UDFClassLoader)) {
-      LOG.warn("Ignoring attempt to manipulate {}; probably means we have closed more UDF loaders than opened.",
-          currentLoader == null ? "null" : currentLoader.getClass().getSimpleName());
-      return;
-    }
-    // Otherwise -- for UDFClassLoaders -- we close the current one and create a new one, with more limited class path.
-
-    UDFClassLoader loader = (UDFClassLoader) currentLoader;
-
+    URLClassLoader loader = (URLClassLoader) curThread.getContextClassLoader();
     Set<URL> newPath = new HashSet<URL>(Arrays.asList(loader.getURLs()));
 
     for (String onestr : pathsToRemove) {
@@ -2047,9 +2078,9 @@
       }
     }
     JavaUtils.closeClassLoader(loader);
-    // This loader is closed, remove it from cached registry loaders to avoid removing it again.
+   // This loader is closed, remove it from cached registry loaders to avoid removing it again.
     Registry reg = SessionState.getRegistry();
-    if (reg != null) {
+    if(reg != null) {
       reg.removeFromUDFLoaders(loader);
     }
 
@@ -4480,29 +4511,6 @@
     return bucketingVersion;
   }
 
-<<<<<<< HEAD
-
-  /**
-   * Logs the class paths of the job class loader and the thread context class loader to the passed logger.
-   * Checks both loaders if getURLs method is available; if not, prints a message about this (instead of the class path)
-   *
-   * Note: all messages will always be logged with INFO log level.
-   */
-  public static void tryLoggingClassPaths(JobConf job, Logger logger) {
-    if (logger != null && logger.isInfoEnabled()) {
-      tryToLogClassPath("conf", job.getClassLoader(), logger);
-      tryToLogClassPath("thread", Thread.currentThread().getContextClassLoader(), logger);
-    }
-  }
-
-  private static void tryToLogClassPath(String prefix, ClassLoader loader, Logger logger) {
-    if(loader instanceof URLClassLoader) {
-      logger.info("{} class path = {}", prefix, Arrays.asList(((URLClassLoader) loader).getURLs()).toString());
-    } else {
-      logger.info("{} class path = unavailable for {}", prefix,
-              loader == null ? "null" : loader.getClass().getSimpleName());
-    }
-=======
   public static String getPasswdFromKeystore(String keystore, String key) throws IOException {
     String passwd = null;
     if (keystore != null && key != null) {
@@ -4514,6 +4522,5 @@
       }
     }
     return passwd;
->>>>>>> 720a0f27
   }
 }