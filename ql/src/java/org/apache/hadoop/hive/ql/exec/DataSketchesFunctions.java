--- conflicted
+++ resolved
@@ -32,11 +32,7 @@
 import org.apache.calcite.sql.type.OperandTypes;
 import org.apache.calcite.sql.type.ReturnTypes;
 import org.apache.calcite.sql.type.SqlTypeName;
-<<<<<<< HEAD
-import org.apache.hadoop.hive.ql.optimizer.calcite.functions.HiveMergeablAggregate;
-=======
 import org.apache.hadoop.hive.ql.optimizer.calcite.functions.HiveMergeableAggregate;
->>>>>>> 541b3f96
 import org.apache.hadoop.hive.ql.udf.generic.GenericUDAFResolver2;
 import org.apache.hadoop.hive.ql.udf.generic.GenericUDTF;
 import org.apache.hive.plugin.api.HiveUDFPlugin;
@@ -46,11 +42,7 @@
  *
  * In an effort to show a more consistent
  */
-<<<<<<< HEAD
-public class DataSketchesFunctions implements HiveUDFPlugin {
-=======
 public final class DataSketchesFunctions implements HiveUDFPlugin {
->>>>>>> 541b3f96
 
   public static final DataSketchesFunctions INSTANCE = new DataSketchesFunctions();
 
@@ -84,11 +76,7 @@
   private final List<SketchDescriptor> sketchClasses;
   private final ArrayList<UDFDescriptor> descriptors;
 
-<<<<<<< HEAD
-  DataSketchesFunctions() {
-=======
   private DataSketchesFunctions() {
->>>>>>> 541b3f96
     this.sketchClasses = new ArrayList<SketchDescriptor>();
     this.descriptors = new ArrayList<HiveUDFPlugin.UDFDescriptor>();
     registerHll();
@@ -107,7 +95,6 @@
   public Iterable<UDFDescriptor> getDescriptors() {
     return descriptors;
   }
-<<<<<<< HEAD
 
   private void buildDescritors() {
     for (SketchDescriptor sketchDescriptor : sketchClasses) {
@@ -118,7 +105,6 @@
   private void buildCalciteFns() {
     for (SketchDescriptor sd : sketchClasses) {
       // Mergability is exposed to Calcite; which enables to use it during rollup.
-
       RelProtoDataType sketchType = RelDataTypeImpl.proto(SqlTypeName.BINARY, true);
 
       SketchFunctionDescriptor sketchSFD = sd.fnMap.get(DATA_TO_SKETCH);
@@ -128,14 +114,14 @@
         continue;
       }
 
-      HiveMergeablAggregate unionFn = new HiveMergeablAggregate(unionSFD.name,
+      HiveMergeableAggregate unionFn = new HiveMergeableAggregate(unionSFD.name,
           SqlKind.OTHER_FUNCTION,
           ReturnTypes.explicit(sketchType),
           InferTypes.ANY_NULLABLE,
           OperandTypes.family(),
           null);
 
-      HiveMergeablAggregate sketchFn = new HiveMergeablAggregate(sketchSFD.name,
+      HiveMergeableAggregate sketchFn = new HiveMergeableAggregate(sketchSFD.name,
           SqlKind.OTHER_FUNCTION,
           ReturnTypes.explicit(sketchType),
           InferTypes.ANY_NULLABLE,
@@ -205,130 +191,6 @@
     }
   }
 
-  static class SketchDescriptor {
-    Map<String, SketchFunctionDescriptor> fnMap;
-    private String functionPrefix;
-
-    public SketchDescriptor(String string) {
-      fnMap = new HashMap<String, SketchFunctionDescriptor>();
-      functionPrefix = DATASKETCHES_PREFIX + "_" + string + "_";
-    }
-
-    private void register(String name, Class<?> clazz) {
-      fnMap.put(name, new SketchFunctionDescriptor(functionPrefix + name, clazz));
-    }
-  }
-
-  private void registerHll() {
-    String p = "asd";
-    SketchDescriptor sd = new SketchDescriptor("hll");
-    sd.register(DATA_TO_SKETCH, org.apache.datasketches.hive.hll.DataToSketchUDAF.class);
-    sd.register(SKETCH_TO_ESTIMATE_WITH_ERROR_BOUNDS,
-        org.apache.datasketches.hive.hll.SketchToEstimateAndErrorBoundsUDF.class);
-    sd.register(SKETCH_TO_ESTIMATE, org.apache.datasketches.hive.hll.SketchToEstimateUDF.class);
-    sd.register(SKETCH_TO_STRING, org.apache.datasketches.hive.hll.SketchToStringUDF.class);
-    sd.register(UNION_SKETCH1, org.apache.datasketches.hive.hll.UnionSketchUDF.class);
-    sd.register(UNION_SKETCH, org.apache.datasketches.hive.hll.UnionSketchUDAF.class);
-    sketchClasses.add(sd);
-  }
-
-=======
-
-  private void buildDescritors() {
-    for (SketchDescriptor sketchDescriptor : sketchClasses) {
-      descriptors.addAll(sketchDescriptor.fnMap.values());
-    }
-  }
-
-  private void buildCalciteFns() {
-    for (SketchDescriptor sd : sketchClasses) {
-      // Mergability is exposed to Calcite; which enables to use it during rollup.
-      RelProtoDataType sketchType = RelDataTypeImpl.proto(SqlTypeName.BINARY, true);
-
-      SketchFunctionDescriptor sketchSFD = sd.fnMap.get(DATA_TO_SKETCH);
-      SketchFunctionDescriptor unionSFD = sd.fnMap.get(UNION_SKETCH);
-
-      if (sketchSFD == null || unionSFD == null) {
-        continue;
-      }
-
-      HiveMergeableAggregate unionFn = new HiveMergeableAggregate(unionSFD.name,
-          SqlKind.OTHER_FUNCTION,
-          ReturnTypes.explicit(sketchType),
-          InferTypes.ANY_NULLABLE,
-          OperandTypes.family(),
-          null);
-
-      HiveMergeableAggregate sketchFn = new HiveMergeableAggregate(sketchSFD.name,
-          SqlKind.OTHER_FUNCTION,
-          ReturnTypes.explicit(sketchType),
-          InferTypes.ANY_NULLABLE,
-          OperandTypes.family(),
-          unionFn);
-
-      unionSFD.setCalciteFunction(unionFn);
-      sketchSFD.setCalciteFunction(sketchFn);
-    }
-  }
-
-
-  private void registerHiveFunctionsInternal(Registry system) {
-    for (SketchDescriptor sketchDescriptor : sketchClasses) {
-      Collection<SketchFunctionDescriptor> functions = sketchDescriptor.fnMap.values();
-      for (SketchFunctionDescriptor fn : functions) {
-        if (UDF.class.isAssignableFrom(fn.udfClass)) {
-          system.registerUDF(fn.name, (Class<? extends UDF>) fn.udfClass, false);
-          continue;
-        }
-        if (GenericUDAFResolver2.class.isAssignableFrom(fn.udfClass)) {
-          String name = fn.name;
-          try {
-            system.registerGenericUDAF(name, ((Class<? extends GenericUDAFResolver2>) fn.udfClass).newInstance());
-          } catch (InstantiationException | IllegalAccessException e) {
-            throw new RuntimeException("Unable to register: " + name, e);
-          }
-          continue;
-        }
-        if (GenericUDTF.class.isAssignableFrom(fn.udfClass)) {
-          system.registerGenericUDTF(fn.name, (Class<? extends GenericUDTF>) fn.udfClass);
-          continue;
-        }
-        throw new RuntimeException("Don't know how to register: " + fn.name);
-      }
-    }
-
-  }
-
-  private static class SketchFunctionDescriptor implements HiveUDFPlugin.UDFDescriptor {
-    String name;
-    Class<?> udfClass;
-    private SqlFunction calciteFunction;
-
-    public SketchFunctionDescriptor(String name, Class<?> udfClass) {
-      this.name = name;
-      this.udfClass = udfClass;
-    }
-
-    @Override
-    public Class<?> getUDFClass() {
-      return udfClass;
-    }
-
-    @Override
-    public String getFunctionName() {
-      return name;
-    }
-
-    @Override
-    public Optional<SqlFunction> getCalciteFunction() {
-      return Optional.ofNullable(calciteFunction);
-    }
-
-    public void setCalciteFunction(SqlFunction calciteFunction) {
-      this.calciteFunction = calciteFunction;
-    }
-  }
-
   private static class SketchDescriptor {
     Map<String, SketchFunctionDescriptor> fnMap;
     private String functionPrefix;
@@ -355,7 +217,6 @@
     sketchClasses.add(sd);
   }
 
->>>>>>> 541b3f96
   private void registerCpc() {
     SketchDescriptor sd = new SketchDescriptor("cpc");
     sd.register(DATA_TO_SKETCH, org.apache.datasketches.hive.cpc.DataToSketchUDAF.class);
