--- conflicted
+++ resolved
@@ -121,13 +121,8 @@
 
   @SuppressWarnings("nls")
   public void compile(final ParseContext pCtx,
-<<<<<<< HEAD
       final List<Task<?>> rootTasks,
-      final HashSet<ReadEntity> inputs, final HashSet<WriteEntity> outputs) throws SemanticException {
-=======
-      final List<Task<? extends Serializable>> rootTasks,
       final Set<ReadEntity> inputs, final Set<WriteEntity> outputs) throws SemanticException {
->>>>>>> 48ae7ef8
 
     Context ctx = pCtx.getContext();
     GlobalLimitCtx globalLimitCtx = pCtx.getGlobalLimitCtx();
