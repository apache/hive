--- conflicted
+++ resolved
@@ -73,37 +73,22 @@
   }
 
   @Override
-<<<<<<< HEAD
-  public Task<?> createCreateRoleTask(ASTNode ast, HashSet<ReadEntity> inputs,
-      HashSet<WriteEntity> outputs) {
-=======
-  public Task<? extends Serializable> createCreateRoleTask(ASTNode ast, Set<ReadEntity> inputs,
+  public Task<?> createCreateRoleTask(ASTNode ast, Set<ReadEntity> inputs,
       Set<WriteEntity> outputs) {
->>>>>>> 48ae7ef8
     String roleName = BaseSemanticAnalyzer.unescapeIdentifier(ast.getChild(0).getText());
     CreateRoleDesc createRoleDesc = new CreateRoleDesc(roleName);
     return TaskFactory.get(new DDLWork(inputs, outputs, createRoleDesc));
   }
   @Override
-<<<<<<< HEAD
-  public Task<?> createDropRoleTask(ASTNode ast, HashSet<ReadEntity> inputs,
-      HashSet<WriteEntity> outputs) {
-=======
-  public Task<? extends Serializable> createDropRoleTask(ASTNode ast, Set<ReadEntity> inputs,
+  public Task<?> createDropRoleTask(ASTNode ast, Set<ReadEntity> inputs,
       Set<WriteEntity> outputs) {
->>>>>>> 48ae7ef8
     String roleName = BaseSemanticAnalyzer.unescapeIdentifier(ast.getChild(0).getText());
     DropRoleDesc dropRoleDesc = new DropRoleDesc(roleName);
     return TaskFactory.get(new DDLWork(inputs, outputs, dropRoleDesc));
   }
   @Override
-<<<<<<< HEAD
   public Task<?> createShowRoleGrantTask(ASTNode ast, Path resultFile,
-      HashSet<ReadEntity> inputs, HashSet<WriteEntity> outputs) {
-=======
-  public Task<? extends Serializable> createShowRoleGrantTask(ASTNode ast, Path resultFile,
       Set<ReadEntity> inputs, Set<WriteEntity> outputs) {
->>>>>>> 48ae7ef8
     ASTNode child = (ASTNode) ast.getChild(0);
     PrincipalType principalType = PrincipalType.USER;
     switch (child.getType()) {
@@ -122,13 +107,8 @@
     return TaskFactory.get(new DDLWork(inputs, outputs, showRoleGrantDesc));
   }
   @Override
-<<<<<<< HEAD
-  public Task<?> createGrantTask(ASTNode ast, HashSet<ReadEntity> inputs,
-      HashSet<WriteEntity> outputs) throws SemanticException {
-=======
-  public Task<? extends Serializable> createGrantTask(ASTNode ast, Set<ReadEntity> inputs,
-      Set<WriteEntity> outputs) throws SemanticException {
->>>>>>> 48ae7ef8
+  public Task<?> createGrantTask(ASTNode ast, Set<ReadEntity> inputs,
+      Set<WriteEntity> outputs) throws SemanticException {
     List<PrivilegeDesc> privilegeDesc = analyzePrivilegeListDef(
         (ASTNode) ast.getChild(0));
     List<PrincipalDesc> principalDesc = AuthorizationParseUtils.analyzePrincipalListDef(
@@ -155,13 +135,8 @@
   }
 
   @Override
-<<<<<<< HEAD
-  public Task<?> createRevokeTask(ASTNode ast, HashSet<ReadEntity> inputs,
-      HashSet<WriteEntity> outputs) throws SemanticException {
-=======
-  public Task<? extends Serializable> createRevokeTask(ASTNode ast, Set<ReadEntity> inputs,
-      Set<WriteEntity> outputs) throws SemanticException {
->>>>>>> 48ae7ef8
+  public Task<?> createRevokeTask(ASTNode ast, Set<ReadEntity> inputs,
+      Set<WriteEntity> outputs) throws SemanticException {
     List<PrivilegeDesc> privilegeDesc = analyzePrivilegeListDef((ASTNode) ast.getChild(0));
     List<PrincipalDesc> principalDesc = AuthorizationParseUtils.analyzePrincipalListDef((ASTNode) ast.getChild(1));
     PrivilegeObjectDesc hiveObj = null;
@@ -178,13 +153,8 @@
     return TaskFactory.get(new DDLWork(inputs, outputs, revokeDesc));
   }
   @Override
-<<<<<<< HEAD
-  public Task<?> createShowGrantTask(ASTNode ast, Path resultFile, HashSet<ReadEntity> inputs,
-      HashSet<WriteEntity> outputs) throws SemanticException {
-=======
-  public Task<? extends Serializable> createShowGrantTask(ASTNode ast, Path resultFile, Set<ReadEntity> inputs,
-      Set<WriteEntity> outputs) throws SemanticException {
->>>>>>> 48ae7ef8
+  public Task<?> createShowGrantTask(ASTNode ast, Path resultFile, Set<ReadEntity> inputs,
+      Set<WriteEntity> outputs) throws SemanticException {
 
     PrincipalDesc principalDesc = null;
     PrivilegeObjectDesc privHiveObj = null;
@@ -210,31 +180,17 @@
     return TaskFactory.get(new DDLWork(inputs, outputs, showGrant));
   }
   @Override
-<<<<<<< HEAD
-  public Task<?> createGrantRoleTask(ASTNode ast, HashSet<ReadEntity> inputs,
-      HashSet<WriteEntity> outputs) {
-    return analyzeGrantRevokeRole(true, ast, inputs, outputs);
-  }
-  @Override
-  public Task<?> createRevokeRoleTask(ASTNode ast, HashSet<ReadEntity> inputs,
-      HashSet<WriteEntity> outputs) {
-    return analyzeGrantRevokeRole(false, ast, inputs, outputs);
-  }
-  private Task<?> analyzeGrantRevokeRole(boolean isGrant, ASTNode ast,
-      HashSet<ReadEntity> inputs, HashSet<WriteEntity> outputs) {
-=======
-  public Task<? extends Serializable> createGrantRoleTask(ASTNode ast, Set<ReadEntity> inputs,
+  public Task<?> createGrantRoleTask(ASTNode ast, Set<ReadEntity> inputs,
       Set<WriteEntity> outputs) {
     return analyzeGrantRevokeRole(true, ast, inputs, outputs);
   }
   @Override
-  public Task<? extends Serializable> createRevokeRoleTask(ASTNode ast, Set<ReadEntity> inputs,
+  public Task<?> createRevokeRoleTask(ASTNode ast, Set<ReadEntity> inputs,
       Set<WriteEntity> outputs) {
     return analyzeGrantRevokeRole(false, ast, inputs, outputs);
   }
-  private Task<? extends Serializable> analyzeGrantRevokeRole(boolean isGrant, ASTNode ast,
+  private Task<?> analyzeGrantRevokeRole(boolean isGrant, ASTNode ast,
       Set<ReadEntity> inputs, Set<WriteEntity> outputs) {
->>>>>>> 48ae7ef8
     List<PrincipalDesc> principalDesc = AuthorizationParseUtils.analyzePrincipalListDef(
         (ASTNode) ast.getChild(0));
 
@@ -379,39 +335,22 @@
   }
 
   @Override
-<<<<<<< HEAD
-  public Task<?> createSetRoleTask(String roleName,
-      HashSet<ReadEntity> inputs, HashSet<WriteEntity> outputs)
-      throws SemanticException {
-=======
-  public Task<? extends Serializable> createSetRoleTask(String roleName, Set<ReadEntity> inputs,
-      Set<WriteEntity> outputs) throws SemanticException {
->>>>>>> 48ae7ef8
+  public Task<?> createSetRoleTask(String roleName, Set<ReadEntity> inputs,
+      Set<WriteEntity> outputs) throws SemanticException {
     SetRoleDesc setRoleDesc = new SetRoleDesc(roleName);
     return TaskFactory.get(new DDLWork(inputs, outputs, setRoleDesc));
   }
 
   @Override
-<<<<<<< HEAD
-  public Task<?> createShowCurrentRoleTask(
-      HashSet<ReadEntity> inputs, HashSet<WriteEntity> outputs, Path resFile)
-      throws SemanticException {
-=======
-  public Task<? extends Serializable> createShowCurrentRoleTask( Set<ReadEntity> inputs, Set<WriteEntity> outputs,
+  public Task<?> createShowCurrentRoleTask( Set<ReadEntity> inputs, Set<WriteEntity> outputs,
       Path resFile) throws SemanticException {
->>>>>>> 48ae7ef8
     ShowCurrentRoleDesc showCurrentRoleDesc = new ShowCurrentRoleDesc(resFile.toString());
     return TaskFactory.get(new DDLWork(inputs, outputs, showCurrentRoleDesc));
   }
 
   @Override
-<<<<<<< HEAD
-  public Task<?> createShowRolePrincipalsTask(ASTNode ast, Path resFile,
-      HashSet<ReadEntity> inputs, HashSet<WriteEntity> outputs) throws SemanticException {
-=======
-  public Task<? extends Serializable> createShowRolePrincipalsTask(ASTNode ast, Path resFile, Set<ReadEntity> inputs,
-      Set<WriteEntity> outputs) throws SemanticException {
->>>>>>> 48ae7ef8
+  public Task<?> createShowRolePrincipalsTask(ASTNode ast, Path resFile, Set<ReadEntity> inputs,
+      Set<WriteEntity> outputs) throws SemanticException {
     String roleName;
 
     if (ast.getChildCount() == 1) {
@@ -426,13 +365,8 @@
   }
 
   @Override
-<<<<<<< HEAD
-  public Task<?> createShowRolesTask(ASTNode ast, Path resFile,
-      HashSet<ReadEntity> inputs, HashSet<WriteEntity> outputs) throws SemanticException {
-=======
-  public Task<? extends Serializable> createShowRolesTask(ASTNode ast, Path resFile, Set<ReadEntity> inputs,
-      Set<WriteEntity> outputs) throws SemanticException {
->>>>>>> 48ae7ef8
+  public Task<?> createShowRolesTask(ASTNode ast, Path resFile, Set<ReadEntity> inputs,
+      Set<WriteEntity> outputs) throws SemanticException {
     ShowRolesDesc showRolesDesc = new ShowRolesDesc(resFile.toString());
     return TaskFactory.get(new DDLWork(inputs, outputs, showRolesDesc));
   }
