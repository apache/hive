/*
 * Licensed to the Apache Software Foundation (ASF) under one
 * or more contributor license agreements.  See the NOTICE file
 * distributed with this work for additional information
 * regarding copyright ownership.  The ASF licenses this file
 * to you under the Apache License, Version 2.0 (the
 * "License"); you may not use this file except in compliance
 * with the License.  You may obtain a copy of the License at
 *
 * http://www.apache.org/licenses/LICENSE-2.0
 *
 * Unless required by applicable law or agreed to in writing,
 * software distributed under the License is distributed on an
 * "AS IS" BASIS, WITHOUT WARRANTIES OR CONDITIONS OF ANY
 * KIND, either express or implied.  See the License for the
 * specific language governing permissions and limitations
 * under the License.
 */
package org.apache.hadoop.hive.ql.security.authorization.plugin.metastore;

import org.apache.commons.collections.CollectionUtils;
import org.apache.hadoop.conf.Configuration;
import org.apache.hadoop.hive.conf.HiveConf;
import org.apache.hadoop.hive.metastore.MetaStoreFilterHook;
import org.apache.hadoop.hive.metastore.HMSHandler;
import org.apache.hadoop.hive.metastore.MetaStorePreEventListener;
import org.apache.hadoop.hive.metastore.TableType;
import org.apache.hadoop.hive.metastore.api.InvalidOperationException;
import org.apache.hadoop.hive.metastore.api.MetaException;
import org.apache.hadoop.hive.metastore.api.NoSuchObjectException;
import org.apache.hadoop.hive.metastore.api.Table;
import org.apache.hadoop.hive.metastore.events.PreAlterTableEvent;
import org.apache.hadoop.hive.metastore.events.PreCreateTableEvent;
import org.apache.hadoop.hive.metastore.events.PreDropTableEvent;
import org.apache.hadoop.hive.metastore.events.PreEventContext;
import org.apache.hadoop.hive.metastore.utils.MetaStoreServerUtils;
import org.apache.hadoop.hive.metastore.api.Catalog;
import org.apache.hadoop.hive.metastore.api.Database;
import org.apache.hadoop.hive.metastore.api.Partition;
import org.apache.hadoop.hive.metastore.api.PartitionSpec;
import org.apache.hadoop.hive.metastore.api.TableMeta;
import org.apache.hadoop.hive.metastore.utils.MetaStoreUtils;
import org.apache.hadoop.hive.ql.metadata.HiveException;
import org.apache.hadoop.hive.ql.metadata.HiveUtils;
import org.apache.hadoop.hive.ql.security.HiveMetastoreAuthenticationProvider;
import static org.apache.hadoop.hive.ql.security.authorization.plugin.HivePrivilegeObjectUtils.TablePrivilegeLookup;
import org.apache.hadoop.hive.ql.security.authorization.plugin.metastore.events.*;
import org.apache.hadoop.hive.ql.security.authorization.plugin.HiveAccessControlException;
import org.apache.hadoop.hive.ql.security.authorization.plugin.HiveAuthorizer;
import org.apache.hadoop.hive.ql.security.authorization.plugin.HiveAuthorizerFactory;
import org.apache.hadoop.hive.ql.security.authorization.plugin.HiveAuthzContext;
import org.apache.hadoop.hive.ql.security.authorization.plugin.HiveAuthzPluginException;
import org.apache.hadoop.hive.ql.security.authorization.plugin.HiveAuthzSessionContext;
import org.apache.hadoop.hive.ql.security.authorization.plugin.HiveMetastoreClientFactoryImpl;
import org.apache.hadoop.hive.ql.security.authorization.plugin.HiveOperationType;
import org.apache.hadoop.hive.ql.security.authorization.plugin.HivePrivilegeObject;
import org.apache.hadoop.hive.ql.security.authorization.plugin.metastore.filtercontext.DataConnectorFilterContext;
import org.apache.hadoop.hive.ql.security.authorization.plugin.metastore.filtercontext.DatabaseFilterContext;
import org.apache.hadoop.hive.ql.security.authorization.plugin.metastore.filtercontext.TableFilterContext;
import org.apache.hadoop.security.UserGroupInformation;
import org.apache.hadoop.security.authorize.ProxyUsers;
import org.slf4j.Logger;
import org.slf4j.LoggerFactory;

import java.io.IOException;
import java.util.ArrayList;
import java.util.Collections;
import java.util.HashMap;
import java.util.HashSet;
import java.util.List;
import java.util.Map;
import java.util.Set;
import java.util.stream.Collectors;

import static org.apache.hadoop.hive.metastore.utils.MetaStoreUtils.getDefaultCatalog;

/**
 * HiveMetaStoreAuthorizer :  Do authorization checks on MetaStore Events in MetaStorePreEventListener
 */

public class HiveMetaStoreAuthorizer extends MetaStorePreEventListener implements MetaStoreFilterHook {
  private static final Logger LOG = LoggerFactory.getLogger(HiveMetaStoreAuthorizer.class);

  /**
   * The client configuration.
   */
  private static final ThreadLocal<Map<String, Object>> cConfig = new ThreadLocal<Map<String, Object>>() {
    @Override
    protected Map<String, Object> initialValue() {
      return null;
    }
  };

  public static void setClientConfig(Map<String, Object> map) {
    cConfig.set(map);
  }

  public static Map<String, Object> getClientConfig() {
    return cConfig.get();
  }

  private static final ThreadLocal<Configuration> tConfig = new ThreadLocal<Configuration>() {

    @Override
    protected Configuration initialValue() {
      return null;
    }
  };

  private static final ThreadLocal<HiveMetastoreAuthenticationProvider> tAuthenticator = new ThreadLocal<HiveMetastoreAuthenticationProvider>() {
    @Override
    protected HiveMetastoreAuthenticationProvider initialValue() {
      try {
        return (HiveMetastoreAuthenticationProvider) HiveUtils.getAuthenticator(tConfig.get(), HiveConf.ConfVars.HIVE_METASTORE_AUTHENTICATOR_MANAGER);
      } catch (HiveException excp) {
        throw new IllegalStateException("Authentication provider instantiation failure", excp);
      }
    }
  };

  public HiveMetaStoreAuthorizer(Configuration config) {
    super(config);
  }

  @Override
  public final void onEvent(PreEventContext preEventContext)
      throws MetaException, NoSuchObjectException, InvalidOperationException {
    LOG.debug("==> HiveMetaStoreAuthorizer.onEvent(): EventType=" + preEventContext.getEventType());

    try {
      HiveMetaStoreAuthzInfo authzContext = buildAuthzContext(preEventContext);

      if (!skipAuthorization(authzContext)) {
        HiveAuthorizer hiveAuthorizer = createHiveMetaStoreAuthorizer();
        checkPrivileges(authzContext, hiveAuthorizer);
      }
    } catch (Exception e) {
      LOG.error("HiveMetaStoreAuthorizer.onEvent(): failed", e);
      throw MetaStoreUtils.newMetaException(e);
    }

    LOG.debug("<== HiveMetaStoreAuthorizer.onEvent(): EventType=" + preEventContext.getEventType());
  }

  @Override
  public final List<String> filterDatabases(String catName, List<String> list) throws MetaException {
    LOG.debug("HiveMetaStoreAuthorizer.filterDatabases()");

    if (list == null) {
      return Collections.emptyList();
    }

    DatabaseFilterContext databaseFilterContext = new DatabaseFilterContext(catName, list);
    HiveMetaStoreAuthzInfo hiveMetaStoreAuthzInfo = databaseFilterContext.getAuthzContext();
    List<String> filteredDatabases = filterDatabaseObjects(hiveMetaStoreAuthzInfo);
    if (CollectionUtils.isEmpty(filteredDatabases)) {
      filteredDatabases = Collections.emptyList();
    }

    LOG.debug("HiveMetaStoreAuthorizer.filterDatabases() :" + filteredDatabases);

    return filteredDatabases;
  }

  @Override
  public final Database filterDatabase(Database database) throws MetaException, NoSuchObjectException {
    if (database != null) {
      String dbName = database.getName();
      List<String> databases = filterDatabases(database.getCatalogName(), Collections.singletonList(dbName));
      if (databases.isEmpty()) {
        throw new NoSuchObjectException(String.format("Database %s does not exist", dbName));
      }
    }
    return database;
  }

  @Override
  public final List<String> filterTableNames(String dbName, List<String> tableList) throws MetaException {
    return filterTableNames(getDefaultCatalog(getConf()), dbName, tableList);
  }

  @Override
  public final List<String> filterTableNames(String catName, String dbName, List<String> tableList) throws MetaException {
    LOG.debug("==> HiveMetaStoreAuthorizer.filterTableNames()");

    List<String> filteredTableNames = null;
    if (tableList != null) {
      TableFilterContext tableFilterContext = new TableFilterContext(catName, dbName, tableList);
      HiveMetaStoreAuthzInfo hiveMetaStoreAuthzInfo = tableFilterContext.getAuthzContext();
      filteredTableNames = filterTableNames(hiveMetaStoreAuthzInfo, catName, dbName, tableList);
      if (CollectionUtils.isEmpty(filteredTableNames)) {
        filteredTableNames = Collections.emptyList();
      }
    }

    LOG.debug("<== HiveMetaStoreAuthorizer.filterTableNames() : " + filteredTableNames);

    return filteredTableNames;
  }

  @Override
  public final Table filterTable(Table table) throws MetaException, NoSuchObjectException {
    if (table != null) {
      List<Table> tables = filterTables(Collections.singletonList(table));
      if (tables.isEmpty()) {
        throw new NoSuchObjectException(String.format("Database %s does not exist", table.getTableName()));
      }
    }
    return table;
  }

  @Override
  public final List<Table> filterTables(List<Table> list) throws MetaException {
    LOG.debug("==> HiveMetaStoreAuthorizer.filterTables()");

    List<Table> filteredTables = null;

    if (list != null) {
      TableFilterContext tableFilterContext = new TableFilterContext(list);
      HiveMetaStoreAuthzInfo hiveMetaStoreAuthzInfo = tableFilterContext.getAuthzContext();
      filteredTables = filterTableObjects(hiveMetaStoreAuthzInfo, list);
      if (CollectionUtils.isEmpty(filteredTables)) {
        filteredTables = Collections.emptyList();
      }
    }

    LOG.debug("<== HiveMetaStoreAuthorizer.filterTables(): " + filteredTables);

    return filteredTables;
  }

  @Override
  public final Catalog filterCatalog(Catalog catalog) throws MetaException {
    return catalog;
  }

  @Override
  public final List<String> filterCatalogs(List<String> catalogs) throws MetaException {
    return catalogs;
  }

  @Override
  @Deprecated
  public List<TableMeta> filterTableMetas(String catName, String dbName, List<TableMeta> tableMetas)
      throws MetaException {
    LOG.debug("==> HiveMetaStoreAuthorizer.filterTableMetas()");
    if (!CollectionUtils.isEmpty(tableMetas)) {
      List<String> tableNames = new ArrayList<>();
      tableMetas.forEach(tableMeta -> {
        if (!tableMeta.getCatName().equalsIgnoreCase(catName) ||
            !tableMeta.getDbName().equalsIgnoreCase(dbName)) {
          throw new IllegalArgumentException(String.format("Table: %s doesn't belong to the catalog: %s, database: %s",
              tableMeta.getCatName() + "." + tableMeta.getDbName() + "." + tableMeta.getTableName(), catName, dbName));
        }
        tableNames.add(tableMeta.getTableName());
      });
      TableFilterContext tableFilterContext = TableFilterContext.createFromTableMetas(dbName, tableMetas);
      HiveMetaStoreAuthzInfo hiveMetaStoreAuthzInfo = tableFilterContext.getAuthzContext();
      final List<String> filteredTableNames = filterTableNames(hiveMetaStoreAuthzInfo, dbName, tableNames);
      if (!CollectionUtils.isEmpty(filteredTableNames)) {
        Set<String> filteredTabs = new HashSet<>(filteredTableNames);
        LOG.debug("<== HiveMetaStoreAuthorizer.filterTableMetas() : {}", filteredTabs);
        return tableMetas.stream().filter(tblMeta -> filteredTabs.contains(tblMeta.getTableName()))
            .collect(Collectors.toList());
      }
    }
    LOG.info("<== HiveMetaStoreAuthorizer.filterTableMetas() : returning empty set");
    return Collections.emptyList();
  }

  @Override
  public final List<TableMeta> filterTableMetas(List<TableMeta> tableMetas)
      throws MetaException {
    LOG.debug("==> HiveMetaStoreAuthorizer.filterTableMetas()");
    if (!CollectionUtils.isEmpty(tableMetas)) {
      Map<String, List<TableMeta>> metaGroupByCatDb = new HashMap<>();
      tableMetas.forEach(tableMeta -> {
        String key = MetaStoreUtils.prependCatalogToDbName(tableMeta.getCatName(),
            tableMeta.getDbName(), getConf()).toLowerCase();
        metaGroupByCatDb.computeIfAbsent(key, s -> new ArrayList<>()).add(tableMeta);
      });
      List<TableMeta> filteredTabs = new ArrayList<>();
      for (Map.Entry<String, List<TableMeta>> entry : metaGroupByCatDb.entrySet()) {
        TableMeta firstTabMeta = entry.getValue().get(0);
        filteredTabs.addAll(filterTableMetas(firstTabMeta.getCatName(),
            firstTabMeta.getDbName(), entry.getValue()));
      }
      return filteredTabs;
    }
    LOG.info("<== HiveMetaStoreAuthorizer.filterTableMetas() : returning empty set");
    return Collections.emptyList();
  }

  @Override
  public final List<Partition> filterPartitions(List<Partition> list) throws MetaException {
    return list;
  }

  @Override
  public final List<PartitionSpec> filterPartitionSpecs(List<PartitionSpec> list) throws MetaException {
    return list;
  }

  @Override
  public final Partition filterPartition(Partition partition) throws MetaException, NoSuchObjectException {
    return partition;
  }

  @Override
  public final List<String> filterPartitionNames(String dbName, String tblName, List<String> partitionNames)
      throws MetaException {
    return filterPartitionNames(getDefaultCatalog(getConf()), dbName, tblName, partitionNames);
  }

  @Override
  public final List<String> filterPartitionNames(String catName, String dbName, String tblName,
      List<String> partitionNames) throws MetaException {
    return partitionNames;
  }

  @Override
  public List<String> filterDataConnectors(List<String> dcList) throws MetaException {
    LOG.debug("HiveMetaStoreAuthorizer.filterDataConnector()");

    if (dcList == null) {
      return Collections.emptyList();
    }

    DataConnectorFilterContext dataConnectorFilterContext = new DataConnectorFilterContext(dcList);
    HiveMetaStoreAuthzInfo hiveMetaStoreAuthzInfo = dataConnectorFilterContext.getAuthzContext();
    List<String> filteredDataConnector = filterDataConnectorObjects(hiveMetaStoreAuthzInfo);
    if (CollectionUtils.isEmpty(filteredDataConnector)) {
      filteredDataConnector = Collections.emptyList();
    }

    LOG.debug("HiveMetaStoreAuthorizer.filterDataConnectors() :" + filteredDataConnector);

    return filteredDataConnector;
  }

  private List<String> filterDatabaseObjects(HiveMetaStoreAuthzInfo hiveMetaStoreAuthzInfo) throws MetaException {
    List<String> ret = null;

    LOG.debug("==> HiveMetaStoreAuthorizer.filterDatabaseObjects()");

    try {
      HiveAuthorizer hiveAuthorizer = createHiveMetaStoreAuthorizer();
      List<HivePrivilegeObject> hivePrivilegeObjects = hiveMetaStoreAuthzInfo.getInputHObjs();
      HiveAuthzContext hiveAuthzContext = hiveMetaStoreAuthzInfo.getHiveAuthzContext();
      Map<String, Object> clientConfig = cConfig.get();
      if (clientConfig != null) {
        HiveAuthzContext.Builder builder = new HiveAuthzContext.Builder();
        builder.setClientConfig(clientConfig);
        if (hiveAuthzContext != null) {
          builder.setCommandString(hiveAuthzContext.getCommandString());
          builder.setUserIpAddress(hiveAuthzContext.getIpAddress());
          builder.setForwardedAddresses(hiveAuthzContext.getForwardedAddresses());
        }
        hiveAuthzContext = builder.build();
      }
      List<HivePrivilegeObject> filteredHivePrivilegeObjects =
          hiveAuthorizer.filterListCmdObjects(hivePrivilegeObjects, hiveAuthzContext);
      if (CollectionUtils.isNotEmpty(filteredHivePrivilegeObjects)) {
        ret = getFilteredDatabaseList(filteredHivePrivilegeObjects);
      }
      LOG.info(String.format("Filtered %d databases out of %d", filteredHivePrivilegeObjects.size(),
          hivePrivilegeObjects.size()));
    } catch (Exception e) {
      throw new MetaException("Error in HiveMetaStoreAuthorizer.filterDatabase()" + e.getMessage());
    }

    LOG.debug("<== HiveMetaStoreAuthorizer.filterDatabaseObjects() :" + ret );

    return ret;
  }

  @Override
  public final List<Database> filterDatabaseObjects(List<Database> databases) throws MetaException {
    LOG.debug("==> HiveMetaStoreAuthorizer.filterDatabaseObjects()");
    if (CollectionUtils.isEmpty(databases)) {
      return Collections.emptyList();
    }

    try {
      DatabaseFilterContext databaseFilterContext = DatabaseFilterContext.createFromDatabases(databases);
      HiveMetaStoreAuthzInfo hiveMetaStoreAuthzInfo = databaseFilterContext.getAuthzContext();

      HiveAuthorizer hiveAuthorizer = createHiveMetaStoreAuthorizer();
      List<HivePrivilegeObject> hivePrivilegeObjects = hiveMetaStoreAuthzInfo.getInputHObjs();
      HiveAuthzContext hiveAuthzContext = hiveMetaStoreAuthzInfo.getHiveAuthzContext();

      List<HivePrivilegeObject> filteredHivePrivilegeObjects =
          hiveAuthorizer.filterListCmdObjects(hivePrivilegeObjects, hiveAuthzContext);

      if (CollectionUtils.isEmpty(filteredHivePrivilegeObjects)) {
        return Collections.emptyList();
      }

      Set<String> filteredDbNames = filteredHivePrivilegeObjects.stream()
          .map(HivePrivilegeObject::getDbname)
          .collect(Collectors.toSet());

      List<Database> result = databases.stream()
          .filter(db -> filteredDbNames.contains(db.getName()))
          .collect(Collectors.toList());

      LOG.info(String.format("Filtered %d database objects out of %d", result.size(), databases.size()));
      return result;
    } catch (Exception e) {
      LOG.error("Error in HiveMetaStoreAuthorizer.filterDatabaseObjects(): " + e.getMessage(), e);
      throw new MetaException("Error in HiveMetaStoreAuthorizer.filterDatabaseObjects(): " + e.getMessage());
    } finally {
      LOG.debug("<== HiveMetaStoreAuthorizer.filterDatabaseObjects()");
    }
  }

  private List<String> filterDataConnectorObjects(HiveMetaStoreAuthzInfo hiveMetaStoreAuthzInfo) throws MetaException {
    List<String> ret = null;

    LOG.debug("==> HiveMetaStoreAuthorizer.filterDataConnectorObjects()");

    try {
      HiveAuthorizer hiveAuthorizer = createHiveMetaStoreAuthorizer();
      List<HivePrivilegeObject> hivePrivilegeObjects = hiveMetaStoreAuthzInfo.getInputHObjs();
      HiveAuthzContext hiveAuthzContext = hiveMetaStoreAuthzInfo.getHiveAuthzContext();
      List<HivePrivilegeObject> filteredHivePrivilegeObjects =
              hiveAuthorizer.filterListCmdObjects(hivePrivilegeObjects, hiveAuthzContext);
      if (CollectionUtils.isNotEmpty(filteredHivePrivilegeObjects)) {
        ret = getFilteredDataConnectorList(filteredHivePrivilegeObjects);
      }
      LOG.info(String.format("Filtered %d connectors out of %d", filteredHivePrivilegeObjects.size(),
              hivePrivilegeObjects.size()));
    } catch (Exception e) {
      throw new MetaException("Error in HiveMetaStoreAuthorizer.filterDataConnector()" + e.getMessage());
    }

    LOG.debug("<== HiveMetaStoreAuthorizer.filterDataConnectorObjects() :" + ret );

    return ret;
  }

  private List<String> getFilteredDataConnectorList(List<HivePrivilegeObject> hivePrivilegeObjects) {
    List<String> ret = new ArrayList<>();
    for(HivePrivilegeObject hivePrivilegeObject: hivePrivilegeObjects) {
      String dcName = hivePrivilegeObject.getObjectName();
      ret.add(dcName);
    }
    return ret;
  }

  private List<Table> filterTableObjects(HiveMetaStoreAuthzInfo hiveMetaStoreAuthzInfo, List<Table> tableList)
      throws MetaException {
    List<Table> ret = null;

    try {
      HiveAuthorizer hiveAuthorizer = createHiveMetaStoreAuthorizer();
      List<HivePrivilegeObject> hivePrivilegeObjects = hiveMetaStoreAuthzInfo.getInputHObjs();
      HiveAuthzContext hiveAuthzContext = hiveMetaStoreAuthzInfo.getHiveAuthzContext();
      List<HivePrivilegeObject> filteredHivePrivilegeObjects =
          hiveAuthorizer.filterListCmdObjects(hivePrivilegeObjects, hiveAuthzContext);
      if (CollectionUtils.isNotEmpty(filteredHivePrivilegeObjects)) {
        ret = getFilteredTableList(filteredHivePrivilegeObjects, tableList);
      }
      LOG.info(String.format("Filtered %d tables out of %d", filteredHivePrivilegeObjects.size(),
          hivePrivilegeObjects.size()));
    } catch (Exception e) {
      throw new MetaException("Error in HiveMetaStoreAuthorizer.filterTables()" + e.getMessage());
    }
    return ret;
  }

  private List<String> getFilteredDatabaseList(List<HivePrivilegeObject> hivePrivilegeObjects) {
    List<String> ret = new ArrayList<>();
    for(HivePrivilegeObject hivePrivilegeObject: hivePrivilegeObjects) {
      String dbName = hivePrivilegeObject.getDbname();
      ret.add(dbName);
    }
    return ret;
  }

  private List<Table> getFilteredTableList(List<HivePrivilegeObject> hivePrivilegeObjects, List<Table> tableList) {
<<<<<<< HEAD
    List<Table> ret = new ArrayList<>();
    for (HivePrivilegeObject hivePrivilegeObject : hivePrivilegeObjects) {
      String catName = hivePrivilegeObject.getCatName();
      String dbName = hivePrivilegeObject.getDbname();
      String tblName = hivePrivilegeObject.getObjectName();
      Table table = getFilteredTable(catName, dbName, tblName, tableList);
      if (table != null) {
=======
    final List<Table> ret = new ArrayList<>();
    final TablePrivilegeLookup index = new TablePrivilegeLookup(hivePrivilegeObjects);
    for(Table table : tableList) {
      if (index.lookup(table.getDbName(), table.getTableName()) != null) {
>>>>>>> b115c852
        ret.add(table);
      }
    }
    return ret;
  }

<<<<<<< HEAD
  private Table getFilteredTable(String catName, String dbName, String tblName, List<Table> tableList) {
    Table ret = null;
    for (Table table: tableList) {
      // do not check catalog name if catName is null
      if (catName != null && table.getCatName() != null && !catName.equals(table.getCatName())) {
        continue;
      }
      String databaseName = table.getDbName();
      String tableName = table.getTableName();
      if (dbName.equals(databaseName) && tblName.equals(tableName)) {
        ret = table;
        break;
      }
    }
    return ret;
  }
=======
>>>>>>> b115c852

  private List<String> filterTableNames(HiveMetaStoreAuthzInfo hiveMetaStoreAuthzInfo, String catName, String dbName,
      List<String> tableNames) throws MetaException {
    List<String> ret = null;

    try {
      HiveAuthorizer hiveAuthorizer = createHiveMetaStoreAuthorizer();
      List<HivePrivilegeObject> hivePrivilegeObjects = hiveMetaStoreAuthzInfo.getInputHObjs();
      HiveAuthzContext hiveAuthzContext = hiveMetaStoreAuthzInfo.getHiveAuthzContext();
      Map<String, Object> clientConfig = cConfig.get();
      if (clientConfig != null) {
        HiveAuthzContext.Builder builder = new HiveAuthzContext.Builder();
        builder.setClientConfig(clientConfig);
        if (hiveAuthzContext != null) {
          builder.setCommandString(hiveAuthzContext.getCommandString());
          builder.setUserIpAddress(hiveAuthzContext.getIpAddress());
          builder.setForwardedAddresses(hiveAuthzContext.getForwardedAddresses());
        }
        hiveAuthzContext = builder.build();
      }
      List<HivePrivilegeObject> filteredHivePrivilegeObjects =
          hiveAuthorizer.filterListCmdObjects(hivePrivilegeObjects, hiveAuthzContext);
      if (CollectionUtils.isNotEmpty(filteredHivePrivilegeObjects)) {
        ret = getFilteredTableNames(filteredHivePrivilegeObjects, catName, dbName, tableNames);
      }
      LOG.info(String.format("Filtered %d table names out of %d", filteredHivePrivilegeObjects.size(),
          hivePrivilegeObjects.size()));
    } catch (Exception e) {
      throw new MetaException("Error in HiveMetaStoreAuthorizer.filterTables()" + e.getMessage());
    }
    return ret;
  }
<<<<<<< HEAD

  private List<String> getFilteredTableNames(List<HivePrivilegeObject> hivePrivilegeObjects, String catalogName, String databaseName,
      List<String> tableNames) {
    List<String> ret = new ArrayList<>();
    for (HivePrivilegeObject hivePrivilegeObject : hivePrivilegeObjects) {
      String catName = hivePrivilegeObject.getCatName();
      String dbName = hivePrivilegeObject.getDbname();
      String tblName = hivePrivilegeObject.getObjectName();
      String table = getFilteredTableNames(catName, dbName, tblName, catalogName, databaseName, tableNames);
      if (table != null) {
        ret.add(table);
      }
    }
    return ret;
  }

  private String getFilteredTableNames(String catName, String dbName, String tblName, String catalogName, String databaseName, List<String> tableNames) {
    if (catName.equals(catalogName) && dbName.equals(databaseName)) {
      for (String tableName : tableNames) {
        if (tblName.equals(tableName)) {
          return tableName;
        }
=======
  private List<String> getFilteredTableNames(List<HivePrivilegeObject> hivePrivilegeObjects, String databaseName, List<String> tableNames) {
    List<String> ret = new ArrayList<>();
    final TablePrivilegeLookup index = new TablePrivilegeLookup(hivePrivilegeObjects);
    for(String tableName : tableNames) {
      if (index.lookup(databaseName, tableName) != null) {
        ret.add(tableName);
>>>>>>> b115c852
      }
    }
    return null;
  }
  private String getDBName(String str) {
   return (str != null) ? str.substring(str.indexOf("#")+1) : null;
  }

  HiveMetaStoreAuthzInfo buildAuthzContext(PreEventContext preEventContext) throws MetaException {
    LOG.debug("==> HiveMetaStoreAuthorizer.buildAuthzContext(): EventType=" + preEventContext.getEventType());

    HiveMetaStoreAuthorizableEvent authzEvent = null;

    if (preEventContext != null) {

      switch (preEventContext.getEventType()) {
        case CREATE_DATABASE:
          authzEvent = new CreateDatabaseEvent(preEventContext);
          break;
        case ALTER_DATABASE:
          authzEvent = new AlterDatabaseEvent(preEventContext);
          break;
        case DROP_DATABASE:
          authzEvent = new DropDatabaseEvent(preEventContext);
          break;
        case CREATE_TABLE:
          authzEvent = new CreateTableEvent(preEventContext);
          if (isViewOperation(preEventContext) && (!isSuperUser(getCurrentUser(authzEvent)))) {
            //we allow view to be created, but mark it as having not been authorized
            PreCreateTableEvent pcte = (PreCreateTableEvent)preEventContext;
            Map<String, String> params = pcte.getTable().getParameters();
            params.put("Authorized", "false");
          }
          break;
        case ALTER_TABLE:
          authzEvent = new AlterTableEvent(preEventContext);
          if (isViewOperation(preEventContext) && (!isSuperUser(getCurrentUser(authzEvent)))) {
            //we allow view to be altered, but mark it as having not been authorized
            PreAlterTableEvent pcte = (PreAlterTableEvent)preEventContext;
            Map<String, String> params = pcte.getNewTable().getParameters();
            params.put("Authorized", "false");
          }
          break;
        case DROP_TABLE:
          authzEvent = new DropTableEvent(preEventContext);
          if (isViewOperation(preEventContext) && (!isSuperUser(getCurrentUser(authzEvent)))) {
            //TODO: do we need to check Authorized flag?
          }
          break;
        case ADD_PARTITION:
          authzEvent = new AddPartitionEvent(preEventContext);
          break;
        case ALTER_PARTITION:
          authzEvent = new AlterPartitionEvent(preEventContext);
          break;
        case LOAD_PARTITION_DONE:
          authzEvent = new LoadPartitionDoneEvent(preEventContext);
          break;
        case DROP_PARTITION:
          authzEvent = new DropPartitionEvent(preEventContext);
          break;
        case READ_TABLE:
          authzEvent = new ReadTableEvent(preEventContext);
          break;
        case READ_DATABASE:
          authzEvent = new ReadDatabaseEvent(preEventContext);
          break;
        case CREATE_FUNCTION:
          authzEvent = new CreateFunctionEvent(preEventContext);
          break;
        case DROP_FUNCTION:
          authzEvent = new DropFunctionEvent(preEventContext);
          break;
        case CREATE_DATACONNECTOR:
          authzEvent = new CreateDataConnectorEvent(preEventContext);
          break;
        case ALTER_DATACONNECTOR:
          authzEvent = new AlterDataConnectorEvent(preEventContext);
          break;
        case DROP_DATACONNECTOR:
          authzEvent = new DropDataConnectorEvent(preEventContext);
          break;
        case AUTHORIZATION_API_CALL:
        case READ_ISCHEMA:
        case CREATE_ISCHEMA:
        case DROP_ISCHEMA:
        case ALTER_ISCHEMA:
        case ADD_SCHEMA_VERSION:
        case ALTER_SCHEMA_VERSION:
        case DROP_SCHEMA_VERSION:
        case READ_SCHEMA_VERSION:
        case CREATE_CATALOG:
        case ALTER_CATALOG:
        case DROP_CATALOG:
          if (!isSuperUser(getCurrentUser())) {
            throw new MetaException(getErrorMessage(preEventContext, getCurrentUser()));
          }
          break;
        default:
          break;
       }
    }

    HiveMetaStoreAuthzInfo ret = authzEvent != null ? authzEvent.getAuthzContext() : null;

    LOG.debug("<== HiveMetaStoreAuthorizer.buildAuthzContext(): EventType=" + preEventContext.getEventType() + "; ret=" + ret);

    return ret;
  }

  HiveAuthorizer createHiveMetaStoreAuthorizer() throws Exception {
    HiveAuthorizer ret = null;
    HiveConf hiveConf = (HiveConf)tConfig.get();
    if(hiveConf == null){
      HiveConf hiveConf1 = new HiveConf(super.getConf(), HiveConf.class);
      tConfig.set(hiveConf1);
      hiveConf = hiveConf1;
    }
    HiveAuthorizerFactory authorizerFactory =
        HiveUtils.getAuthorizerFactory(hiveConf, HiveConf.ConfVars.HIVE_AUTHORIZATION_MANAGER);

    if (authorizerFactory != null) {
      HiveMetastoreAuthenticationProvider authenticator = tAuthenticator.get();

      authenticator.setConf(hiveConf);

      HiveAuthzSessionContext.Builder authzContextBuilder = new HiveAuthzSessionContext.Builder();

      authzContextBuilder.setClientType(HiveAuthzSessionContext.CLIENT_TYPE.HIVEMETASTORE);
      authzContextBuilder.setSessionString("HiveMetaStore");

      HiveAuthzSessionContext authzSessionContext = authzContextBuilder.build();

      ret = authorizerFactory
          .createHiveAuthorizer(new HiveMetastoreClientFactoryImpl(), hiveConf, authenticator, authzSessionContext);
    }

    return ret;
  }

  boolean isSuperUser(String userName) {
    Configuration conf      = getConf();
    String        ipAddress = HMSHandler.getIPAddress();
    ProxyUsers.refreshSuperUserGroupsConfiguration(conf);
    return (MetaStoreServerUtils.checkUserHasHostProxyPrivileges(userName, conf, ipAddress));
  }

  boolean isViewOperation(PreEventContext preEventContext) {
    boolean ret = false;

    PreEventContext.PreEventType  preEventType = preEventContext.getEventType();

    switch (preEventType) {
      case CREATE_TABLE:
        PreCreateTableEvent preCreateTableEvent = (PreCreateTableEvent) preEventContext;
        Table table = preCreateTableEvent.getTable();
        ret         = isViewType(table);
        break;
      case ALTER_TABLE:
        PreAlterTableEvent preAlterTableEvent  = (PreAlterTableEvent) preEventContext;
        Table inTable  = preAlterTableEvent.getOldTable();
        Table outTable = preAlterTableEvent.getNewTable();
        ret            = (isViewType(inTable) || isViewType(outTable));
        break;
      case  DROP_TABLE:
        PreDropTableEvent preDropTableEvent = (PreDropTableEvent) preEventContext;
        Table droppedTable = preDropTableEvent.getTable();
        ret                = isViewType(droppedTable);
        break;
    }

    return ret;
  }

  private void checkPrivileges(final HiveMetaStoreAuthzInfo authzContext, HiveAuthorizer authorizer)
      throws HiveAccessControlException, HiveAuthzPluginException {
    LOG.debug("==> HiveMetaStoreAuthorizer.checkPrivileges(): authzContext=" + authzContext + ", authorizer=" + authorizer);

    HiveOperationType         hiveOpType       = authzContext.getOperationType();
    List<HivePrivilegeObject> inputHObjs       = authzContext.getInputHObjs();
    List<HivePrivilegeObject> outputHObjs      = authzContext.getOutputHObjs();
    HiveAuthzContext          hiveAuthzContext = authzContext.getHiveAuthzContext();

    authorizer.checkPrivileges(hiveOpType, inputHObjs, outputHObjs, hiveAuthzContext);

    LOG.debug("<== HiveMetaStoreAuthorizer.checkPrivileges(): authzContext=" + authzContext + ", authorizer=" + authorizer);
  }

  private boolean skipAuthorization(HiveMetaStoreAuthzInfo authzContext) {
    LOG.debug("==> HiveMetaStoreAuthorizer.skipAuthorization()");

    //If HMS does not check the event type, it will leave it as null. We don't try to authorize null pointer. 
    if(authzContext == null){
      return true;
    }
    boolean ret = false;
    UserGroupInformation ugi = null;
    try {
      ugi = getUGI();
      ret = isSuperUser(ugi.getShortUserName());
    } catch (IOException e) {
      LOG.warn("Not able to obtain UserGroupInformation", e);
    }

    LOG.debug("<== HiveMetaStoreAuthorizer.skipAuthorization(): " + ret);

    return ret;
  }

  private  boolean isViewType(Table table) {
    boolean ret = false;

    String tableType = table.getTableType();

    if (TableType.MATERIALIZED_VIEW.name().equals(tableType) || TableType.VIRTUAL_VIEW.name().equals(tableType)) {
      ret = true;
    }

    return ret;
  }

  private String getErrorMessage(PreEventContext preEventContext, String user) {
    String err = "Operation type " + preEventContext.getEventType().name() + " not allowed for user:" + user;
    return err;
  }

  private String getErrorMessage(String eventType, String user) {
    String err = "Operation type " + eventType + " not allowed for user:" + user;
    return err;
  }

  private String getCurrentUser() {
    try {
      return UserGroupInformation.getCurrentUser().getShortUserName();
    } catch (IOException excp) {
    }
    return null;
  }

  private String getCurrentUser(HiveMetaStoreAuthorizableEvent authorizableEvent) {
    return authorizableEvent.getAuthzContext().getUGI().getShortUserName();
  }

  private UserGroupInformation getUGI() throws IOException {
    return UserGroupInformation.getCurrentUser();
  }
}
<|MERGE_RESOLUTION|>--- conflicted
+++ resolved
@@ -175,11 +175,6 @@
   }
 
   @Override
-  public final List<String> filterTableNames(String dbName, List<String> tableList) throws MetaException {
-    return filterTableNames(getDefaultCatalog(getConf()), dbName, tableList);
-  }
-
-  @Override
   public final List<String> filterTableNames(String catName, String dbName, List<String> tableList) throws MetaException {
     LOG.debug("==> HiveMetaStoreAuthorizer.filterTableNames()");
 
@@ -256,7 +251,7 @@
       });
       TableFilterContext tableFilterContext = TableFilterContext.createFromTableMetas(dbName, tableMetas);
       HiveMetaStoreAuthzInfo hiveMetaStoreAuthzInfo = tableFilterContext.getAuthzContext();
-      final List<String> filteredTableNames = filterTableNames(hiveMetaStoreAuthzInfo, dbName, tableNames);
+      final List<String> filteredTableNames = filterTableNames(hiveMetaStoreAuthzInfo, catName, dbName, tableNames);
       if (!CollectionUtils.isEmpty(filteredTableNames)) {
         Set<String> filteredTabs = new HashSet<>(filteredTableNames);
         LOG.debug("<== HiveMetaStoreAuthorizer.filterTableMetas() : {}", filteredTabs);
@@ -307,12 +302,6 @@
   }
 
   @Override
-  public final List<String> filterPartitionNames(String dbName, String tblName, List<String> partitionNames)
-      throws MetaException {
-    return filterPartitionNames(getDefaultCatalog(getConf()), dbName, tblName, partitionNames);
-  }
-
-  @Override
   public final List<String> filterPartitionNames(String catName, String dbName, String tblName,
       List<String> partitionNames) throws MetaException {
     return partitionNames;
@@ -479,45 +468,15 @@
   }
 
   private List<Table> getFilteredTableList(List<HivePrivilegeObject> hivePrivilegeObjects, List<Table> tableList) {
-<<<<<<< HEAD
-    List<Table> ret = new ArrayList<>();
-    for (HivePrivilegeObject hivePrivilegeObject : hivePrivilegeObjects) {
-      String catName = hivePrivilegeObject.getCatName();
-      String dbName = hivePrivilegeObject.getDbname();
-      String tblName = hivePrivilegeObject.getObjectName();
-      Table table = getFilteredTable(catName, dbName, tblName, tableList);
-      if (table != null) {
-=======
     final List<Table> ret = new ArrayList<>();
     final TablePrivilegeLookup index = new TablePrivilegeLookup(hivePrivilegeObjects);
     for(Table table : tableList) {
-      if (index.lookup(table.getDbName(), table.getTableName()) != null) {
->>>>>>> b115c852
+      if (index.lookup(table.getCatName(), table.getDbName(), table.getTableName()) != null) {
         ret.add(table);
       }
     }
     return ret;
   }
-
-<<<<<<< HEAD
-  private Table getFilteredTable(String catName, String dbName, String tblName, List<Table> tableList) {
-    Table ret = null;
-    for (Table table: tableList) {
-      // do not check catalog name if catName is null
-      if (catName != null && table.getCatName() != null && !catName.equals(table.getCatName())) {
-        continue;
-      }
-      String databaseName = table.getDbName();
-      String tableName = table.getTableName();
-      if (dbName.equals(databaseName) && tblName.equals(tableName)) {
-        ret = table;
-        break;
-      }
-    }
-    return ret;
-  }
-=======
->>>>>>> b115c852
 
   private List<String> filterTableNames(HiveMetaStoreAuthzInfo hiveMetaStoreAuthzInfo, String catName, String dbName,
       List<String> tableNames) throws MetaException {
@@ -550,41 +509,18 @@
     }
     return ret;
   }
-<<<<<<< HEAD
-
-  private List<String> getFilteredTableNames(List<HivePrivilegeObject> hivePrivilegeObjects, String catalogName, String databaseName,
-      List<String> tableNames) {
-    List<String> ret = new ArrayList<>();
-    for (HivePrivilegeObject hivePrivilegeObject : hivePrivilegeObjects) {
-      String catName = hivePrivilegeObject.getCatName();
-      String dbName = hivePrivilegeObject.getDbname();
-      String tblName = hivePrivilegeObject.getObjectName();
-      String table = getFilteredTableNames(catName, dbName, tblName, catalogName, databaseName, tableNames);
-      if (table != null) {
-        ret.add(table);
-      }
-    }
-    return ret;
-  }
-
-  private String getFilteredTableNames(String catName, String dbName, String tblName, String catalogName, String databaseName, List<String> tableNames) {
-    if (catName.equals(catalogName) && dbName.equals(databaseName)) {
-      for (String tableName : tableNames) {
-        if (tblName.equals(tableName)) {
-          return tableName;
-        }
-=======
-  private List<String> getFilteredTableNames(List<HivePrivilegeObject> hivePrivilegeObjects, String databaseName, List<String> tableNames) {
+
+  private List<String> getFilteredTableNames(List<HivePrivilegeObject> hivePrivilegeObjects, String catalogName, String databaseName, List<String> tableNames) {
     List<String> ret = new ArrayList<>();
     final TablePrivilegeLookup index = new TablePrivilegeLookup(hivePrivilegeObjects);
     for(String tableName : tableNames) {
-      if (index.lookup(databaseName, tableName) != null) {
+      if (index.lookup(catalogName, databaseName, tableName) != null) {
         ret.add(tableName);
->>>>>>> b115c852
-      }
-    }
-    return null;
-  }
+      }
+    }
+    return ret;
+  }
+
   private String getDBName(String str) {
    return (str != null) ? str.substring(str.indexOf("#")+1) : null;
   }
