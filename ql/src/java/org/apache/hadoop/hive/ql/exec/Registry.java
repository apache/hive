/*
 * Licensed to the Apache Software Foundation (ASF) under one
 * or more contributor license agreements.  See the NOTICE file
 * distributed with this work for additional information
 * regarding copyright ownership.  The ASF licenses this file
 * to you under the Apache License, Version 2.0 (the
 * "License"); you may not use this file except in compliance
 * with the License.  You may obtain a copy of the License at
 *
 *     http://www.apache.org/licenses/LICENSE-2.0
 *
 * Unless required by applicable law or agreed to in writing, software
 * distributed under the License is distributed on an "AS IS" BASIS,
 * WITHOUT WARRANTIES OR CONDITIONS OF ANY KIND, either express or implied.
 * See the License for the specific language governing permissions and
 * limitations under the License.
 */

package org.apache.hadoop.hive.ql.exec;

import com.google.common.base.Splitter;
import com.google.common.collect.Sets;

import org.apache.hive.common.util.AnnotationUtils;
import org.slf4j.Logger;
import org.slf4j.LoggerFactory;
import org.apache.hadoop.hive.common.JavaUtils;
import org.apache.hadoop.hive.conf.HiveConf;
import org.apache.hadoop.hive.conf.HiveConf.ConfVars;
import org.apache.hadoop.hive.metastore.api.Function;
import org.apache.hadoop.hive.ql.exec.FunctionInfo.FunctionResource;
import org.apache.hadoop.hive.ql.exec.FunctionInfo.FunctionType;
import org.apache.hadoop.hive.ql.ErrorMsg;
import org.apache.hadoop.hive.ql.metadata.Hive;
import org.apache.hadoop.hive.ql.metadata.HiveException;
import org.apache.hadoop.hive.ql.parse.SemanticException;
import org.apache.hadoop.hive.ql.plan.ExprNodeDesc;
import org.apache.hadoop.hive.ql.session.SessionState;
import org.apache.hadoop.hive.ql.udf.generic.GenericUDAFBridge;
import org.apache.hadoop.hive.ql.udf.generic.GenericUDAFEvaluator;
import org.apache.hadoop.hive.ql.udf.generic.GenericUDAFParameterInfo;
import org.apache.hadoop.hive.ql.udf.generic.GenericUDAFResolver;
import org.apache.hadoop.hive.ql.udf.generic.GenericUDAFResolver2;
import org.apache.hadoop.hive.ql.udf.generic.GenericUDF;
import org.apache.hadoop.hive.ql.udf.generic.GenericUDFBridge;
import org.apache.hadoop.hive.ql.udf.generic.GenericUDFMacro;
import org.apache.hadoop.hive.ql.udf.generic.GenericUDTF;
import org.apache.hadoop.hive.ql.udf.generic.SimpleGenericUDAFParameterInfo;
import org.apache.hadoop.hive.ql.udf.ptf.TableFunctionResolver;
import org.apache.hadoop.hive.serde2.objectinspector.ObjectInspector;
import org.apache.hadoop.hive.serde2.typeinfo.TypeInfo;
import org.apache.hive.common.util.ReflectionUtil;
import org.apache.hive.plugin.api.HiveUDFPlugin;
import org.apache.hive.plugin.api.HiveUDFPlugin.UDFDescriptor;

import java.io.IOException;
import java.util.Collections;
import java.util.HashSet;
import java.util.LinkedHashMap;
import java.util.LinkedHashSet;
import java.util.List;
import java.util.Map;
import java.util.Set;
import java.util.TreeSet;
import java.util.concurrent.ConcurrentHashMap;
import java.util.concurrent.locks.ReentrantLock;
import java.util.regex.Pattern;
import java.util.regex.PatternSyntaxException;

// Extracted from FunctionRegistry
public class Registry {

  private static final Logger LOG = LoggerFactory.getLogger(FunctionRegistry.class);

  // prefix for window functions, to discern LEAD/LAG UDFs from window functions with the same name
  private static final String WINDOW_FUNC_PREFIX = "@_";

  /**
   * The mapping from expression function names to expression classes.
   */
  private final Map<String, FunctionInfo> mFunctions = new LinkedHashMap<String, FunctionInfo>();
  private final Set<Class<?>> builtIns = Collections.synchronizedSet(new HashSet<Class<?>>());
  /**
   * Persistent map contains refcounts that are only modified in synchronized methods for now,
   * so there's no separate effort to make refcount operations thread-safe.
   */
  private final Map<Class<?>, Integer> persistent = new ConcurrentHashMap<>();
  private final Set<ClassLoader> mSessionUDFLoaders = new LinkedHashSet<ClassLoader>();

  private final boolean isNative;
  /**
   * The epic lock for the registry. This was added to replace the synchronized methods with
   * minimum disruption; the locking should really be made more granular here.
   */
  private final ReentrantLock lock = new ReentrantLock();

  public Registry(boolean isNative) {
    this.isNative = isNative;
  }


  /**
   * Registers the appropriate kind of temporary function based on a class's
   * type.
   *
   * @param functionName name under which to register function
   * @param udfClass     class implementing UD[A|T]F
   * @return true if udfClass's type was recognized (so registration
   *         succeeded); false otherwise
   */
  public FunctionInfo registerFunction(
      String functionName, Class<?> udfClass, FunctionResource... resources) {
    FunctionType functionType = isNative ? FunctionType.BUILTIN : FunctionType.TEMPORARY;
    return registerFunction(functionName, functionType, udfClass, resources);
  }

  @SuppressWarnings("unchecked")
  private FunctionInfo registerFunction(
      String functionName, FunctionType functionType, Class<?> udfClass, FunctionResource... resources) {

    FunctionUtils.UDFClassType udfClassType = FunctionUtils.getUDFClassType(udfClass);
    switch (udfClassType) {
      case UDF:
        return registerUDF(
            functionName, functionType, (Class<? extends UDF>) udfClass, false, functionName.toLowerCase(), resources);
      case GENERIC_UDF:
        return registerGenericUDF(
            functionName, functionType, (Class<? extends GenericUDF>) udfClass, resources);
      case GENERIC_UDTF:
        return registerGenericUDTF(
            functionName, functionType, (Class<? extends GenericUDTF>) udfClass, resources);
      case UDAF:
        return registerUDAF(
            functionName, functionType, (Class<? extends UDAF>) udfClass, resources);
      case GENERIC_UDAF_RESOLVER:
        return registerGenericUDAF(
            functionName, functionType,
            (GenericUDAFResolver) ReflectionUtil.newInstance(udfClass, null), resources);
      case TABLE_FUNCTION_RESOLVER:
        // native or not would be decided by annotation. need to evaluate that first
        return registerTableFunction(functionName, functionType,
            (Class<? extends TableFunctionResolver>) udfClass, resources);
    }
    return null;

  }

  public FunctionInfo registerUDF(String functionName,
      Class<? extends UDF> UDFClass, boolean isOperator, FunctionResource... resources) {
    return registerUDF(functionName, UDFClass, isOperator, functionName.toLowerCase(), resources);
  }

  public FunctionInfo registerUDF(String functionName,
      Class<? extends UDF> UDFClass, boolean isOperator, String displayName,
      FunctionResource... resources) {
    FunctionType functionType = isNative ? FunctionType.BUILTIN : FunctionType.TEMPORARY;
    return registerUDF(functionName, functionType, UDFClass, isOperator, displayName);
  }

  private FunctionInfo registerUDF(String functionName, FunctionType functionType,
      Class<? extends UDF> UDFClass, boolean isOperator, String displayName,
      FunctionResource... resources) {
    validateClass(UDFClass, UDF.class);
    validateDescription(UDFClass);
    FunctionInfo fI = new FunctionInfo(functionType, displayName,
        new GenericUDFBridge(displayName, isOperator, UDFClass.getName()), resources);
    addFunction(functionName, fI);
    return fI;
  }

  private void validateDescription(Class<?> input) {
    Description description = AnnotationUtils.getAnnotation(input, Description.class);
    if (description == null) {
      LOG.warn("UDF Class {}"
              + " does not have description. Please annotate the class with the " +
              "org.apache.hadoop.hive.ql.exec.Description annotation and provide the description of the function.",
              input.getCanonicalName());
    }
  }

  public FunctionInfo registerGenericUDF(String functionName,
      Class<? extends GenericUDF> genericUDFClass, FunctionResource... resources) {
    FunctionType functionType = isNative ? FunctionType.BUILTIN : FunctionType.TEMPORARY;
    return registerGenericUDF(functionName, functionType, genericUDFClass, resources);
  }

  private FunctionInfo registerGenericUDF(String functionName, FunctionType functionType,
      Class<? extends GenericUDF> genericUDFClass, FunctionResource... resources) {
    validateClass(genericUDFClass, GenericUDF.class);
    validateDescription(genericUDFClass);
    FunctionInfo fI = new FunctionInfo(functionType, functionName,
        ReflectionUtil.newInstance(genericUDFClass, null), resources);
    addFunction(functionName, fI);
    return fI;
  }

  /**
   * Registers the UDF class as a built-in function; used for dynamically created UDFs, like
   * GenericUDFOP*Minus/Plus.
   */
  public void registerHiddenBuiltIn(Class<? extends GenericUDF> functionClass) {
    lock.lock();
    try {
      if (!isNative) {
        throw new RuntimeException("Builtin is not for this registry");
      }
      builtIns.add(functionClass);
    } finally {
      lock.unlock();
    }
  }

  public FunctionInfo registerGenericUDTF(String functionName,
      Class<? extends GenericUDTF> genericUDTFClass, FunctionResource... resources) {
    FunctionType functionType = isNative ? FunctionType.BUILTIN : FunctionType.TEMPORARY;
    return registerGenericUDTF(functionName, functionType, genericUDTFClass, resources);
  }

  private FunctionInfo registerGenericUDTF(String functionName, FunctionType functionType,
      Class<? extends GenericUDTF> genericUDTFClass, FunctionResource... resources) {
    validateClass(genericUDTFClass, GenericUDTF.class);
    validateDescription(genericUDTFClass);
    FunctionInfo fI = new FunctionInfo(functionType, functionName,
        ReflectionUtil.newInstance(genericUDTFClass, null), resources);
    addFunction(functionName, fI);
    return fI;
  }

  public FunctionInfo registerGenericUDAF(String functionName,
      GenericUDAFResolver genericUDAFResolver, FunctionResource... resources) {
    FunctionType functionType = isNative ? FunctionType.BUILTIN : FunctionType.TEMPORARY;
    return registerGenericUDAF(functionName, functionType, genericUDAFResolver, resources);
  }

  private FunctionInfo registerGenericUDAF(String functionName, FunctionType functionType,
      GenericUDAFResolver genericUDAFResolver, FunctionResource... resources) {
    validateDescription(genericUDAFResolver.getClass());
    FunctionInfo function =
        new WindowFunctionInfo(functionType, functionName, genericUDAFResolver, resources);
    addFunction(functionName, function);
    addFunction(WINDOW_FUNC_PREFIX + functionName, function);
    return function;
  }

  public FunctionInfo registerUDAF(String functionName,
      Class<? extends UDAF> udafClass, FunctionResource... resources) {
    FunctionType functionType = isNative ? FunctionType.BUILTIN : FunctionType.TEMPORARY;
    return registerUDAF(functionName, functionType, udafClass, resources);
  }

  private FunctionInfo registerUDAF(String functionName, FunctionType functionType,
      Class<? extends UDAF> udafClass, FunctionResource... resources) {
    validateClass(udafClass, UDAF.class);
    FunctionInfo function = new WindowFunctionInfo(functionType, functionName,
        new GenericUDAFBridge(ReflectionUtil.newInstance(udafClass, null)), resources);
    addFunction(functionName, function);
    addFunction(WINDOW_FUNC_PREFIX + functionName, function);
    return function;
  }

  public FunctionInfo registerTableFunction(String functionName,
      Class<? extends TableFunctionResolver> tFnCls, FunctionResource... resources) {
    FunctionType functionType = isNative ? FunctionType.BUILTIN : FunctionType.TEMPORARY;
    return registerTableFunction(functionName, functionType, tFnCls, resources);
  }

  private FunctionInfo registerTableFunction(String functionName, FunctionType functionType,
      Class<? extends TableFunctionResolver> tFnCls, FunctionResource... resources) {
    validateClass(tFnCls, TableFunctionResolver.class);
    FunctionInfo function = new FunctionInfo(functionType, functionName, tFnCls, resources);
    addFunction(functionName, function);
    return function;
  }

  public FunctionInfo registerMacro(String macroName, ExprNodeDesc body,
      List<String> colNames, List<TypeInfo> colTypes) {
    return registerMacro(macroName, body, colNames, colTypes, null);
  }

  public FunctionInfo registerMacro(String macroName, ExprNodeDesc body,
      List<String> colNames, List<TypeInfo> colTypes, FunctionResource... resources) {
    GenericUDFMacro macro = new GenericUDFMacro(macroName, body, colNames, colTypes);
    FunctionInfo fI = new FunctionInfo(FunctionType.TEMPORARY, macroName, macro, resources);
    addFunction(macroName, fI);
    return fI;
  }

  public FunctionInfo registerPermanentFunction(String functionName,
      String className, boolean registerToSession, FunctionResource... resources) throws SemanticException {
    FunctionInfo function = new FunctionInfo(functionName, className, resources);
    // register to session first for backward compatibility
    if (registerToSession) {
      String qualifiedName = FunctionUtils.qualifyFunctionName(
          functionName, SessionState.get().getCurrentDatabase().toLowerCase());
      if (registerToSessionRegistry(qualifiedName, function) != null) {
        addFunction(functionName, function);
        return function;
      }
    } else {
        addFunction(functionName, function);
    }
    return null;
  }

  /**
   * Typically a WindowFunction is the same as a UDAF. The only exceptions are Lead & Lag UDAFs. These
   * are not registered as regular UDAFs because
   * - we plan to support Lead & Lag as UDFs (usable only within argument expressions
   *   of UDAFs when windowing is involved). Since mFunctions holds both UDFs and UDAFs we cannot
   *   add both FunctionInfos to mFunctions.
   *
   * @param name
   * @param wFn
   */
  void registerWindowFunction(String name, GenericUDAFResolver wFn) {
    FunctionType functionType = isNative ? FunctionType.BUILTIN : FunctionType.TEMPORARY;
    addFunction(WINDOW_FUNC_PREFIX + name, new WindowFunctionInfo(functionType, name, wFn, null));
  }

  private void validateClass(Class input, Class expected) {
    if (!expected.isAssignableFrom(input)) {
      throw new RuntimeException("Registering UDF Class " + input
          + " which does not extend " + expected);
    }
  }

  /**
   * Looks up the function name in the registry. If enabled, will attempt to search the metastore
   * for the function.
   * @param functionName
   * @return
   */
  public FunctionInfo getFunctionInfo(String functionName) throws SemanticException {
    lock.lock();
    try {
      functionName = functionName.toLowerCase();
      if (FunctionUtils.isQualifiedFunctionName(functionName)) {
        FunctionInfo functionInfo = getQualifiedFunctionInfoUnderLock(functionName);
        addToCurrentFunctions(functionName, functionInfo);
        return functionInfo;
      }
      // First try without qualifiers - would resolve builtin/temp functions.
      // Otherwise try qualifying with current db name.
      FunctionInfo functionInfo = mFunctions.get(functionName);
      if (functionInfo != null && functionInfo.isBlockedFunction()) {
        throw new SemanticException ("UDF " + functionName + " is not allowed");
      }
      if (functionInfo == null) {
        functionName = FunctionUtils.qualifyFunctionName(
            functionName, SessionState.get().getCurrentDatabase().toLowerCase());
        functionInfo = getQualifiedFunctionInfoUnderLock(functionName);
      }
      addToCurrentFunctions(functionName, functionInfo);
      return functionInfo;
    } finally {
      lock.unlock();
    }

  }

  private void addToCurrentFunctions(String functionName, FunctionInfo functionInfo) {
    if (SessionState.get() != null && functionInfo != null) {
      SessionState.get().getCurrentFunctionsInUse().put(functionName, functionInfo);
    }
  }

  public WindowFunctionInfo getWindowFunctionInfo(String functionName) throws SemanticException {
    // First try without qualifiers - would resolve builtin/temp functions
    FunctionInfo info = getFunctionInfo(WINDOW_FUNC_PREFIX + functionName);
    // Try qualifying with current db name for permanent functions
    if (info == null) {
      String qualifiedName = FunctionUtils.qualifyFunctionName(
              functionName, SessionState.get().getCurrentDatabase().toLowerCase());
      info = getFunctionInfo(WINDOW_FUNC_PREFIX + qualifiedName);
    }
    if (info instanceof WindowFunctionInfo) {
      return (WindowFunctionInfo) info;
    }
    return null;
  }

  /**
   * @param udfClass Function class.
   * @return True iff the fnExpr represents a hive built-in function.
   */
  public boolean isBuiltInFunc(Class<?> udfClass) {
    return udfClass != null && builtIns.contains(udfClass);
  }

  public boolean isPermanentFunc(Class<?> udfClass) {
    // Note that permanent functions can only be properly checked from the session registry.
    // If permanent functions are read from the metastore during Hive initialization,
    // the JARs are not loaded for the UDFs during that time and so Hive is unable to instantiate
    // the UDf classes to add to the persistent functions set.
    // Once a permanent UDF has been referenced in a session its FunctionInfo should be registered
    // in the session registry (and persistent set updated), so it can be looked up there.
    return udfClass != null && persistent.containsKey(udfClass);
  }

  public Set<String> getCurrentFunctionNames() {
    lock.lock();
    try {
      return getFunctionNames((Pattern)null);
    } finally {
      lock.unlock();
    }
  }

  public Set<String> getFunctionNames(String funcPatternStr) {
    lock.lock();
    try {
      return getFunctionNames(Pattern.compile(funcPatternStr));
    } catch (PatternSyntaxException e) {
      return Collections.emptySet();
    } finally {
      lock.unlock();
    }
  }

  /**
   * Returns a set of registered function names. This is used for the CLI
   * command "SHOW FUNCTIONS 'regular expression';" Returns an empty set when
   * the regular expression is not valid.
   *
   * @param funcPattern regular expression of the interested function names
   * @return set of strings contains function names
   */
  public Set<String> getFunctionNames(Pattern funcPattern) {
    lock.lock();
    try {
      Set<String> funcNames = new TreeSet<String>();
      for (String funcName : mFunctions.keySet()) {
        if (funcName.contains(WINDOW_FUNC_PREFIX)) {
          continue;
        }
        if (funcPattern == null || funcPattern.matcher(funcName).matches()) {
          funcNames.add(funcName);
        }
      }
      return funcNames;
    } finally {
      lock.unlock();
    }
  }

  /**
   * Adds to the set of synonyms of the supplied function.
   * @param funcName
   * @param funcInfo
   * @param synonyms
   */
  public void getFunctionSynonyms(
      String funcName, FunctionInfo funcInfo, Set<String> synonyms) throws SemanticException {
    lock.lock();
    try {
      Class<?> funcClass = funcInfo.getFunctionClass();
      for (Map.Entry<String, FunctionInfo> entry : mFunctions.entrySet()) {
        String name = entry.getKey();
        if (name.contains(WINDOW_FUNC_PREFIX) || name.equals(funcName)) {
          continue;
        }
        FunctionInfo function = entry.getValue();
        if (function.getFunctionClass() == funcClass) {
          synonyms.add(name);
        }
      }
    } finally {
      lock.unlock();
    }
  }

  /**
   * Get the GenericUDAF evaluator for the name and argumentClasses.
   *
   * @param name         the name of the UDAF
   * @param argumentOIs
   * @param isDistinct
   * @param isAllColumns
   * @return The UDAF evaluator
   */
  @SuppressWarnings("deprecation")
  public GenericUDAFEvaluator getGenericUDAFEvaluator(String name,
      List<ObjectInspector> argumentOIs, boolean isWindowing, boolean isDistinct,
      boolean isAllColumns) throws SemanticException {

    GenericUDAFResolver udafResolver = getGenericUDAFResolver(name);
    if (udafResolver == null) {
      return null;
    }

    GenericUDAFEvaluator udafEvaluator;
    ObjectInspector args[] = new ObjectInspector[argumentOIs.size()];
    // Can't use toArray here because Java is dumb when it comes to
    // generics + arrays.
    for (int ii = 0; ii < argumentOIs.size(); ++ii) {
      args[ii] = argumentOIs.get(ii);
    }

    GenericUDAFParameterInfo paramInfo =
        new SimpleGenericUDAFParameterInfo(
            args, isWindowing, isDistinct, isAllColumns);
    if (udafResolver instanceof GenericUDAFResolver2) {
      udafEvaluator =
          ((GenericUDAFResolver2) udafResolver).getEvaluator(paramInfo);
    } else {
      udafEvaluator = udafResolver.getEvaluator(paramInfo.getParameters());
    }
    return udafEvaluator;
  }

  public GenericUDAFEvaluator getGenericWindowingEvaluator(String functionName,
      List<ObjectInspector> argumentOIs, boolean isDistinct, boolean isAllColumns)
      throws SemanticException {
    functionName = functionName.toLowerCase();
    WindowFunctionInfo info = getWindowFunctionInfo(functionName);
    if (info == null) {
      return null;
    }
    if (!functionName.equals(FunctionRegistry.LEAD_FUNC_NAME) &&
        !functionName.equals(FunctionRegistry.LAG_FUNC_NAME)) {
      return getGenericUDAFEvaluator(functionName, argumentOIs, true, isDistinct, isAllColumns);
    }

    // this must be lead/lag UDAF
    ObjectInspector args[] = new ObjectInspector[argumentOIs.size()];
    GenericUDAFResolver udafResolver = info.getGenericUDAFResolver();
    GenericUDAFParameterInfo paramInfo = new SimpleGenericUDAFParameterInfo(
        argumentOIs.toArray(args), true, isDistinct, isAllColumns);
    return ((GenericUDAFResolver2) udafResolver).getEvaluator(paramInfo);
  }

  private void addFunction(String functionName, FunctionInfo function) {
    lock.lock();
    try {
      // Built-in functions shouldn't go in the session registry,
      // and temp functions shouldn't go in the system registry.
      // Persistent functions can be in either registry.
      if ((!isNative && function.isBuiltIn()) || (isNative && !function.isNative())) {
        throw new RuntimeException("Function " + functionName + " is not for this registry");
      }
      functionName = functionName.toLowerCase();
      FunctionInfo prev = mFunctions.get(functionName);
      if (prev != null) {
        if (isBuiltInFunc(prev.getFunctionClass())) {
          String message = String.format("Function (%s / %s) is hive builtin function, which cannot be overridden.", functionName, prev.getFunctionClass());
          LOG.debug(message);
          throw new RuntimeException(message);
        }
        prev.discarded();
      }
      mFunctions.put(functionName, function);
      if (function.isBuiltIn()) {
        builtIns.add(function.getFunctionClass());
      } else if (function.isPersistent() && !isNative) {
        // System registry should not be used to check persistent functions - see isPermanentFunc()
        Class<?> functionClass = getPermanentUdfClass(function);
        Integer refCount = persistent.get(functionClass);
        persistent.put(functionClass, Integer.valueOf(refCount == null ? 1 : refCount + 1));
      }
    } finally {
      lock.unlock();
    }
  }

  private Class<?> getPermanentUdfClass(FunctionInfo function) {
    Class<?> functionClass = function.getFunctionClass();
    if (functionClass == null) {
      // Expected for permanent UDFs at this point.
      ClassLoader loader = Utilities.getSessionSpecifiedClassLoader();
      try {
        functionClass = Class.forName(function.getClassName(), true, loader);
      } catch (ClassNotFoundException ex) {
        throw new RuntimeException(ex);
      }
    }
    return functionClass;
  }

  public void unregisterFunction(String functionName) throws HiveException {
    lock.lock();
    try {
      functionName = functionName.toLowerCase();
      FunctionInfo fi = mFunctions.get(functionName);
      if (fi != null) {
        if (fi.isBuiltIn()) {
          throw new HiveException(ErrorMsg.DROP_NATIVE_FUNCTION.getMsg(functionName));
        }
        mFunctions.remove(functionName);
        fi.discarded();
        if (fi.isPersistent()) {
          removePersistentFunctionUnderLock(fi);
        }
      }
    } finally {
      lock.unlock();
    }
  }

  private void removePersistentFunctionUnderLock(FunctionInfo fi) {
    Class<?> functionClass = getPermanentUdfClass(fi);
    Integer refCount = persistent.get(functionClass);
    if (refCount != null) {
      if (refCount == 1) {
        persistent.remove(functionClass);
      } else {
        persistent.put(functionClass, Integer.valueOf(refCount - 1));
      }
    }
  }

  /**
   * Unregisters all the functions belonging to the specified database
   * @param dbName database name
   * @throws HiveException
   */
  public void unregisterFunctions(String dbName) throws HiveException {
    lock.lock();
    try {
      Set<String> funcNames = getFunctionNames(dbName.toLowerCase() + "\\..*");
      for (String funcName : funcNames) {
        unregisterFunction(funcName);
      }
    } finally {
      lock.unlock();
    }
  }

  public GenericUDAFResolver getGenericUDAFResolver(String functionName) throws SemanticException {
    FunctionInfo info = getFunctionInfo(functionName);
    if (info != null) {
      return info.getGenericUDAFResolver();
    }
    return null;
  }

  private FunctionInfo getQualifiedFunctionInfoUnderLock(String qualifiedName) throws SemanticException {
    FunctionInfo info = mFunctions.get(qualifiedName);
    if (info != null && info.isBlockedFunction()) {
      throw new SemanticException ("UDF " + qualifiedName + " is not allowed");
    }
    if (!isNative && info != null && info.isDiscarded()) {
      // the persistent function is discarded. try reload
      mFunctions.remove(qualifiedName);
      return null;
    }
    // HIVE-6672: In HiveServer2 the JARs for this UDF may have been loaded by a different thread,
    // and the current thread may not be able to resolve the UDF. Test for this condition
    // and if necessary load the JARs in this thread.
    if (isNative && info != null && info.isPersistent()) {
      return registerToSessionRegistry(qualifiedName, info);
    }
    if (info != null || !isNative) {
      return info; // We have the UDF, or we are in the session registry (or both).
    }
    // If we are in the system registry and this feature is enabled, try to get it from metastore.
    SessionState ss = SessionState.get();
    HiveConf conf = (ss == null) ? null : ss.getConf();
    if (conf == null || !HiveConf.getBoolVar(conf, ConfVars.HIVE_ALLOW_UDF_LOAD_ON_DEMAND)) {
      return null;
    }
    // This is a little bit weird. We'll do the MS call outside of the lock. Our caller calls us
    // under lock, so we'd preserve the lock state for them; their finally block will release the
    // lock correctly. See the comment on the lock field - the locking needs to be reworked.
    lock.unlock();
    try {
      return getFunctionInfoFromMetastoreNoLock(qualifiedName, conf);
    } finally {
      lock.lock();
    }
  }

  // should be called after session registry is checked
  private FunctionInfo registerToSessionRegistry(String qualifiedName, FunctionInfo function) throws SemanticException {
    FunctionInfo ret = null;
    ClassLoader prev = Utilities.getSessionSpecifiedClassLoader();
    try {
      // Found UDF in metastore - now add it to the function registry
      // At this point we should add any relevant jars that would be needed for the UDf.
      FunctionResource[] resources = function.getResources();
      try {
        FunctionUtils.addFunctionResources(resources);
      } catch (Exception e) {
        LOG.error("Unable to load resources for " + qualifiedName + ":" + e, e);
        return null;
      }
      ClassLoader loader = Utilities.getSessionSpecifiedClassLoader();
      Class<?> udfClass = Class.forName(function.getClassName(), true, loader);

      // Make sure the FunctionInfo is listed as PERSISTENT (rather than TEMPORARY)
      // when it is registered to the system registry.
      ret = SessionState.getRegistryForWrite().registerFunction(
          qualifiedName, FunctionType.PERSISTENT, udfClass, resources);
      if (ret == null) {
        LOG.error(function.getClassName() + " is not a valid UDF class and was not registered.");
      }
      if (SessionState.get().isHiveServerQuery()) {
        SessionState.getRegistryForWrite().addToUDFLoaders(loader);
      }
    } catch (ClassNotFoundException e) {
      // Lookup of UDf class failed
      LOG.error("Unable to load UDF class: " + e);
      Utilities.restoreSessionSpecifiedClassLoader(prev);

      throw new SemanticException("Unable to load UDF class: " + e +
              "\nPlease ensure that the JAR file containing this class has been properly installed " +
              "in the auxiliary directory or was added with ADD JAR command.");
    }finally {
      function.shareStateWith(ret);
    }

    return ret;
  }

  public void clear() {
    lock.lock();
    try {
      if (isNative) {
        throw new IllegalStateException("System function registry cannot be cleared");
      }
      mFunctions.clear();
      builtIns.clear();
      persistent.clear();
    } finally {
      lock.unlock();
    }
  }

  public void closeCUDFLoaders() {
    lock.lock();
    try {
      try {
        for(ClassLoader loader: mSessionUDFLoaders) {
          JavaUtils.closeClassLoader(loader);
        }
      } catch (IOException ie) {
          LOG.error("Error in close loader: " + ie);
      }
      mSessionUDFLoaders.clear();
    } finally {
      lock.unlock();
    }
  }

  public void addToUDFLoaders(ClassLoader loader) {
    lock.lock();
    try {
      mSessionUDFLoaders.add(loader);
    } finally {
      lock.unlock();
    }
  }

  public void removeFromUDFLoaders(ClassLoader loader) {
    lock.lock();
    try {
      mSessionUDFLoaders.remove(loader);
    } finally {
      lock.unlock();
    }
  }

  /**
   * Setup blocked flag for all builtin UDFs as per udf whitelist and blacklist
   * @param whiteListStr
   * @param blackListStr
   */
  public void setupPermissionsForUDFs(String whiteListStr, String blackListStr) {
    Set<String> whiteList = Sets.newHashSet(
        Splitter.on(",").trimResults().omitEmptyStrings().split(whiteListStr.toLowerCase()));
    Set<String> blackList = Sets.newHashSet(
        Splitter.on(",").trimResults().omitEmptyStrings().split(blackListStr.toLowerCase()));
    blackList.removeAll(FunctionRegistry.HIVE_OPERATORS);

    for (Map.Entry<String, FunctionInfo> funcEntry : mFunctions.entrySet()) {
      funcEntry.getValue().setBlockedFunction(
          isUdfBlocked(funcEntry.getKey(), whiteList, blackList));
    }
  }

  /**
   * Check if the function belongs to whitelist or blacklist
   * @param functionName
   * @param whiteList
   * @param blackList
   * @return true if the given udf is to be blocked
   */
  boolean isUdfBlocked(String functionName, Set<String> whiteList, Set<String> blackList) {
    functionName = functionName.toLowerCase();
    return blackList.contains(functionName) ||
        (!whiteList.isEmpty() && !whiteList.contains(functionName));
  }

  /**
   * This is called outside of the lock. Some of the methods that are called transitively by
   * this (e.g. addFunction) will take the lock again and then release it, which is ok.
   */
  private FunctionInfo getFunctionInfoFromMetastoreNoLock(String functionName, HiveConf conf) {
    try {
      String[] parts = FunctionUtils.getQualifiedFunctionNameParts(functionName);
      Function func = Hive.get(conf).getFunction(parts[0].toLowerCase(), parts[1]);
      if (func == null) {
        return null;
      }
      // Found UDF in metastore - now add it to the function registry.
      FunctionInfo fi = registerPermanentFunction(functionName, func.getClassName(), true,
          FunctionUtils.toFunctionResource(func.getResourceUris()));
      if (fi == null) {
        LOG.error(func.getClassName() + " is not a valid UDF class and was not registered");
        return null;
      }
      return fi;
    } catch (Throwable e) {
      LOG.info("Unable to look up " + functionName + " in metastore", e);
    }
    return null;
  }

  public void registerUDFPlugin(HiveUDFPlugin instance) {
    Iterable<UDFDescriptor> x = instance.getDescriptors();
    for (UDFDescriptor fn : x) {
<<<<<<< HEAD

=======
>>>>>>> 541b3f96
      if (UDF.class.isAssignableFrom(fn.getUDFClass())) {
        registerUDF(fn.getFunctionName(), (Class<? extends UDF>) fn.getUDFClass(), false);
        continue;
      }
      if (GenericUDAFResolver2.class.isAssignableFrom(fn.getUDFClass())) {
        String name = fn.getFunctionName();
        try {
          registerGenericUDAF(name, ((Class<? extends GenericUDAFResolver2>) fn.getUDFClass()).newInstance());
        } catch (InstantiationException | IllegalAccessException e) {
          throw new RuntimeException("Unable to register: " + name, e);
        }
        continue;
      }
      if (GenericUDTF.class.isAssignableFrom(fn.getUDFClass())) {
        registerGenericUDTF(fn.getFunctionName(), (Class<? extends GenericUDTF>) fn.getUDFClass());
        continue;
      }
      throw new RuntimeException("Don't know how to register: " + fn.getFunctionName());
    }
  }
}<|MERGE_RESOLUTION|>--- conflicted
+++ resolved
@@ -818,10 +818,6 @@
   public void registerUDFPlugin(HiveUDFPlugin instance) {
     Iterable<UDFDescriptor> x = instance.getDescriptors();
     for (UDFDescriptor fn : x) {
-<<<<<<< HEAD
-
-=======
->>>>>>> 541b3f96
       if (UDF.class.isAssignableFrom(fn.getUDFClass())) {
         registerUDF(fn.getFunctionName(), (Class<? extends UDF>) fn.getUDFClass(), false);
         continue;
