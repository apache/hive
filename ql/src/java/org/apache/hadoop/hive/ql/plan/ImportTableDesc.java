/*
 * Licensed to the Apache Software Foundation (ASF) under one
 * or more contributor license agreements.  See the NOTICE file
 * distributed with this work for additional information
 * regarding copyright ownership.  The ASF licenses this file
 * to you under the Apache License, Version 2.0 (the
 * "License"); you may not use this file except in compliance
 * with the License.  You may obtain a copy of the License at
 *
 *     http://www.apache.org/licenses/LICENSE-2.0
 *
 * Unless required by applicable law or agreed to in writing, software
 * distributed under the License is distributed on an "AS IS" BASIS,
 * WITHOUT WARRANTIES OR CONDITIONS OF ANY KIND, either express or implied.
 * See the License for the specific language governing permissions and
 * limitations under the License.
 */

package org.apache.hadoop.hive.ql.plan;

import java.io.Serializable;
import java.util.HashSet;
import java.util.List;
import java.util.Map;
import java.util.Set;

import com.google.common.collect.ImmutableSet;
import org.apache.hadoop.hive.conf.Constants;
import org.apache.hadoop.hive.conf.HiveConf;
import org.apache.hadoop.hive.metastore.TableType;
import org.apache.hadoop.hive.metastore.api.FieldSchema;
import org.apache.hadoop.hive.metastore.api.Order;
import org.apache.hadoop.hive.ql.ddl.DDLWork;
import org.apache.hadoop.hive.ql.ddl.table.creation.CreateTableDesc;
import org.apache.hadoop.hive.ql.ddl.view.CreateViewDesc;
import org.apache.hadoop.hive.ql.exec.Task;
import org.apache.hadoop.hive.ql.exec.TaskFactory;
import org.apache.hadoop.hive.ql.exec.Utilities;
import org.apache.hadoop.hive.ql.hooks.ReadEntity;
import org.apache.hadoop.hive.ql.hooks.WriteEntity;
import org.apache.hadoop.hive.ql.metadata.HiveException;
import org.apache.hadoop.hive.ql.metadata.Table;
import org.apache.hadoop.hive.ql.parse.BaseSemanticAnalyzer;
import org.apache.hadoop.hive.ql.parse.ReplicationSpec;
import org.apache.hadoop.hive.ql.parse.SemanticException;

/**
 * ImportTableDesc.
 *
 */
public class ImportTableDesc {
  private String dbName = null;
  private Table table = null;
  private CreateTableDesc createTblDesc = null;
  private CreateViewDesc createViewDesc = null;

  public enum TYPE { TABLE, VIEW };

  public ImportTableDesc(String dbName, Table table) throws Exception {
    this.dbName = dbName;
    this.table = table;

    switch (getDescType()) {
      case TABLE:
        this.createTblDesc = new CreateTableDesc(dbName,
                table.getTableName(),
                false, // isExternal: set to false here, can be overwritten by the IMPORT stmt
                false,
                table.getSd().getCols(),
                table.getPartitionKeys(),
                table.getSd().getBucketCols(),
                table.getSd().getSortCols(),
                table.getSd().getNumBuckets(),
                null, null, null, null, null, // these 5 delims passed as serde params
                null, // comment passed as table params
                table.getSd().getInputFormat(),
                table.getSd().getOutputFormat(),
                null, // location: set to null here, can be overwritten by the IMPORT stmt
                table.getSd().getSerdeInfo().getSerializationLib(),
                null, // storagehandler passed as table params
                table.getSd().getSerdeInfo().getParameters(),
                table.getParameters(), false,
                (null == table.getSd().getSkewedInfo()) ? null : table.getSd().getSkewedInfo()
                        .getSkewedColNames(),
                (null == table.getSd().getSkewedInfo()) ? null : table.getSd().getSkewedInfo()
                        .getSkewedColValues(),
                null,
                null,
                null,
                null,
            null,
            null,
                table.getColStats(),
                table.getTTable().getWriteId());
        this.createTblDesc.setStoredAsSubDirectories(table.getSd().isStoredAsSubDirectories());
        break;
      case VIEW:
        String[] qualViewName = { dbName, table.getTableName() };
        String dbDotView = BaseSemanticAnalyzer.getDotName(qualViewName);
        if (table.isMaterializedView()) {
          this.createViewDesc = new CreateViewDesc(dbDotView,
                  table.getAllCols(),
                  null, // comment passed as table params
                  table.getParameters(),
                  table.getPartColNames(),
                  null, // sort columns passed as table params (if present)
                  null, // distribute columns passed as table params (if present)
                  false,false,false,false,
                  table.getSd().getInputFormat(),
                  table.getSd().getOutputFormat(),
                  null, // location: set to null here, can be overwritten by the IMPORT stmt
                  table.getSd().getSerdeInfo().getSerializationLib(),
                  null, // storagehandler passed as table params
                  table.getSd().getSerdeInfo().getParameters());
          // TODO: If the DB name from the creation metadata for any of the tables has changed,
          // we should update it. Currently it refers to the source database name.
          this.createViewDesc.setTablesUsed(table.getCreationMetadata() != null ?
              table.getCreationMetadata().getTablesUsed() : ImmutableSet.of());
        } else {
          this.createViewDesc = new CreateViewDesc(dbDotView,
                  table.getAllCols(),
                  null, // comment passed as table params
                  table.getParameters(),
                  table.getPartColNames(),
                  false,false,false,
                  table.getSd().getInputFormat(),
                  table.getSd().getOutputFormat(),
                  table.getSd().getSerdeInfo().getSerializationLib());
        }

        this.setViewAsReferenceText(dbName, table);
        this.createViewDesc.setPartCols(table.getPartCols());
        break;
      default:
        throw new HiveException("Invalid table type");
    }
  }

  public TYPE getDescType() {
    if (table.isView() || table.isMaterializedView()) {
      return TYPE.VIEW;
    }
    return TYPE.TABLE;
  }

  public void setViewAsReferenceText(String dbName, Table table) {
    String originalText = table.getViewOriginalText();
    String expandedText = table.getViewExpandedText();

    if (!dbName.equals(table.getDbName())) {
      // TODO: If the DB name doesn't match with the metadata from dump, then need to rewrite the original and expanded
      // texts using new DB name. Currently it refers to the source database name.
    }

    this.createViewDesc.setViewOriginalText(originalText);
    this.createViewDesc.setViewExpandedText(expandedText);
  }

  public void setReplicationSpec(ReplicationSpec replSpec) {
    switch (getDescType()) {
      case TABLE:
        createTblDesc.setReplicationSpec(replSpec);
        break;
      case VIEW:
        createViewDesc.setReplicationSpec(replSpec);
        break;
    }
  }

  public void setExternal(boolean isExternal) {
    if (TYPE.TABLE.equals(getDescType())) {
      createTblDesc.setExternal(isExternal);
    }
  }

  public boolean isExternal() {
    if (TYPE.TABLE.equals(getDescType())) {
      return createTblDesc.isExternal();
    }
    return false;
  }

  public void setLocation(String location) {
    switch (getDescType()) {
      case TABLE:
        createTblDesc.setLocation(location);
        break;
      case VIEW:
        createViewDesc.setLocation(location);
        break;
    }
  }

  public String getLocation() {
    switch (getDescType()) {
      case TABLE:
        return createTblDesc.getLocation();
      case VIEW:
        return createViewDesc.getLocation();
    }
    return null;
  }

  public void setTableName(String tableName) throws SemanticException {
    switch (getDescType()) {
      case TABLE:
        createTblDesc.setTableName(tableName);
        break;
      case VIEW:
        String[] qualViewName = { dbName, tableName };
        String dbDotView = BaseSemanticAnalyzer.getDotName(qualViewName);
        createViewDesc.setViewName(dbDotView);
        break;
    }
  }

  public String getTableName() throws SemanticException {
    switch (getDescType()) {
      case TABLE:
        return createTblDesc.getTableName();
      case VIEW:
        String dbDotView = createViewDesc.getViewName();
        String[] names = Utilities.getDbTableName(dbDotView);
        return names[1]; // names[0] have the Db name and names[1] have the view name
    }
    return null;
  }

  public List<FieldSchema> getPartCols() {
    switch (getDescType()) {
      case TABLE:
        return createTblDesc.getPartCols();
      case VIEW:
        return createViewDesc.getPartCols();
    }
    return null;
  }

  public List<FieldSchema> getCols() {
    switch (getDescType()) {
      case TABLE:
        return createTblDesc.getCols();
      case VIEW:
        return createViewDesc.getSchema();
    }
    return null;
  }

  public Map<String, String> getTblProps() {
    switch (getDescType()) {
      case TABLE:
        return createTblDesc.getTblProps();
      case VIEW:
        return createViewDesc.getTblProps();
    }
    return null;
  }

  public String getInputFormat() {
    switch (getDescType()) {
      case TABLE:
        return createTblDesc.getInputFormat();
      case VIEW:
        return createViewDesc.getInputFormat();
    }
    return null;
  }

  public String getOutputFormat() {
    switch (getDescType()) {
      case TABLE:
        return createTblDesc.getOutputFormat();
      case VIEW:
        return createViewDesc.getOutputFormat();
    }
    return null;
  }

  public String getSerName() {
    switch (getDescType()) {
      case TABLE:
        return createTblDesc.getSerName();
      case VIEW:
        return createViewDesc.getSerde();
    }
    return null;
  }

  public Map<String, String> getSerdeProps() {
    switch (getDescType()) {
      case TABLE:
        return createTblDesc.getSerdeProps();
      case VIEW:
        return createViewDesc.getSerdeProps();
    }
    return null;
  }

  public List<String> getBucketCols() {
    if (TYPE.TABLE.equals(getDescType())) {
      return createTblDesc.getBucketCols();
    }
    return null;
  }

  public List<Order> getSortCols() {
    if (TYPE.TABLE.equals(getDescType())) {
      return createTblDesc.getSortCols();
    }
    return null;
  }

  /**
   * @param replaceMode Determine if this CreateTable should behave like a replace-into alter instead
   */
  public void setReplaceMode(boolean replaceMode) {
    switch (getDescType()) {
      case TABLE:
        createTblDesc.setReplaceMode(replaceMode);
        break;
      case VIEW:
        createViewDesc.setReplace(replaceMode);
    }
  }

  public String getDatabaseName() {
    return dbName;
  }

<<<<<<< HEAD
  public Task<?> getCreateTableTask(HashSet<ReadEntity> inputs, HashSet<WriteEntity> outputs,
=======
  public Task<? extends Serializable> getCreateTableTask(Set<ReadEntity> inputs, Set<WriteEntity> outputs,
>>>>>>> 48ae7ef8
      HiveConf conf) {
    switch (getDescType()) {
    case TABLE:
      return TaskFactory.get(new DDLWork(inputs, outputs, createTblDesc), conf);
    case VIEW:
      return TaskFactory.get(new DDLWork(inputs, outputs, createViewDesc), conf);
    }
    return null;
  }

  /**
   * @return whether this table is actually a view
   */
  public boolean isView() {
    return table.isView();
  }

  public boolean isMaterializedView() {
    return table.isMaterializedView();
  }

  public TableType tableType() {
    if (isView()) {
      return TableType.VIRTUAL_VIEW;
    } else if (isMaterializedView()) {
      return TableType.MATERIALIZED_VIEW;
    }
    return TableType.MANAGED_TABLE;
  }

  public Table toTable(HiveConf conf) throws Exception {
    switch (getDescType()) {
      case TABLE:
        return createTblDesc.toTable(conf);
      case VIEW:
        return createViewDesc.toTable(conf);
      default:
        return null;
    }
  }

  public void setReplWriteId(Long replWriteId) {
    if (this.createTblDesc != null) {
      this.createTblDesc.setReplWriteId(replWriteId);
    }
  }

  public void setOwnerName(String ownerName) {
    switch (getDescType()) {
      case TABLE:
        createTblDesc.setOwnerName(ownerName);
        break;
      case VIEW:
        createViewDesc.setOwnerName(ownerName);
        break;
      default:
        throw new RuntimeException("Invalid table type : " + getDescType());
    }
  }

  public Long getReplWriteId() {
    if (this.createTblDesc != null) {
      return this.createTblDesc.getReplWriteId();
    }
    return -1L;
  }
}<|MERGE_RESOLUTION|>--- conflicted
+++ resolved
@@ -327,11 +327,7 @@
     return dbName;
   }
 
-<<<<<<< HEAD
-  public Task<?> getCreateTableTask(HashSet<ReadEntity> inputs, HashSet<WriteEntity> outputs,
-=======
-  public Task<? extends Serializable> getCreateTableTask(Set<ReadEntity> inputs, Set<WriteEntity> outputs,
->>>>>>> 48ae7ef8
+  public Task<?> getCreateTableTask(Set<ReadEntity> inputs, Set<WriteEntity> outputs,
       HiveConf conf) {
     switch (getDescType()) {
     case TABLE:
