/*
 * Licensed to the Apache Software Foundation (ASF) under one
 * or more contributor license agreements.  See the NOTICE file
 * distributed with this work for additional information
 * regarding copyright ownership.  The ASF licenses this file
 * to you under the Apache License, Version 2.0 (the
 * "License"); you may not use this file except in compliance
 * with the License.  You may obtain a copy of the License at
 *
 *     http://www.apache.org/licenses/LICENSE-2.0
 *
 * Unless required by applicable law or agreed to in writing, software
 * distributed under the License is distributed on an "AS IS" BASIS,
 * WITHOUT WARRANTIES OR CONDITIONS OF ANY KIND, either express or implied.
 * See the License for the specific language governing permissions and
 * limitations under the License.
 */

package org.apache.hadoop.hive.ql.optimizer;

import java.util.ArrayList;
import java.util.List;
import java.util.Set;

import org.apache.hadoop.hive.conf.HiveConf;
import org.apache.hadoop.hive.ql.optimizer.calcite.translator.HiveOpConverterPostProc;
import org.apache.hadoop.hive.ql.optimizer.correlation.CorrelationOptimizer;
import org.apache.hadoop.hive.ql.optimizer.correlation.ReduceSinkDeDuplication;
import org.apache.hadoop.hive.ql.optimizer.lineage.Generator;
import org.apache.hadoop.hive.ql.optimizer.listbucketingpruner.ListBucketingPruner;
import org.apache.hadoop.hive.ql.optimizer.metainfo.annotation.AnnotateWithOpTraits;
import org.apache.hadoop.hive.ql.optimizer.pcr.PartitionConditionRemover;
import org.apache.hadoop.hive.ql.optimizer.ppr.PartitionPruner;
import org.apache.hadoop.hive.ql.optimizer.stats.annotation.AnnotateWithStatistics;
import org.apache.hadoop.hive.ql.optimizer.unionproc.UnionProcessor;
import org.apache.hadoop.hive.ql.parse.ParseContext;
import org.apache.hadoop.hive.ql.parse.SemanticException;
import org.apache.hadoop.hive.ql.ppd.PredicatePushDown;
import org.apache.hadoop.hive.ql.ppd.PredicateTransitivePropagate;
import org.apache.hadoop.hive.ql.ppd.SimplePredicatePushDown;
import org.apache.hadoop.hive.ql.ppd.SyntheticJoinPredicate;
import org.slf4j.Logger;
import org.slf4j.LoggerFactory;

import com.google.common.base.Splitter;
import com.google.common.base.Strings;
import com.google.common.collect.Sets;

/**
 * Implementation of the optimizer.
 */
public class Optimizer {
  private ParseContext pctx;
  private List<Transform> transformations;
  private static final Logger LOG = LoggerFactory.getLogger(Optimizer.class.getName());

  /**
   * Create the list of transformations.
   *
   * @param hiveConf
   */
  public void initialize(HiveConf hiveConf) {

    boolean isTezExecEngine = HiveConf.getVar(hiveConf, HiveConf.ConfVars.HIVE_EXECUTION_ENGINE).equals("tez");
    boolean isSparkExecEngine = HiveConf.getVar(hiveConf, HiveConf.ConfVars.HIVE_EXECUTION_ENGINE).equals("spark");
    boolean bucketMapJoinOptimizer = false;

    transformations = new ArrayList<Transform>();

    // Add the additional postprocessing transformations needed if
    // we are translating Calcite operators into Hive operators.
    transformations.add(new HiveOpConverterPostProc());

    // Add the transformation that computes the lineage information.
    Set<String> postExecHooks = Sets.newHashSet(
      Splitter.on(",").trimResults().omitEmptyStrings().split(
        Strings.nullToEmpty(HiveConf.getVar(hiveConf, HiveConf.ConfVars.POSTEXECHOOKS))));
    if (postExecHooks.contains("org.apache.hadoop.hive.ql.hooks.PostExecutePrinter")
        || postExecHooks.contains("org.apache.hadoop.hive.ql.hooks.LineageLogger")
        || postExecHooks.contains("org.apache.atlas.hive.hook.HiveHook")) {
      transformations.add(new Generator(postExecHooks));
    }

    // Try to transform OR predicates in Filter into simpler IN clauses first
    if (HiveConf.getBoolVar(hiveConf, HiveConf.ConfVars.HIVEPOINTLOOKUPOPTIMIZER) &&
            !pctx.getContext().isCboSucceeded()) {
      final int min = HiveConf.getIntVar(hiveConf,
          HiveConf.ConfVars.HIVEPOINTLOOKUPOPTIMIZERMIN);
      transformations.add(new PointLookupOptimizer(min));
    }

    if (HiveConf.getBoolVar(hiveConf, HiveConf.ConfVars.HIVEPARTITIONCOLUMNSEPARATOR)) {
        transformations.add(new PartitionColumnsSeparator());
    }

    if (HiveConf.getBoolVar(hiveConf, HiveConf.ConfVars.HIVEOPTPPD) &&
            !pctx.getContext().isCboSucceeded()) {
      transformations.add(new PredicateTransitivePropagate());
      if (HiveConf.getBoolVar(hiveConf, HiveConf.ConfVars.HIVEOPTCONSTANTPROPAGATION)) {
        transformations.add(new ConstantPropagate());
      }
      transformations.add(new SyntheticJoinPredicate());
      transformations.add(new PredicatePushDown());
    } else if (HiveConf.getBoolVar(hiveConf, HiveConf.ConfVars.HIVEOPTPPD) &&
            pctx.getContext().isCboSucceeded()) {
      transformations.add(new SyntheticJoinPredicate());
      transformations.add(new SimplePredicatePushDown());
      transformations.add(new RedundantDynamicPruningConditionsRemoval());
    }

    if (HiveConf.getBoolVar(hiveConf, HiveConf.ConfVars.HIVEOPTCONSTANTPROPAGATION) &&
            !pctx.getContext().isCboSucceeded()) {
      // We run constant propagation twice because after predicate pushdown, filter expressions
      // are combined and may become eligible for reduction (like is not null filter).
      transformations.add(new ConstantPropagate());
    }



    transformations.add(new SortedDynPartitionTimeGranularityOptimizer());

    if (HiveConf.getBoolVar(hiveConf, HiveConf.ConfVars.HIVEOPTPPD)) {
      transformations.add(new PartitionPruner());
      transformations.add(new PartitionConditionRemover());
      if (HiveConf.getBoolVar(hiveConf, HiveConf.ConfVars.HIVEOPTLISTBUCKETING)) {
        /* Add list bucketing pruner. */
        transformations.add(new ListBucketingPruner());
      }
      if (HiveConf.getBoolVar(hiveConf, HiveConf.ConfVars.HIVEOPTCONSTANTPROPAGATION) &&
              !pctx.getContext().isCboSucceeded()) {
        // PartitionPruner may create more folding opportunities, run ConstantPropagate again.
        transformations.add(new ConstantPropagate());
      }
    }

    if (HiveConf.getBoolVar(hiveConf, HiveConf.ConfVars.HIVEOPTGROUPBY) ||
        HiveConf.getBoolVar(hiveConf, HiveConf.ConfVars.HIVE_MAP_GROUPBY_SORT)) {
      transformations.add(new GroupByOptimizer());
    }
    transformations.add(new ColumnPruner());
    if (HiveConf.getBoolVar(hiveConf, HiveConf.ConfVars.HIVECOUNTDISTINCTOPTIMIZER)
        && (HiveConf.getBoolVar(hiveConf, HiveConf.ConfVars.HIVE_IN_TEST) || isTezExecEngine)) {
      transformations.add(new CountDistinctRewriteProc());
    }
    if (HiveConf.getBoolVar(hiveConf, HiveConf.ConfVars.HIVE_OPTIMIZE_SKEWJOIN_COMPILETIME)) {
      if (!isTezExecEngine) {
        transformations.add(new SkewJoinOptimizer());
      } else {
        LOG.warn("Skew join is currently not supported in tez! Disabling the skew join optimization.");
      }
    }
    transformations.add(new SamplePruner());

    MapJoinProcessor mapJoinProcessor = isSparkExecEngine ? new SparkMapJoinProcessor()
      : new MapJoinProcessor();
    transformations.add(mapJoinProcessor);

    if ((HiveConf.getBoolVar(hiveConf, HiveConf.ConfVars.HIVEOPTBUCKETMAPJOIN))
      && !isTezExecEngine && !isSparkExecEngine) {
      transformations.add(new BucketMapJoinOptimizer());
      bucketMapJoinOptimizer = true;
    }

    // If optimize hive.optimize.bucketmapjoin.sortedmerge is set, add both
    // BucketMapJoinOptimizer and SortedMergeBucketMapJoinOptimizer
    if ((HiveConf.getBoolVar(hiveConf, HiveConf.ConfVars.HIVEOPTSORTMERGEBUCKETMAPJOIN))
        && !isTezExecEngine && !isSparkExecEngine) {
      if (!bucketMapJoinOptimizer) {
        // No need to add BucketMapJoinOptimizer twice
        transformations.add(new BucketMapJoinOptimizer());
      }
      transformations.add(new SortedMergeBucketMapJoinOptimizer());
    }

    if (HiveConf.getBoolVar(hiveConf, HiveConf.ConfVars.HIVEOPTIMIZEBUCKETINGSORTING)) {
      transformations.add(new BucketingSortingReduceSinkOptimizer());
    }

    transformations.add(new UnionProcessor());

    if (HiveConf.getBoolVar(hiveConf, HiveConf.ConfVars.NWAYJOINREORDER)) {
      transformations.add(new JoinReorder());
    }

    if (HiveConf.getBoolVar(hiveConf,
        HiveConf.ConfVars.TEZ_OPTIMIZE_BUCKET_PRUNING)
        && HiveConf.getBoolVar(hiveConf, HiveConf.ConfVars.HIVEOPTPPD)
        && HiveConf.getBoolVar(hiveConf, HiveConf.ConfVars.HIVEOPTINDEXFILTER)) {
      final boolean compatMode =
          HiveConf.getBoolVar(hiveConf, HiveConf.ConfVars.TEZ_OPTIMIZE_BUCKET_PRUNING_COMPAT);
      transformations.add(new FixedBucketPruningOptimizer(compatMode));
    }

<<<<<<< HEAD
    transformations.add(new BucketVersionPopulator());

    if (HiveConf.getBoolVar(hiveConf, HiveConf.ConfVars.HIVEOPTREDUCEDEDUPLICATION)) {
=======
    if(HiveConf.getBoolVar(hiveConf, HiveConf.ConfVars.HIVEOPTREDUCEDEDUPLICATION) &&
        !isTezExecEngine) {
>>>>>>> 87fc7542
      transformations.add(new ReduceSinkDeDuplication());
    }
    transformations.add(new NonBlockingOpDeDupProc());
    if (HiveConf.getBoolVar(hiveConf, HiveConf.ConfVars.HIVEIDENTITYPROJECTREMOVER)
        && !HiveConf.getBoolVar(hiveConf, HiveConf.ConfVars.HIVE_CBO_RETPATH_HIVEOP)) {
      transformations.add(new IdentityProjectRemover());
    }
    if (HiveConf.getBoolVar(hiveConf, HiveConf.ConfVars.HIVELIMITOPTENABLE)) {
      transformations.add(new GlobalLimitOptimizer());
    }
    if(HiveConf.getBoolVar(hiveConf, HiveConf.ConfVars.HIVEOPTCORRELATION) &&
        !HiveConf.getBoolVar(hiveConf, HiveConf.ConfVars.HIVEGROUPBYSKEW) &&
        !HiveConf.getBoolVar(hiveConf, HiveConf.ConfVars.HIVE_OPTIMIZE_SKEWJOIN_COMPILETIME) &&
        !isTezExecEngine && !isSparkExecEngine) {
      transformations.add(new CorrelationOptimizer());
    }
    if (HiveConf.getFloatVar(hiveConf, HiveConf.ConfVars.HIVELIMITPUSHDOWNMEMORYUSAGE) > 0) {
      transformations.add(new LimitPushdownOptimizer());
    }
    if(HiveConf.getBoolVar(hiveConf, HiveConf.ConfVars.HIVEOPTIMIZEMETADATAQUERIES)) {
      transformations.add(new StatsOptimizer());
    }
    if (pctx.getContext().isExplainSkipExecution() && !isTezExecEngine && !isSparkExecEngine) {
      transformations.add(new AnnotateWithStatistics());
      transformations.add(new AnnotateWithOpTraits());
    }

    if (!HiveConf.getVar(hiveConf, HiveConf.ConfVars.HIVEFETCHTASKCONVERSION).equals("none")) {
      transformations.add(new SimpleFetchOptimizer()); // must be called last
    }

    if (HiveConf.getBoolVar(hiveConf, HiveConf.ConfVars.HIVEFETCHTASKAGGR)) {
      transformations.add(new SimpleFetchAggregation());
    }

    if (HiveConf.getBoolVar(hiveConf, HiveConf.ConfVars.HIVE_OPTIMIZE_TABLE_PROPERTIES_FROM_SERDE)) {
      transformations.add(new TablePropertyEnrichmentOptimizer());
    }

  }

  /**
   * Invoke all the transformations one-by-one, and alter the query plan.
   *
   * @return ParseContext
   * @throws SemanticException
   */
  public ParseContext optimize() throws SemanticException {
    for (Transform t : transformations) {
      t.beginPerfLogging();
      pctx = t.transform(pctx);
      t.endPerfLogging(t.toString());
    }
    return pctx;
  }

  /**
   * @return the pctx
   */
  public ParseContext getPctx() {
    return pctx;
  }

  /**
   * @param pctx
   *          the pctx to set
   */
  public void setPctx(ParseContext pctx) {
    this.pctx = pctx;
  }

}<|MERGE_RESOLUTION|>--- conflicted
+++ resolved
@@ -191,14 +191,10 @@
       transformations.add(new FixedBucketPruningOptimizer(compatMode));
     }
 
-<<<<<<< HEAD
     transformations.add(new BucketVersionPopulator());
 
-    if (HiveConf.getBoolVar(hiveConf, HiveConf.ConfVars.HIVEOPTREDUCEDEDUPLICATION)) {
-=======
     if(HiveConf.getBoolVar(hiveConf, HiveConf.ConfVars.HIVEOPTREDUCEDEDUPLICATION) &&
         !isTezExecEngine) {
->>>>>>> 87fc7542
       transformations.add(new ReduceSinkDeDuplication());
     }
     transformations.add(new NonBlockingOpDeDupProc());
