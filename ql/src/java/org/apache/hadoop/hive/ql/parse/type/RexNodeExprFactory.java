/*
 * Licensed to the Apache Software Foundation (ASF) under one
 * or more contributor license agreements.  See the NOTICE file
 * distributed with this work for additional information
 * regarding copyright ownership.  The ASF licenses this file
 * to you under the Apache License, Version 2.0 (the
 * "License"); you may not use this file except in compliance
 * with the License.  You may obtain a copy of the License at
 *
 *     http://www.apache.org/licenses/LICENSE-2.0
 *
 * Unless required by applicable law or agreed to in writing, software
 * distributed under the License is distributed on an "AS IS" BASIS,
 * WITHOUT WARRANTIES OR CONDITIONS OF ANY KIND, either express or implied.
 * See the License for the specific language governing permissions and
 * limitations under the License.
 */
package org.apache.hadoop.hive.ql.parse.type;

import com.google.common.collect.ImmutableList;
import java.math.BigDecimal;
import java.nio.charset.Charset;
import java.time.Instant;
import java.time.ZoneId;
import java.util.ArrayList;
import java.util.List;
import java.util.Map;
import org.apache.calcite.avatica.util.TimeUnit;
import org.apache.calcite.plan.RelOptCluster;
import org.apache.calcite.rel.RelNode;
import org.apache.calcite.rel.type.RelDataType;
import org.apache.calcite.rex.RexBuilder;
import org.apache.calcite.rex.RexCall;
import org.apache.calcite.rex.RexInputRef;
import org.apache.calcite.rex.RexLiteral;
import org.apache.calcite.rex.RexNode;
import org.apache.calcite.rex.RexSubQuery;
import org.apache.calcite.rex.RexUtil;
import org.apache.calcite.sql.SqlCollation;
import org.apache.calcite.sql.SqlIntervalQualifier;
import org.apache.calcite.sql.SqlKind;
import org.apache.calcite.sql.fun.SqlQuantifyOperator;
import org.apache.calcite.sql.fun.SqlStdOperatorTable;
import org.apache.calcite.sql.parser.SqlParserPos;
import org.apache.calcite.sql.type.SqlTypeName;
import org.apache.calcite.util.ConversionUtil;
import org.apache.calcite.util.DateString;
import org.apache.calcite.util.NlsString;
import org.apache.calcite.util.TimestampString;
import org.apache.commons.lang3.math.NumberUtils;
import org.apache.hadoop.hive.common.type.Date;
import org.apache.hadoop.hive.common.type.HiveChar;
import org.apache.hadoop.hive.common.type.HiveDecimal;
import org.apache.hadoop.hive.common.type.HiveIntervalDayTime;
import org.apache.hadoop.hive.common.type.HiveIntervalYearMonth;
import org.apache.hadoop.hive.common.type.HiveVarchar;
import org.apache.hadoop.hive.common.type.Timestamp;
import org.apache.hadoop.hive.common.type.TimestampTZ;
import org.apache.hadoop.hive.common.type.TimestampTZUtil;
import org.apache.hadoop.hive.ql.ErrorMsg;
import org.apache.hadoop.hive.ql.exec.ColumnInfo;
import org.apache.hadoop.hive.ql.exec.Description;
import org.apache.hadoop.hive.ql.exec.FunctionInfo;
import org.apache.hadoop.hive.ql.optimizer.calcite.CalciteSemanticException;
import org.apache.hadoop.hive.ql.optimizer.calcite.CalciteSemanticException.UnsupportedFeature;
import org.apache.hadoop.hive.ql.optimizer.calcite.CalciteSubquerySemanticException;
import org.apache.hadoop.hive.ql.optimizer.calcite.HiveCalciteUtil;
import org.apache.hadoop.hive.ql.optimizer.calcite.reloperators.HiveRexExprList;
import org.apache.hadoop.hive.ql.optimizer.calcite.translator.TypeConverter;
import org.apache.hadoop.hive.ql.parse.ASTNode;
import org.apache.hadoop.hive.ql.parse.HiveParser;
import org.apache.hadoop.hive.ql.parse.RowResolver;
import org.apache.hadoop.hive.ql.parse.SemanticException;
import org.apache.hadoop.hive.ql.plan.SubqueryType;
import org.apache.hadoop.hive.ql.udf.SettableUDF;
import org.apache.hadoop.hive.ql.udf.generic.GenericUDF;
import org.apache.hadoop.hive.serde.serdeConstants;
import org.apache.hadoop.hive.serde2.objectinspector.ConstantObjectInspector;
import org.apache.hadoop.hive.serde2.objectinspector.ObjectInspector;
import org.apache.hadoop.hive.serde2.objectinspector.PrimitiveObjectInspector;
import org.apache.hadoop.hive.serde2.objectinspector.primitive.PrimitiveObjectInspectorUtils;
import org.apache.hadoop.hive.serde2.objectinspector.primitive.PrimitiveObjectInspectorUtils.PrimitiveTypeEntry;
import org.apache.hadoop.hive.serde2.typeinfo.CharTypeInfo;
import org.apache.hadoop.hive.serde2.typeinfo.DecimalTypeInfo;
import org.apache.hadoop.hive.serde2.typeinfo.PrimitiveTypeInfo;
import org.apache.hadoop.hive.serde2.typeinfo.StructTypeInfo;
import org.apache.hadoop.hive.serde2.typeinfo.TypeInfo;
import org.apache.hadoop.hive.serde2.typeinfo.TypeInfoFactory;
import org.apache.hadoop.hive.serde2.typeinfo.TypeInfoUtils;
import org.apache.hadoop.hive.serde2.typeinfo.VarcharTypeInfo;
import org.slf4j.Logger;
import org.slf4j.LoggerFactory;

/**
 * Expression factory for Calcite {@link RexNode}.
 */
public class RexNodeExprFactory extends ExprFactory<RexNode> {

  private static final Logger LOG = LoggerFactory.getLogger(RexNodeExprFactory.class);

  private final RexBuilder rexBuilder;
  private final FunctionHelper functionHelper;

  public RexNodeExprFactory(RexBuilder rexBuilder) {
    this.rexBuilder = rexBuilder;
    this.functionHelper = new HiveFunctionHelper(rexBuilder);
  }

  /**
   * {@inheritDoc}
   */
  @Override
  protected boolean isExprInstance(Object o) {
    return o instanceof RexNode;
  }

  /**
   * {@inheritDoc}
   */
  @Override
  protected RexNode toExpr(ColumnInfo colInfo, RowResolver rowResolver, int offset)
      throws CalciteSemanticException {
    ObjectInspector inspector = colInfo.getObjectInspector();
    if (inspector instanceof ConstantObjectInspector && inspector instanceof PrimitiveObjectInspector) {
      return toPrimitiveConstDesc(colInfo, inspector, rexBuilder);
    }
    int index = rowResolver.getPosition(colInfo.getInternalName());
    if (index < 0) {
      throw new CalciteSemanticException("Unexpected error: Cannot find column");
    }
    return rexBuilder.makeInputRef(
        TypeConverter.convert(colInfo.getType(), rexBuilder.getTypeFactory()), index + offset);
  }

  private static RexNode toPrimitiveConstDesc(
      ColumnInfo colInfo, ObjectInspector inspector, RexBuilder rexBuilder)
      throws CalciteSemanticException {
    Object constant = ((ConstantObjectInspector) inspector).getWritableConstantValue();
    return rexBuilder.makeLiteral(constant,
        TypeConverter.convert(colInfo.getType(), rexBuilder.getTypeFactory()),
        false);
  }

  /**
   * {@inheritDoc}
   */
  @Override
  protected RexNode createColumnRefExpr(ColumnInfo colInfo, RowResolver rowResolver, int offset)
      throws CalciteSemanticException {
    int index = rowResolver.getPosition(colInfo.getInternalName());
    return rexBuilder.makeInputRef(
        TypeConverter.convert(colInfo.getType(), rexBuilder.getTypeFactory()), index + offset);
  }

  /**
   * {@inheritDoc}
   */
  @Override
  protected RexNode createColumnRefExpr(ColumnInfo colInfo, List<RowResolver> rowResolverList)
      throws SemanticException {
    int index = getPosition(colInfo, rowResolverList);
    return rexBuilder.makeInputRef(
        TypeConverter.convert(colInfo.getType(), rexBuilder.getTypeFactory()), index);
  }

  private int getPosition(ColumnInfo colInfo, List<RowResolver> rowResolverList)
      throws SemanticException {
    ColumnInfo tmp;
    ColumnInfo cInfoToRet = null;
    int position = 0;
    for (RowResolver rr : rowResolverList) {
      tmp = rr.get(colInfo.getTabAlias(), colInfo.getAlias());
      if (tmp != null) {
        if (cInfoToRet != null) {
          throw new CalciteSemanticException("Could not resolve column name");
        }
        cInfoToRet = tmp;
        position += rr.getPosition(cInfoToRet.getInternalName());
      } else if (cInfoToRet == null) {
        position += rr.getColumnInfos().size();
      }
    }
    return position;
  }

  /**
   * {@inheritDoc}
   */
  @Override
  protected RexNode createNullConstantExpr() {
    return rexBuilder.makeNullLiteral(
        rexBuilder.getTypeFactory().createSqlType(SqlTypeName.NULL));
  }

  /**
   * {@inheritDoc}
   */
  @Override
  protected RexNode createDynamicParamExpr(int index) {
    return rexBuilder.makeDynamicParam(
        rexBuilder.getTypeFactory().createSqlType(SqlTypeName.NULL), index);
  }

  /**
   * {@inheritDoc}
   */
  @Override
  public RexNode createBooleanConstantExpr(String value) {
    Boolean b = value != null ? Boolean.valueOf(value) : null;
    return rexBuilder.makeLiteral(b,
        rexBuilder.getTypeFactory().createSqlType(SqlTypeName.BOOLEAN),
        false);
  }

  /**
   * {@inheritDoc}
   */
  @Override
  public RexNode createBigintConstantExpr(String value) {
    return rexBuilder.makeLiteral(
        new BigDecimal(Long.valueOf(value)),
        rexBuilder.getTypeFactory().createSqlType(SqlTypeName.BIGINT),
        false);
  }

  /**
   * {@inheritDoc}
   */
  @Override
  public RexNode createIntConstantExpr(String value) {
    return rexBuilder.makeLiteral(
        new BigDecimal(Integer.valueOf(value)),
        rexBuilder.getTypeFactory().createSqlType(SqlTypeName.INTEGER),
        false);
  }

  /**
   * {@inheritDoc}
   */
  @Override
  public RexNode createSmallintConstantExpr(String value) {
    return rexBuilder.makeLiteral(
        new BigDecimal(Short.valueOf(value)),
        rexBuilder.getTypeFactory().createSqlType(SqlTypeName.SMALLINT),
        false);
  }

  /**
   * {@inheritDoc}
   */
  @Override
  public RexNode createTinyintConstantExpr(String value) {
    return rexBuilder.makeLiteral(
        new BigDecimal(Byte.valueOf(value)),
        rexBuilder.getTypeFactory().createSqlType(SqlTypeName.TINYINT),
        false);
  }

  /**
   * {@inheritDoc}
   */
  @Override
  public RexNode createFloatConstantExpr(String value) {
    Float f = Float.valueOf(value);
    return rexBuilder.makeApproxLiteral(
        new BigDecimal(Float.toString(f)),
        rexBuilder.getTypeFactory().createSqlType(SqlTypeName.FLOAT));
  }

  /**
   * {@inheritDoc}
   */
  @Override
  public RexNode createDoubleConstantExpr(String value) throws SemanticException {
    Double d = Double.valueOf(value);
    // TODO: The best solution is to support NaN in expression reduction.
    if (Double.isNaN(d)) {
      throw new CalciteSemanticException("NaN", UnsupportedFeature.Invalid_decimal);
    }
    return rexBuilder.makeApproxLiteral(
        new BigDecimal(Double.toString(d)),
        rexBuilder.getTypeFactory().createSqlType(SqlTypeName.DOUBLE));
  }

  /**
   * {@inheritDoc}
   */
  @Override
  public RexNode createDecimalConstantExpr(String value, boolean allowNullValueConstantExpr) {
    HiveDecimal hd = HiveDecimal.create(value);
    if (!allowNullValueConstantExpr && hd == null) {
      return null;
    }
    DecimalTypeInfo type = adjustType(hd);
    return rexBuilder.makeExactLiteral(
        hd != null ? hd.bigDecimalValue() : null,
        TypeConverter.convert(type, rexBuilder.getTypeFactory()));
  }

  @Override
  protected TypeInfo adjustConstantType(PrimitiveTypeInfo targetType, Object constantValue) {
    if (constantValue instanceof HiveDecimal) {
      return adjustType((HiveDecimal) constantValue);
    }
    return targetType;
  }

  private DecimalTypeInfo adjustType(HiveDecimal hd) {
    // Note: the normalize() call with rounding in HiveDecimal will currently reduce the
    //       precision and scale of the value by throwing away trailing zeroes. This may or may
    //       not be desirable for the literals; however, this used to be the default behavior
    //       for explicit decimal literals (e.g. 1.0BD), so we keep this behavior for now.
    int prec = 1;
    int scale = 0;
    if (hd != null) {
      prec = hd.precision();
      scale = hd.scale();
    }
    DecimalTypeInfo typeInfo = TypeInfoFactory.getDecimalTypeInfo(prec, scale);
    return typeInfo;
  }

  /**
   * {@inheritDoc}
   */
  @Override
  protected Object interpretConstantAsPrimitive(PrimitiveTypeInfo targetType, Object constantValue,
      PrimitiveTypeInfo sourceType) {
    // Extract string value if necessary
    Object constantToInterpret = constantValue;
    if (constantValue instanceof NlsString) {
      constantToInterpret = ((NlsString) constantValue).getValue();
    }

    if (constantToInterpret instanceof Number || constantToInterpret instanceof String) {
      try {
        PrimitiveTypeEntry primitiveTypeEntry = targetType.getPrimitiveTypeEntry();
        if (PrimitiveObjectInspectorUtils.intTypeEntry.equals(primitiveTypeEntry)) {
          return toBigDecimal(constantToInterpret.toString()).intValueExact();
        } else if (PrimitiveObjectInspectorUtils.longTypeEntry.equals(primitiveTypeEntry)) {
          return toBigDecimal(constantToInterpret.toString()).longValueExact();
        } else if (PrimitiveObjectInspectorUtils.doubleTypeEntry.equals(primitiveTypeEntry)) {
          return Double.valueOf(constantToInterpret.toString());
        } else if (PrimitiveObjectInspectorUtils.floatTypeEntry.equals(primitiveTypeEntry)) {
          return Float.valueOf(constantToInterpret.toString());
        } else if (PrimitiveObjectInspectorUtils.byteTypeEntry.equals(primitiveTypeEntry)) {
          return toBigDecimal(constantToInterpret.toString()).byteValueExact();
        } else if (PrimitiveObjectInspectorUtils.shortTypeEntry.equals(primitiveTypeEntry)) {
          return toBigDecimal(constantToInterpret.toString()).shortValueExact();
        } else if (PrimitiveObjectInspectorUtils.decimalTypeEntry.equals(primitiveTypeEntry)) {
          HiveDecimal decimal = HiveDecimal.create(constantToInterpret.toString());
          return decimal != null ? decimal.bigDecimalValue() : null;
        }
      } catch (NumberFormatException | ArithmeticException nfe) {
        LOG.trace("Failed to narrow type of constant", nfe);
        return null;
      }
    }

    // Comparision of decimal and float/double happens in float/double.
    if (constantToInterpret instanceof BigDecimal) {
      BigDecimal bigDecimal = (BigDecimal) constantToInterpret;

      PrimitiveTypeEntry primitiveTypeEntry = targetType.getPrimitiveTypeEntry();
      if (PrimitiveObjectInspectorUtils.doubleTypeEntry.equals(primitiveTypeEntry)) {
        return bigDecimal.doubleValue();
      } else if (PrimitiveObjectInspectorUtils.floatTypeEntry.equals(primitiveTypeEntry)) {
        return bigDecimal.floatValue();
      }
      return bigDecimal;
    }

    String constTypeInfoName = sourceType.getTypeName();
    if (constTypeInfoName.equalsIgnoreCase(serdeConstants.STRING_TYPE_NAME)) {
      // because a comparison against a "string" will happen in "string" type.
      // to avoid unintentional comparisons in "string"
      // constants which are representing char/varchar values must be converted to the
      // appropriate type.
      if (targetType instanceof CharTypeInfo) {
        final String constValue = constantToInterpret.toString();
        final int length = TypeInfoUtils.getCharacterLengthForType(targetType);
        HiveChar newValue = new HiveChar(constValue, length);
        HiveChar maxCharConst = new HiveChar(constValue, HiveChar.MAX_CHAR_LENGTH);
        if (maxCharConst.equals(newValue)) {
          return makeHiveUnicodeString(newValue.getValue());
        } else {
          return null;
        }
      }
      if (targetType instanceof VarcharTypeInfo) {
        final String constValue = constantToInterpret.toString();
        final int length = TypeInfoUtils.getCharacterLengthForType(targetType);
        HiveVarchar newValue = new HiveVarchar(constValue, length);
        HiveVarchar maxCharConst = new HiveVarchar(constValue, HiveVarchar.MAX_VARCHAR_LENGTH);
        if (maxCharConst.equals(newValue)) {
          return makeHiveUnicodeString(newValue.getValue());
        } else {
          return null;
        }
      }
    }

    return constantValue;
  }

  private BigDecimal toBigDecimal(String val) {
    if (!NumberUtils.isNumber(val)) {
      throw new NumberFormatException("The given string is not a valid number: " + val);
    }
    return new BigDecimal(val.replaceAll("[dDfFlL]$", ""));
  }

  /**
   * {@inheritDoc}
   */
  @Override
<<<<<<< HEAD
  public RexLiteral createStringConstantExpr(String value) {
    return rexBuilder.makeCharLiteral(
        makeHiveUnicodeString(Interpretation.STRING, value));
=======
  protected RexLiteral createStringConstantExpr(String value) {
    RelDataType stringType = rexBuilder.getTypeFactory().createTypeWithCharsetAndCollation(
        rexBuilder.getTypeFactory().createSqlType(SqlTypeName.VARCHAR, Integer.MAX_VALUE),
        Charset.forName(ConversionUtil.NATIVE_UTF16_CHARSET_NAME), SqlCollation.IMPLICIT);
    // Note. Though we pass allowCast=true as parameter, this method will return a
    // VARCHAR literal without a CAST.
    return (RexLiteral) rexBuilder.makeLiteral(
        makeHiveUnicodeString(value), stringType, true);
>>>>>>> 6267520a
  }

  /**
   * {@inheritDoc}
   */
  @Override
  public RexLiteral createDateConstantExpr(String value) {
    Date d = Date.valueOf(value);
    return rexBuilder.makeDateLiteral(
        DateString.fromDaysSinceEpoch(d.toEpochDay()));
  }

  /**
   * {@inheritDoc}
   */
  @Override
  public RexLiteral createTimestampConstantExpr(String value) {
    Timestamp t = Timestamp.valueOf(value);
    return (RexLiteral) rexBuilder.makeLiteral(
        TimestampString.fromMillisSinceEpoch(t.toEpochMilli()).withNanos(t.getNanos()),
        rexBuilder.getTypeFactory().createSqlType(
            SqlTypeName.TIMESTAMP,
            rexBuilder.getTypeFactory().getTypeSystem().getDefaultPrecision(SqlTypeName.TIMESTAMP)),
        false);
  }

  /**
   * {@inheritDoc}
   */
  @Override
  protected RexLiteral createTimestampLocalTimeZoneConstantExpr(String value, ZoneId zoneId) {
    TimestampTZ t = TimestampTZUtil.parse(value);

    final TimestampString tsLocalTZString;
    if (value == null) {
      tsLocalTZString = null;
    } else {
      Instant i = t.getZonedDateTime().toInstant();
      tsLocalTZString = TimestampString
          .fromMillisSinceEpoch(i.toEpochMilli())
          .withNanos(i.getNano());
    }
    return rexBuilder.makeTimestampWithLocalTimeZoneLiteral(
        tsLocalTZString,
        rexBuilder.getTypeFactory().getTypeSystem().getDefaultPrecision(SqlTypeName.TIMESTAMP_WITH_LOCAL_TIME_ZONE));
  }

  /**
   * {@inheritDoc}
   */
  @Override
  public RexLiteral createIntervalYearMonthConstantExpr(String value) {
    BigDecimal totalMonths = BigDecimal.valueOf(HiveIntervalYearMonth.valueOf(value).getTotalMonths());
    return rexBuilder.makeIntervalLiteral(totalMonths,
        new SqlIntervalQualifier(TimeUnit.YEAR, TimeUnit.MONTH, new SqlParserPos(1, 1)));
  }

  /**
   * {@inheritDoc}
   */
  @Override
  public RexLiteral createIntervalDayTimeConstantExpr(String value) {
    HiveIntervalDayTime v = HiveIntervalDayTime.valueOf(value);
    BigDecimal secsValueBd = BigDecimal
        .valueOf(v.getTotalSeconds() * 1000);
    BigDecimal nanosValueBd = BigDecimal.valueOf((v).getNanos(), 6);
    return rexBuilder.makeIntervalLiteral(secsValueBd.add(nanosValueBd),
        new SqlIntervalQualifier(TimeUnit.MILLISECOND, null, new
            SqlParserPos(1, 1)));
  }

  /**
   * {@inheritDoc}
   */
  @Override
  protected RexLiteral createIntervalYearConstantExpr(String value) {
    HiveIntervalYearMonth v = new HiveIntervalYearMonth(Integer.parseInt(value), 0);
    BigDecimal totalMonths = BigDecimal.valueOf(v.getTotalMonths());
    return rexBuilder.makeIntervalLiteral(totalMonths,
        new SqlIntervalQualifier(TimeUnit.YEAR, TimeUnit.MONTH, new SqlParserPos(1, 1)));
  }

  /**
   * {@inheritDoc}
   */
  @Override
  protected RexLiteral createIntervalMonthConstantExpr(String value) {
    BigDecimal totalMonths = BigDecimal.valueOf(Integer.parseInt(value));
    return rexBuilder.makeIntervalLiteral(totalMonths,
        new SqlIntervalQualifier(TimeUnit.YEAR, TimeUnit.MONTH, new SqlParserPos(1, 1)));
  }

  /**
   * {@inheritDoc}
   */
  @Override
  protected RexLiteral createIntervalDayConstantExpr(String value) {
    HiveIntervalDayTime v = new HiveIntervalDayTime(Integer.parseInt(value), 0, 0, 0, 0);
    BigDecimal secsValueBd = BigDecimal
        .valueOf(v.getTotalSeconds() * 1000);
    BigDecimal nanosValueBd = BigDecimal.valueOf((v).getNanos(), 6);
    return rexBuilder.makeIntervalLiteral(secsValueBd.add(nanosValueBd),
        new SqlIntervalQualifier(TimeUnit.MILLISECOND, null, new
            SqlParserPos(1, 1)));
  }

  /**
   * {@inheritDoc}
   */
  @Override
  protected RexLiteral createIntervalHourConstantExpr(String value) {
    HiveIntervalDayTime v = new HiveIntervalDayTime(0, Integer.parseInt(value), 0, 0, 0);
    BigDecimal secsValueBd = BigDecimal
        .valueOf(v.getTotalSeconds() * 1000);
    BigDecimal nanosValueBd = BigDecimal.valueOf((v).getNanos(), 6);
    return rexBuilder.makeIntervalLiteral(secsValueBd.add(nanosValueBd),
        new SqlIntervalQualifier(TimeUnit.MILLISECOND, null, new
            SqlParserPos(1, 1)));
  }

  /**
   * {@inheritDoc}
   */
  @Override
  protected RexLiteral createIntervalMinuteConstantExpr(String value) {
    HiveIntervalDayTime v = new HiveIntervalDayTime(0, 0, Integer.parseInt(value), 0, 0);
    BigDecimal secsValueBd = BigDecimal
        .valueOf(v.getTotalSeconds() * 1000);
    BigDecimal nanosValueBd = BigDecimal.valueOf((v).getNanos(), 6);
    return rexBuilder.makeIntervalLiteral(secsValueBd.add(nanosValueBd),
        new SqlIntervalQualifier(TimeUnit.MILLISECOND, null, new
            SqlParserPos(1, 1)));
  }

  /**
   * {@inheritDoc}
   */
  @Override
  protected RexLiteral createIntervalSecondConstantExpr(String value) {
    BigDecimal bd = new BigDecimal(value);
    BigDecimal bdSeconds = new BigDecimal(bd.toBigInteger());
    BigDecimal bdNanos = bd.subtract(bdSeconds);
    HiveIntervalDayTime v = new HiveIntervalDayTime(0, 0, 0, bdSeconds.intValueExact(),
        bdNanos.multiply(NANOS_PER_SEC_BD).intValue());
    BigDecimal secsValueBd = BigDecimal
        .valueOf(v.getTotalSeconds() * 1000);
    BigDecimal nanosValueBd = BigDecimal.valueOf((v).getNanos(), 6);
    return rexBuilder.makeIntervalLiteral(secsValueBd.add(nanosValueBd),
        new SqlIntervalQualifier(TimeUnit.MILLISECOND, null, new
            SqlParserPos(1, 1)));
  }

  /**
   * {@inheritDoc}
   */
  @Override
  protected RexNode createStructExpr(TypeInfo typeInfo, List<RexNode> operands)
      throws CalciteSemanticException {
    assert typeInfo instanceof StructTypeInfo;
    return rexBuilder.makeCall(
        TypeConverter.convert(typeInfo, rexBuilder.getTypeFactory()),
        SqlStdOperatorTable.ROW,
        operands);
  }

  /**
   * {@inheritDoc}
   */
  @Override
  protected RexNode createConstantExpr(TypeInfo typeInfo, Object constantValue)
      throws CalciteSemanticException {
    if (typeInfo instanceof StructTypeInfo) {
      List<TypeInfo> typeList = ((StructTypeInfo) typeInfo).getAllStructFieldTypeInfos();
      List<Object> objectList = (List<Object>) constantValue;
      List<RexNode> operands = new ArrayList<>();
      for (int i = 0; i < typeList.size(); i++) {
        operands.add(
            rexBuilder.makeLiteral(
                objectList.get(i),
                TypeConverter.convert(typeList.get(i), rexBuilder.getTypeFactory()),
                false));
      }
      return rexBuilder.makeCall(
          TypeConverter.convert(typeInfo, rexBuilder.getTypeFactory()),
          SqlStdOperatorTable.ROW,
          operands);
    }
    return rexBuilder.makeLiteral(constantValue,
        TypeConverter.convert(typeInfo, rexBuilder.getTypeFactory()), false);
  }

  /**
   * {@inheritDoc}
   */
  @Override
  protected RexNode createNestedColumnRefExpr(
      TypeInfo typeInfo, RexNode expr, String fieldName, Boolean isList) throws CalciteSemanticException {
    if (expr.getType().isStruct()) {
      // regular case of accessing nested field in a column
      return rexBuilder.makeFieldAccess(expr, fieldName, true);
    } else {
      // This may happen for schema-less tables, where columns are dynamically
      // supplied by serdes.
      throw new CalciteSemanticException("Unexpected rexnode : "
          + expr.getClass().getCanonicalName(), UnsupportedFeature.Schema_less_table);
    }
  }

  /**
   * {@inheritDoc}
   */
  @Override
  protected RexNode createFuncCallExpr(TypeInfo returnType, GenericUDF genericUDF,
      List<RexNode> inputs) throws SemanticException {
    final String funcText = genericUDF.getClass().getAnnotation(Description.class).name();
    final FunctionInfo functionInfo = functionHelper.getFunctionInfo(funcText);
    return functionHelper.getExpression(
        funcText, functionInfo, inputs,
        TypeConverter.convert(returnType, rexBuilder.getTypeFactory()));
  }

  /**
   * {@inheritDoc}
   */
  @Override
  protected RexNode createFuncCallExpr(GenericUDF genericUDF, String funcText,
      List<RexNode> inputs) throws SemanticException {
    // 1) Function resolution
    final FunctionInfo functionInfo = functionHelper.getFunctionInfo(funcText);
    // 2) Compute return type
    RelDataType returnType;
    if (genericUDF instanceof SettableUDF) {
      returnType = TypeConverter.convert(
          ((SettableUDF) genericUDF).getTypeInfo(), rexBuilder.getTypeFactory());
    } else {
      returnType = functionHelper.getReturnType(functionInfo, inputs);
    }
    // 3) Convert inputs (if necessary)
    List<RexNode> newInputs = functionHelper.convertInputs(
        functionInfo, inputs, returnType);
    // 4) Return Calcite function
    return functionHelper.getExpression(
        funcText, functionInfo, newInputs, returnType);
  }

  /**
   * {@inheritDoc}
   */
  @Override
  protected RexNode createExprsListExpr() {
    return new HiveRexExprList();
  }

  /**
   * {@inheritDoc}
   */
  @Override
  protected void addExprToExprsList(RexNode columnList, RexNode expr) {
    HiveRexExprList l = (HiveRexExprList) columnList;
    l.addExpression(expr);
  }

  /**
   * {@inheritDoc}
   */
  @Override
  protected boolean isConstantExpr(Object o) {
    return o instanceof RexLiteral;
  }

  /**
   * {@inheritDoc}
   */
  @Override
  protected boolean isFuncCallExpr(Object o) {
    return o instanceof RexCall;
  }

  /**
   * {@inheritDoc}
   */
  @Override
  protected Object getConstantValue(RexNode expr) {
    if (expr.getType().getSqlTypeName() == SqlTypeName.ROW) {
      List<Object> res = new ArrayList<>();
      for (RexNode node : ((RexCall) expr).getOperands()) {
        res.add(((RexLiteral) node).getValue4());
      }
      return res;
    }
    return ((RexLiteral) expr).getValue4();
  }

  /**
   * {@inheritDoc}
   */
  @Override
  protected String getConstantValueAsString(RexNode expr) {
    return ((RexLiteral) expr).getValueAs(String.class);
  }

  /**
   * {@inheritDoc}
   */
  @Override
  protected boolean isColumnRefExpr(Object o) {
    return o instanceof RexNode && RexUtil.isReferenceOrAccess((RexNode) o, true);
  }

  /**
   * {@inheritDoc}
   */
  @Override
  protected String getColumnName(RexNode expr, RowResolver rowResolver) {
    int index = ((RexInputRef) expr).getIndex();
    return rowResolver.getColumnInfos().get(index).getInternalName();
  }

  /**
   * {@inheritDoc}
   */
  @Override
  protected boolean isExprsListExpr(Object o) {
    return o instanceof HiveRexExprList;
  }

  /**
   * {@inheritDoc}
   */
  @Override
  protected List<RexNode> getExprChildren(RexNode expr) {
    if (expr instanceof RexCall) {
      return ((RexCall) expr).getOperands();
    } else if (expr instanceof HiveRexExprList) {
      return ((HiveRexExprList) expr).getExpressions();
    }
    return new ArrayList<>();
  }

  /**
   * {@inheritDoc}
   */
  @Override
  protected TypeInfo getTypeInfo(RexNode expr) {
    return expr.isA(SqlKind.LITERAL) ?
        TypeConverter.convertLiteralType((RexLiteral) expr) :
        TypeConverter.convert(expr.getType());
  }

  /**
   * {@inheritDoc}
   */
  @Override
  protected List<TypeInfo> getStructTypeInfoList(RexNode expr) {
    StructTypeInfo structTypeInfo = (StructTypeInfo) TypeConverter.convert(expr.getType());
    return structTypeInfo.getAllStructFieldTypeInfos();
  }

  /**
   * {@inheritDoc}
   */
  @Override
  protected List<String> getStructNameList(RexNode expr) {
    StructTypeInfo structTypeInfo = (StructTypeInfo) TypeConverter.convert(expr.getType());
    return structTypeInfo.getAllStructFieldNames();
  }

  /**
   * {@inheritDoc}
   */
  @Override
  protected boolean isORFuncCallExpr(RexNode expr) {
    return expr.isA(SqlKind.OR);
  }

  /**
   * {@inheritDoc}
   */
  @Override
  protected boolean isANDFuncCallExpr(RexNode expr) {
    return expr.isA(SqlKind.AND);
  }

  /**
   * {@inheritDoc}
   */
  @Override
  protected boolean isPOSITIVEFuncCallExpr(RexNode expr) {
    return expr.isA(SqlKind.PLUS_PREFIX);
  }

  /**
   * {@inheritDoc}
   */
  @Override
  protected boolean isNEGATIVEFuncCallExpr(RexNode expr) {
    return expr.isA(SqlKind.MINUS_PREFIX);
  }

  /**
   * {@inheritDoc}
   */
  @Override
  protected RexNode setTypeInfo(RexNode expr, TypeInfo type) throws CalciteSemanticException {
    RelDataType t = TypeConverter.convert(type, rexBuilder.getTypeFactory());
    if (expr instanceof RexCall) {
      RexCall call = (RexCall) expr;
      return rexBuilder.makeCall(t,
          call.getOperator(), call.getOperands());
    } else if (expr instanceof RexInputRef) {
      RexInputRef inputRef = (RexInputRef) expr;
      return rexBuilder.makeInputRef(t, inputRef.getIndex());
    } else if (expr instanceof RexLiteral) {
      RexLiteral literal = (RexLiteral) expr;
      return rexBuilder.makeLiteral(RexLiteral.value(literal), t, false);
    }
    throw new RuntimeException("Unsupported expression type: " + expr.getClass().getCanonicalName());
  }

  /**
   * {@inheritDoc}
   */
  @Override
  protected boolean convertCASEIntoCOALESCEFuncCallExpr(GenericUDF genericUDF, List<RexNode> inputs) {
    return false;
  }

  /**
   * {@inheritDoc}
   */
  @Override
  protected RexNode foldExpr(RexNode expr) {
    return functionHelper.foldExpression(expr);
  }

  /**
   * {@inheritDoc}
   */
  @Override
  protected boolean isSTRUCTFuncCallExpr(RexNode expr) {
    return expr instanceof RexCall &&
        ((RexCall) expr).getOperator() == SqlStdOperatorTable.ROW;
  }

  /**
   * {@inheritDoc}
   */
  @Override
  protected boolean isConstantStruct(RexNode expr) {
    return expr.getType().getSqlTypeName() == SqlTypeName.ROW &&
        HiveCalciteUtil.isLiteral(expr);
  }

  /**
   * {@inheritDoc}
   */
  @Override
  protected RexNode createSubqueryExpr(TypeCheckCtx ctx, ASTNode expr, SubqueryType subqueryType,
      Object[] inputs) throws SemanticException {
    // subqueryToRelNode might be null if subquery expression anywhere other than
    //  as expected in filter (where/having). We should throw an appropriate error
    // message
    Map<ASTNode, RelNode> subqueryToRelNode = ctx.getSubqueryToRelNode();
    if (subqueryToRelNode == null) {
      throw new CalciteSubquerySemanticException(ErrorMsg.UNSUPPORTED_SUBQUERY_EXPRESSION.getMsg(
          " Currently SubQuery expressions are only allowed as " +
              "Where and Having Clause predicates"));
    }

    ASTNode subqueryOp = (ASTNode) expr.getChild(0);
    RelNode subqueryRel = subqueryToRelNode.get(expr);
    // For now because subquery is only supported in filter
    // we will create subquery expression of boolean type
    switch (subqueryType) {
      case EXISTS: {
        return RexSubQuery.exists(subqueryRel);
      }
      case IN: {
        assert (inputs[2] != null);
        /*
         * Check.5.h :: For In and Not In the SubQuery must implicitly or
         * explicitly only contain one select item.
         */
        if(subqueryRel.getRowType().getFieldCount() > 1) {
          throw new CalciteSubquerySemanticException(ErrorMsg.INVALID_SUBQUERY_EXPRESSION.getMsg(
              "SubQuery can contain only 1 item in Select List."));
        }
        //create RexNode for LHS
        RexNode lhs = (RexNode) inputs[2];
        //create RexSubQuery node
        return RexSubQuery.in(subqueryRel, ImmutableList.<RexNode>of(lhs));
      }
      case SCALAR: {
        // only single subquery expr is supported
        if (subqueryRel.getRowType().getFieldCount() != 1) {
          throw new CalciteSubquerySemanticException(ErrorMsg.INVALID_SUBQUERY_EXPRESSION.getMsg(
              "More than one column expression in subquery"));
        }
        if(subqueryRel.getRowType().getFieldCount() > 1) {
          throw new CalciteSubquerySemanticException(ErrorMsg.INVALID_SUBQUERY_EXPRESSION.getMsg(
              "SubQuery can contain only 1 item in Select List."));
        }
        //create RexSubQuery node
        return RexSubQuery.scalar(subqueryRel);
      }
      case SOME:
      case ALL: {
        assert (inputs[2] != null);
        //create RexNode for LHS
        RexNode lhs = (RexNode) inputs[2];
        return convertSubquerySomeAll(subqueryRel.getCluster(),
            (ASTNode) subqueryOp.getChild(1), subqueryType, subqueryRel, lhs);
      }
      default:
        return null;
    }
  }

  private static void throwInvalidSubqueryError(final ASTNode comparisonOp) throws SemanticException {
    throw new CalciteSubquerySemanticException(ErrorMsg.INVALID_SUBQUERY_EXPRESSION.getMsg(
        "Invalid operator:" + comparisonOp.toString()));
  }

  public static RexNode convertSubquerySomeAll(final RelOptCluster cluster, final ASTNode comparisonOp,
      final SubqueryType subqueryType, final RelNode subqueryRel, final RexNode rexNodeLhs)
      throws SemanticException {
    SqlQuantifyOperator quantifyOperator = null;
    switch (comparisonOp.getType()) {
      case HiveParser.EQUAL:
        if(subqueryType == SubqueryType.ALL) {
          throwInvalidSubqueryError(comparisonOp);
        }
        quantifyOperator = SqlStdOperatorTable.SOME_EQ;
        break;
      case HiveParser.LESSTHAN:
        quantifyOperator = SqlStdOperatorTable.SOME_LT;
        break;
      case HiveParser.LESSTHANOREQUALTO:
        quantifyOperator = SqlStdOperatorTable.SOME_LE;
        break;
      case HiveParser.GREATERTHAN:
        quantifyOperator = SqlStdOperatorTable.SOME_GT;
        break;
      case HiveParser.GREATERTHANOREQUALTO:
        quantifyOperator = SqlStdOperatorTable.SOME_GE;
        break;
      case HiveParser.NOTEQUAL:
        if(subqueryType == SubqueryType.SOME) {
          throwInvalidSubqueryError(comparisonOp);
        }
        quantifyOperator = SqlStdOperatorTable.SOME_NE;
        break;
      default:
        throw new CalciteSubquerySemanticException(ErrorMsg.INVALID_SUBQUERY_EXPRESSION.getMsg(
            "Invalid operator:" + comparisonOp.toString()));
    }
    if(subqueryType == SubqueryType.ALL) {
      quantifyOperator = SqlStdOperatorTable.some(quantifyOperator.comparisonKind.negateNullSafe());
    }

    RexNode someQuery = getSomeSubquery(cluster, subqueryRel, rexNodeLhs, quantifyOperator);
    if(subqueryType == SubqueryType.ALL) {
      return cluster.getRexBuilder().makeCall(SqlStdOperatorTable.NOT, someQuery);
    }
    return someQuery;
  }

  private static RexNode getSomeSubquery(final RelOptCluster cluster,
      final RelNode subqueryRel, final RexNode lhs,
      final SqlQuantifyOperator quantifyOperator) {
    if(quantifyOperator == SqlStdOperatorTable.SOME_EQ) {
      return RexSubQuery.in(subqueryRel, ImmutableList.<RexNode>of(lhs));
    } else if (quantifyOperator == SqlStdOperatorTable.SOME_NE) {
      RexSubQuery subQuery = RexSubQuery.in(subqueryRel, ImmutableList.<RexNode>of(lhs));
      return cluster.getRexBuilder().makeCall(SqlStdOperatorTable.NOT, subQuery);
    } else {
      return RexSubQuery.some(subqueryRel, ImmutableList.of(lhs), quantifyOperator);
    }
  }

  public static NlsString makeHiveUnicodeString(String text) {
    return new NlsString(text, ConversionUtil.NATIVE_UTF16_CHARSET_NAME, SqlCollation.IMPLICIT);
  }

}<|MERGE_RESOLUTION|>--- conflicted
+++ resolved
@@ -414,12 +414,7 @@
    * {@inheritDoc}
    */
   @Override
-<<<<<<< HEAD
   public RexLiteral createStringConstantExpr(String value) {
-    return rexBuilder.makeCharLiteral(
-        makeHiveUnicodeString(Interpretation.STRING, value));
-=======
-  protected RexLiteral createStringConstantExpr(String value) {
     RelDataType stringType = rexBuilder.getTypeFactory().createTypeWithCharsetAndCollation(
         rexBuilder.getTypeFactory().createSqlType(SqlTypeName.VARCHAR, Integer.MAX_VALUE),
         Charset.forName(ConversionUtil.NATIVE_UTF16_CHARSET_NAME), SqlCollation.IMPLICIT);
@@ -427,7 +422,6 @@
     // VARCHAR literal without a CAST.
     return (RexLiteral) rexBuilder.makeLiteral(
         makeHiveUnicodeString(value), stringType, true);
->>>>>>> 6267520a
   }
 
   /**
