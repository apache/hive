/*
 * Licensed to the Apache Software Foundation (ASF) under one
 * or more contributor license agreements.  See the NOTICE file
 * distributed with this work for additional information
 * regarding copyright ownership.  The ASF licenses this file
 * to you under the Apache License, Version 2.0 (the
 * "License"); you may not use this file except in compliance
 * with the License.  You may obtain a copy of the License at
 *
 *     http://www.apache.org/licenses/LICENSE-2.0
 *
 * Unless required by applicable law or agreed to in writing, software
 * distributed under the License is distributed on an "AS IS" BASIS,
 * WITHOUT WARRANTIES OR CONDITIONS OF ANY KIND, either express or implied.
 * See the License for the specific language governing permissions and
 * limitations under the License.
 */

package org.apache.hadoop.hive.ql;

import java.io.IOException;
import java.io.Serializable;
import java.util.ArrayList;
import java.util.Calendar;
import java.util.Collection;
import java.util.Collections;
import java.util.GregorianCalendar;
import java.util.HashMap;
import java.util.HashSet;
import java.util.LinkedList;
import java.util.List;
import java.util.Map;
import java.util.Queue;
import java.util.Set;
import java.util.UUID;
import java.util.concurrent.ConcurrentHashMap;

import org.apache.hadoop.hive.metastore.api.Schema;
import org.apache.hadoop.hive.ql.ddl.DDLDesc.DDLDescWithWriteId;
import org.apache.hadoop.hive.ql.exec.ConditionalTask;
import org.apache.hadoop.hive.ql.exec.ExplainTask;
import org.apache.hadoop.hive.ql.exec.FetchTask;
import org.apache.hadoop.hive.ql.exec.Operator;
import org.apache.hadoop.hive.ql.exec.Task;
import org.apache.hadoop.hive.ql.exec.mr.ExecDriver;
import org.apache.hadoop.hive.ql.hooks.LineageInfo;
import org.apache.hadoop.hive.ql.hooks.ReadEntity;
import org.apache.hadoop.hive.ql.hooks.WriteEntity;
import org.apache.hadoop.hive.ql.parse.BaseSemanticAnalyzer;
import org.apache.hadoop.hive.ql.parse.ColumnAccessInfo;
import org.apache.hadoop.hive.ql.parse.TableAccessInfo;
import org.apache.hadoop.hive.ql.plan.FileSinkDesc;
import org.apache.hadoop.hive.ql.plan.HiveOperation;
import org.apache.hadoop.hive.ql.plan.OperatorDesc;
import org.apache.hadoop.hive.ql.plan.ReducerTimeStatsPerJob;
import org.apache.hadoop.hive.ql.plan.api.AdjacencyType;
import org.apache.hadoop.hive.ql.plan.api.NodeType;
import org.apache.hadoop.hive.ql.plan.api.TaskType;
import org.apache.thrift.TException;
import org.apache.thrift.protocol.TBinaryProtocol;
import org.apache.thrift.protocol.TJSONProtocol;
import org.apache.thrift.transport.TMemoryBuffer;

import com.google.common.annotations.VisibleForTesting;

/**
 * QueryPlan can be serialized to disk so that we can restart/resume the
 * progress of it in the future, either within or outside of the current
 * jvm.
 */
public class QueryPlan implements Serializable {
  private static final long serialVersionUID = 1L;

  private String cboInfo;
  private String queryString;
  private String optimizedCBOPlan;
  private String optimizedQueryString;

<<<<<<< HEAD
  private ArrayList<Task<?>> rootTasks;
=======
  private List<Task<? extends Serializable>> rootTasks;
>>>>>>> 48ae7ef8
  private FetchTask fetchTask;
  private final List<ReducerTimeStatsPerJob> reducerTimeStatsPerJobList;

  private Set<ReadEntity> inputs;
  /**
   * Note: outputs are not all determined at compile time.
   * Some of the tasks can change the outputs at run time, because only at run
   * time, we know what are the changes.  These tasks should keep a reference
   * to the outputs here.
   */
  private Set<WriteEntity> outputs;
  /**
   * Lineage information for the query.
   */
  protected LineageInfo linfo;
  private TableAccessInfo tableAccessInfo;
  private ColumnAccessInfo columnAccessInfo;
  private Schema resultSchema;

  private Map<String, String> idToTableNameMap;

  private String queryId;
  private org.apache.hadoop.hive.ql.plan.api.Query query;
  private final Map<String, Map<String, Long>> counters =
      new ConcurrentHashMap<String, Map<String, Long>>();
  private final Set<String> done = Collections.newSetFromMap(new
      ConcurrentHashMap<String, Boolean>());
  private final Set<String> started = Collections.newSetFromMap(new
      ConcurrentHashMap<String, Boolean>());

  private QueryProperties queryProperties;

  private transient Long queryStartTime;
  private final HiveOperation operation;
  private final boolean acidResourcesInQuery;
  private final Set<FileSinkDesc> acidSinks; // Note: both full-ACID and insert-only sinks.
  private final WriteEntity acidAnalyzeTable;
  private final DDLDescWithWriteId acidDdlDesc;
  private Boolean autoCommitValue;

  public QueryPlan() {
    this(null);
  }
  @VisibleForTesting
  protected QueryPlan(HiveOperation command) {
    this.reducerTimeStatsPerJobList = new ArrayList<>();
    this.operation = command;
    this.acidResourcesInQuery = false;
    this.acidSinks = Collections.emptySet();
    this.acidDdlDesc = null;
    this.acidAnalyzeTable = null;
  }

  public QueryPlan(String queryString, BaseSemanticAnalyzer sem, Long startTime, String queryId,
                  HiveOperation operation, Schema resultSchema) {
    this.queryString = queryString;

    rootTasks = new ArrayList<Task<?>>(sem.getAllRootTasks());
    reducerTimeStatsPerJobList = new ArrayList<ReducerTimeStatsPerJob>();
    fetchTask = sem.getFetchTask();
    // Note that inputs and outputs can be changed when the query gets executed
    inputs = sem.getAllInputs();
    outputs = sem.getAllOutputs();
    linfo = sem.getLineageInfo();
    tableAccessInfo = sem.getTableAccessInfo();
    columnAccessInfo = sem.getColumnAccessInfo();
    idToTableNameMap = new HashMap<String, String>(sem.getIdToTableNameMap());

    this.queryId = queryId == null ? makeQueryId() : queryId;
    query = new org.apache.hadoop.hive.ql.plan.api.Query();
    query.setQueryId(this.queryId);
    query.putToQueryAttributes("queryString", this.queryString);
    queryProperties = sem.getQueryProperties();
    queryStartTime = startTime;
    this.operation = operation;
    this.autoCommitValue = sem.getAutoCommitValue();
    this.resultSchema = resultSchema;
    // TODO: all this ACID stuff should be in some sub-object
    this.acidResourcesInQuery = sem.hasTransactionalInQuery();
    this.acidSinks = sem.getAcidFileSinks();
    this.acidDdlDesc = sem.getAcidDdlDesc();
    this.acidAnalyzeTable = sem.getAcidAnalyzeTable();
    this.cboInfo = sem.getCboInfo();
  }

  /**
   * @return true if any acid resources are read/written
   */
  public boolean hasAcidResourcesInQuery() {
    return acidResourcesInQuery;
  }

  public WriteEntity getAcidAnalyzeTable() {
    return acidAnalyzeTable;
  }

  /**
   * @return Collection of FileSinkDesc representing writes to Acid resources
   */
  Set<FileSinkDesc> getAcidSinks() {
    return acidSinks;
  }

  DDLDescWithWriteId getAcidDdlDesc() {
    return acidDdlDesc;
  }

  public String getQueryStr() {
    return queryString;
  }

  public String getQueryId() {
    return queryId;
  }

  public static String makeQueryId() {
    GregorianCalendar gc = new GregorianCalendar();
    String userid = System.getProperty("user.name");

    return userid
        + "_"
        + String.format("%1$4d%2$02d%3$02d%4$02d%5$02d%6$02d", gc
        .get(Calendar.YEAR), gc.get(Calendar.MONTH) + 1, gc
        .get(Calendar.DAY_OF_MONTH), gc.get(Calendar.HOUR_OF_DAY), gc
        .get(Calendar.MINUTE), gc.get(Calendar.SECOND))
        + "_"
        + UUID.randomUUID().toString();
  }

  /**
   * generate the operator graph and operator list for the given task based on
   * the operators corresponding to that task.
   *
   * @param task
   *          api.Task which needs its operator graph populated
   * @param topOps
   *          the set of top operators from which the operator graph for the
   *          task is hanging
   */
  private void populateOperatorGraph(
      org.apache.hadoop.hive.ql.plan.api.Task task,
      Collection<Operator<? extends OperatorDesc>> topOps) {

    task.setOperatorGraph(new org.apache.hadoop.hive.ql.plan.api.Graph());
    task.getOperatorGraph().setNodeType(NodeType.OPERATOR);

    Queue<Operator<? extends OperatorDesc>> opsToVisit =
      new LinkedList<Operator<? extends OperatorDesc>>();
    Set<Operator<? extends OperatorDesc>> opsVisited =
      new HashSet<Operator<? extends OperatorDesc>>();
    opsToVisit.addAll(topOps);
    while (opsToVisit.peek() != null) {
      Operator<? extends OperatorDesc> op = opsToVisit.remove();
      opsVisited.add(op);
      // populate the operator
      org.apache.hadoop.hive.ql.plan.api.Operator operator =
        new org.apache.hadoop.hive.ql.plan.api.Operator();
      operator.setOperatorId(op.getOperatorId());
      operator.setOperatorType(op.getType());
      task.addToOperatorList(operator);
      // done processing the operator
      if (op.getChildOperators() != null) {
        org.apache.hadoop.hive.ql.plan.api.Adjacency entry =
          new org.apache.hadoop.hive.ql.plan.api.Adjacency();
        entry.setAdjacencyType(AdjacencyType.CONJUNCTIVE);
        entry.setNode(op.getOperatorId());
        for (Operator<? extends OperatorDesc> childOp : op.getChildOperators()) {
          entry.addToChildren(childOp.getOperatorId());
          if (!opsVisited.contains(childOp)) {
            opsToVisit.add(childOp);
          }
        }
        task.getOperatorGraph().addToAdjacencyList(entry);
      }
    }
  }

  /**
   * Populate api.QueryPlan from exec structures. This includes constructing the
   * dependency graphs of stages and operators.
   *
   * @throws IOException
   */
  private void populateQueryPlan() throws IOException {
    query.setStageGraph(new org.apache.hadoop.hive.ql.plan.api.Graph());
    query.getStageGraph().setNodeType(NodeType.STAGE);

    Queue<Task<?>> tasksToVisit =
      new LinkedList<Task<?>>();
    Set<Task<?>> tasksVisited = new HashSet<Task<?>>();
    tasksToVisit.addAll(rootTasks);
    while (tasksToVisit.size() != 0) {
      Task<?> task = tasksToVisit.remove();
      tasksVisited.add(task);
      // populate stage
      org.apache.hadoop.hive.ql.plan.api.Stage stage =
        new org.apache.hadoop.hive.ql.plan.api.Stage();
      stage.setStageId(task.getId());
      stage.setStageType(task.getType());
      query.addToStageList(stage);

      if (task instanceof ExecDriver) {
        // populate map task
        ExecDriver mrTask = (ExecDriver) task;
        org.apache.hadoop.hive.ql.plan.api.Task mapTask =
          new org.apache.hadoop.hive.ql.plan.api.Task();
        mapTask.setTaskId(stage.getStageId() + "_MAP");
        mapTask.setTaskType(TaskType.MAP);
        stage.addToTaskList(mapTask);
        populateOperatorGraph(mapTask, mrTask.getWork().getMapWork().getAliasToWork()
            .values());

        // populate reduce task
        if (mrTask.hasReduce()) {
          org.apache.hadoop.hive.ql.plan.api.Task reduceTask =
            new org.apache.hadoop.hive.ql.plan.api.Task();
          reduceTask.setTaskId(stage.getStageId() + "_REDUCE");
          reduceTask.setTaskType(TaskType.REDUCE);
          stage.addToTaskList(reduceTask);
          Collection<Operator<? extends OperatorDesc>> reducerTopOps =
            new ArrayList<Operator<? extends OperatorDesc>>();
          reducerTopOps.add(mrTask.getWork().getReduceWork().getReducer());
          populateOperatorGraph(reduceTask, reducerTopOps);
        }
      } else {
        org.apache.hadoop.hive.ql.plan.api.Task otherTask =
          new org.apache.hadoop.hive.ql.plan.api.Task();
        otherTask.setTaskId(stage.getStageId() + "_OTHER");
        otherTask.setTaskType(TaskType.OTHER);
        stage.addToTaskList(otherTask);
      }
      if (task instanceof ConditionalTask) {
        org.apache.hadoop.hive.ql.plan.api.Adjacency listEntry =
          new org.apache.hadoop.hive.ql.plan.api.Adjacency();
        listEntry.setAdjacencyType(AdjacencyType.DISJUNCTIVE);
        listEntry.setNode(task.getId());
        ConditionalTask t = (ConditionalTask) task;

        for (Task<?> listTask : t.getListTasks()) {
          if (t.getChildTasks() != null) {
            org.apache.hadoop.hive.ql.plan.api.Adjacency childEntry =
              new org.apache.hadoop.hive.ql.plan.api.Adjacency();
            childEntry.setAdjacencyType(AdjacencyType.DISJUNCTIVE);
            childEntry.setNode(listTask.getId());
            // done processing the task
            for (Task<?> childTask : t.getChildTasks()) {
              childEntry.addToChildren(childTask.getId());
              if (!tasksVisited.contains(childTask)) {
                tasksToVisit.add(childTask);
              }
            }
            query.getStageGraph().addToAdjacencyList(childEntry);
          }

          listEntry.addToChildren(listTask.getId());
          if (!tasksVisited.contains(listTask)) {
            tasksToVisit.add(listTask);
          }
        }
        query.getStageGraph().addToAdjacencyList(listEntry);
      } else if (task.getChildTasks() != null) {
        org.apache.hadoop.hive.ql.plan.api.Adjacency entry =
          new org.apache.hadoop.hive.ql.plan.api.Adjacency();
        entry.setAdjacencyType(AdjacencyType.CONJUNCTIVE);
        entry.setNode(task.getId());
        // done processing the task
        for (Task<?> childTask : task.getChildTasks()) {
          entry.addToChildren(childTask.getId());
          if (!tasksVisited.contains(childTask)) {
            tasksToVisit.add(childTask);
          }
        }
        query.getStageGraph().addToAdjacencyList(entry);
      }
    }
  }

  /**
   * From the counters extracted via extractCounters(), update the counters in
   * the query plan.
   */
  private void updateCountersInQueryPlan() {
    query.setStarted(started.contains(query.getQueryId()));
    query.setDone(done.contains(query.getQueryId()));
    if (query.getStageList() != null) {
      for (org.apache.hadoop.hive.ql.plan.api.Stage stage : query
          .getStageList()) {
        if (stage.getStageId() == null) {
          continue;
        }
        stage.setStarted(started.contains(stage.getStageId()));
        stage.setStageCounters(counters.get(stage.getStageId()));
        stage.setDone(done.contains(stage.getStageId()));
        for (org.apache.hadoop.hive.ql.plan.api.Task task : stage.getTaskList()) {
          task.setTaskCounters(counters.get(task.getTaskId()));
          if (task.getTaskType() == TaskType.OTHER) {
            task.setStarted(started.contains(stage.getStageId()));
            task.setDone(done.contains(stage.getStageId()));
          } else {
            task.setStarted(started.contains(task.getTaskId()));
            task.setDone(done.contains(task.getTaskId()));
            if (task.getOperatorList() == null) {
              return;
            }
            for (org.apache.hadoop.hive.ql.plan.api.Operator op :
              task.getOperatorList()) {
              // if the task has started, all operators within the task have
              // started
              op.setStarted(started.contains(task.getTaskId()));
              // if the task is done, all operators are done as well
              op.setDone(done.contains(task.getTaskId()));
            }
          }
        }
      }
    }
  }

  /**
   * Extract all the counters from tasks and operators.
   */
  private void extractCounters() throws IOException {
    Queue<Task<?>> tasksToVisit =
      new LinkedList<Task<?>>();
    Set<Task<?>> tasksVisited =
      new HashSet<Task<?>>();
    tasksToVisit.addAll(rootTasks);
    while (tasksToVisit.peek() != null) {
      Task<?> task = tasksToVisit.remove();
      tasksVisited.add(task);
      // add children to tasksToVisit
      if (task.getChildTasks() != null) {
        for (Task<?> childTask : task.getChildTasks()) {
          if (!tasksVisited.contains(childTask)) {
            tasksToVisit.add(childTask);
          }
        }
      }
      if (task.getId() == null) {
        continue;
      }
      if (started.contains(task.getId()) && done.contains(task.getId())) {
        continue;
      }

      // get the counters for the task
      counters.put(task.getId(), task.getCounters());

      // check if task is started
      if (task.started()) {
        started.add(task.getId());
      }
      if (task.done()) {
        done.add(task.getId());
      }
      if (task instanceof ExecDriver) {
        ExecDriver mrTask = (ExecDriver) task;
        if (mrTask.mapStarted()) {
          started.add(task.getId() + "_MAP");
        }
        if (mrTask.mapDone()) {
          done.add(task.getId() + "_MAP");
        }
        if (mrTask.hasReduce()) {
          if (mrTask.reduceStarted()) {
            started.add(task.getId() + "_REDUCE");
          }
          if (mrTask.reduceDone()) {
            done.add(task.getId() + "_REDUCE");
          }
        }
      } else if (task instanceof ConditionalTask) {
        ConditionalTask cTask = (ConditionalTask) task;
        for (Task<?> listTask : cTask.getListTasks()) {
          if (!tasksVisited.contains(listTask)) {
            tasksToVisit.add(listTask);
          }
        }
      }
    }
  }

  public org.apache.hadoop.hive.ql.plan.api.Query getQueryPlan()
      throws IOException {
    if (query.getStageGraph() == null) {
      populateQueryPlan();
    }
    extractCounters();
    updateCountersInQueryPlan();
    return query;
  }

  public String getJSONValue(Object value) {
    String v = "null";
    if (value != null) {
      v = value.toString();
      if (v.charAt(0) != '[' && v.charAt(0) != '{') {
        v = "\"" + v + "\"";
      }
    }
    return v;
  }

  public String getJSONKeyValue(Object key, Object value) {
    return "\"" + key + "\":" + getJSONValue(value) + ",";
  }

  @SuppressWarnings("rawtypes")
  private String getJSONList(List list) {
    if (list == null) {
      return "null";
    }
    StringBuilder sb = new StringBuilder();
    sb.append("[");
    for (Object entry : list) {
      sb.append(getJSONValue(entry));
      sb.append(",");
    }
    sb.deleteCharAt(sb.length() - 1);
    sb.append("]");
    return sb.toString();
  }

  @SuppressWarnings("rawtypes")
  public String getJSONMap(Map map) {
    if (map == null) {
      return "null";
    }
    StringBuilder sb = new StringBuilder();
    sb.append("{");
    for (Object entry : map.entrySet()) {
      Map.Entry e = (Map.Entry) entry;
      sb.append(getJSONKeyValue(e.getKey(), e.getValue()));
    }
    sb.deleteCharAt(sb.length() - 1);
    sb.append("}");
    return sb.toString();
  }

  private Object getJSONGraph(org.apache.hadoop.hive.ql.plan.api.Graph graph) {
    if (graph == null) {
      return "null";
    }
    StringBuilder sb = new StringBuilder();
    sb.append("{");
    sb.append(getJSONKeyValue("nodeType", graph.getNodeType()));
    sb.append(getJSONKeyValue("roots", getJSONList(graph.getRoots())));
    // adjacency list
    List<String> adjList = new ArrayList<String>();
    if (graph.getAdjacencyList() != null) {
      for (org.apache.hadoop.hive.ql.plan.api.Adjacency adj : graph
          .getAdjacencyList()) {
        adjList.add(getJSONAdjacency(adj));
      }
    }
    sb.append(getJSONKeyValue("adjacencyList", getJSONList(adjList)));
    sb.deleteCharAt(sb.length() - 1);
    sb.append("}");
    return sb.toString();
  }

  private String getJSONAdjacency(
      org.apache.hadoop.hive.ql.plan.api.Adjacency adj) {
    if (adj == null) {
      return "null";
    }
    StringBuilder sb = new StringBuilder();
    sb.append("{");
    sb.append(getJSONKeyValue("node", adj.getNode()));
    sb.append(getJSONKeyValue("children", getJSONList(adj.getChildren())));
    sb.append(getJSONKeyValue("adjacencyType", adj.getAdjacencyType()));
    sb.deleteCharAt(sb.length() - 1);
    sb.append("}");
    return sb.toString();
  }

  private String getJSONOperator(org.apache.hadoop.hive.ql.plan.api.Operator op) {
    StringBuilder sb = new StringBuilder();
    sb.append("{");
    sb.append(getJSONKeyValue("operatorId", op.getOperatorId()));
    sb.append(getJSONKeyValue("operatorType", op.getOperatorType()));
    sb.append(getJSONKeyValue("operatorAttributes", getJSONMap(op.getOperatorAttributes())));
    sb.append(getJSONKeyValue("operatorCounters", getJSONMap(op.getOperatorCounters())));
    sb.append(getJSONKeyValue("done", op.isDone()));
    sb.append(getJSONKeyValue("started", op.isStarted()));
    sb.deleteCharAt(sb.length() - 1);
    sb.append("}");
    return sb.toString();
  }

  private String getJSONTask(org.apache.hadoop.hive.ql.plan.api.Task task) {
    StringBuilder sb = new StringBuilder();
    sb.append("{");
    sb.append(getJSONKeyValue("taskId", task.getTaskId()));
    sb.append(getJSONKeyValue("taskType", task.getTaskType()));
    sb.append(getJSONKeyValue("taskAttributes", getJSONMap(task.getTaskAttributes())));
    sb.append(getJSONKeyValue("taskCounters", getJSONMap(task.getTaskCounters())));
    sb.append(getJSONKeyValue("operatorGraph", getJSONGraph(task.getOperatorGraph())));
    // operator list
    List<String> opList = new ArrayList<String>();
    if (task.getOperatorList() != null) {
      for (org.apache.hadoop.hive.ql.plan.api.Operator op : task.getOperatorList()) {
        opList.add(getJSONOperator(op));
      }
    }
    sb.append(getJSONKeyValue("operatorList", getJSONList(opList)));
    sb.append(getJSONKeyValue("done", task.isDone()));
    sb.append(getJSONKeyValue("started", task.isStarted()));
    sb.deleteCharAt(sb.length() - 1);
    sb.append("}");
    return sb.toString();
  }

  private String getJSONStage(org.apache.hadoop.hive.ql.plan.api.Stage stage) {
    StringBuilder sb = new StringBuilder();
    sb.append("{");
    sb.append(getJSONKeyValue("stageId", stage.getStageId()));
    sb.append(getJSONKeyValue("stageType", stage.getStageType()));
    sb.append(getJSONKeyValue("stageAttributes", getJSONMap(stage.getStageAttributes())));
    sb.append(getJSONKeyValue("stageCounters", getJSONMap(stage.getStageCounters())));
    List<String> taskList = new ArrayList<String>();
    if (stage.getTaskList() != null) {
      for (org.apache.hadoop.hive.ql.plan.api.Task task : stage.getTaskList()) {
        taskList.add(getJSONTask(task));
      }
    }
    sb.append(getJSONKeyValue("taskList", getJSONList(taskList)));
    sb.append(getJSONKeyValue("done", stage.isDone()));
    sb.append(getJSONKeyValue("started", stage.isStarted()));
    sb.deleteCharAt(sb.length() - 1);
    sb.append("}");
    return sb.toString();
  }

  public String getJSONQuery(org.apache.hadoop.hive.ql.plan.api.Query query) {
    StringBuilder sb = new StringBuilder();
    sb.append("{");
    sb.append(getJSONKeyValue("queryId", query.getQueryId()));
    sb.append(getJSONKeyValue("queryType", query.getQueryType()));
    sb.append(getJSONKeyValue("queryAttributes", getJSONMap(query.getQueryAttributes())));
    sb.append(getJSONKeyValue("queryCounters", getJSONMap(query.getQueryCounters())));
    sb.append(getJSONKeyValue("stageGraph", getJSONGraph(query.getStageGraph())));
    // stageList
    List<String> stageList = new ArrayList<String>();
    if (query.getStageList() != null) {
      for (org.apache.hadoop.hive.ql.plan.api.Stage stage : query.getStageList()) {
        stageList.add(getJSONStage(stage));
      }
    }
    sb.append(getJSONKeyValue("stageList", getJSONList(stageList)));
    sb.append(getJSONKeyValue("done", query.isDone()));
    sb.append(getJSONKeyValue("started", query.isStarted()));
    sb.deleteCharAt(sb.length() - 1);
    sb.append("}");
    return sb.toString();
  }

  public boolean isExplain() {
    return rootTasks.size() == 1 && rootTasks.get(0) instanceof ExplainTask;
  }

  @Override
  public String toString() {
    try {
      return getJSONQuery(getQueryPlan());
    } catch (Exception e) {
      e.printStackTrace();
      return e.toString();
    }
  }

  public String toThriftJSONString() throws IOException {
    org.apache.hadoop.hive.ql.plan.api.Query q = getQueryPlan();
    TMemoryBuffer tmb = new TMemoryBuffer(q.toString().length() * 5);
    TJSONProtocol oprot = new TJSONProtocol(tmb);
    try {
      q.write(oprot);
    } catch (TException e) {
      // TODO Auto-generated catch block
      e.printStackTrace();
      return q.toString();
    }
    return tmb.toString("UTF-8");
  }

  public String toBinaryString() throws IOException {
    org.apache.hadoop.hive.ql.plan.api.Query q = getQueryPlan();
    TMemoryBuffer tmb = new TMemoryBuffer(q.toString().length() * 5);
    TBinaryProtocol oprot = new TBinaryProtocol(tmb);
    try {
      q.write(oprot);
    } catch (TException e) {
      // TODO Auto-generated catch block
      e.printStackTrace();
      return q.toString();
    }
    byte[] buf = new byte[tmb.length()];
    tmb.read(buf, 0, tmb.length());
    return new String(buf);
    // return getQueryPlan().toString();

  }

  public void setStarted() {
    started.add(queryId);
  }

  public void setDone() {
    done.add(queryId);
  }

  public Set<String> getStarted() {
    return started;
  }

  public Set<String> getDone() {
    return done;
  }

<<<<<<< HEAD
  public ArrayList<Task<?>> getRootTasks() {
    return rootTasks;
  }

  public void setRootTasks(ArrayList<Task<?>> rootTasks) {
=======
  public List<Task<? extends Serializable>> getRootTasks() {
    return rootTasks;
  }

  public void setRootTasks(List<Task<? extends Serializable>> rootTasks) {
>>>>>>> 48ae7ef8
    this.rootTasks = rootTasks;
  }

  public boolean isForExplain() {
    return rootTasks.size() == 1 && rootTasks.get(0) instanceof ExplainTask;
  }

  public FetchTask getFetchTask() {
    return fetchTask;
  }

  public void setFetchTask(FetchTask fetchTask) {
    this.fetchTask = fetchTask;
  }

  public Set<ReadEntity> getInputs() {
    return inputs;
  }

  public void setInputs(HashSet<ReadEntity> inputs) {
    this.inputs = inputs;
  }

  public Set<WriteEntity> getOutputs() {
    return outputs;
  }

  public void setOutputs(HashSet<WriteEntity> outputs) {
    this.outputs = outputs;
  }

  public Schema getResultSchema() {
    return resultSchema;
  }

  public Map<String, String> getIdToTableNameMap() {
    return idToTableNameMap;
  }

  public void setIdToTableNameMap(Map<String, String> idToTableNameMap) {
    this.idToTableNameMap = idToTableNameMap;
  }

  public String getQueryString() {
    return queryString;
  }

  public void setQueryString(String queryString) {
    this.queryString = queryString;
  }

  public String getOptimizedQueryString() {
    return this.optimizedQueryString;
  }

  public void setOptimizedQueryString(String optimizedQueryString) {
    this.optimizedQueryString = optimizedQueryString;
  }

  public String getOptimizedCBOPlan() {
    return this.optimizedCBOPlan;
  }

  public void setOptimizedCBOPlan(String optimizedCBOPlan) {
    this.optimizedCBOPlan = optimizedCBOPlan;
  }

  public org.apache.hadoop.hive.ql.plan.api.Query getQuery() {
    return query;
  }

  public List<ReducerTimeStatsPerJob> getReducerTimeStatsPerJobList() {
    return this.reducerTimeStatsPerJobList;
  }

  public void setQuery(org.apache.hadoop.hive.ql.plan.api.Query query) {
    this.query = query;
  }

  public Map<String, Map<String, Long>> getCounters() {
    return counters;
  }

  public void setQueryId(String queryId) {
    this.queryId = queryId;
  }

  /**
   * Gets the lineage information.
   *
   * @return LineageInfo associated with the query.
   */
  public LineageInfo getLineageInfo() {
    return linfo;
  }

  /**
   * Sets the lineage information.
   *
   * @param linfo The LineageInfo structure that is set in the optimization phase.
   */
  public void setLineageInfo(LineageInfo linfo) {
    this.linfo = linfo;
  }

  /**
   * Gets the table access information.
   *
   * @return TableAccessInfo associated with the query.
   */
  public TableAccessInfo getTableAccessInfo() {
    return tableAccessInfo;
  }

  /**
   * Sets the table access information.
   *
   * @param tableAccessInfo The TableAccessInfo structure that is set right before the optimization phase.
   */
  public void setTableAccessInfo(TableAccessInfo tableAccessInfo) {
    this.tableAccessInfo = tableAccessInfo;
  }

  /**
   * Gets the column access information.
   *
   * @return ColumnAccessInfo associated with the query.
   */
  public ColumnAccessInfo getColumnAccessInfo() {
    return columnAccessInfo;
  }

  /**
   * Sets the column access information.
   *
   * @param columnAccessInfo The ColumnAccessInfo structure that is set immediately after
   * the optimization phase.
   */
  public void setColumnAccessInfo(ColumnAccessInfo columnAccessInfo) {
    this.columnAccessInfo = columnAccessInfo;
  }

  public QueryProperties getQueryProperties() {
    return queryProperties;
  }

  public Long getQueryStartTime() {
    return queryStartTime;
  }

  public void setQueryStartTime(Long queryStartTime) {
    this.queryStartTime = queryStartTime;
  }

  public String getOperationName() {
    return operation == null ? null : operation.getOperationName();
  }
  public HiveOperation getOperation() {
    return operation;
  }
  public Boolean getAutoCommitValue() {
    return autoCommitValue;
  }

  public String getCboInfo() {
    return cboInfo;
  }
}<|MERGE_RESOLUTION|>--- conflicted
+++ resolved
@@ -76,11 +76,8 @@
   private String optimizedCBOPlan;
   private String optimizedQueryString;
 
-<<<<<<< HEAD
-  private ArrayList<Task<?>> rootTasks;
-=======
-  private List<Task<? extends Serializable>> rootTasks;
->>>>>>> 48ae7ef8
+
+  private List<Task<?>> rootTasks;
   private FetchTask fetchTask;
   private final List<ReducerTimeStatsPerJob> reducerTimeStatsPerJobList;
 
@@ -700,19 +697,11 @@
     return done;
   }
 
-<<<<<<< HEAD
-  public ArrayList<Task<?>> getRootTasks() {
+  public List<Task<?>> getRootTasks() {
     return rootTasks;
   }
 
-  public void setRootTasks(ArrayList<Task<?>> rootTasks) {
-=======
-  public List<Task<? extends Serializable>> getRootTasks() {
-    return rootTasks;
-  }
-
-  public void setRootTasks(List<Task<? extends Serializable>> rootTasks) {
->>>>>>> 48ae7ef8
+  public void setRootTasks(List<Task<?>> rootTasks) {
     this.rootTasks = rootTasks;
   }
 
