/*
 * Licensed to the Apache Software Foundation (ASF) under one
 * or more contributor license agreements.  See the NOTICE file
 * distributed with this work for additional information
 * regarding copyright ownership.  The ASF licenses this file
 * to you under the Apache License, Version 2.0 (the
 * "License"); you may not use this file except in compliance
 * with the License.  You may obtain a copy of the License at
 *
 *     http://www.apache.org/licenses/LICENSE-2.0
 *
 * Unless required by applicable law or agreed to in writing, software
 * distributed under the License is distributed on an "AS IS" BASIS,
 * WITHOUT WARRANTIES OR CONDITIONS OF ANY KIND, either express or implied.
 * See the License for the specific language governing permissions and
 * limitations under the License.
 */

package org.apache.hadoop.hive.ql.parse;

import org.apache.commons.io.IOUtils;
import org.apache.commons.lang.StringUtils;
import org.apache.hadoop.fs.FSDataInputStream;
import org.apache.hadoop.fs.FileSystem;
import org.apache.hadoop.fs.Path;
import org.apache.hadoop.fs.PathFilter;
import org.apache.hadoop.hive.conf.HiveConf;
import org.apache.hadoop.hive.metastore.ReplChangeManager;
import org.apache.hadoop.hive.metastore.api.Database;
import org.apache.hadoop.hive.metastore.api.FieldSchema;
import org.apache.hadoop.hive.ql.Context;
import org.apache.hadoop.hive.ql.ErrorMsg;
import org.apache.hadoop.hive.ql.exec.Task;
import org.apache.hadoop.hive.ql.exec.repl.util.ReplUtils;
import org.apache.hadoop.hive.ql.hooks.ReadEntity;
import org.apache.hadoop.hive.ql.hooks.WriteEntity;
import org.apache.hadoop.hive.ql.metadata.Hive;
import org.apache.hadoop.hive.ql.metadata.Partition;
import org.apache.hadoop.hive.ql.metadata.Table;
import org.apache.hadoop.hive.ql.parse.repl.DumpType;
import org.apache.hadoop.hive.ql.parse.repl.dump.Utils;
import org.apache.hadoop.hive.ql.parse.repl.dump.io.DBSerializer;
import org.apache.hadoop.hive.ql.parse.repl.dump.io.JsonWriter;
import org.apache.hadoop.hive.ql.parse.repl.dump.io.ReplicationSpecSerializer;
import org.apache.hadoop.hive.ql.parse.repl.dump.io.TableSerializer;
import org.apache.hadoop.hive.ql.parse.repl.load.MetaData;
import org.apache.hadoop.hive.ql.parse.repl.load.MetadataJson;
import org.apache.thrift.TException;
import org.json.JSONException;
import org.slf4j.Logger;
import org.slf4j.LoggerFactory;

import java.io.IOException;
import java.io.Serializable;
import java.net.URI;
import java.net.URISyntaxException;
import java.nio.charset.StandardCharsets;
import java.util.Collection;
import java.util.HashMap;
import java.util.Iterator;
import java.util.LinkedHashMap;
import java.util.List;
import java.util.Map;
import java.util.Set;
import java.util.StringTokenizer;

/**
 *
 * EximUtil. Utility methods for the export/import semantic
 * analyzers.
 *
 */
public class EximUtil {

  public static final String METADATA_NAME = "_metadata";
  public static final String FILES_NAME = "_files";
  public static final String DATA_PATH_NAME = "data";

  private static final Logger LOG = LoggerFactory.getLogger(EximUtil.class);

  /**
   * Wrapper class for common BaseSemanticAnalyzer non-static members
   * into static generic methods without having the fn signatures
   * becoming overwhelming, with passing each of these into every function.
   *
   * Note, however, that since this is constructed with args passed in,
   * parts of the context, such as the tasks or inputs, might have been
   * overridden with temporary context values, rather than being exactly
   * 1:1 equivalent to BaseSemanticAnalyzer.getRootTasks() or BSA.getInputs().
   */
  public static class SemanticAnalyzerWrapperContext {
    private HiveConf conf;
    private Hive db;
<<<<<<< HEAD
    private HashSet<ReadEntity> inputs;
    private HashSet<WriteEntity> outputs;
    private List<Task<?>> tasks;
=======
    private Set<ReadEntity> inputs;
    private Set<WriteEntity> outputs;
    private List<Task<? extends Serializable>> tasks;
>>>>>>> 48ae7ef8
    private Logger LOG;
    private Context ctx;
    private DumpType eventType = DumpType.EVENT_UNKNOWN;
    private Task<?> openTxnTask = null;

    public HiveConf getConf() {
      return conf;
    }

    public Hive getHive() {
      return db;
    }

    public Set<ReadEntity> getInputs() {
      return inputs;
    }

    public Set<WriteEntity> getOutputs() {
      return outputs;
    }

    public List<Task<?>> getTasks() {
      return tasks;
    }

    public Logger getLOG() {
      return LOG;
    }

    public Context getCtx() {
      return ctx;
    }

    public void setEventType(DumpType eventType) {
      this.eventType = eventType;
    }

    public DumpType getEventType() {
      return eventType;
    }

    public SemanticAnalyzerWrapperContext(HiveConf conf, Hive db,
<<<<<<< HEAD
                                          HashSet<ReadEntity> inputs,
                                          HashSet<WriteEntity> outputs,
                                          List<Task<?>> tasks,
=======
                                          Set<ReadEntity> inputs,
                                          Set<WriteEntity> outputs,
                                          List<Task<? extends Serializable>> tasks,
>>>>>>> 48ae7ef8
                                          Logger LOG, Context ctx){
      this.conf = conf;
      this.db = db;
      this.inputs = inputs;
      this.outputs = outputs;
      this.tasks = tasks;
      this.LOG = LOG;
      this.ctx = ctx;
    }

    public Task<?> getOpenTxnTask() {
      return openTxnTask;
    }
    public void setOpenTxnTask(Task<?> openTxnTask) {
      this.openTxnTask = openTxnTask;
    }
  }


  private EximUtil() {
  }

  /**
   * Initialize the URI where the exported data collection is
   * to created for export, or is present for import
   */
  public static URI getValidatedURI(HiveConf conf, String dcPath) throws SemanticException {
    try {
      boolean testMode = conf.getBoolVar(HiveConf.ConfVars.HIVETESTMODE)
          || conf.getBoolVar(HiveConf.ConfVars.HIVEEXIMTESTMODE);
      URI uri = new Path(dcPath).toUri();
      FileSystem fs = FileSystem.get(uri, conf);
      // Get scheme from FileSystem
      String scheme = fs.getScheme();
      String authority = uri.getAuthority();
      String path = uri.getPath();

      LOG.info("Path before norm :" + path);
      // generate absolute path relative to home directory
      if (!path.startsWith("/")) {
        if (testMode) {
          path = (new Path(System.getProperty("test.tmp.dir"), path)).toUri().getPath();
        } else {
          path =
              (new Path(new Path("/user/" + System.getProperty("user.name")), path)).toUri()
                  .getPath();
        }
      }


      // if scheme is specified but not authority then use the default authority
      if (StringUtils.isEmpty(authority)) {
        URI defaultURI = FileSystem.get(conf).getUri();
        authority = defaultURI.getAuthority();
      }

      LOG.info("Scheme:" + scheme + ", authority:" + authority + ", path:" + path);
      Collection<String> eximSchemes =
          conf.getStringCollection(HiveConf.ConfVars.HIVE_EXIM_URI_SCHEME_WL.varname);
      if (!eximSchemes.contains(scheme)) {
        throw new SemanticException(
            ErrorMsg.INVALID_PATH
                .getMsg("only the following file systems accepted for export/import : "
                    + conf.get(HiveConf.ConfVars.HIVE_EXIM_URI_SCHEME_WL.varname)));
      }

      try {
        return new URI(scheme, authority, path, null, null);
      } catch (URISyntaxException e) {
        throw new SemanticException(ErrorMsg.INVALID_PATH.getMsg(), e);
      }
    } catch (IOException e) {
      throw new SemanticException(ErrorMsg.IO_ERROR.getMsg() + ": " + e.getMessage(), e);
    }
  }

  static void validateTable(org.apache.hadoop.hive.ql.metadata.Table table) throws SemanticException {
    if (table.isNonNative()) {
      throw new SemanticException(ErrorMsg.EXIM_FOR_NON_NATIVE.getMsg());
    }
  }

  public static String relativeToAbsolutePath(HiveConf conf, String location)
      throws SemanticException {
    try {
      boolean testMode = conf.getBoolVar(HiveConf.ConfVars.HIVETESTMODE)
        || conf.getBoolVar(HiveConf.ConfVars.HIVEEXIMTESTMODE);;
      if (testMode) {
        URI uri = new Path(location).toUri();
        FileSystem fs = FileSystem.get(uri, conf);
        String scheme = fs.getScheme();
        String authority = uri.getAuthority();
        String path = uri.getPath();
        if (!path.startsWith("/")) {
          path = (new Path(System.getProperty("test.tmp.dir"), path)).toUri().getPath();
        }
        if (StringUtils.isEmpty(scheme)) {
          scheme = "pfile";
        }
        try {
          uri = new URI(scheme, authority, path, null, null);
        } catch (URISyntaxException e) {
          throw new SemanticException(ErrorMsg.INVALID_PATH.getMsg(), e);
        }
        return uri.toString();
      } else {
        Path path = new Path(location);
        if (path.isAbsolute()) {
          return location;
        }
        return path.getFileSystem(conf).makeQualified(path).toString();
      }
    } catch (IOException e) {
      throw new SemanticException(ErrorMsg.IO_ERROR.getMsg() + ": " + e.getMessage(), e);
    }
  }

  /* major version number should match for backward compatibility */
  public static final String METADATA_FORMAT_VERSION = "0.2";

  /* If null, then the major version number should match */
  public static final String METADATA_FORMAT_FORWARD_COMPATIBLE_VERSION = null;

  public static void createDbExportDump(FileSystem fs, Path metadataPath, Database dbObj,
      ReplicationSpec replicationSpec) throws IOException, SemanticException {

    // WARNING NOTE : at this point, createDbExportDump lives only in a world where ReplicationSpec is in replication scope
    // If we later make this work for non-repl cases, analysis of this logic might become necessary. Also, this is using
    // Replv2 semantics, i.e. with listFiles laziness (no copy at export time)

    // Remove all the entries from the parameters which are added by repl tasks internally.
    Map<String, String> parameters = dbObj.getParameters();
    if (parameters != null) {
      Map<String, String> tmpParameters = new HashMap<>(parameters);
      tmpParameters.entrySet()
                .removeIf(e -> e.getKey().startsWith(Utils.BOOTSTRAP_DUMP_STATE_KEY_PREFIX)
                            || e.getKey().equals(ReplUtils.REPL_CHECKPOINT_KEY)
                            || e.getKey().equals(ReplChangeManager.SOURCE_OF_REPLICATION)
                            || e.getKey().equals(ReplUtils.REPL_FIRST_INC_PENDING_FLAG));
      dbObj.setParameters(tmpParameters);
    }
    try (JsonWriter jsonWriter = new JsonWriter(fs, metadataPath)) {
      new DBSerializer(dbObj).writeTo(jsonWriter, replicationSpec);
    }
    if (parameters != null) {
      dbObj.setParameters(parameters);
    }
  }

  public static void createExportDump(FileSystem fs, Path metadataPath, Table tableHandle,
      Iterable<Partition> partitions, ReplicationSpec replicationSpec, HiveConf hiveConf)
      throws SemanticException, IOException {

    if (replicationSpec == null) {
      replicationSpec = new ReplicationSpec(); // instantiate default values if not specified
    }

    if (tableHandle == null) {
      replicationSpec.setNoop(true);
    }

    try (JsonWriter writer = new JsonWriter(fs, metadataPath)) {
      if (replicationSpec.isInReplicationScope()) {
        new ReplicationSpecSerializer().writeTo(writer, replicationSpec);
      }
      new TableSerializer(tableHandle, partitions, hiveConf).writeTo(writer, replicationSpec);
    }
  }

  public static MetaData readMetaData(FileSystem fs, Path metadataPath)
      throws IOException, SemanticException {
    String message = readAsString(fs, metadataPath);
    try {
      return new MetadataJson(message).getMetaData();
    } catch (TException | JSONException e) {
      throw new SemanticException(ErrorMsg.ERROR_SERIALIZE_METADATA.getMsg(), e);
    }
  }

  public static String readAsString(final FileSystem fs, final Path fromMetadataPath)
      throws IOException {
    try (FSDataInputStream stream = fs.open(fromMetadataPath)) {
      return IOUtils.toString(stream, StandardCharsets.UTF_8);
    }
  }

  /* check the forward and backward compatibility */
  public static void doCheckCompatibility(String currVersion,
      String version, String fcVersion) throws SemanticException {
    if (version == null) {
      throw new SemanticException(ErrorMsg.INVALID_METADATA.getMsg("Version number missing"));
    }
    StringTokenizer st = new StringTokenizer(version, ".");
    int data_major = Integer.parseInt(st.nextToken());

    StringTokenizer st2 = new StringTokenizer(currVersion, ".");
    int code_major = Integer.parseInt(st2.nextToken());
    int code_minor = Integer.parseInt(st2.nextToken());

    if (code_major > data_major) {
      throw new SemanticException(ErrorMsg.INVALID_METADATA.getMsg("Not backward compatible."
          + " Producer version " + version + ", Consumer version " +
          currVersion));
    } else {
      if ((fcVersion == null) || fcVersion.isEmpty()) {
        if (code_major < data_major) {
          throw new SemanticException(ErrorMsg.INVALID_METADATA.getMsg("Not forward compatible."
              + "Producer version " + version + ", Consumer version " +
              currVersion));
        }
      } else {
        StringTokenizer st3 = new StringTokenizer(fcVersion, ".");
        int fc_major = Integer.parseInt(st3.nextToken());
        int fc_minor = Integer.parseInt(st3.nextToken());
        if ((fc_major > code_major) || ((fc_major == code_major) && (fc_minor > code_minor))) {
          throw new SemanticException(ErrorMsg.INVALID_METADATA.getMsg("Not forward compatible."
              + "Minimum version " + fcVersion + ", Consumer version " +
              currVersion));
        }
      }
    }
  }

  /**
   * Return the partition specification from the specified keys and values
   *
   * @param partCols
   *          the names of the partition keys
   * @param partVals
   *          the values of the partition keys
   *
   * @return the partition specification as a map
   */
  public static Map<String, String> makePartSpec(List<FieldSchema> partCols, List<String> partVals) {
    Map<String, String> partSpec = new LinkedHashMap<String, String>();
    for (int i = 0; i < partCols.size(); ++i) {
      partSpec.put(partCols.get(i).getName(), partVals.get(i));
    }
    return partSpec;
  }

  /**
   * Compares the schemas - names, types and order, but ignoring comments
   *
   * @param newSchema
   *          the new schema
   * @param oldSchema
   *          the old schema
   * @return a boolean indicating match
   */
  public static boolean schemaCompare(List<FieldSchema> newSchema, List<FieldSchema> oldSchema) {
    Iterator<FieldSchema> newColIter = newSchema.iterator();
    for (FieldSchema oldCol : oldSchema) {
      FieldSchema newCol = null;
      if (newColIter.hasNext()) {
        newCol = newColIter.next();
      } else {
        return false;
      }
      // not using FieldSchema.equals as comments can be different
      if (!oldCol.getName().equals(newCol.getName())
          || !oldCol.getType().equals(newCol.getType())) {
        return false;
      }
    }
    if (newColIter.hasNext()) {
      return false;
    }
    return true;
  }

  public static PathFilter getDirectoryFilter(final FileSystem fs) {
    // TODO : isn't there a prior impl of an isDirectory utility PathFilter so users don't have to write their own?
    return new PathFilter() {
      @Override
      public boolean accept(Path p) {
        try {
          return fs.isDirectory(p);
        } catch (IOException e) {
          throw new RuntimeException(e);
        }
      }
    };
  }
}<|MERGE_RESOLUTION|>--- conflicted
+++ resolved
@@ -91,15 +91,9 @@
   public static class SemanticAnalyzerWrapperContext {
     private HiveConf conf;
     private Hive db;
-<<<<<<< HEAD
-    private HashSet<ReadEntity> inputs;
-    private HashSet<WriteEntity> outputs;
-    private List<Task<?>> tasks;
-=======
     private Set<ReadEntity> inputs;
     private Set<WriteEntity> outputs;
-    private List<Task<? extends Serializable>> tasks;
->>>>>>> 48ae7ef8
+    private List<Task<?>> tasks;
     private Logger LOG;
     private Context ctx;
     private DumpType eventType = DumpType.EVENT_UNKNOWN;
@@ -142,15 +136,9 @@
     }
 
     public SemanticAnalyzerWrapperContext(HiveConf conf, Hive db,
-<<<<<<< HEAD
-                                          HashSet<ReadEntity> inputs,
-                                          HashSet<WriteEntity> outputs,
-                                          List<Task<?>> tasks,
-=======
                                           Set<ReadEntity> inputs,
                                           Set<WriteEntity> outputs,
-                                          List<Task<? extends Serializable>> tasks,
->>>>>>> 48ae7ef8
+                                          List<Task<?>> tasks,
                                           Logger LOG, Context ctx){
       this.conf = conf;
       this.db = db;
