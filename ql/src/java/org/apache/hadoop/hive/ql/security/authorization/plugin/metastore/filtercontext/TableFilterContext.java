
/*
 * Licensed to the Apache Software Foundation (ASF) under one
 * or more contributor license agreements.  See the NOTICE file
 * distributed with this work for additional information
 * regarding copyright ownership.  The ASF licenses this file
 * to you under the Apache License, Version 2.0 (the
 * "License"); you may not use this file except in compliance
 * with the License.  You may obtain a copy of the License at
 *
 * http://www.apache.org/licenses/LICENSE-2.0
 *
 * Unless required by applicable law or agreed to in writing,
 * software distributed under the License is distributed on an
 * "AS IS" BASIS, WITHOUT WARRANTIES OR CONDITIONS OF ANY
 * KIND, either express or implied.  See the License for the
 * specific language governing permissions and limitations
 * under the License.
 */

package org.apache.hadoop.hive.ql.security.authorization.plugin.metastore.filtercontext;

import org.slf4j.Logger;
import org.slf4j.LoggerFactory;
import org.apache.hadoop.hive.metastore.api.Table;
import org.apache.hadoop.hive.metastore.api.TableMeta;
import org.apache.hadoop.hive.ql.security.authorization.plugin.HiveOperationType;
import org.apache.hadoop.hive.ql.security.authorization.plugin.HivePrivilegeObject;
import org.apache.hadoop.hive.ql.security.authorization.plugin.HivePrivilegeObject.HivePrivilegeObjectType;
import org.apache.hadoop.hive.ql.security.authorization.plugin.HivePrivilegeObject.HivePrivObjectActionType;
import org.apache.hadoop.hive.ql.security.authorization.plugin.metastore.HiveMetaStoreAuthorizableEvent;
import org.apache.hadoop.hive.ql.security.authorization.plugin.metastore.HiveMetaStoreAuthzInfo;

import java.util.ArrayList;
import java.util.Collections;
import java.util.List;

public class TableFilterContext extends HiveMetaStoreAuthorizableEvent {
  private static final Logger LOG = LoggerFactory.getLogger(TableFilterContext.class);

  List<Table> tables = null;
  List<String> tableNames = null;
  String catName = null;
  String dbName = null;

  public TableFilterContext(List<Table> tables) {
    super(null);
    this.tables = tables;
    getAuthzContext();
  }

  public TableFilterContext(String catName, String dbName, List<String> tableNames) {
    super(null);
    this.catName = catName;
    this.dbName = dbName;
    this.tableNames = tableNames;
  }

  public static TableFilterContext createFromTableMetas(String dbName, List<TableMeta> tableMetas) {
    List<Table> tables = new ArrayList<>();

    for (TableMeta tableMeta : tableMetas) {
      Table table = new Table();
      table.setCatName(tableMeta.getCatName());
      table.setDbName(dbName);
      table.setTableName(tableMeta.getTableName());
      if (tableMeta.isSetOwnerName()) {
        table.setOwner(tableMeta.getOwnerName());
      }
      if (tableMeta.isSetOwnerType()) {
        table.setOwnerType(tableMeta.getOwnerType());
      }
      tables.add(table);
    }

    return new TableFilterContext(tables);
  }

  @Override
  public HiveMetaStoreAuthzInfo getAuthzContext() {
    HiveMetaStoreAuthzInfo ret = new HiveMetaStoreAuthzInfo(preEventContext, HiveOperationType.QUERY, getInputHObjs(), getOutputHObjs(), null);
    return ret;
  }

  private List<HivePrivilegeObject> getInputHObjs() {
    LOG.debug("==> TableFilterContext.getOutputHObjs()");

    List<HivePrivilegeObject> ret = new ArrayList<>();

    if (tables != null) {
      for (Table table : tables) {
<<<<<<< HEAD
        HivePrivilegeObjectType type = HivePrivilegeObjectType.TABLE_OR_VIEW;
        HivePrivObjectActionType objectActionType = HivePrivilegeObject.HivePrivObjectActionType.OTHER;
        HivePrivilegeObject hivePrivilegeObject =
            new HivePrivilegeObject(type, table.getCatName(), table.getDbName(), table.getTableName(), null, null, objectActionType, null, null, table.getOwner(), table.getOwnerType());
        ret.add(hivePrivilegeObject);
=======
        ret.add(getHivePrivilegeObject(table));
>>>>>>> b115c852
      }
    } else {
      for (String tableName : tableNames) {
        HivePrivilegeObjectType type = HivePrivilegeObjectType.TABLE_OR_VIEW;
<<<<<<< HEAD
        HivePrivObjectActionType objectActionType = HivePrivilegeObject.HivePrivObjectActionType.OTHER;
        HivePrivilegeObject hivePrivilegeObject =
            new HivePrivilegeObject(type, catName, dbName, tableName, null, null, objectActionType, null);
=======
        HivePrivObjectActionType objectActionType = HivePrivObjectActionType.OTHER;
        HivePrivilegeObject hivePrivilegeObject = new HivePrivilegeObject(
            type, dbName, tableName, null, null, objectActionType, null, null);
>>>>>>> b115c852
        ret.add(hivePrivilegeObject);
      }
    }

    LOG.debug("<== TableFilterContext.getOutputHObjs(): ret=" + ret);

    return ret;
  }

  private List<HivePrivilegeObject> getOutputHObjs() {
    return Collections.emptyList();
  }

  public List<Table> getTables() {
    return tables;
  }
}<|MERGE_RESOLUTION|>--- conflicted
+++ resolved
@@ -27,7 +27,6 @@
 import org.apache.hadoop.hive.ql.security.authorization.plugin.HiveOperationType;
 import org.apache.hadoop.hive.ql.security.authorization.plugin.HivePrivilegeObject;
 import org.apache.hadoop.hive.ql.security.authorization.plugin.HivePrivilegeObject.HivePrivilegeObjectType;
-import org.apache.hadoop.hive.ql.security.authorization.plugin.HivePrivilegeObject.HivePrivObjectActionType;
 import org.apache.hadoop.hive.ql.security.authorization.plugin.metastore.HiveMetaStoreAuthorizableEvent;
 import org.apache.hadoop.hive.ql.security.authorization.plugin.metastore.HiveMetaStoreAuthzInfo;
 
@@ -89,28 +88,13 @@
 
     if (tables != null) {
       for (Table table : tables) {
-<<<<<<< HEAD
-        HivePrivilegeObjectType type = HivePrivilegeObjectType.TABLE_OR_VIEW;
-        HivePrivObjectActionType objectActionType = HivePrivilegeObject.HivePrivObjectActionType.OTHER;
-        HivePrivilegeObject hivePrivilegeObject =
-            new HivePrivilegeObject(type, table.getCatName(), table.getDbName(), table.getTableName(), null, null, objectActionType, null, null, table.getOwner(), table.getOwnerType());
-        ret.add(hivePrivilegeObject);
-=======
         ret.add(getHivePrivilegeObject(table));
->>>>>>> b115c852
       }
     } else {
       for (String tableName : tableNames) {
         HivePrivilegeObjectType type = HivePrivilegeObjectType.TABLE_OR_VIEW;
-<<<<<<< HEAD
-        HivePrivObjectActionType objectActionType = HivePrivilegeObject.HivePrivObjectActionType.OTHER;
-        HivePrivilegeObject hivePrivilegeObject =
-            new HivePrivilegeObject(type, catName, dbName, tableName, null, null, objectActionType, null);
-=======
-        HivePrivObjectActionType objectActionType = HivePrivObjectActionType.OTHER;
         HivePrivilegeObject hivePrivilegeObject = new HivePrivilegeObject(
-            type, dbName, tableName, null, null, objectActionType, null, null);
->>>>>>> b115c852
+            type, catName, dbName, tableName);
         ret.add(hivePrivilegeObject);
       }
     }
