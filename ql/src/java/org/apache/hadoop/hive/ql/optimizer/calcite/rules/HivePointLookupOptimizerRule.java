--- conflicted
+++ resolved
@@ -188,116 +188,6 @@
     return newCondition;
   }
 
-  public static class DiGraph<V, E> {
-    protected static class Edge<V, E> {
-      public final Node<V, E> s;
-      public final Node<V, E> t;
-      public final E e;
-
-<<<<<<< HEAD
-      public Edge(Node<V, E> s, Node<V, E> t, E e) {
-        this.s = s;
-        this.t = t;
-        this.e = e;
-      }
-    }
-
-    protected static class Node<V, E> {
-      public final Set<Edge<V, E>> edges;
-      final V v;
-
-      public Node(V v) {
-        edges = new LinkedHashSet<>();
-        this.v = v;
-      }
-
-      public void addEdge(Edge<V, E> edge) {
-        if (edge.s == this) {
-          edge.t.addEdge(edge);
-        }
-        edges.add(edge);
-      }
-
-      public E removeEdge(V s, V t) {
-        Iterator<Edge<V, E>> it = edges.iterator();
-        while (it.hasNext()) {
-          Edge<V, E> edge = it.next();
-          if (edge.s.v.equals(s) && edge.t.v.equals(t)) {
-            it.remove();
-            return edge.e;
-          }
-        }
-        return null;
-      }
-
-    }
-
-    private final Map<V, Node<V, E>> nodes;
-
-    public DiGraph() {
-      nodes = new LinkedHashMap<>();
-    }
-
-    public void putEdgeValue(V s, V t, E e) {
-      Node<V, E> nodeS = nodeOf(s);
-      Node<V, E> nodeT = nodeOf(t);
-      Edge<V, E> edge = new Edge<>(nodeS, nodeT, e);
-      nodeS.addEdge(edge);
-      //      nodeT.addEdge(edge);
-    }
-
-    private Node<V, E> nodeOf(V s) {
-      Node<V, E> node = nodes.get(s);
-      if (node == null) {
-        nodes.put(s, node = newNode(s));
-      }
-      return node;
-    }
-
-    protected Node<V, E> newNode(V s) {
-      return new Node<>(s);
-    }
-
-    public Set<V> nodes() {
-      return nodes.keySet();
-    }
-
-    public Set<V> predecessors(V n) {
-      Set<V> ret = new LinkedHashSet<>();
-      Node<V, E> node = nodes.get(n);
-      if (node == null) {
-        return ret;
-      }
-
-      for (Edge<V, E> edge : node.edges) {
-        if (edge.t.v.equals(n)) {
-          ret.add(edge.s.v);
-        }
-      }
-      return ret;
-    }
-
-    public Set<V> successors(V n) {
-      Set<V> ret = new LinkedHashSet<>();
-      Node<V, E> node = nodes.get(n);
-      if (node == null) {
-        return ret;
-      }
-
-      for (Edge<V, E> edge : node.edges) {
-        if (edge.s.v.equals(n)) {
-          ret.add(edge.t.v);
-        }
-      }
-      return ret;
-    }
-
-    public E removeEdge(V s, V t) {
-      nodeOf(s).removeEdge(s, t);
-      return nodeOf(t).removeEdge(s, t);
-    }
-  }
-
   /**
    * Transforms inequality candidates into [NOT] BETWEEN calls.
    *
@@ -305,8 +195,6 @@
   protected static class RexTransformIntoBetween extends RexShuttle {
     private final RexBuilder rexBuilder;
 
-=======
->>>>>>> 9f1715b7
     RexTransformIntoBetween(RexBuilder rexBuilder) {
       this.rexBuilder = rexBuilder;
     }
