--- conflicted
+++ resolved
@@ -2490,8 +2490,7 @@
           DruidTable druidTable = new DruidTable(new DruidSchema(address, address, false),
                   dataSource, RelDataTypeImpl.proto(rowType), metrics, DruidTable.DEFAULT_TIMESTAMP_COLUMN,
                   intervals, null, null);
-<<<<<<< HEAD
-            tableRel = DruidQuery.create(cluster, cluster.traitSetOf(HiveRelNode.CONVENTION),
+            tableRel = DruidQuery.create(cluster, cluster.traitSetOf(BindableConvention.INSTANCE),
                 optTable, druidTable, ImmutableList.<RelNode> of(hts));
           } else if (tableType == TableType.JDBC) {
             LOG.debug("JDBC is running");
@@ -2516,15 +2515,6 @@
             JdbcHiveTableScan jdbcTableRel = new JdbcHiveTableScan (cluster, optTable, jt, jc, hts);
             tableRel = new HiveJdbcConverter(cluster, jdbcTableRel.getTraitSet().replace (HiveRelNode.CONVENTION), jdbcTableRel, jc);
           }
-=======
-          final TableScan scan = new HiveTableScan(cluster, cluster.traitSetOf(HiveRelNode.CONVENTION),
-                  optTable, null == tableAlias ? tabMetaData.getTableName() : tableAlias,
-                  getAliasId(tableAlias, qb), HiveConf.getBoolVar(conf,
-                      HiveConf.ConfVars.HIVE_CBO_RETPATH_HIVEOP), qb.isInsideView()
-                      || qb.getAliasInsideView().contains(tableAlias.toLowerCase()));
-          tableRel = DruidQuery.create(cluster, cluster.traitSetOf(BindableConvention.INSTANCE),
-              optTable, druidTable, ImmutableList.<RelNode>of(scan));
->>>>>>> 970d8c96
         } else {
           // Build row type from field <type, name>
           RelDataType rowType = inferNotNullableColumns(tabMetaData, TypeConverter.getType(cluster, rr, null));
