/*
 * Licensed to the Apache Software Foundation (ASF) under one
 * or more contributor license agreements.  See the NOTICE file
 * distributed with this work for additional information
 * regarding copyright ownership.  The ASF licenses this file
 * to you under the Apache License, Version 2.0 (the
 * "License"); you may not use this file except in compliance
 * with the License.  You may obtain a copy of the License at
 *
 *     http://www.apache.org/licenses/LICENSE-2.0
 *
 * Unless required by applicable law or agreed to in writing, software
 * distributed under the License is distributed on an "AS IS" BASIS,
 * WITHOUT WARRANTIES OR CONDITIONS OF ANY KIND, either express or implied.
 * See the License for the specific language governing permissions and
 * limitations under the License.
 */
package org.apache.hadoop.hive.ql.parse;

import com.google.common.base.Preconditions;
import com.google.common.collect.ArrayListMultimap;
import com.google.common.collect.ImmutableBiMap;
import com.google.common.collect.ImmutableList;
import com.google.common.collect.ImmutableList.Builder;
import com.google.common.collect.ImmutableMap;
import com.google.common.collect.Iterables;
import com.google.common.collect.Lists;
import com.google.common.collect.Multimap;

import java.util.Map.Entry;
import java.util.Optional;
import java.util.function.Function;
import java.util.regex.Pattern;
import org.antlr.runtime.ClassicToken;
import org.antlr.runtime.CommonToken;
import org.antlr.runtime.tree.Tree;
import org.antlr.runtime.tree.TreeVisitor;
import org.antlr.runtime.tree.TreeVisitorAction;
import org.apache.calcite.adapter.druid.DruidQuery;
import org.apache.calcite.adapter.druid.DruidSchema;
import org.apache.calcite.adapter.druid.DruidTable;
import org.apache.calcite.adapter.java.JavaTypeFactory;
import org.apache.calcite.adapter.jdbc.JdbcConvention;
import org.apache.calcite.adapter.jdbc.JdbcImplementor;
import org.apache.calcite.adapter.jdbc.JdbcRules.JdbcAggregate;
import org.apache.calcite.adapter.jdbc.JdbcRules.JdbcFilter;
import org.apache.calcite.adapter.jdbc.JdbcRules.JdbcJoin;
import org.apache.calcite.adapter.jdbc.JdbcRules.JdbcProject;
import org.apache.calcite.adapter.jdbc.JdbcRules.JdbcSort;
import org.apache.calcite.adapter.jdbc.JdbcRules.JdbcUnion;
import org.apache.calcite.adapter.jdbc.JdbcSchema;
import org.apache.calcite.adapter.jdbc.JdbcTable;
import org.apache.calcite.config.CalciteConnectionConfig;
import org.apache.calcite.config.CalciteConnectionConfigImpl;
import org.apache.calcite.config.CalciteConnectionProperty;
import org.apache.calcite.config.NullCollation;
import org.apache.calcite.interpreter.BindableConvention;
import org.apache.calcite.plan.RelOptCluster;
import org.apache.calcite.plan.RelOptCostImpl;
import org.apache.calcite.plan.RelOptMaterialization;
import org.apache.calcite.plan.RelOptPlanner;
import org.apache.calcite.plan.RelOptRule;
import org.apache.calcite.plan.RelOptSchema;
import org.apache.calcite.plan.RelOptTable;
import org.apache.calcite.plan.RelOptUtil;
import org.apache.calcite.plan.RelTraitSet;
import org.apache.calcite.plan.hep.HepMatchOrder;
import org.apache.calcite.plan.hep.HepPlanner;
import org.apache.calcite.plan.hep.HepProgram;
import org.apache.calcite.plan.hep.HepProgramBuilder;
import org.apache.calcite.plan.hep.HepRelVertex;
import org.apache.calcite.plan.volcano.AbstractConverter;
import org.apache.calcite.plan.volcano.RelSubset;
import org.apache.calcite.rel.AbstractRelNode;
import org.apache.calcite.rel.RelCollation;
import org.apache.calcite.rel.RelCollations;
import org.apache.calcite.rel.RelDistribution;
import org.apache.calcite.rel.RelDistributions;
import org.apache.calcite.rel.RelFieldCollation;
import org.apache.calcite.rel.RelNode;
import org.apache.calcite.rel.RelVisitor;
import org.apache.calcite.rel.convert.ConverterImpl;
import org.apache.calcite.rel.core.Aggregate;
import org.apache.calcite.rel.core.AggregateCall;
import org.apache.calcite.rel.core.CorrelationId;
import org.apache.calcite.rel.core.Filter;
import org.apache.calcite.rel.core.Join;
import org.apache.calcite.rel.core.JoinRelType;
import org.apache.calcite.rel.core.SetOp;
import org.apache.calcite.rel.core.TableScan;
import org.apache.calcite.rel.metadata.CachingRelMetadataProvider;
import org.apache.calcite.rel.metadata.ChainedRelMetadataProvider;
import org.apache.calcite.rel.metadata.JaninoRelMetadataProvider;
import org.apache.calcite.rel.metadata.RelMetadataProvider;
import org.apache.calcite.rel.metadata.RelMetadataQuery;
import org.apache.calcite.rel.rules.FilterMergeRule;
import org.apache.calcite.rel.rules.JoinToMultiJoinRule;
import org.apache.calcite.rel.rules.ProjectMergeRule;
import org.apache.calcite.rel.rules.ProjectRemoveRule;
import org.apache.calcite.rel.type.RelDataType;
import org.apache.calcite.rel.type.RelDataTypeFactory;
import org.apache.calcite.rel.type.RelDataTypeField;
import org.apache.calcite.rel.type.RelDataTypeImpl;
import org.apache.calcite.rex.RexBuilder;
import org.apache.calcite.rex.RexCall;
import org.apache.calcite.rex.RexExecutor;
import org.apache.calcite.rex.RexFieldAccess;
import org.apache.calcite.rex.RexFieldCollation;
import org.apache.calcite.rex.RexInputRef;
import org.apache.calcite.rex.RexLiteral;
import org.apache.calcite.rex.RexNode;
import org.apache.calcite.rex.RexShuttle;
import org.apache.calcite.rex.RexUtil;
import org.apache.calcite.rex.RexWindowBound;
import org.apache.calcite.schema.SchemaPlus;
import org.apache.calcite.sql.SqlAggFunction;
import org.apache.calcite.sql.SqlCall;
import org.apache.calcite.sql.SqlDialect;
import org.apache.calcite.sql.SqlDialectFactoryImpl;
import org.apache.calcite.sql.SqlExplainLevel;
import org.apache.calcite.sql.SqlKind;
import org.apache.calcite.sql.SqlLiteral;
import org.apache.calcite.sql.SqlNode;
import org.apache.calcite.sql.SqlOperator;
import org.apache.calcite.sql.SqlWindow;
import org.apache.calcite.sql.dialect.HiveSqlDialect;
import org.apache.calcite.sql.parser.SqlParserPos;
import org.apache.calcite.sql.type.SqlTypeName;
import org.apache.calcite.sql.validate.SqlValidatorUtil;
import org.apache.calcite.tools.Frameworks;
import org.apache.calcite.util.CompositeList;
import org.apache.calcite.util.ImmutableBitSet;
import org.apache.calcite.util.ImmutableNullableList;
import org.apache.calcite.util.Pair;
import org.apache.hadoop.fs.Path;
import org.apache.hadoop.hive.common.TableName;
import org.apache.hadoop.hive.conf.Constants;
import org.apache.hadoop.hive.conf.HiveConf;
import org.apache.hadoop.hive.conf.HiveConf.ConfVars;
import org.apache.hadoop.hive.conf.HiveConf.StrictChecks;
import org.apache.hadoop.hive.metastore.api.FieldSchema;
import org.apache.hadoop.hive.ql.Context;
import org.apache.hadoop.hive.ql.ErrorMsg;
import org.apache.hadoop.hive.ql.QueryProperties;
import org.apache.hadoop.hive.ql.QueryState;
import org.apache.hadoop.hive.ql.exec.ColumnInfo;
import org.apache.hadoop.hive.ql.exec.FunctionInfo;
import org.apache.hadoop.hive.ql.exec.FunctionRegistry;
import org.apache.hadoop.hive.ql.exec.Operator;
import org.apache.hadoop.hive.ql.exec.OperatorFactory;
import org.apache.hadoop.hive.ql.exec.RowSchema;
import org.apache.hadoop.hive.ql.exec.Utilities;
import org.apache.hadoop.hive.ql.io.AcidUtils;
import org.apache.hadoop.hive.ql.lib.Node;
import org.apache.hadoop.hive.ql.log.PerfLogger;
import org.apache.hadoop.hive.ql.metadata.HiveException;
import org.apache.hadoop.hive.ql.metadata.HiveMaterializedViewsRegistry;
import org.apache.hadoop.hive.ql.metadata.HiveRelOptMaterialization;
import org.apache.hadoop.hive.ql.metadata.HiveUtils;
import org.apache.hadoop.hive.ql.metadata.NotNullConstraint;
import org.apache.hadoop.hive.ql.metadata.PrimaryKeyInfo;
import org.apache.hadoop.hive.ql.metadata.Table;
import org.apache.hadoop.hive.ql.metadata.VirtualColumn;
import org.apache.hadoop.hive.ql.optimizer.calcite.CalciteSemanticException;
import org.apache.hadoop.hive.ql.optimizer.calcite.CalciteSubquerySemanticException;
import org.apache.hadoop.hive.ql.optimizer.calcite.CalciteViewSemanticException;
import org.apache.hadoop.hive.ql.optimizer.calcite.CommonTableExpressionSuggester;
import org.apache.hadoop.hive.ql.optimizer.calcite.CommonTableExpressionSuggesterFactory;
import org.apache.hadoop.hive.ql.optimizer.calcite.HiveCalciteUtil;
import org.apache.hadoop.hive.ql.optimizer.calcite.HiveConfPlannerContext;
import org.apache.hadoop.hive.ql.optimizer.calcite.HiveTypeFactory;
import org.apache.hadoop.hive.ql.optimizer.calcite.HiveDefaultRelMetadataProvider;
import org.apache.hadoop.hive.ql.optimizer.calcite.HiveMaterializedViewASTSubQueryRewriteShuttle;
import org.apache.hadoop.hive.ql.optimizer.calcite.HiveSqlTypeUtil;
import org.apache.hadoop.hive.ql.optimizer.calcite.HiveTezModelRelMetadataProvider;
import org.apache.hadoop.hive.ql.optimizer.calcite.RuleEventLogger;
import org.apache.hadoop.hive.ql.optimizer.calcite.rules.CteRuleConfig;
import org.apache.hadoop.hive.ql.optimizer.calcite.rules.HiveAggregateSortLimitRule;
import org.apache.hadoop.hive.ql.optimizer.calcite.rules.HiveJoinSwapConstraintsRule;
import org.apache.hadoop.hive.ql.optimizer.calcite.rules.HiveLoptOptimizeJoinRule;
import org.apache.hadoop.hive.ql.optimizer.calcite.rules.HiveRemoveEmptySingleRules;
import org.apache.hadoop.hive.ql.optimizer.calcite.rules.HiveSearchRules;
import org.apache.hadoop.hive.ql.optimizer.calcite.rules.HiveSemiJoinProjectTransposeRule;
import org.apache.hadoop.hive.ql.optimizer.calcite.rules.RemoveInfrequentCteRule;
import org.apache.hadoop.hive.ql.optimizer.calcite.rules.jdbc.JDBCAggregateProjectMergeRule;
import org.apache.hadoop.hive.ql.optimizer.calcite.rules.views.HiveMaterializationRelMetadataProvider;
import org.apache.hadoop.hive.ql.optimizer.calcite.HivePlannerContext;
import org.apache.hadoop.hive.ql.optimizer.calcite.HiveRelDistribution;
import org.apache.hadoop.hive.ql.optimizer.calcite.HiveRelFactories;
import org.apache.hadoop.hive.ql.optimizer.calcite.HiveRelOptMaterializationValidator;
import org.apache.hadoop.hive.ql.optimizer.calcite.HiveRelOptUtil;
import org.apache.hadoop.hive.ql.optimizer.calcite.HiveRexExecutorImpl;
import org.apache.hadoop.hive.ql.optimizer.calcite.HiveTypeSystemImpl;
import org.apache.hadoop.hive.ql.optimizer.calcite.RelOptHiveTable;
import org.apache.hadoop.hive.ql.optimizer.calcite.TraitsUtil;
import org.apache.hadoop.hive.ql.optimizer.calcite.CalciteSemanticException.UnsupportedFeature;
import org.apache.hadoop.hive.ql.optimizer.calcite.cost.HiveAlgorithmsConf;
import org.apache.hadoop.hive.ql.optimizer.calcite.cost.HiveVolcanoPlanner;
import org.apache.hadoop.hive.ql.optimizer.calcite.reloperators.HiveAggregate;
import org.apache.hadoop.hive.ql.optimizer.calcite.reloperators.HiveAntiJoin;
import org.apache.hadoop.hive.ql.optimizer.calcite.reloperators.HiveExcept;
import org.apache.hadoop.hive.ql.optimizer.calcite.reloperators.HiveFilter;
import org.apache.hadoop.hive.ql.optimizer.calcite.reloperators.HiveGroupingID;
import org.apache.hadoop.hive.ql.optimizer.calcite.reloperators.HiveIntersect;
import org.apache.hadoop.hive.ql.optimizer.calcite.reloperators.HiveJoin;
import org.apache.hadoop.hive.ql.optimizer.calcite.reloperators.HiveMultiJoin;
import org.apache.hadoop.hive.ql.optimizer.calcite.reloperators.HiveProject;
import org.apache.hadoop.hive.ql.optimizer.calcite.reloperators.HiveRelNode;
import org.apache.hadoop.hive.ql.optimizer.calcite.reloperators.HiveRexExprList;
import org.apache.hadoop.hive.ql.optimizer.calcite.reloperators.HiveSemiJoin;
import org.apache.hadoop.hive.ql.optimizer.calcite.reloperators.HiveSortExchange;
import org.apache.hadoop.hive.ql.optimizer.calcite.reloperators.HiveSortLimit;
import org.apache.hadoop.hive.ql.optimizer.calcite.reloperators.HiveTableFunctionScan;
import org.apache.hadoop.hive.ql.optimizer.calcite.reloperators.HiveTableScan;
import org.apache.hadoop.hive.ql.optimizer.calcite.reloperators.HiveUnion;
import org.apache.hadoop.hive.ql.optimizer.calcite.reloperators.jdbc.HiveJdbcConverter;
import org.apache.hadoop.hive.ql.optimizer.calcite.reloperators.jdbc.JdbcHiveTableScan;
import org.apache.hadoop.hive.ql.optimizer.calcite.rules.HiveAggregateJoinTransposeRule;
import org.apache.hadoop.hive.ql.optimizer.calcite.rules.HiveAggregateProjectMergeRule;
import org.apache.hadoop.hive.ql.optimizer.calcite.rules.HiveAggregatePullUpConstantsRule;
import org.apache.hadoop.hive.ql.optimizer.calcite.rules.HiveAggregateReduceFunctionsRule;
import org.apache.hadoop.hive.ql.optimizer.calcite.rules.HiveAggregateReduceRule;
import org.apache.hadoop.hive.ql.optimizer.calcite.rules.HiveAggregateSplitRule;
import org.apache.hadoop.hive.ql.optimizer.calcite.rules.HiveCardinalityPreservingJoinRule;
import org.apache.hadoop.hive.ql.optimizer.calcite.rules.HiveDruidRules;
import org.apache.hadoop.hive.ql.optimizer.calcite.rules.HiveExceptRewriteRule;
import org.apache.hadoop.hive.ql.optimizer.calcite.rules.HiveExpandDistinctAggregatesRule;
import org.apache.hadoop.hive.ql.optimizer.calcite.rules.HiveFieldTrimmerRule;
import org.apache.hadoop.hive.ql.optimizer.calcite.rules.HiveFilterAggregateTransposeRule;
import org.apache.hadoop.hive.ql.optimizer.calcite.rules.HiveFilterJoinRule;
import org.apache.hadoop.hive.ql.optimizer.calcite.rules.HiveFilterProjectTSTransposeRule;
import org.apache.hadoop.hive.ql.optimizer.calcite.rules.HiveFilterProjectTransposeRule;
import org.apache.hadoop.hive.ql.optimizer.calcite.rules.HiveFilterSetOpTransposeRule;
import org.apache.hadoop.hive.ql.optimizer.calcite.rules.HiveFilterSortPredicates;
import org.apache.hadoop.hive.ql.optimizer.calcite.rules.HiveFilterSortTransposeRule;
import org.apache.hadoop.hive.ql.optimizer.calcite.rules.HiveFilterTableFunctionTransposeRule;
import org.apache.hadoop.hive.ql.optimizer.calcite.rules.HiveInBetweenExpandRule;
import org.apache.hadoop.hive.ql.optimizer.calcite.rules.HiveInsertExchange4JoinRule;
import org.apache.hadoop.hive.ql.optimizer.calcite.rules.HiveIntersectMergeRule;
import org.apache.hadoop.hive.ql.optimizer.calcite.rules.HiveIntersectRewriteRule;
import org.apache.hadoop.hive.ql.optimizer.calcite.rules.HiveJoinAddNotNullRule;
import org.apache.hadoop.hive.ql.optimizer.calcite.rules.HiveJoinCommuteRule;
import org.apache.hadoop.hive.ql.optimizer.calcite.rules.HiveJoinConstraintsRule;
import org.apache.hadoop.hive.ql.optimizer.calcite.rules.HiveJoinProjectTransposeRule;
import org.apache.hadoop.hive.ql.optimizer.calcite.rules.HiveJoinPushTransitivePredicatesRule;
import org.apache.hadoop.hive.ql.optimizer.calcite.rules.HiveJoinToMultiJoinRule;
import org.apache.hadoop.hive.ql.optimizer.calcite.rules.HiveAntiSemiJoinRule;
import org.apache.hadoop.hive.ql.optimizer.calcite.rules.HiveOptimizeInlineArrayTableFunctionRule;
import org.apache.hadoop.hive.ql.optimizer.calcite.rules.HivePartitionPruneRule;
import org.apache.hadoop.hive.ql.optimizer.calcite.rules.HivePointLookupOptimizerRule;
import org.apache.hadoop.hive.ql.optimizer.calcite.rules.HivePreFilteringRule;
import org.apache.hadoop.hive.ql.optimizer.calcite.rules.HiveProjectFilterPullUpConstantsRule;
import org.apache.hadoop.hive.ql.optimizer.calcite.rules.HiveProjectJoinTransposeRule;
import org.apache.hadoop.hive.ql.optimizer.calcite.rules.HiveProjectMergeRule;
import org.apache.hadoop.hive.ql.optimizer.calcite.rules.HiveProjectOverIntersectRemoveRule;
import org.apache.hadoop.hive.ql.optimizer.calcite.rules.HiveProjectSortExchangeTransposeRule;
import org.apache.hadoop.hive.ql.optimizer.calcite.rules.HiveProjectSortTransposeRule;
import org.apache.hadoop.hive.ql.optimizer.calcite.rules.HiveReduceExpressionsRule;
import org.apache.hadoop.hive.ql.optimizer.calcite.rules.HiveReduceExpressionsWithStatsRule;
import org.apache.hadoop.hive.ql.optimizer.calcite.rules.HiveRelDecorrelator;
import org.apache.hadoop.hive.ql.optimizer.calcite.rules.HiveRelFieldTrimmer;
import org.apache.hadoop.hive.ql.optimizer.calcite.rules.HiveRemoveGBYSemiJoinRule;
import org.apache.hadoop.hive.ql.optimizer.calcite.rules.HiveRemoveSqCountCheck;
import org.apache.hadoop.hive.ql.optimizer.calcite.rules.HiveRewriteToDataSketchesRules;
import org.apache.hadoop.hive.ql.optimizer.calcite.rules.HiveRulesRegistry;
import org.apache.hadoop.hive.ql.optimizer.calcite.rules.HiveSemiJoinRule;
import org.apache.hadoop.hive.ql.optimizer.calcite.rules.HiveSortJoinReduceRule;
import org.apache.hadoop.hive.ql.optimizer.calcite.rules.HiveSortLimitRemoveRule;
import org.apache.hadoop.hive.ql.optimizer.calcite.rules.HiveSortMergeRule;
import org.apache.hadoop.hive.ql.optimizer.calcite.rules.HiveSortProjectTransposeRule;
import org.apache.hadoop.hive.ql.optimizer.calcite.rules.HiveSortPullUpConstantsRule;
import org.apache.hadoop.hive.ql.optimizer.calcite.rules.HiveSortRemoveRule;
import org.apache.hadoop.hive.ql.optimizer.calcite.rules.HiveSortUnionReduceRule;
import org.apache.hadoop.hive.ql.optimizer.calcite.rules.HiveSubQueryRemoveRule;
import org.apache.hadoop.hive.ql.optimizer.calcite.rules.HiveUnionSimpleSelectsToInlineTableRule;
import org.apache.hadoop.hive.ql.optimizer.calcite.rules.HiveUnionMergeRule;
import org.apache.hadoop.hive.ql.optimizer.calcite.rules.HiveUnionPullUpConstantsRule;
import org.apache.hadoop.hive.ql.optimizer.calcite.rules.HiveWindowingFixRule;
import org.apache.hadoop.hive.ql.optimizer.calcite.rules.HiveWindowingLastValueRewrite;
import org.apache.hadoop.hive.ql.optimizer.calcite.rules.TableScanToSpoolRule;
import org.apache.hadoop.hive.ql.optimizer.calcite.rules.jdbc.JDBCAbstractSplitFilterRule;
import org.apache.hadoop.hive.ql.optimizer.calcite.rules.jdbc.JDBCAggregationPushDownRule;
import org.apache.hadoop.hive.ql.optimizer.calcite.rules.jdbc.JDBCExpandExpressionsRule;
import org.apache.hadoop.hive.ql.optimizer.calcite.rules.jdbc.JDBCExtractJoinFilterRule;
import org.apache.hadoop.hive.ql.optimizer.calcite.rules.jdbc.JDBCFilterJoinRule;
import org.apache.hadoop.hive.ql.optimizer.calcite.rules.jdbc.JDBCFilterPushDownRule;
import org.apache.hadoop.hive.ql.optimizer.calcite.rules.jdbc.JDBCJoinPushDownRule;
import org.apache.hadoop.hive.ql.optimizer.calcite.rules.jdbc.JDBCProjectPushDownRule;
import org.apache.hadoop.hive.ql.optimizer.calcite.rules.jdbc.JDBCSortPushDownRule;
import org.apache.hadoop.hive.ql.optimizer.calcite.rules.jdbc.JDBCUnionPushDownRule;
import org.apache.hadoop.hive.ql.optimizer.calcite.rules.views.HiveMaterializedViewBoxing;
import org.apache.hadoop.hive.ql.optimizer.calcite.rules.views.HiveMaterializedViewRule;
import org.apache.hadoop.hive.ql.optimizer.calcite.rules.views.HiveMaterializedViewUtils;
import org.apache.hadoop.hive.ql.optimizer.calcite.stats.HiveRelMetadataQuery;
import org.apache.hadoop.hive.ql.optimizer.calcite.translator.ASTBuilder;
import org.apache.hadoop.hive.ql.optimizer.calcite.translator.ASTConverter;
import org.apache.hadoop.hive.ql.parse.type.FunctionHelper;
import org.apache.hadoop.hive.ql.parse.type.FunctionHelper.AggregateInfo;
import org.apache.hadoop.hive.ql.parse.type.HiveFunctionHelper;
import org.apache.hadoop.hive.ql.parse.type.JoinTypeCheckCtx;
import org.apache.hadoop.hive.ql.optimizer.calcite.translator.PlanModifierForReturnPath;
import org.apache.hadoop.hive.ql.optimizer.calcite.translator.SqlFunctionConverter;
import org.apache.hadoop.hive.ql.optimizer.calcite.translator.TypeConverter;
import org.apache.hadoop.hive.ql.optimizer.calcite.translator.opconventer.HiveOpConverter;
import org.apache.hadoop.hive.ql.parse.PTFInvocationSpec.OrderExpression;
import org.apache.hadoop.hive.ql.parse.PTFInvocationSpec.OrderSpec;
import org.apache.hadoop.hive.ql.parse.PTFInvocationSpec.PartitionExpression;
import org.apache.hadoop.hive.ql.parse.PTFInvocationSpec.PartitionSpec;
import org.apache.hadoop.hive.ql.parse.QBExpr.Opcode;
import org.apache.hadoop.hive.ql.parse.WindowingSpec.BoundarySpec;
import org.apache.hadoop.hive.ql.parse.WindowingSpec.WindowExpressionSpec;
import org.apache.hadoop.hive.ql.parse.WindowingSpec.WindowFunctionSpec;
import org.apache.hadoop.hive.ql.parse.WindowingSpec.WindowSpec;
import org.apache.hadoop.hive.ql.parse.WindowingSpec.WindowType;
import org.apache.hadoop.hive.ql.parse.relnodegen.LateralViewPlan;
import org.apache.hadoop.hive.ql.parse.type.RexNodeTypeCheck;
import org.apache.hadoop.hive.ql.parse.type.TypeCheckCtx;
import org.apache.hadoop.hive.ql.parse.type.TypeCheckProcFactory;
import org.apache.hadoop.hive.ql.plan.ExprNodeColumnDesc;
import org.apache.hadoop.hive.ql.plan.ExprNodeDesc;
import org.apache.hadoop.hive.ql.plan.HiveOperation;
import org.apache.hadoop.hive.ql.plan.SelectDesc;
import org.apache.hadoop.hive.ql.plan.mapper.EmptyStatsSource;
import org.apache.hadoop.hive.ql.plan.mapper.StatsSource;
import org.apache.hadoop.hive.ql.reexec.ReCompileException;
import org.apache.hadoop.hive.ql.session.SessionState;
import org.apache.hadoop.hive.ql.udf.generic.GenericUDTF;
import org.apache.hadoop.hive.ql.util.DirectionUtils;
import org.apache.hadoop.hive.ql.util.NullOrdering;
import org.apache.hadoop.hive.serde2.Deserializer;
import org.apache.hadoop.hive.serde2.objectinspector.ObjectInspector;
import org.apache.hadoop.hive.serde2.objectinspector.StandardStructObjectInspector;
import org.apache.hadoop.hive.serde2.objectinspector.StructField;
import org.apache.hadoop.hive.serde2.objectinspector.StructObjectInspector;
import org.apache.hadoop.hive.serde2.typeinfo.StructTypeInfo;
import org.apache.hadoop.hive.serde2.typeinfo.TypeInfo;
import org.apache.hadoop.hive.serde2.typeinfo.TypeInfoFactory;
import org.apache.hadoop.hive.serde2.typeinfo.TypeInfoUtils;
import org.joda.time.Interval;
import java.io.IOException;
import java.lang.reflect.Field;
import java.lang.reflect.InvocationTargetException;
import java.math.BigDecimal;
import java.util.AbstractMap.SimpleEntry;
import java.util.ArrayDeque;
import java.util.ArrayList;
import java.util.Arrays;
import java.util.BitSet;
import java.util.Collection;
import java.util.Collections;
import java.util.Deque;
import java.util.EnumSet;
import java.util.HashMap;
import java.util.HashSet;
import java.util.Iterator;
import java.util.LinkedHashMap;
import java.util.LinkedList;
import java.util.List;
import java.util.Map;
import java.util.Properties;
import java.util.Set;
import java.util.concurrent.atomic.AtomicBoolean;
import java.util.concurrent.atomic.AtomicInteger;
import java.util.stream.Collectors;
import java.util.stream.IntStream;

import javax.sql.DataSource;

import static org.apache.hadoop.hive.ql.optimizer.calcite.HiveMaterializedViewASTSubQueryRewriteShuttle.getMaterializedViewByAST;
import static org.apache.hadoop.hive.ql.metadata.RewriteAlgorithm.ANY;


public class CalcitePlanner extends SemanticAnalyzer {

  private static final String EXCLUDED_RULES_PREFIX = "Excluded rules: ";
  /**
   * {@link org.antlr.runtime.TokenRewriteStream} offers the opportunity of multiple rewrites of the same
   * input text (in our case the sql query text). These rewrites are called programs and identified by a string.
   * EXPANDED_QUERY_TOKEN_REWRITE_PROGRAM is for identifying the program which replaces all identifiers in the
   * query with fully qualified identifiers.
   */
  private static final String EXPANDED_QUERY_TOKEN_REWRITE_PROGRAM = "EXPANDED_QUERY_PROGRAM";
  private static final String ERROR_MESSAGE_DUPLICATES_DETECTED =
          "Duplicates detected when adding columns to RR: see previous message";

  private final AtomicInteger noColsMissingStats = new AtomicInteger(0);
  private SemanticException semanticException;
  private boolean runCBO = true;
  private boolean disableSemJoinReordering = true;
  private final CBOFallbackStrategy fallbackStrategy;

  private EnumSet<ExtendedCBOProfile> profilesCBO;

  private static final CommonToken FROM_TOKEN =
      new ImmutableCommonToken(HiveParser.TOK_FROM, "TOK_FROM");
  private static final CommonToken DEST_TOKEN =
      new ImmutableCommonToken(HiveParser.TOK_DESTINATION, "TOK_DESTINATION");
  private static final CommonToken DIR_TOKEN =
      new ImmutableCommonToken(HiveParser.TOK_DIR, "TOK_DIR");
  private static final CommonToken TMPFILE_TOKEN =
      new ImmutableCommonToken(HiveParser.TOK_TMP_FILE, "TOK_TMP_FILE");
  private static final CommonToken SELECT_TOKEN =
      new ImmutableCommonToken(HiveParser.TOK_SELECT, "TOK_SELECT");
  private static final CommonToken SELEXPR_TOKEN =
      new ImmutableCommonToken(HiveParser.TOK_SELEXPR, "TOK_SELEXPR");
  private static final CommonToken TABLEORCOL_TOKEN =
      new ImmutableCommonToken(HiveParser.TOK_TABLE_OR_COL, "TOK_TABLE_OR_COL");
  private static final CommonToken INSERT_TOKEN =
      new ImmutableCommonToken(HiveParser.TOK_INSERT, "TOK_INSERT");
  private static final CommonToken QUERY_TOKEN =
      new ImmutableCommonToken(HiveParser.TOK_QUERY, "TOK_QUERY");
  private static final CommonToken SUBQUERY_TOKEN =
      new ImmutableCommonToken(HiveParser.TOK_SUBQUERY, "TOK_SUBQUERY");

  private static final Pattern PATTERN_VARCHAR =
      Pattern.compile("VARCHAR\\(2147483647\\)");
  private static final Pattern PATTERN_TIMESTAMP =
      Pattern.compile("TIMESTAMP\\(9\\)");

  /**
   * This is the list of operators that are specifically used in Hive.
   */
  private static final List<Class<? extends RelNode>> HIVE_REL_NODE_CLASSES =
      ImmutableList.of(
          RelNode.class,
          AbstractRelNode.class,
          RelSubset.class,
          HepRelVertex.class,
          ConverterImpl.class,
          AbstractConverter.class,

          HiveTableScan.class,
          HiveAggregate.class,
          HiveAntiJoin.class,
          HiveExcept.class,
          HiveFilter.class,
          HiveIntersect.class,
          HiveJoin.class,
          HiveMultiJoin.class,
          HiveProject.class,
          HiveRelNode.class,
          HiveSemiJoin.class,
          HiveSortExchange.class,
          HiveSortLimit.class,
          HiveTableFunctionScan.class,
          HiveUnion.class,

          DruidQuery.class,

          HiveJdbcConverter.class,
          JdbcHiveTableScan.class,
          JdbcAggregate.class,
          JdbcFilter.class,
          JdbcJoin.class,
          JdbcProject.class,
          JdbcSort.class,
          JdbcUnion.class);


  public CalcitePlanner(QueryState queryState) throws SemanticException {
    super(queryState);
    if (!HiveConf.getBoolVar(conf, HiveConf.ConfVars.HIVE_CBO_ENABLED)) {
      runCBO = false;
      disableSemJoinReordering = false;
    }
    fallbackStrategy = CBOFallbackStrategy.valueOf(conf.getVar(ConfVars.HIVE_CBO_FALLBACK_STRATEGY));
  }

  public void resetCalciteConfiguration() {
    if (HiveConf.getBoolVar(conf, HiveConf.ConfVars.HIVE_CBO_ENABLED)) {
      runCBO = true;
      disableSemJoinReordering = true;
    }
  }

  @Override
  @SuppressWarnings("nls")
  public void analyzeInternal(ASTNode ast) throws SemanticException {
    if (runCBO) {
      super.analyzeInternal(ast, PreCboCtx::new);
    } else {
      super.analyzeInternal(ast);
    }
  }

  /**
   * This method is useful if we want to obtain the logical plan after being parsed and
   * optimized by Calcite.
   *
   * @return the Calcite plan for the query, null if it could not be generated
   */
  public RelNode genLogicalPlan(ASTNode ast) throws SemanticException {
    LOG.info("Starting generating logical plan");
    PreCboCtx cboCtx = new PreCboCtx();
    //change the location of position alias process here
    processPositionAlias(ast);
    if (!genResolvedParseTree(ast, cboCtx)) {
      return null;
    }
    ASTNode queryForCbo = ast;
    if (cboCtx.type == PreCboCtx.Type.CTAS || cboCtx.type == PreCboCtx.Type.VIEW) {
      queryForCbo = cboCtx.nodeOfInterest; // nodeOfInterest is the query
    }
    Pair<Boolean, String> pairCanCBOHandleReason = canCBOHandleAst(queryForCbo, getQB(), cboCtx);
    runCBO = pairCanCBOHandleReason.left;
    if (!runCBO) {
      ctx.setCboInfo("Plan not optimized by CBO because the statement " + pairCanCBOHandleReason.right);
      return null;
    }
    profilesCBO = obtainCBOProfiles(queryProperties);
    disableJoinMerge = true;
    final RelNode resPlan = logicalPlan();
    LOG.info("Finished generating logical plan");
    return resPlan;
  }

  public static RelOptPlanner createPlanner(HiveConf conf) {
    return createPlanner(conf, EmptyStatsSource.INSTANCE, false);
  }

  private static RelOptPlanner createPlanner(
      HiveConf conf, StatsSource statsSource, boolean isExplainPlan) {
    final Double maxSplitSize = (double) HiveConf.getLongVar(
            conf, HiveConf.ConfVars.MAPRED_MAX_SPLIT_SIZE);
    final Double maxMemory = (double) HiveConf.getLongVar(
            conf, HiveConf.ConfVars.HIVE_CONVERT_JOIN_NOCONDITIONAL_TASK_THRESHOLD);
    HiveAlgorithmsConf algorithmsConf = new HiveAlgorithmsConf(maxSplitSize, maxMemory);
    HiveRulesRegistry registry = new HiveRulesRegistry();
    Properties calciteConfigProperties = new Properties();
    calciteConfigProperties.setProperty(
        CalciteConnectionProperty.TIME_ZONE.camelName(),
        conf.getLocalTimeZone().getId());
    calciteConfigProperties.setProperty(
        CalciteConnectionProperty.MATERIALIZATIONS_ENABLED.camelName(),
        Boolean.FALSE.toString());
    CalciteConnectionConfig calciteConfig = new CalciteConnectionConfigImpl(calciteConfigProperties);
    boolean isCorrelatedColumns = HiveConf.getBoolVar(conf, HiveConf.ConfVars.HIVE_CBO_STATS_CORRELATED_MULTI_KEY_JOINS);
    boolean heuristicMaterializationStrategy = HiveConf.getVar(conf,
        HiveConf.ConfVars.HIVE_MATERIALIZED_VIEW_REWRITING_SELECTION_STRATEGY).equals("heuristic");
    HivePlannerContext confContext = new HivePlannerContext(algorithmsConf, registry, calciteConfig,
        new HiveConfPlannerContext(isCorrelatedColumns, heuristicMaterializationStrategy, isExplainPlan),
        statsSource);
    RelOptPlanner planner = HiveVolcanoPlanner.createPlanner(confContext);
    planner.addListener(new RuleEventLogger());
    return planner;
  }

  @Override
  @SuppressWarnings("rawtypes")
  Operator genOPTree(ASTNode ast, PlannerContext plannerCtx) throws SemanticException {
    final Operator sinkOp;
    PerfLogger perfLogger = SessionState.getPerfLogger();

    if (!runCBO) {
      sinkOp = super.genOPTree(ast, plannerCtx);
    } else {
      PreCboCtx cboCtx = (PreCboCtx) plannerCtx;
      List<ASTNode> oldHints = new ArrayList<>();
      // Cache the hints before CBO runs and removes them.
      // Use the hints later in top level QB.
      getHintsFromQB(getQB(), oldHints);

      // Note: for now, we don't actually pass the queryForCbo to CBO, because
      // it accepts qb, not AST, and can also access all the private stuff in
      // SA. We rely on the fact that CBO ignores the unknown tokens (create
      // table, destination), so if the query is otherwise ok, it is as if we
      // did remove those and gave CBO the proper AST. That is kinda hacky.
      ASTNode queryForCbo = ast;
      if (cboCtx.type == PreCboCtx.Type.CTAS || cboCtx.type == PreCboCtx.Type.VIEW) {
        queryForCbo = cboCtx.nodeOfInterest; // nodeOfInterest is the query
      }
      Pair<Boolean, String> canCBOHandleReason = canCBOHandleAst(queryForCbo, getQB(), cboCtx);
      runCBO = canCBOHandleReason.left;
      if (queryProperties.hasMultiDestQuery()) {
        handleMultiDestQuery(ast, cboCtx);
      }

      if (runCBO) {
        profilesCBO = obtainCBOProfiles(queryProperties);

        disableJoinMerge = true;
        final boolean materializedView = getQB().isMaterializedView();

        try {
          // 0. Gen Optimized Plan
          perfLogger.perfLogBegin(this.getClass().getName(), PerfLogger.GENERATE_LOGICAL_PLAN);
          RelNode newPlan = logicalPlan();
          perfLogger.perfLogEnd(this.getClass().getName(), PerfLogger.GENERATE_LOGICAL_PLAN);

          perfLogger.perfLogBegin(this.getClass().getName(), PerfLogger.GENERATE_OPERATOR_TREE);
          if (this.conf.getBoolVar(HiveConf.ConfVars.HIVE_CBO_RETPATH_HIVEOP)) {
            if (cboCtx.type == PreCboCtx.Type.VIEW && !materializedView) {
              throw new SemanticException("Create view is not supported in cbo return path.");
            }
            newPlan =
                PlanModifierForReturnPath.convertOpTree(newPlan, resultSchema, this.getQB().getTableDesc() != null);
            if (LOG.isDebugEnabled()) {
              LOG.debug("Plan after return path modifier:\n" + RelOptUtil.toString(newPlan));
            }
            sinkOp = getOptimizedHiveOPDag(newPlan);
            if (oldHints.size() > 0) {
              LOG.debug("Propagating hints to QB: " + oldHints);
              getQB().getParseInfo().setHintList(oldHints);
            }
          } else {
            // 1. Convert Plan to AST
            ASTNode newAST = getOptimizedAST(newPlan);

            // 1.1. Fix up the query for insert/ctas/materialized views
            newAST = fixUpAfterCbo(ast, newAST, cboCtx);

            // 2. Regen OP plan from optimized AST
            if (forViewCreation) {
              // the reset would remove the translations
              executeUnParseTranslations();
              // save the resultSchema before rewriting it
              originalResultSchema = resultSchema;
            }
            if (cboCtx.type == PreCboCtx.Type.VIEW) {
              try {
                viewSelect = handleCreateViewDDL(newAST);
              } catch (SemanticException e) {
                throw new CalciteViewSemanticException(e.getMessage());
              }
            } else if (cboCtx.type == PreCboCtx.Type.CTAS) {
              // CTAS
              init(false);
              setAST(newAST);
              newAST = reAnalyzeCTASAfterCbo(newAST);
            } else {
              // All others
              init(false);
            }
            if (oldHints.size() > 0) {
              if (getQB().getParseInfo().getHints() != null) {
                LOG.warn("Hints are not null in the optimized tree; "
                    + "after CBO " + getQB().getParseInfo().getHints().dump());
              } else {
                LOG.debug("Propagating hints to QB: " + oldHints);
                getQB().getParseInfo().setHintList(oldHints);
              }
            }
            Phase1Ctx ctx_1 = initPhase1Ctx();
            if (!doPhase1(newAST, getQB(), ctx_1, null)) {
              throw new RuntimeException("Couldn't do phase1 on CBO optimized query plan");
            }

            // unfortunately making prunedPartitions immutable is not possible
            // here with SemiJoins not all tables are costed in CBO, so their
            // PartitionList is not evaluated until the run phase.
            getMetaData(getQB(), true);

            disableJoinMerge = defaultJoinMerge;
            sinkOp = genPlan(getQB());
            if (LOG.isTraceEnabled()) {
              LOG.trace(newAST.dump());
            }
          }
          LOG.info("CBO Succeeded; optimized logical plan.");
          this.ctx.setCboInfo(getOptimizedByCboInfo());
          this.ctx.setCboSucceeded(true);
          if (this.ctx.isExplainPlan()) {
            // Enrich explain with information derived from CBO
            ExplainConfiguration explainConfig = this.ctx.getExplainConfig();
            if (explainConfig.isCbo()) {
              if (!explainConfig.isCboJoinCost()) {
                // Include cost as provided by Calcite
                newPlan.getCluster().invalidateMetadataQuery();
                RelMetadataQuery.THREAD_PROVIDERS.set(JaninoRelMetadataProvider.DEFAULT);
              }
              if (explainConfig.isFormatted()) {
                this.ctx.setCalcitePlan(HiveRelOptUtil.toJsonString(newPlan));
              } else if (explainConfig.isCboCost() || explainConfig.isCboJoinCost()) {
                this.ctx.setCalcitePlan(RelOptUtil.toString(newPlan, SqlExplainLevel.ALL_ATTRIBUTES));
              } else {
                // Do not include join cost
                this.ctx.setCalcitePlan(RelOptUtil.toString(newPlan));
              }
            } else if (explainConfig.isFormatted()) {
              this.ctx.setCalcitePlan(HiveRelOptUtil.toJsonString(newPlan));
              this.ctx.setOptimizedSql(getOptimizedSql(newPlan));
            } else if (explainConfig.isExtended()) {
              this.ctx.setOptimizedSql(getOptimizedSql(newPlan));
            }
          }
          if (LOG.isTraceEnabled()) {
            LOG.trace(getOptimizedSql(newPlan));
          }
          perfLogger.perfLogEnd(this.getClass().getName(), PerfLogger.GENERATE_OPERATOR_TREE);
        } catch (Exception e) {
          LOG.error("CBO failed, skipping CBO. ", e);

          String cboMsg = "Plan not optimized by CBO.";
          boolean isMissingStats = noColsMissingStats.get() > 0;
          if (isMissingStats) {
            LOG.error("CBO failed due to missing column stats (see previous errors), skipping CBO");
            cboMsg = "Plan not optimized by CBO due to missing statistics. Please check log for more details.";
          } else if (e instanceof CalciteSemanticException) {
            CalciteSemanticException cse = (CalciteSemanticException) e;
            UnsupportedFeature unsupportedFeature = cse.getUnsupportedFeature();
            if (unsupportedFeature != null) {
              cboMsg = "Plan not optimized by CBO due to missing feature [" + unsupportedFeature + "].";
            }
          }
          this.ctx.setCboInfo(cboMsg);

          // Determine if we should re-throw the exception OR if we try to mark the query to retry as non-CBO.
          final boolean requiresCBO = queryProperties.hasQualify()
              || queryProperties.hasExcept()
              || queryProperties.hasIntersect();
          if (requiresCBO || fallbackStrategy.isFatal(e)) {
            if (e instanceof RuntimeException || e instanceof SemanticException) {
              // These types of exceptions do not need wrapped
              throw e;
            }
            // Wrap all other errors (Should only hit in tests)
            throw new SemanticException(e);
          } else {
            throw new ReCompileException(this.ctx.getCboInfo());
          }
        } finally {
          runCBO = false;
          disableJoinMerge = defaultJoinMerge;
          disableSemJoinReordering = false;
        }
      } else {
        String msg;
        if (canCBOHandleReason.right != null) {
          msg = "Plan not optimized by CBO because the statement " + canCBOHandleReason.right;
        } else {
          msg = "Plan not optimized by CBO.";
        }
        this.ctx.setCboInfo(msg);
        sinkOp = super.genOPTree(ast, plannerCtx);
      }
    }

    return sinkOp;
  }

  private String getOptimizedByCboInfo() {
    String ruleExclusionRegex = conf.get(ConfVars.HIVE_CBO_RULE_EXCLUSION_REGEX.varname, "");
    String cboInfo = "Plan optimized by CBO.";
    if (!ruleExclusionRegex.isEmpty()) {
      cboInfo = cboInfo + (" " + EXCLUDED_RULES_PREFIX + ruleExclusionRegex);
    }
    return cboInfo;
  }

  private ASTNode handleCreateViewDDL(ASTNode ast) throws SemanticException {
    saveViewDefinition();
    String originalText = createVwDesc.getViewOriginalText();
    String expandedText = createVwDesc.getViewExpandedText();
    List<FieldSchema> schema = createVwDesc.getSchema();
    List<FieldSchema> partitionColumns = createVwDesc.getPartCols();
    init(false);
    setAST(ast);
    ASTNode newAST = reAnalyzeViewAfterCbo(ast);
    createVwDesc.setViewOriginalText(originalText);
    createVwDesc.setViewExpandedText(expandedText);
    createVwDesc.setSchema(schema);
    createVwDesc.setPartCols(partitionColumns);
    return newAST;
  }

  /*
   * Tries to optimize FROM clause of multi-insert. No attempt to optimize insert clauses of the query.
   * Returns true if rewriting is successful, false otherwise.
   */
  private void handleMultiDestQuery(ASTNode ast, PreCboCtx cboCtx) throws SemanticException {
    // Not supported by CBO
    if (!runCBO) {
      return;
    }
    // Currently, we only optimized the query the content of the FROM clause
    // for multi-insert queries. Thus, nodeOfInterest is the FROM clause
    if (isJoinToken(cboCtx.nodeOfInterest)) {
      // Join clause: rewriting is needed
      ASTNode subq = rewriteASTForMultiInsert(ast, cboCtx.nodeOfInterest);
      if (subq != null) {
        // We could rewrite into a subquery
        cboCtx.nodeOfInterest = (ASTNode) subq.getChild(0);
        QB newQB = new QB(null, "", false);
        Phase1Ctx ctx_1 = initPhase1Ctx();
        doPhase1(cboCtx.nodeOfInterest, newQB, ctx_1, null);
        setQB(newQB);
        getMetaData(getQB());
      } else {
        runCBO = false;
      }
    } else if (cboCtx.nodeOfInterest.getToken().getType() == HiveParser.TOK_SUBQUERY) {
      // Subquery: no rewriting needed
      ASTNode subq = cboCtx.nodeOfInterest;
      // First child is subquery, second child is alias
      // We set the node of interest and QB to the subquery
      // We do not need to generate the QB again, but rather we use it directly
      cboCtx.nodeOfInterest = (ASTNode) subq.getChild(0);
      String subQAlias = unescapeIdentifier(subq.getChild(1).getText());
      final QB newQB = getQB().getSubqForAlias(subQAlias).getQB();
      newQB.getParseInfo().setAlias("");
      newQB.getParseInfo().setIsSubQ(false);
      setQB(newQB);
    } else {
      // No need to run CBO (table ref or virtual table) or not supported
      runCBO = false;
    }
  }

  private ASTNode rewriteASTForMultiInsert(ASTNode query, ASTNode nodeOfInterest) {
    // 1. gather references from original query
    // This is a map from aliases to references.
    // We keep all references as we will need to modify them after creating
    // the subquery
    final Multimap<String, Object> aliasNodes = ArrayListMultimap.create();
    // To know if we need to bail out
    final AtomicBoolean notSupported = new AtomicBoolean(false);
    TreeVisitorAction action = new TreeVisitorAction() {
      @Override
      public Object pre(Object t) {
        if (!notSupported.get()) {
          if (ParseDriver.adaptor.getType(t) == HiveParser.TOK_ALLCOLREF) {
            // TODO: this is a limitation of the AST rewriting approach that we will
            // not be able to overcome till proper integration of full multi-insert
            // queries with Calcite is implemented.
            // The current rewriting gather references from insert clauses and then
            // updates them with the new subquery references. However, if insert
            // clauses use * or tab.*, we cannot resolve the columns that we are
            // referring to. Thus, we just bail out and those queries will not be
            // currently optimized by Calcite.
            // An example of such query is:
            // FROM T_A a LEFT JOIN T_B b ON a.id = b.id
            // INSERT OVERWRITE TABLE join_result_1
            // SELECT a.*, b.*
            // INSERT OVERWRITE TABLE join_result_3
            // SELECT a.*, b.*;
            notSupported.set(true);
          } else if (ParseDriver.adaptor.getType(t) == HiveParser.DOT) {
            Object c = ParseDriver.adaptor.getChild(t, 0);
            if (c != null && ParseDriver.adaptor.getType(c) == HiveParser.TOK_TABLE_OR_COL) {
              aliasNodes.put(((ASTNode) t).toStringTree(), t);
            }
          } else if (ParseDriver.adaptor.getType(t) == HiveParser.TOK_TABLE_OR_COL) {
            Object p = ParseDriver.adaptor.getParent(t);
            if (p == null || ParseDriver.adaptor.getType(p) != HiveParser.DOT) {
              aliasNodes.put(((ASTNode) t).toStringTree(), t);
            }
          }
        }
        return t;
      }
      @Override
      public Object post(Object t) {
        return t;
      }
    };
    TreeVisitor tv = new TreeVisitor(ParseDriver.adaptor);
    // We will iterate through the children: if it is an INSERT, we will traverse
    // the subtree to gather the references
    for (int i = 0; i < query.getChildCount(); i++) {
      ASTNode child = (ASTNode) query.getChild(i);
      if (ParseDriver.adaptor.getType(child) != HiveParser.TOK_INSERT) {
        // If it is not an INSERT, we do not need to anything
        continue;
      }
      tv.visit(child, action);
    }
    if (notSupported.get()) {
      // Bail out
      return null;
    }
    // 2. rewrite into query
    //  TOK_QUERY
    //     TOK_FROM
    //        join
    //     TOK_INSERT
    //        TOK_DESTINATION
    //           TOK_DIR
    //              TOK_TMP_FILE
    //        TOK_SELECT
    //           refs
    ASTNode from = new ASTNode(FROM_TOKEN);
    from.addChild((ASTNode) ParseDriver.adaptor.dupTree(nodeOfInterest));
    ASTNode destination = new ASTNode(DEST_TOKEN);
    ASTNode dir = new ASTNode(DIR_TOKEN);
    ASTNode tmpFile = new ASTNode(TMPFILE_TOKEN);
    dir.addChild(tmpFile);
    destination.addChild(dir);
    ASTNode select = new ASTNode(SELECT_TOKEN);
    int num = 0;
    for (Collection<Object> selectIdentifier : aliasNodes.asMap().values()) {
      Iterator<Object> it = selectIdentifier.iterator();
      ASTNode node = (ASTNode) it.next();
      // Add select expression
      ASTNode selectExpr = new ASTNode(SELEXPR_TOKEN);
      selectExpr.addChild((ASTNode) ParseDriver.adaptor.dupTree(node)); // Identifier
      String colAlias = "col" + num;
      selectExpr.addChild(new ASTNode(new CommonToken(HiveParser.Identifier, colAlias))); // Alias
      select.addChild(selectExpr);
      // Rewrite all INSERT references (all the node values for this key)
      ASTNode colExpr = new ASTNode(TABLEORCOL_TOKEN);
      colExpr.addChild(new ASTNode(new CommonToken(HiveParser.Identifier, colAlias)));
      replaceASTChild(node, colExpr);
      while (it.hasNext()) {
        // Loop to rewrite rest of INSERT references
        node = (ASTNode) it.next();
        colExpr = new ASTNode(TABLEORCOL_TOKEN);
        colExpr.addChild(new ASTNode(new CommonToken(HiveParser.Identifier, colAlias)));
        replaceASTChild(node, colExpr);
      }
      num++;
    }
    ASTNode insert = new ASTNode(INSERT_TOKEN);
    insert.addChild(destination);
    insert.addChild(select);
    ASTNode newQuery = new ASTNode(QUERY_TOKEN);
    newQuery.addChild(from);
    newQuery.addChild(insert);
    // 3. create subquery
    ASTNode subq = new ASTNode(SUBQUERY_TOKEN);
    subq.addChild(newQuery);
    subq.addChild(new ASTNode(new CommonToken(HiveParser.Identifier, "subq")));
    replaceASTChild(nodeOfInterest, subq);
    // 4. return subquery
    return subq;
  }

  /**
   * Can CBO handle the given AST?
   *
   * @param ast
   *          Top level AST
   * @param qb
   *          top level QB corresponding to the AST
   * @param cboCtx
   * @return boolean
   *
   *         Assumption:<br>
   *         If top level QB is query then everything below it must also be
   *         Query.
   */
  Pair<Boolean, String> canCBOHandleAst(ASTNode ast, QB qb, PreCboCtx cboCtx) {
    int root = ast.getToken().getType();
    boolean needToLogMessage = STATIC_LOG.isInfoEnabled();
    boolean isSupportedRoot = root == HiveParser.TOK_QUERY || root == HiveParser.TOK_EXPLAIN
        || qb.isCTAS() || qb.isMaterializedView();
    // Queries without a source table currently are not supported by CBO
    boolean isSupportedType = (qb.getIsQuery())
        || qb.isCTAS() || qb.isMaterializedView() || cboCtx.type == PreCboCtx.Type.INSERT
        || cboCtx.type == PreCboCtx.Type.MULTI_INSERT;
    Pair<Boolean, String> unsupportedFeatures = HiveCalciteUtil.unsupportedFeaturesPresentInASTorQB(ast, qb);
    boolean result = isSupportedRoot && isSupportedType && Boolean.FALSE.equals(unsupportedFeatures.getKey());

    String msg = "";
    if (!result) {
      if (!isSupportedRoot) {
        msg += "doesn't have QUERY or EXPLAIN as root and not a CTAS; ";
      }
      if (!isSupportedType) {
        msg += "is not a query with at least one source table "
            + " or there is a subquery without a source table, or CTAS, or insert; ";
      }
      if (Boolean.TRUE.equals(unsupportedFeatures.getKey())) {
        msg += "has unsupported feature [" + unsupportedFeatures.getValue() + "]; ";
      }
      msg = msg.substring(0, msg.length() - 2);
      if (needToLogMessage) {
        STATIC_LOG.info("Not invoking CBO because the statement " + msg);
      }
      return Pair.of(false, msg);
    }

    // Now check QB in more detail. canHandleQbForCbo returns null if query can
    // be handled.
    msg = CalcitePlanner.canHandleQbForCbo(queryProperties, conf, true);
    if (msg == null) {
      return Pair.of(true, msg);
    }

    if (needToLogMessage) {
      STATIC_LOG.info("Not invoking CBO because the statement " + msg);
    }
    return Pair.of(false, msg);
  }

  /**
   * Checks whether Calcite can handle the query.
   *
   * @param queryProperties
   * @param conf
   * @param topLevelQB
   *          Does QB corresponds to top most query block?
   * @return null if the query can be handled; non-null reason string if it
   *         cannot be.
   *
   *         Assumption:<br>
   *         1. If top level QB is query then everything below it must also be
   *         Query<br>
   *         2. Nested Subquery will return false for qbToChk.getIsQuery()
   */
  private static String canHandleQbForCbo(QueryProperties queryProperties,
                                          HiveConf conf, boolean topLevelQB) {
    List<String> reasons = new ArrayList<>();
    // Not ok to run CBO, build error message.
    if (queryProperties.hasSortBy() && queryProperties.hasLimit()) {
      reasons.add("has sort by with limit");
    }
    if (queryProperties.hasPTF()) {
      reasons.add("has PTF");
    }
    if (queryProperties.usesScript()) {
      reasons.add("uses scripts");
    }
    if (!queryProperties.isCBOSupportedLateralViews()) {
      reasons.add("has lateral views");
    }
    return reasons.isEmpty() ? null : String.join("; ", reasons);
  }

  /* This method inserts the right profiles into profiles CBO depending
   * on the query characteristics. */
  private static EnumSet<ExtendedCBOProfile> obtainCBOProfiles(QueryProperties queryProperties) {
    EnumSet<ExtendedCBOProfile> profilesCBO = EnumSet.noneOf(ExtendedCBOProfile.class);
    // If the query contains more than one join
    if (queryProperties.getJoinCount() > 1) {
      profilesCBO.add(ExtendedCBOProfile.JOIN_REORDERING);
    }
    // If the query contains windowing processing
    if (queryProperties.hasWindowing()) {
      profilesCBO.add(ExtendedCBOProfile.WINDOWING_POSTPROCESSING);
    }
    return profilesCBO;
  }

  @Override
  boolean isCBOExecuted() {
    return runCBO;
  }

  @Override
  boolean isCBOSupportedLateralView(ASTNode lateralView) {
    // LATERAL VIEW OUTER not supported in CBO
    return lateralView.getToken().getType() != HiveParser.TOK_LATERAL_VIEW_OUTER;
  }

  @Override
  boolean continueJoinMerge() {
    return !(runCBO && disableSemJoinReordering);
  }

  @Override
  Table materializeCTE(String cteName, CTEClause cte) throws HiveException {

    ASTNode createTable = new ASTNode(new ClassicToken(HiveParser.TOK_CREATETABLE));

    ASTNode tableName = new ASTNode(new ClassicToken(HiveParser.TOK_TABNAME));
    tableName.addChild(new ASTNode(new ClassicToken(HiveParser.Identifier, cteName)));

    ASTNode temporary = new ASTNode(new ClassicToken(HiveParser.KW_TEMPORARY, MATERIALIZATION_MARKER));

    createTable.addChild(tableName);
    createTable.addChild(temporary);
    createTable.addChild(cte.cteNode);

    CalcitePlanner analyzer = new CalcitePlanner(queryState);
    analyzer.initCtx(ctx);
    analyzer.init(false);

    // should share cte contexts
    analyzer.aliasToCTEs.putAll(aliasToCTEs);

    HiveOperation operation = queryState.getHiveOperation();
    try {
      analyzer.analyzeInternal(createTable);
    } finally {
      queryState.setCommandType(operation);
    }

    Table table = analyzer.tableDesc.toTable(conf);
    Path location = table.getDataLocation();
    try {
      location.getFileSystem(conf).mkdirs(location);
    } catch (IOException e) {
      throw new HiveException(e);
    }
    table.setMaterializedTable(true);

    LOG.info(cteName + " will be materialized into " + location);
    cte.source = analyzer;

    ctx.addMaterializedTable(cteName, table, getMaterializedTableStats(analyzer.getSinkOp()));

    return table;
  }

  @Override
  String fixCtasColumnName(String colName) {
    if (runCBO) {
      int lastDot = colName.lastIndexOf('.');
      if (lastDot < 0)
       {
        return colName; // alias is not fully qualified
      }
      String nqColumnName = colName.substring(lastDot + 1);
      STATIC_LOG.debug("Replacing " + colName + " (produced by CBO) by " + nqColumnName);
      return nqColumnName;
    }

    return super.fixCtasColumnName(colName);
  }

  /**
   * The context that doPhase1 uses to populate information pertaining to CBO
   * (currently, this is used for CTAS and insert-as-select).
   */
  protected static class PreCboCtx extends PlannerContext {
    enum Type {
      NONE, INSERT, MULTI_INSERT, CTAS, VIEW, UNEXPECTED
    }

    private ASTNode nodeOfInterest;
    private Type    type = Type.NONE;

    private void set(Type type, ASTNode ast) {
      if (this.type != Type.NONE) {
        STATIC_LOG.warn("Setting " + type + " when already " + this.type + "; node " + ast.dump()
            + " vs old node " + nodeOfInterest.dump());
        this.type = Type.UNEXPECTED;
        return;
      }
      this.type = type;
      this.nodeOfInterest = ast;
    }

    @Override
    void setCTASToken(ASTNode child) {
      set(PreCboCtx.Type.CTAS, child);
    }

    @Override
    void setViewToken(ASTNode child) {
      set(PreCboCtx.Type.VIEW, child);
    }

    @Override
    void setInsertToken(ASTNode ast, boolean isTmpFileDest) {
      if (!isTmpFileDest) {
        set(PreCboCtx.Type.INSERT, ast);
      }
    }

    @Override
    void setMultiInsertToken(ASTNode child) {
      set(PreCboCtx.Type.MULTI_INSERT, child);
    }

    @Override
    void resetToken() {
      this.type = Type.NONE;
      this.nodeOfInterest = null;
    }
  }

  protected ASTNode fixUpAfterCbo(ASTNode originalAst, ASTNode newAst, PreCboCtx cboCtx)
      throws SemanticException {
    switch (cboCtx.type) {

    case NONE:
      // nothing to do
      return newAst;

    case CTAS:
    case VIEW: {
      // Patch the optimized query back into original CTAS AST, replacing the
      // original query.
      replaceASTChild(cboCtx.nodeOfInterest, newAst);
      return originalAst;
    }

    case INSERT: {
      // We need to patch the dest back to original into new query.
      // This makes assumptions about the structure of the AST.
      ASTNode newDest = new ASTSearcher().simpleBreadthFirstSearch(newAst, HiveParser.TOK_QUERY,
          HiveParser.TOK_INSERT, HiveParser.TOK_DESTINATION);
      if (newDest == null) {
        LOG.error("Cannot find destination after CBO; new ast is " + newAst.dump());
        throw new SemanticException("Cannot find destination after CBO");
      }
      replaceASTChild(newDest, cboCtx.nodeOfInterest);
      return newAst;
    }

    case MULTI_INSERT: {
      // Patch the optimized query back into original FROM clause.
      replaceASTChild(cboCtx.nodeOfInterest, newAst);
      return originalAst;
    }

    default:
      throw new AssertionError("Unexpected type " + cboCtx.type);
    }
  }

  ASTNode reAnalyzeCTASAfterCbo(ASTNode newAst) throws SemanticException {
    // analyzeCreateTable uses this.ast, but doPhase1 doesn't, so only reset it
    // here.
    newAst = analyzeCreateTable(newAst, getQB(), null);
    if (newAst == null) {
      LOG.error("analyzeCreateTable failed to initialize CTAS after CBO;" + " new ast is "
          + getAST().dump());
      throw new SemanticException("analyzeCreateTable failed to initialize CTAS after CBO");
    }
    return newAst;
  }

  ASTNode reAnalyzeViewAfterCbo(ASTNode newAst) throws SemanticException {
    // analyzeCreateView uses this.ast, but doPhase1 doesn't, so only reset it
    // here.
    newAst = analyzeCreateView(newAst, getQB(), null);
    if (newAst == null) {
      LOG.error("analyzeCreateTable failed to initialize materialized view after CBO;" + " new ast is "
          + getAST().dump());
      throw new SemanticException("analyzeCreateTable failed to initialize materialized view after CBO");
    }
    return newAst;
  }


  public static class ASTSearcher {
    private final LinkedList<ASTNode> searchQueue = new LinkedList<ASTNode>();

    public ASTNode simpleBreadthFirstSearch(ASTNode ast, Collection<Integer> tokens) {
      int[] tokenArray = new int[tokens.size()];
      int i = 0;
      for (Integer token : tokens) {
        tokenArray[i] = token;
        ++i;
      }
      return simpleBreadthFirstSearch(ast, tokenArray);
    }

    /**
     * Performs breadth-first search of the AST for a nested set of tokens. Tokens
     * don't have to be each others' direct children, they can be separated by
     * layers of other tokens. For each token in the list, the first one found is
     * matched and there's no backtracking; thus, if AST has multiple instances of
     * some token, of which only one matches, it is not guaranteed to be found. We
     * use this for simple things. Not thread-safe - reuses searchQueue.
     */
    public ASTNode simpleBreadthFirstSearch(ASTNode ast, int... tokens) {
      searchQueue.clear();
      searchQueue.add(ast);
      for (int i = 0; i < tokens.length; ++i) {
        boolean found = false;
        int token = tokens[i];
        while (!searchQueue.isEmpty() && !found) {
          ASTNode next = searchQueue.poll();
          found = next.getType() == token;
          if (found) {
            if (i == tokens.length - 1) {
              return next;
            }
            searchQueue.clear();
          }
          for (int j = 0; j < next.getChildCount(); ++j) {
            searchQueue.add((ASTNode) next.getChild(j));
          }
        }
        if (!found) {
          return null;
        }
      }
      return null;
    }

    public ASTNode depthFirstSearch(ASTNode ast, int token) {
      searchQueue.clear();
      searchQueue.add(ast);
      while (!searchQueue.isEmpty()) {
        ASTNode next = searchQueue.poll();
        if (next.getType() == token) {
          return next;
        }
        for (int j = 0; j < next.getChildCount(); ++j) {
          searchQueue.add((ASTNode) next.getChild(j));
        }
      }
      return null;
    }

    public ASTNode simpleBreadthFirstSearchAny(ASTNode ast, int... tokens) {
      searchQueue.clear();
      searchQueue.add(ast);
      while (!searchQueue.isEmpty()) {
        ASTNode next = searchQueue.poll();
        for (int i = 0; i < tokens.length; ++i) {
          if (next.getType() == tokens[i]) {
            return next;
          }
        }
        for (int i = 0; i < next.getChildCount(); ++i) {
          searchQueue.add((ASTNode) next.getChild(i));
        }
      }
      return null;
    }

    public void reset() {
      searchQueue.clear();
    }
  }

  private static void replaceASTChild(ASTNode child, ASTNode newChild) {
    ASTNode parent = (ASTNode) child.parent;
    int childIndex = child.childIndex;
    parent.deleteChild(childIndex);
    parent.insertChild(childIndex, newChild);
  }

  /**
   * Get optimized logical plan for the given QB tree in the semAnalyzer.
   *
   * @return
   * @throws SemanticException
   */
  RelNode logicalPlan() throws SemanticException {
    RelNode optimizedOptiqPlan = null;

    Frameworks.PlannerAction<RelNode> calcitePlannerAction = null;
    if (this.columnAccessInfo == null) {
      this.columnAccessInfo = new ColumnAccessInfo();
    }
    calcitePlannerAction = createPlannerAction(prunedPartitions, ctx.getStatsSource(), this.columnAccessInfo);

    try {
      optimizedOptiqPlan = Frameworks.withPlanner(calcitePlannerAction, Frameworks
          .newConfigBuilder().typeSystem(new HiveTypeSystemImpl()).build());
    } catch (Exception e) {
      rethrowCalciteException(e);
      throw new AssertionError("rethrowCalciteException didn't throw for " + e.getMessage());
    }
    return optimizedOptiqPlan;
  }

  protected Frameworks.PlannerAction<RelNode> createPlannerAction(
          Map<String, PrunedPartitionList> partitionCache,
          StatsSource statsSource,
          ColumnAccessInfo columnAccessInfo) {
    return new CalcitePlannerAction(partitionCache, statsSource, columnAccessInfo, getQB());
  }

  /**
   * Get SQL rewrite for a Calcite logical plan
   *
   * @return Optimized SQL text (or null, if failed)
   */
  public String getOptimizedSql(RelNode optimizedOptiqPlan) {
    boolean nullsLast = HiveConf.getBoolVar(conf, ConfVars.HIVE_DEFAULT_NULLS_LAST);
    NullCollation nullCollation = nullsLast ? NullCollation.LAST : NullCollation.LOW;
    SqlDialect dialect = new HiveSqlDialect(SqlDialect.EMPTY_CONTEXT
        .withDatabaseProduct(SqlDialect.DatabaseProduct.HIVE)
        .withDatabaseMajorVersion(4) // TODO: should not be hardcoded
        .withDatabaseMinorVersion(0)
        .withIdentifierQuoteString("`")
        .withDataTypeSystem(new HiveTypeSystemImpl())
        .withNullCollation(nullCollation)) {
      @Override
      protected boolean allowsAs() {
        return true;
      }

      @Override
      public boolean supportsCharSet() {
        return false;
      }
    };
    try {
      final JdbcImplementor jdbcImplementor =
          new JdbcImplementor(dialect, (JavaTypeFactory) optimizedOptiqPlan.getCluster()
              .getTypeFactory());
      final JdbcImplementor.Result result = jdbcImplementor.visitRoot(optimizedOptiqPlan);
      String sql = result.asStatement().toSqlString(dialect).getSql();
      sql = PATTERN_VARCHAR.matcher(sql).replaceAll("STRING"); // VARCHAR(INTEGER.MAX) -> STRING
      sql = PATTERN_TIMESTAMP.matcher(sql).replaceAll("TIMESTAMP"); // TIMESTAMP(9) -> TIMESTAMP
      return sql;
    } catch (Error | Exception e) {
      // We play it safe here. If we get an error or exception,
      // we will simply not print the optimized SQL.
      LOG.warn("Rel2SQL Rewrite threw error", e);
    }
    return null;
  }

  /**
   * Get Optimized AST for the given QB tree in the semAnalyzer.
   *
   * @return Optimized operator tree translated in to Hive AST
   * @throws SemanticException
   */
  ASTNode getOptimizedAST() throws SemanticException {
    return getOptimizedAST(logicalPlan());
  }

  /**
   * Get Optimized AST for the given QB tree in the semAnalyzer.
   *
   * @return Optimized operator tree translated in to Hive AST
   * @throws SemanticException
   */
  ASTNode getOptimizedAST(RelNode optimizedOptiqPlan) throws SemanticException {
    ASTNode optiqOptimizedAST = ASTConverter.convert(optimizedOptiqPlan, resultSchema,
            HiveConf.getBoolVar(conf, HiveConf.ConfVars.HIVE_COLUMN_ALIGNMENT),ctx.getPlanMapper());
    return optiqOptimizedAST;
  }

  /**
   * Get Optimized Hive Operator DAG for the given QB tree in the semAnalyzer.
   *
   * @return Optimized Hive operator tree
   * @throws SemanticException
   */
  Operator getOptimizedHiveOPDag(RelNode optimizedOptiqPlan) throws SemanticException {
    Operator<?> hiveRoot = new HiveOpConverter(this, conf, unparseTranslator, topOps)
                                  .convert(optimizedOptiqPlan);
    RowResolver hiveRootRR = genRowResolver(hiveRoot, getQB());
    opParseCtx.put(hiveRoot, new OpParseContext(hiveRootRR));
    String dest = getQB().getParseInfo().getClauseNames().iterator().next();
    if (isInsertInto(getQB().getParseInfo(), dest)) {
      Operator<?> selOp = handleInsertStatement(dest, hiveRoot, hiveRootRR, getQB());
      return genFileSinkPlan(dest, getQB(), selOp);
    } else {
      return genFileSinkPlan(dest, getQB(), hiveRoot);
    }
  }

  // This function serves as the wrapper of handleInsertStatementSpec in
  // SemanticAnalyzer
  Operator<?> handleInsertStatement(String dest, Operator<?> input, RowResolver inputRR, QB qb)
      throws SemanticException {
    List<ExprNodeDesc> colList = new ArrayList<ExprNodeDesc>();
    List<ColumnInfo> columns = inputRR.getColumnInfos();
    for (int i = 0; i < columns.size(); i++) {
      ColumnInfo col = columns.get(i);
      colList.add(new ExprNodeColumnDesc(col));
    }
    ASTNode selExprList = qb.getParseInfo().getSelForClause(dest);

    RowResolver rowResolver = createRowResolver(columns);
    rowResolver = handleInsertStatementSpec(colList, dest, rowResolver, qb, selExprList);

    List<String> columnNames = new ArrayList<String>();
    Map<String, ExprNodeDesc> colExprMap = new HashMap<String, ExprNodeDesc>();
    for (int i = 0; i < colList.size(); i++) {
      String outputCol = getColumnInternalName(i);
      colExprMap.put(outputCol, colList.get(i));
      columnNames.add(outputCol);
    }
    Operator<?> output = putOpInsertMap(OperatorFactory.getAndMakeChild(new SelectDesc(colList,
        columnNames), new RowSchema(rowResolver.getColumnInfos()), input), rowResolver);
    output.setColumnExprMap(colExprMap);
    return output;
  }

  private RowResolver createRowResolver(List<ColumnInfo> columnInfos) {
    RowResolver rowResolver = new RowResolver();
    int pos = 0;
    for (ColumnInfo columnInfo : columnInfos) {
      ColumnInfo newColumnInfo = new ColumnInfo(columnInfo);
      newColumnInfo.setInternalName(HiveConf.getColumnInternalName(pos++));
      rowResolver.put(newColumnInfo.getTabAlias(), newColumnInfo.getAlias(), newColumnInfo);
    }

    return rowResolver;
  }

  /***
   * Unwraps Calcite Invocation exceptions coming meta data provider chain and
   * obtains the real cause.
   *
   * @param e
   */
  private void rethrowCalciteException(Exception e) throws SemanticException {
    Throwable first = (semanticException != null) ? semanticException : e, current = first, cause = current
        .getCause();
    while (cause != null) {
      Throwable causeOfCause = cause.getCause();
      if (current == first && causeOfCause == null && isUselessCause(first)) {
        // "cause" is a root cause, and "e"/"first" is a useless
        // exception it's wrapped in.
        first = cause;
        break;
      } else if (causeOfCause != null && isUselessCause(cause)
          && ExceptionHelper.resetCause(current, causeOfCause)) {
        // "cause" was a useless intermediate cause and was replace it
        // with its own cause.
        cause = causeOfCause;
        continue; // do loop once again with the new cause of "current"
      }
      current = cause;
      cause = current.getCause();
    }

    if (first instanceof RuntimeException) {
      throw (RuntimeException) first;
    } else if (first instanceof SemanticException) {
      throw (SemanticException) first;
    }
    throw new RuntimeException(first);
  }

  private static class ExceptionHelper {
    private static final Field CAUSE_FIELD = getField(Throwable.class, "cause"),
        TARGET_FIELD = getField(InvocationTargetException.class, "target"),
        MESSAGE_FIELD = getField(Throwable.class, "detailMessage");

    private static Field getField(Class<?> clazz, String name) {
      try {
        Field f = clazz.getDeclaredField(name);
        f.setAccessible(true);
        return f;
      } catch (Throwable t) {
        return null;
      }
    }

    public static boolean resetCause(Throwable target, Throwable newCause) {
      try {
        if (MESSAGE_FIELD == null) {
          return false;
        }
        Field field = (target instanceof InvocationTargetException) ? TARGET_FIELD : CAUSE_FIELD;
        if (field == null) {
          return false;
        }

        Throwable oldCause = target.getCause();
        String oldMsg = target.getMessage();
        field.set(target, newCause);
        if (oldMsg != null && oldMsg.equals(oldCause.toString())) {
          MESSAGE_FIELD.set(target, newCause == null ? null : newCause.toString());
        }
      } catch (Throwable se) {
        return false;
      }
      return true;
    }
  }

  private boolean isUselessCause(Throwable t) {
    return t instanceof RuntimeException || t instanceof InvocationTargetException;
  }

  private RowResolver genRowResolver(Operator op, QB qb) {
    RowResolver rr = new RowResolver();
    String subqAlias = (qb.getAliases().size() == 1 && qb.getSubqAliases().size() == 1) ? qb
        .getAliases().get(0) : null;

    for (ColumnInfo ci : op.getSchema().getSignature()) {
      try {
        rr.putWithCheck((subqAlias != null) ? subqAlias : ci.getTabAlias(),
            ci.getAlias() != null ? ci.getAlias() : ci.getInternalName(), ci.getInternalName(),
            new ColumnInfo(ci));
      } catch (SemanticException e) {
        throw new RuntimeException(e);
      }
    }

    return rr;
  }

  private enum ExtendedCBOProfile {
    JOIN_REORDERING,
    WINDOWING_POSTPROCESSING,
    REFERENTIAL_CONSTRAINTS;
  }

  /**
   * Code responsible for Calcite plan generation and optimization.
   */
  public class CalcitePlannerAction implements Frameworks.PlannerAction<RelNode> {
    private RelOptCluster                                 cluster;
    private RelOptSchema                                  relOptSchema;
    private FunctionHelper                                functionHelper;
    private final Map<String, PrunedPartitionList>        partitionCache;
    private final Map<String, ColumnStatsList>            colStatsCache;
    private final ColumnAccessInfo columnAccessInfo;
    private Map<HiveProject, Table> viewProjectToTableSchema;
    private final QB rootQB;

    // correlated vars across subqueries within same query needs to have different ID
    private int subqueryId;

    // TODO: Do we need to keep track of RR, ColNameToPosMap for every op or
    // just last one.
    LinkedHashMap<RelNode, RowResolver>                   relToHiveRR                   = new LinkedHashMap<RelNode, RowResolver>();
    LinkedHashMap<RelNode, ImmutableMap<String, Integer>> relToHiveColNameCalcitePosMap = new LinkedHashMap<RelNode, ImmutableMap<String, Integer>>();
    private final StatsSource statsSource;
    private RelNode dummyTableScan;

    Map<List<String>, JdbcConvention> jdbcConventionMap = new HashMap<>();
    Map<List<String>, JdbcSchema> schemaMap = new HashMap<>();

    Map<RelNode, ASTNode> subQueryMap = new HashMap<>();

    protected CalcitePlannerAction(
            Map<String, PrunedPartitionList> partitionCache,
            StatsSource statsSource,
            ColumnAccessInfo columnAccessInfo, QB rootQB) {
      this.partitionCache = partitionCache;
      this.statsSource = statsSource;
      this.rootQB = rootQB;
      this.colStatsCache = ctx.getOpContext().getColStatsCache();
      this.columnAccessInfo = columnAccessInfo;
    }

    @Override
    public RelNode apply(RelOptCluster cluster, RelOptSchema relOptSchema, SchemaPlus rootSchema) {
      PerfLogger perfLogger = SessionState.getPerfLogger();
      perfLogger.perfLogBegin(this.getClass().getName(), PerfLogger.PLAN_GENERATION);
      RelNode calcitePlan;
      subqueryId = -1;

      /*
       * recreate cluster, so that it picks up the additional traitDef
       */
      RelOptPlanner planner = createPlanner(conf, statsSource, ctx.isExplainPlan());
      final RexBuilder rexBuilder = new RexBuilder(new HiveTypeFactory());
      final RelOptCluster optCluster = RelOptCluster.create(planner, rexBuilder);

      this.cluster = optCluster;
      this.relOptSchema = relOptSchema;
      this.functionHelper = new HiveFunctionHelper(rexBuilder);

      // 1. Gen Calcite Plan
      perfLogger.perfLogBegin(this.getClass().getName(), PerfLogger.OPTIMIZER);
      try {
        calcitePlan = genLogicalPlan(getQB(), true, null, null);
        // freeze the names in the hash map for objects that are only interested
        // in the parsed tables in the original query.
        tabNameToTabObject.markParsingCompleted();
        // if it is to create view, we do not use table alias
        resultSchema = convertRowSchemaToResultSetSchema(relToHiveRR.get(calcitePlan),
            (forViewCreation || getQB().isMaterializedView()) ? false : HiveConf.getBoolVar(conf,
                HiveConf.ConfVars.HIVE_RESULTSET_USE_UNIQUE_COLUMN_NAMES));
      } catch (SemanticException e) {
        semanticException = e;
        throw new RuntimeException(e);
      }

      if (LOG.isDebugEnabled()) {
        LOG.debug("Initial CBO Plan:\n" + RelOptUtil.toString(calcitePlan));
      }
      perfLogger.perfLogEnd(this.getClass().getName(), PerfLogger.PLAN_GENERATION);

      perfLogger.perfLogBegin(this.getClass().getName(), PerfLogger.MV_REWRITE_FIELD_TRIMMER);
      // Create executor
      RexExecutor executorProvider = new HiveRexExecutorImpl();
      calcitePlan.getCluster().getPlanner().setExecutor(executorProvider);

      // Create and set MD provider
      HiveDefaultRelMetadataProvider mdProvider = new HiveDefaultRelMetadataProvider(conf, HIVE_REL_NODE_CLASSES);
      RelMetadataQuery.THREAD_PROVIDERS.set(JaninoRelMetadataProvider.of(mdProvider.getMetadataProvider()));
      optCluster.setMetadataQuerySupplier(HiveRelMetadataQuery::new);
      optCluster.invalidateMetadataQuery();

      calcitePlan = applyMaterializedViewRewritingByText(
              ast, calcitePlan, optCluster, mdProvider.getMetadataProvider());

      // We need to get the ColumnAccessInfo and viewToTableSchema for views.
      if (conf.getBoolVar(ConfVars.HIVE_STATS_COLLECT_SCANCOLS) || !skipAuthorization()) {
        HiveRelFieldTrimmer.get()
            .trim(HiveRelFactories.HIVE_BUILDER.create(optCluster, null), calcitePlan, this.columnAccessInfo,
                this.viewProjectToTableSchema);
      }
      perfLogger.perfLogEnd(this.getClass().getName(), PerfLogger.MV_REWRITE_FIELD_TRIMMER);

      //Remove subquery
      perfLogger.perfLogBegin(this.getClass().getName(), PerfLogger.REMOVING_SUBQUERY);
      if (LOG.isDebugEnabled()) {
        LOG.debug("Plan before removing subquery:\n" + RelOptUtil.toString(calcitePlan));
      }
      calcitePlan = removeSubqueries(calcitePlan, mdProvider.getMetadataProvider());
      if (LOG.isDebugEnabled()) {
        LOG.debug("Plan after removing subquery:\n" + RelOptUtil.toString(calcitePlan));
      }
      perfLogger.perfLogEnd(this.getClass().getName(), PerfLogger.REMOVING_SUBQUERY);
      perfLogger.perfLogBegin(this.getClass().getName(), PerfLogger.DECORRELATION);
      calcitePlan = HiveRelDecorrelator.decorrelateQuery(calcitePlan);
      if (LOG.isDebugEnabled()) {
        LOG.debug("Plan after decorrelation:\n" + RelOptUtil.toString(calcitePlan));
      }
      perfLogger.perfLogEnd(this.getClass().getName(), PerfLogger.DECORRELATION);

      // Validate query materialization for query results caching. This check needs
      // to occur before constant folding, which may remove some function calls
      // from the query plan.
      // In addition, if it is a materialized view creation and we are enabling it
      // for rewriting, it should pass all checks done for query results caching
      // and on top of that we should check that it only contains operators that
      // are supported by the rewriting algorithm.
      perfLogger.perfLogBegin(this.getClass().getName(), PerfLogger.VALIDATE_QUERY_MATERIALIZATION);
      HiveRelOptMaterializationValidator materializationValidator = new HiveRelOptMaterializationValidator();
      materializationValidator.validate(calcitePlan);
      setInvalidResultCacheReason(
          materializationValidator.getResultCacheInvalidReason());
      setMaterializationValidationResult(
          materializationValidator.getAutomaticRewritingValidationResult());
      perfLogger.perfLogEnd(this.getClass().getName(), PerfLogger.VALIDATE_QUERY_MATERIALIZATION);

      // 2. Apply pre-join order optimizations
      perfLogger.perfLogBegin(this.getClass().getName(), PerfLogger.PREJOIN_ORDERING);
      calcitePlan = applyPreJoinOrderingTransforms(calcitePlan, mdProvider.getMetadataProvider(), executorProvider);
      if (LOG.isDebugEnabled()) {
        LOG.debug("Plan after pre-join transformations:\n" + RelOptUtil.toString(calcitePlan));
      }
      perfLogger.perfLogEnd(this.getClass().getName(), PerfLogger.PREJOIN_ORDERING);
      // 3. Materialized view based rewriting
      // We disable it for CTAS and MV creation queries (trying to avoid any problem
      // due to data freshness)
      perfLogger.perfLogBegin(this.getClass().getName(), PerfLogger.MV_REWRITING);
      if (conf.getBoolVar(ConfVars.HIVE_MATERIALIZED_VIEW_ENABLE_AUTO_REWRITING) &&
              !getQB().isMaterializedView() && !ctx.isLoadingMaterializedView() && !getQB().isCTAS() &&
               getQB().hasTableDefined() &&
              !forViewCreation) {
        calcitePlan =
            applyMaterializedViewRewriting(planner, calcitePlan, mdProvider.getMetadataProvider(), executorProvider);
        if (LOG.isDebugEnabled()) {
          LOG.debug("Plan after view-based rewriting:\n" + RelOptUtil.toString(calcitePlan));
        }
      }
      perfLogger.perfLogEnd(this.getClass().getName(), PerfLogger.MV_REWRITING);

      // 4. Apply join order optimizations: reordering MST algorithm
      //    If join optimizations failed because of missing stats, we continue with
      //    the rest of optimizations
      perfLogger.perfLogBegin(this.getClass().getName(), PerfLogger.JOIN_REORDERING);
      if (profilesCBO.contains(ExtendedCBOProfile.JOIN_REORDERING)) {
        calcitePlan = applyJoinOrderingTransform(calcitePlan, mdProvider.getMetadataProvider(), executorProvider);
        if (LOG.isDebugEnabled()) {
          LOG.debug("Plan after join transformations:\n" + RelOptUtil.toString(calcitePlan));
        }
      } else {
        disableSemJoinReordering = false;
      }
      perfLogger.perfLogEnd(this.getClass().getName(), PerfLogger.JOIN_REORDERING);

      // 5. Apply post-join order optimizations
      perfLogger.perfLogBegin(this.getClass().getName(), PerfLogger.POSTJOIN_ORDERING);
      calcitePlan = applyPostJoinOrderingTransform(calcitePlan, mdProvider.getMetadataProvider(), executorProvider);
      perfLogger.perfLogEnd(this.getClass().getName(), PerfLogger.POSTJOIN_ORDERING);
      // Perform the CTE rewriting near the end of CBO transformations to avoid interference of the new HiveTableSpool 
      // operator with other rules (especially those related to constant folding and branch pruning).
      if (!forViewCreation) {
        calcitePlan = applyCteRewriting(planner, calcitePlan, mdProvider.getMetadataProvider(), executorProvider);
        if (LOG.isDebugEnabled()) {
          LOG.debug("Plan after CTE rewriting:\n{}", RelOptUtil.toString(calcitePlan));
        }
      }
      calcitePlan = applySearchExpandTransforms(calcitePlan, mdProvider.getMetadataProvider(), executorProvider);

      perfLogger.perfLogBegin(this.getClass().getName(), PerfLogger.HIVE_SORT_PREDICATES);
      if (conf.getBoolVar(HiveConf.ConfVars.HIVE_OPTIMIZE_SORT_PREDS_WITH_STATS)) {
        calcitePlan = calcitePlan.accept(new HiveFilterSortPredicates(noColsMissingStats));
      }
      perfLogger.perfLogEnd(this.getClass().getName(), PerfLogger.HIVE_SORT_PREDICATES);
      if (LOG.isDebugEnabled()) {
        LOG.debug("Plan after post-join transformations:\n" + RelOptUtil.toString(calcitePlan));
      }
      return calcitePlan;
    }

    private RelNode applySearchExpandTransforms(RelNode basePlan, RelMetadataProvider mdProvider,
        RexExecutor executor) {
      HepProgramBuilder searchProgram = new HepProgramBuilder();
      searchProgram.addRuleCollection(ImmutableList.of(HiveSearchRules.FILTER_SEARCH_EXPAND,
          HiveSearchRules.PROJECT_SEARCH_EXPAND,
          HiveSearchRules.JOIN_SEARCH_EXPAND));
      return executeProgram(basePlan, searchProgram.build(), mdProvider, executor);
    }

    /**
     * Perform all optimizations before Join Ordering.
     *
     * @param basePlan
     *          original plan
     * @param mdProvider
     *          meta data provider
     * @param executorProvider
     *          executor
     * @return
     */
    protected RelNode applyPreJoinOrderingTransforms(RelNode basePlan, RelMetadataProvider mdProvider, RexExecutor executorProvider) {
      // TODO: Decorelation of subquery should be done before attempting
      // Partition Pruning; otherwise Expression evaluation may try to execute
      // corelated sub query.
      final int maxCNFNodeCount = conf.getIntVar(HiveConf.ConfVars.HIVE_CBO_CNF_NODES_LIMIT);
      final int minNumORClauses = conf.getIntVar(HiveConf.ConfVars.HIVE_POINT_LOOKUP_OPTIMIZER_MIN);

      final HepProgramBuilder program = new HepProgramBuilder();

      //0. SetOp rewrite
      generatePartialProgram(program, true, HepMatchOrder.BOTTOM_UP,
          HiveProjectOverIntersectRemoveRule.INSTANCE, HiveIntersectMergeRule.INSTANCE,
          HiveUnionMergeRule.INSTANCE);
      generatePartialProgram(program, false, HepMatchOrder.DEPTH_FIRST,
          HiveIntersectRewriteRule.INSTANCE);
      generatePartialProgram(program, false, HepMatchOrder.DEPTH_FIRST,
          HiveExceptRewriteRule.INSTANCE);

      //1. Distinct aggregate rewrite
      if (!isMaterializedViewMaintenance() && conf.getBoolVar(ConfVars.HIVE_OPTIMIZE_BI_ENABLED)) {
        // Rewrite to datasketches if enabled
        if (conf.getBoolVar(ConfVars.HIVE_OPTIMIZE_BI_REWRITE_COUNTDISTINCT_ENABLED)) {
          String sketchType = conf.getVar(ConfVars.HIVE_OPTIMIZE_BI_REWRITE_COUNT_DISTINCT_SKETCH);
          RelOptRule rule = new HiveRewriteToDataSketchesRules.CountDistinctRewrite(sketchType);
          generatePartialProgram(program, true, HepMatchOrder.TOP_DOWN, rule);
        }
        if (conf.getBoolVar(ConfVars.HIVE_OPTIMIZE_BI_REWRITE_PERCENTILE_DISC_ENABLED)) {
          String sketchType = conf.getVar(ConfVars.HIVE_OPTIMIZE_BI_REWRITE_PERCENTILE_DISC_SKETCH);
          RelOptRule rule = new HiveRewriteToDataSketchesRules.PercentileDiscRewrite(sketchType);
          generatePartialProgram(program, true, HepMatchOrder.TOP_DOWN, rule);
        }
        if (conf.getBoolVar(ConfVars.HIVE_OPTIMIZE_BI_REWRITE_CUME_DIST_ENABLED)) {
          String sketchType = conf.getVar(ConfVars.HIVE_OPTIMIZE_BI_REWRITE_CUME_DIST_SKETCH);
          RelOptRule rule = new HiveRewriteToDataSketchesRules.CumeDistRewriteRule(sketchType);
          generatePartialProgram(program, true, HepMatchOrder.TOP_DOWN, rule);
        }
        if (conf.getBoolVar(ConfVars.HIVE_OPTIMIZE_BI_REWRITE_NTILE_ENABLED)) {
          String sketchType = conf.getVar(ConfVars.HIVE_OPTIMIZE_BI_REWRITE_NTILE_SKETCH);
          RelOptRule rule = new HiveRewriteToDataSketchesRules.NTileRewrite(sketchType);
          generatePartialProgram(program, true, HepMatchOrder.TOP_DOWN, rule);
        }
        if (conf.getBoolVar(ConfVars.HIVE_OPTIMIZE_BI_REWRITE_RANK_ENABLED)) {
          String sketchType = conf.getVar(ConfVars.HIVE_OPTIMIZE_BI_REWRITE_RANK_SKETCH);
          RelOptRule rule = new HiveRewriteToDataSketchesRules.RankRewriteRule(sketchType);
          generatePartialProgram(program, true, HepMatchOrder.TOP_DOWN, rule);
        }
      }
      // Run this optimization early, since it is expanding the operator pipeline.
      if (!conf.getVar(HiveConf.ConfVars.HIVE_EXECUTION_ENGINE).equals("mr") &&
          conf.getBoolVar(HiveConf.ConfVars.HIVE_OPTIMIZE_DISTINCT_REWRITE)) {
        // Its not clear, if this rewrite is always performant on MR, since extra map phase
        // introduced for 2nd MR job may offset gains of this multi-stage aggregation.
        // We need a cost model for MR to enable this on MR.
        generatePartialProgram(program, true, HepMatchOrder.TOP_DOWN,
            HiveExpandDistinctAggregatesRule.INSTANCE);
      }

      // 2. Try factoring out common filter elements & separating deterministic
      // vs non-deterministic UDF. This needs to run before PPD so that PPD can
      // add on-clauses for old style Join Syntax
      // Ex: select * from R1 join R2 where ((R1.x=R2.x) and R1.y<10) or
      // ((R1.x=R2.x) and R1.z=10)) and rand(1) < 0.1
      generatePartialProgram(program, false, HepMatchOrder.DEPTH_FIRST,
          new HivePreFilteringRule(maxCNFNodeCount));

      // 3. Run exhaustive PPD, add not null filters, transitive inference,
      // constant propagation, constant folding
      List<RelOptRule> rules = Lists.newArrayList();
      if (conf.getBoolVar(HiveConf.ConfVars.HIVE_OPT_PPD_WINDOWING)) {
        rules.add(HiveFilterProjectTransposeRule.DETERMINISTIC_WINDOWING);
      } else {
        rules.add(HiveFilterProjectTransposeRule.DETERMINISTIC);
      }
      rules.add(HiveFilterTableFunctionTransposeRule.INSTANCE);
      rules.add(HiveOptimizeInlineArrayTableFunctionRule.INSTANCE);
      rules.add(HiveFilterSetOpTransposeRule.INSTANCE);
      rules.add(HiveFilterSortTransposeRule.SORT_LIMIT_INSTANCE);
      rules.add(HiveFilterSortTransposeRule.SORT_EXCHANGE_INSTANCE);
      rules.add(HiveFilterJoinRule.JOIN);
      rules.add(HiveFilterJoinRule.FILTER_ON_JOIN);
      rules.add(new HiveFilterAggregateTransposeRule(Filter.class, HiveRelFactories.HIVE_BUILDER,
          Aggregate.class));
      rules.add(FilterMergeRule.Config.DEFAULT
          .withOperandFor(HiveFilter.class)
          .withRelBuilderFactory(HiveRelFactories.HIVE_BUILDER)
          .toRule());
      if (conf.getBoolVar(HiveConf.ConfVars.HIVE_OPTIMIZE_REDUCE_WITH_STATS)) {
        rules.add(HiveReduceExpressionsWithStatsRule.INSTANCE);
      }
      rules.add(HiveProjectFilterPullUpConstantsRule.INSTANCE);
      rules.add(HiveReduceExpressionsRule.PROJECT_INSTANCE);
      rules.add(HiveReduceExpressionsRule.FILTER_INSTANCE);
      rules.add(HiveReduceExpressionsRule.JOIN_INSTANCE);
      rules.add(HiveReduceExpressionsRule.SEMIJOIN_INSTANCE);
      rules.add(HiveAggregateReduceFunctionsRule.INSTANCE);
      rules.add(HiveAggregateReduceRule.INSTANCE);
      if (conf.getBoolVar(HiveConf.ConfVars.HIVE_POINT_LOOKUP_OPTIMIZER)) {
        rules.add(new HivePointLookupOptimizerRule.FilterCondition(minNumORClauses));
        rules.add(new HivePointLookupOptimizerRule.JoinCondition(minNumORClauses));
        rules.add(new HivePointLookupOptimizerRule.ProjectionExpressions(minNumORClauses));
      }
      rules.add(HiveProjectJoinTransposeRule.INSTANCE);
      if (conf.getBoolVar(HiveConf.ConfVars.HIVE_OPTIMIZE_CONSTRAINTS_JOIN) &&
          profilesCBO.contains(ExtendedCBOProfile.REFERENTIAL_CONSTRAINTS)) {
        rules.add(HiveJoinConstraintsRule.INSTANCE);
      }
      rules.add(HiveJoinAddNotNullRule.INSTANCE_JOIN);
      rules.add(HiveJoinAddNotNullRule.INSTANCE_SEMIJOIN);
      rules.add(HiveJoinAddNotNullRule.INSTANCE_ANTIJOIN);
      rules.add(new HiveJoinPushTransitivePredicatesRule(HiveJoin.class));
      rules.add(new HiveJoinPushTransitivePredicatesRule(HiveSemiJoin.class));
      rules.add(new HiveJoinPushTransitivePredicatesRule(HiveAntiJoin.class));
      rules.add(HiveSortMergeRule.INSTANCE);
      rules.add(HiveSortPullUpConstantsRule.SORT_LIMIT_INSTANCE);
      rules.add(HiveSortPullUpConstantsRule.SORT_EXCHANGE_INSTANCE);
      rules.add(HiveUnionPullUpConstantsRule.INSTANCE);
      rules.add(HiveAggregatePullUpConstantsRule.INSTANCE);
      generatePartialProgram(program, true, HepMatchOrder.BOTTOM_UP,
          rules.toArray(new RelOptRule[0]));

      // 4. Push down limit through outer join
      // NOTE: We run this after PPD to support old style join syntax.
      // Ex: select * from R1 left outer join R2 where ((R1.x=R2.x) and R1.y<10) or
      // ((R1.x=R2.x) and R1.z=10)) and rand(1) < 0.1 order by R1.x limit 10
      if (conf.getBoolVar(HiveConf.ConfVars.HIVE_OPTIMIZE_LIMIT_TRANSPOSE)) {
        // This should be a cost based decision, but till we enable the extended cost
        // model, we will use the given value for the variable
        final float reductionProportion = HiveConf.getFloatVar(conf,
            HiveConf.ConfVars.HIVE_OPTIMIZE_LIMIT_TRANSPOSE_REDUCTION_PERCENTAGE);
        final long reductionTuples = HiveConf.getLongVar(conf,
            HiveConf.ConfVars.HIVE_OPTIMIZE_LIMIT_TRANSPOSE_REDUCTION_TUPLES);
        generatePartialProgram(program, true, HepMatchOrder.TOP_DOWN,
            HiveSortMergeRule.INSTANCE, HiveSortProjectTransposeRule.INSTANCE,
            HiveSortJoinReduceRule.INSTANCE, HiveSortUnionReduceRule.INSTANCE);
        generatePartialProgram(program, true, HepMatchOrder.BOTTOM_UP,
            new HiveSortRemoveRule(reductionProportion, reductionTuples),
            HiveProjectSortTransposeRule.INSTANCE);
      }

      // Push Down Semi Joins
      //TODO: Enable this later
      /*perfLogger.PerfLogBegin(this.getClass().getName(), PerfLogger.OPTIMIZER);
      basePlan = hepPlan(basePlan, true, mdProvider, executorProvider, SemiJoinJoinTransposeRule.INSTANCE,
          SemiJoinFilterTransposeRule.INSTANCE, SemiJoinProjectTransposeRule.INSTANCE);
      perfLogger.PerfLogEnd(this.getClass().getName(), PerfLogger.OPTIMIZER,
        "Calcite: Prejoin ordering transformation, Push Down Semi Joins"); */

      // 5. Try to remove limit and order by
      generatePartialProgram(program, false, HepMatchOrder.DEPTH_FIRST,
          HiveSortLimitRemoveRule.INSTANCE);

      // 6. Apply Partition Pruning
      generatePartialProgram(program, false, HepMatchOrder.DEPTH_FIRST,
          new HivePartitionPruneRule(conf));

      // 7. Projection Pruning (this introduces select above TS & hence needs to be run last due to PP)
      generatePartialProgram(program, false, HepMatchOrder.TOP_DOWN,
          new HiveFieldTrimmerRule(true));

      // 8. Rerun PPD through Project as column pruning would have introduced
      // DT above scans; By pushing filter just above TS, Hive can push it into
      // storage (in case there are filters on non partition cols). This only
      // matches FIL-PROJ-TS
      // Also merge, remove and reduce Project if possible
      generatePartialProgram(program, true, HepMatchOrder.TOP_DOWN,
          HiveFilterProjectTSTransposeRule.INSTANCE, HiveFilterProjectTSTransposeRule.INSTANCE_DRUID,
          HiveProjectFilterPullUpConstantsRule.INSTANCE, HiveProjectMergeRule.INSTANCE,
          ProjectRemoveRule.Config.DEFAULT.toRule(), HiveSortMergeRule.INSTANCE);

      // 9. Get rid of sq_count_check if group by key is constant
      if (conf.getBoolVar(ConfVars.HIVE_REMOVE_SQ_COUNT_CHECK)) {
        generatePartialProgram(program, false, HepMatchOrder.DEPTH_FIRST,
            HiveRemoveSqCountCheck.INSTANCE);
      }

      // 10. Convert left outer join + null filter on right side table column to anti join. Add this
      // rule after all the optimization for which calcite support for anti join is missing.
      // Needs to be done before ProjectRemoveRule as it expect a project over filter.
      // This is done before join re-ordering as join re-ordering is converting the left outer
      // to right join in some cases before converting back again to left outer.
      if (conf.getBoolVar(ConfVars.HIVE_CONVERT_ANTI_JOIN)) {
        generatePartialProgram(program, false, HepMatchOrder.DEPTH_FIRST,
                HiveAntiSemiJoinRule.INSTANCE);
      }

      generatePartialProgram(program, true, HepMatchOrder.DEPTH_FIRST,
              HiveRemoveEmptySingleRules.PROJECT_INSTANCE,
              HiveRemoveEmptySingleRules.FILTER_INSTANCE,
              HiveRemoveEmptySingleRules.JOIN_LEFT_INSTANCE,
              HiveRemoveEmptySingleRules.SEMI_JOIN_LEFT_INSTANCE,
              HiveRemoveEmptySingleRules.JOIN_RIGHT_INSTANCE,
              HiveRemoveEmptySingleRules.SEMI_JOIN_RIGHT_INSTANCE,
              HiveRemoveEmptySingleRules.ANTI_JOIN_RIGHT_INSTANCE,
              HiveRemoveEmptySingleRules.SORT_INSTANCE,
              HiveRemoveEmptySingleRules.SORT_FETCH_ZERO_INSTANCE,
              HiveRemoveEmptySingleRules.AGGREGATE_INSTANCE,
              HiveRemoveEmptySingleRules.UNION_INSTANCE,
              HiveRemoveEmptySingleRules.CORRELATE_LEFT_INSTANCE,
              HiveRemoveEmptySingleRules.CORRELATE_RIGHT_INSTANCE);

      // Trigger program
      basePlan = executeProgram(basePlan, program.build(), mdProvider, executorProvider);

      return basePlan;
    }

    /**
     * Returns true if MV is being loaded, constructed or being rebuilt.
     */
    private boolean isMaterializedViewMaintenance() {
      return mvRebuildMode != MaterializationRebuildMode.NONE
          || ctx.isLoadingMaterializedView()
          || getQB().isMaterializedView();
    }

    protected RelNode applyMaterializedViewRewriting(RelOptPlanner planner, RelNode basePlan,
        RelMetadataProvider mdProvider, RexExecutor executorProvider) {
      final RelOptCluster optCluster = basePlan.getCluster();

      final boolean useMaterializedViewsRegistry =
          !conf.get(HiveConf.ConfVars.HIVE_SERVER2_MATERIALIZED_VIEWS_REGISTRY_IMPL.varname).equals("DUMMY");
      final RelNode calcitePreMVRewritingPlan = basePlan;
      
      final Set<TableName> tablesUsedQuery = getTablesUsed(basePlan);
      if (tablesUsedQuery.isEmpty()) {
        return basePlan;
      }
      // Add views to planner
      List<HiveRelOptMaterialization> materializations = new ArrayList<>();
      try {
        // This is not a rebuild, we retrieve all the materializations.
        // In turn, we do not need to force the materialization contents to be up-to-date,
        // as this is not a rebuild, and we apply the user parameters
        // (HIVE_MATERIALIZED_VIEW_REWRITING_TIME_WINDOW) instead.
        if (useMaterializedViewsRegistry) {
          materializations.addAll(db.getPreprocessedMaterializedViewsFromRegistry(tablesUsedQuery,
              queryState::getValidTxnList, getTxnMgr()));
        } else {
          materializations.addAll(db.getPreprocessedMaterializedViews(tablesUsedQuery,
              queryState::getValidTxnList, getTxnMgr()));
        }
        // We need to use the current cluster for the scan operator on views,
        // otherwise the planner will throw an Exception (different planners)
        materializations = materializations.stream().
                map(materialization -> materialization.copyToNewCluster(optCluster)).
                collect(Collectors.toList());
      } catch (HiveException e) {
        LOG.warn("Exception loading materialized views", e);
      }

      if (materializations.isEmpty()) {
        // There are no materializations, we can return the original plan
        return calcitePreMVRewritingPlan;
      }

      basePlan = rewriteUsingViews(planner, basePlan, mdProvider, executorProvider, materializations);

      List<Table> materializedViewsUsedOriginalPlan = getMaterializedViewsUsed(calcitePreMVRewritingPlan);
      List<Table> materializedViewsUsedAfterRewrite = getMaterializedViewsUsed(basePlan);
      if (materializedViewsUsedOriginalPlan.size() == materializedViewsUsedAfterRewrite.size()) {
        // Materialized view-based rewriting did not happen, we can return the original plan
        return calcitePreMVRewritingPlan;
      }

      try {
        if (!HiveMaterializedViewUtils.checkPrivilegeForMaterializedViews(materializedViewsUsedAfterRewrite)) {
          // if materialized views do not have appropriate privileges, we shouldn't be using them
          return calcitePreMVRewritingPlan;
        }
      } catch (HiveException e) {
        LOG.warn("Exception checking privileges for materialized views", e);
        return calcitePreMVRewritingPlan;
      }
      // A rewriting was produced, we will check whether it was part of an incremental rebuild
      // to try to replace INSERT OVERWRITE by INSERT or MERGE
      if (useMaterializedViewsRegistry) {
        // Before proceeding we need to check whether materialized views used are up-to-date
        // wrt information in metastore
        try {
          if (!db.validateMaterializedViewsFromRegistry(materializedViewsUsedAfterRewrite, tablesUsedQuery,
              queryState::getValidTxnList, getTxnMgr())) {
            return calcitePreMVRewritingPlan;
          }
        } catch (HiveException e) {
          LOG.warn("Exception validating materialized views", e);
          return calcitePreMVRewritingPlan;
        }
      }
      // Now we trigger some needed optimization rules again
      return applyPreJoinOrderingTransforms(basePlan, mdProvider, executorProvider);
    }

    private RelNode rewriteUsingViews(RelOptPlanner planner, RelNode basePlan,
    RelMetadataProvider mdProvider, RexExecutor executorProvider, Collection<? extends RelOptMaterialization> materializations) {
      final PerfLogger perfLogger = SessionState.getPerfLogger();
      perfLogger.perfLogBegin(this.getClass().getName(), PerfLogger.OPTIMIZER);
      final RelOptCluster optCluster = basePlan.getCluster();

      // We need to expand IN/BETWEEN expressions when materialized view rewriting
      // is triggered since otherwise this may prevent some rewritings from happening
      HepProgramBuilder program = new HepProgramBuilder();
      generatePartialProgram(program, false, HepMatchOrder.DEPTH_FIRST,
              HiveInBetweenExpandRule.FILTER_INSTANCE,
              HiveInBetweenExpandRule.JOIN_INSTANCE,
              HiveInBetweenExpandRule.PROJECT_INSTANCE);
      basePlan = executeProgram(basePlan, program.build(), mdProvider, executorProvider);

      // Pre-processing to being able to trigger additional rewritings
      basePlan = HiveMaterializedViewBoxing.boxPlan(basePlan);

      // If this is not a rebuild, we use Volcano planner as the decision
      // on whether to use MVs or not and which MVs to use should be cost-based
      optCluster.invalidateMetadataQuery();
      RelMetadataQuery.THREAD_PROVIDERS.set(HiveMaterializationRelMetadataProvider.DEFAULT);

      // Add materializations to planner
      for (RelOptMaterialization materialization : materializations) {
        if (LOG.isDebugEnabled()) {
          LOG.debug("Adding materialization {} to the planner; the plan is:\n{}", materialization.qualifiedTableName,
              RelOptUtil.toString(materialization.queryRel));
        }
        planner.addMaterialization(materialization);
      }
      // Add rule to split aggregate with grouping sets (if any)
      planner.addRule(HiveAggregateSplitRule.INSTANCE);
      // Add view-based rewriting rules to planner
      for (RelOptRule rule : HiveMaterializedViewRule.MATERIALIZED_VIEW_REWRITING_RULES) {
        planner.addRule(rule);
      }
      // Unboxing rule
      planner.addRule(HiveMaterializedViewBoxing.INSTANCE_UNBOXING);
      // Partition pruner rule
      planner.addRule(HiveFilterProjectTSTransposeRule.INSTANCE);
      planner.addRule(new HivePartitionPruneRule(conf));

      // Optimize plan
      final String ruleExclusionRegex = conf.get(ConfVars.HIVE_CBO_RULE_EXCLUSION_REGEX.varname, "");
      if (!ruleExclusionRegex.isEmpty()) {
        LOG.info("The CBO rules matching the following regex are excluded from planning: {}",
            ruleExclusionRegex);
        planner.setRuleDescExclusionFilter(Pattern.compile(ruleExclusionRegex));
      }
      planner.setRoot(basePlan);
      basePlan = planner.findBestExp();
      // Remove view-based rewriting rules from planner
      planner.clear();

      // Restore default cost model
      optCluster.invalidateMetadataQuery();
      RelMetadataQuery.THREAD_PROVIDERS.set(JaninoRelMetadataProvider.of(mdProvider));

      perfLogger.perfLogEnd(this.getClass().getName(), PerfLogger.OPTIMIZER, "Calcite: View-based rewriting");
      return basePlan;
    }

    private RelNode applyCteRewriting(RelOptPlanner planner,  RelNode basePlan, RelMetadataProvider mdProvider, RexExecutor executorProvider) {
      final int referenceThreshold = conf.getIntVar(ConfVars.HIVE_CTE_MATERIALIZE_THRESHOLD);
      if (referenceThreshold <= 0) {
        return basePlan;
      }
      CommonTableExpressionSuggester suggester = CommonTableExpressionSuggesterFactory.create(conf);
      List<RelNode> ctes = suggester.suggest(basePlan, conf);
      if (ctes.isEmpty()) {
        return basePlan;
      }
      HiveRelMetadataQuery mq = (HiveRelMetadataQuery) basePlan.getCluster().getMetadataQuery();
      List<RelOptMaterialization> cteMVs = new ArrayList<>();
      for (int i = 0; i < ctes.size(); i++) {
        final RelNode cte = ctes.get(i);
        if (isMaterializableCte(mq, cte)) {
          cteMVs.add(HiveMaterializedViewUtils.createCTEMaterialization("cte_suggestion_" + i, cte, conf));
        }
      }
      final RelNode ctePlan = rewriteUsingViews(planner, basePlan, mdProvider, executorProvider, cteMVs);
      Map<List<String>, Integer> tableOccurrences = RelOptUtil.findAllTables(ctePlan).stream()
          .map(RelOptTable::getQualifiedName)
          .collect(Collectors.toMap(Function.identity(), v -> 1, Integer::sum));
      CteRuleConfig cteConfig = CteRuleConfig.config()
          .withReferenceThreshold(referenceThreshold)
          .withTableOccurrences(tableOccurrences);
      HepProgram spoolProgram = HepProgram.builder()
          // Use some defined match order ensuring consistent introduction of spool operators; avoids plan flakiness
          .addMatchOrder(HepMatchOrder.DEPTH_FIRST)
          .addRuleInstance(new TableScanToSpoolRule(cteConfig))
          .addRuleInstance(new RemoveInfrequentCteRule(cteConfig))
          .build();
      final RelNode spoolPlan = executeProgram(ctePlan, spoolProgram, mdProvider, executorProvider, cteMVs, true);
      if (ctePlan.getRelDigest().equals(spoolPlan.getRelDigest())) {
        return basePlan;
      } else {
        return spoolPlan;
      }
    }

    /**
     * @return whether the specified cte fulfills all preconditions for materialization.
     */
    private boolean isMaterializableCte(HiveRelMetadataQuery mq, RelNode cte) {
      final boolean checkFullAggregate = conf.getBoolVar(ConfVars.HIVE_CTE_MATERIALIZE_FULL_AGGREGATE_ONLY);
      ImmutableBitSet cteOutputColumns = ImmutableBitSet.range(cte.getRowType().getFieldCount());
      if (checkFullAggregate && !Boolean.TRUE.equals(mq.areColumnsAggregated(cte, cteOutputColumns))) {
        LOG.debug("Skipping CTE {} cause its not a full aggregate.", cte);
        return false;
      }
      if (HiveSqlTypeUtil.containsSqlType(cte.getRowType(), SqlTypeName.NULL)) {
        LOG.debug("Skipping CTE {} cause it contains untyped nulls", cte);
        return false;
      }
      return true;
    }

    private boolean isMaterializedViewRewritingByTextEnabled() {
      return conf.getBoolVar(ConfVars.HIVE_MATERIALIZED_VIEW_ENABLE_AUTO_REWRITING_SQL) &&
              !HiveMaterializedViewsRegistry.get().isEmpty() &&
              mvRebuildMode == MaterializationRebuildMode.NONE &&
              !rootQB.isMaterializedView() && !ctx.isLoadingMaterializedView() && !rootQB.isCTAS() &&
              rootQB.getIsQuery() &&
              rootQB.hasTableDefined() &&
              !forViewCreation;
    }

    private RelNode applyMaterializedViewRewritingByText(
            ASTNode queryToRewriteAST,
            RelNode originalPlan,
            RelOptCluster optCluster,
            RelMetadataProvider metadataProvider) {
      if (!isMaterializedViewRewritingByTextEnabled()) {
        return originalPlan;
      }

      String expandedQueryText = null;
      try {
        unparseTranslator.applyTranslations(ctx.getTokenRewriteStream(), EXPANDED_QUERY_TOKEN_REWRITE_PROGRAM);
        expandedQueryText = ctx.getTokenRewriteStream().toString(
                EXPANDED_QUERY_TOKEN_REWRITE_PROGRAM,
                queryToRewriteAST.getTokenStartIndex(),
                queryToRewriteAST.getTokenStopIndex());

        ASTNode expandedAST = ParseUtils.parse(expandedQueryText, new Context(conf));
        
        Set<TableName> tablesUsedByOriginalPlan = getTablesUsed(removeSubqueries(originalPlan, metadataProvider));
        if (tablesUsedByOriginalPlan.isEmpty()) {
          return originalPlan;
        }
        
        RelNode mvScan = getMaterializedViewByAST(
            expandedAST, optCluster, ANY, db, tablesUsedByOriginalPlan, queryState::getValidTxnList, getTxnMgr());
        if (mvScan != null) {
          return mvScan;
        }

        if (!conf.getBoolVar(ConfVars.HIVE_MATERIALIZED_VIEW_ENABLE_AUTO_REWRITING_SUBQUERY_SQL)) {
          return originalPlan;
        }

        return new HiveMaterializedViewASTSubQueryRewriteShuttle(subQueryMap, queryToRewriteAST, expandedAST,
              HiveRelFactories.HIVE_BUILDER.create(optCluster, null),
              db, tablesUsedByOriginalPlan, queryState::getValidTxnList, getTxnMgr())
          .rewrite(originalPlan);
      } catch (Exception e) {
        LOG.warn("Automatic materialized view query rewrite failed. expanded query text: {} AST string {} ",
                expandedQueryText, queryToRewriteAST.toStringTree(), e);
        return originalPlan;
      }
    }

    /**
     * Perform join reordering optimization.
     *
     * @param basePlan
     *          original plan
     * @param mdProvider
     *          meta data provider
     * @param executorProvider
     *          executor
     * @return
     */
    private RelNode applyJoinOrderingTransform(RelNode basePlan, RelMetadataProvider mdProvider, RexExecutor executorProvider) {

      final HepProgramBuilder program = new HepProgramBuilder();
      // Remove Projects between Joins so that JoinToMultiJoinRule can merge them to MultiJoin.
      // If FK-PK are declared, it tries to pull non-filtering column appending join nodes.
      List<RelOptRule> rules = Lists.newArrayList();
      if (profilesCBO.contains(ExtendedCBOProfile.REFERENTIAL_CONSTRAINTS)) {
        rules.add(HiveJoinSwapConstraintsRule.INSTANCE);
      }
      rules.add(HiveSemiJoinProjectTransposeRule.INSTANCE);
      rules.add(HiveJoinProjectTransposeRule.LEFT_PROJECT_BTW_JOIN);
      rules.add(HiveJoinProjectTransposeRule.RIGHT_PROJECT_BTW_JOIN);
      rules.add(HiveProjectMergeRule.INSTANCE);
      if (profilesCBO.contains(ExtendedCBOProfile.REFERENTIAL_CONSTRAINTS)) {
        rules.add(conf.getBoolVar(HiveConf.ConfVars.HIVE_OPT_PPD_WINDOWING) ?
            HiveFilterProjectTransposeRule.DETERMINISTIC_WINDOWING_ON_NON_FILTERING_JOIN :
            HiveFilterProjectTransposeRule.DETERMINISTIC_ON_NON_FILTERING_JOIN);
        rules.add(HiveFilterJoinRule.FILTER_ON_NON_FILTERING_JOIN);
      }
      generatePartialProgram(program, true, HepMatchOrder.BOTTOM_UP,
          rules.toArray(new RelOptRule[0]));
      // Join reordering
      generatePartialProgram(program, false, HepMatchOrder.BOTTOM_UP,
          new JoinToMultiJoinRule(HiveJoin.class), HiveLoptOptimizeJoinRule.INSTANCE);

      RelNode calciteOptimizedPlan;
      try {
        calciteOptimizedPlan = executeProgram(basePlan, program.build(), mdProvider, executorProvider);
      } catch (Exception e) {
        if (noColsMissingStats.get() > 0) {
          LOG.warn("Missing column stats (see previous messages), skipping join reordering in CBO");
          noColsMissingStats.set(0);
          calciteOptimizedPlan = basePlan;
          disableSemJoinReordering = false;
        } else {
          throw e;
        }
      }

      return calciteOptimizedPlan;
    }

    /**
     * Perform join reordering post-optimization.
     *
     * @param basePlan
     *          original plan
     * @param mdProvider
     *          meta data provider
     * @param executorProvider
     *          executor
     * @return
     */
    private RelNode applyPostJoinOrderingTransform(RelNode basePlan, RelMetadataProvider mdProvider, RexExecutor executorProvider) {

      final HepProgramBuilder program = new HepProgramBuilder();

      double factor = conf.getFloatVar(ConfVars.HIVE_CARDINALITY_PRESERVING_JOIN_OPTIMIZATION_FACTOR);
      if (factor > 0.0) {
        generatePartialProgram(program, false, HepMatchOrder.TOP_DOWN,
            new HiveCardinalityPreservingJoinRule(factor));
      }

      // 1. Run other optimizations that do not need stats
      generatePartialProgram(program, false, HepMatchOrder.DEPTH_FIRST,
          ProjectRemoveRule.Config.DEFAULT.toRule(),
          HiveUnionMergeRule.INSTANCE,
          new HiveUnionSimpleSelectsToInlineTableRule(dummyTableScan),
          HiveAggregateProjectMergeRule.INSTANCE,
          HiveProjectMergeRule.INSTANCE_NO_FORCE,
          HiveJoinCommuteRule.INSTANCE,
          new HiveAggregateSortLimitRule(conf.getBoolVar(ConfVars.HIVE_DEFAULT_NULLS_LAST)));

      // 2. Run aggregate-join transpose (cost based)
      //    If it failed because of missing stats, we continue with
      //    the rest of optimizations
      if (conf.getBoolVar(ConfVars.AGGR_JOIN_TRANSPOSE) || conf.getBoolVar(ConfVars.AGGR_JOIN_TRANSPOSE_UNIQUE)) {
        generatePartialProgram(program, false, HepMatchOrder.DEPTH_FIRST,
            new HiveAggregateJoinTransposeRule(noColsMissingStats,
                conf.getBoolVar(ConfVars.AGGR_JOIN_TRANSPOSE),
                conf.getBoolVar(ConfVars.AGGR_JOIN_TRANSPOSE_UNIQUE)));
      }

      // 3. Convert Join + GBy to semijoin
      // Run this rule at later stages, since many calcite rules cant deal with semijoin
      if (conf.getBoolVar(ConfVars.SEMIJOIN_CONVERSION)) {
        generatePartialProgram(program, true, HepMatchOrder.DEPTH_FIRST,
            HiveSemiJoinRule.INSTANCE_PROJECT, HiveSemiJoinRule.INSTANCE_PROJECT_SWAPPED,
            HiveSemiJoinRule.INSTANCE_AGGREGATE, HiveSemiJoinRule.INSTANCE_AGGREGATE_SWAPPED);
      }

      // 4. convert SemiJoin + GBy to SemiJoin
      generatePartialProgram(program, false, HepMatchOrder.DEPTH_FIRST,
          HiveRemoveGBYSemiJoinRule.INSTANCE);

      // 5. Run rule to fix windowing issue when it is done over
      // aggregation columns (HIVE-10627)
      if (profilesCBO.contains(ExtendedCBOProfile.WINDOWING_POSTPROCESSING)) {
        generatePartialProgram(program, false, HepMatchOrder.DEPTH_FIRST,
            HiveWindowingFixRule.INSTANCE);
        generatePartialProgram(program, false, HepMatchOrder.DEPTH_FIRST,
            HiveWindowingLastValueRewrite.INSTANCE);
      }

      // Expand SEARCH since JDBC (and potentially other federation rules) do not know how to handle it.
      generatePartialProgram(program,
          true,
          HepMatchOrder.DEPTH_FIRST,
          HiveSearchRules.PROJECT_SEARCH_EXPAND,
          HiveSearchRules.FILTER_SEARCH_EXPAND,
          HiveSearchRules.JOIN_SEARCH_EXPAND);

      // 7. Apply Druid transformation rules
      generatePartialProgram(program, false, HepMatchOrder.DEPTH_FIRST,
          HiveDruidRules.FILTER_DATE_RANGE_RULE,
          HiveDruidRules.FILTER, HiveDruidRules.PROJECT_FILTER_TRANSPOSE,
          HiveDruidRules.AGGREGATE_FILTER_TRANSPOSE,
          HiveDruidRules.AGGREGATE_PROJECT,
          HiveDruidRules.PROJECT,
          HiveDruidRules.EXPAND_SINGLE_DISTINCT_AGGREGATES_DRUID_RULE,
          HiveDruidRules.AGGREGATE,
          HiveDruidRules.POST_AGGREGATION_PROJECT,
          HiveDruidRules.FILTER_AGGREGATE_TRANSPOSE,
          HiveDruidRules.FILTER_PROJECT_TRANSPOSE,
          HiveDruidRules.HAVING_FILTER_RULE,
          HiveDruidRules.SORT_PROJECT_TRANSPOSE,
          HiveDruidRules.SORT);

      // 8. Apply JDBC transformation rules
      if (conf.getBoolVar(ConfVars.HIVE_ENABLE_JDBC_PUSHDOWN)) {
        List<RelOptRule> rules = Lists.newArrayList();
        rules.add(JDBCExpandExpressionsRule.FILTER_INSTANCE);
        rules.add(JDBCExpandExpressionsRule.JOIN_INSTANCE);
        rules.add(JDBCExpandExpressionsRule.PROJECT_INSTANCE);
        rules.add(JDBCExtractJoinFilterRule.INSTANCE);
        rules.add(JDBCAbstractSplitFilterRule.SPLIT_FILTER_ABOVE_JOIN);
        rules.add(JDBCAbstractSplitFilterRule.SPLIT_FILTER_ABOVE_CONVERTER);
        rules.add(JDBCFilterJoinRule.INSTANCE);
        rules.add(JDBCFilterPushDownRule.INSTANCE);
        rules.add(JDBCProjectPushDownRule.INSTANCE);
        rules.add(JDBCAggregateProjectMergeRule.INSTANCE);
        if (!conf.getBoolVar(ConfVars.HIVE_ENABLE_JDBC_SAFE_PUSHDOWN)) {
          rules.add(JDBCJoinPushDownRule.INSTANCE);
          rules.add(JDBCUnionPushDownRule.INSTANCE);
          rules.add(JDBCAggregationPushDownRule.INSTANCE);
          rules.add(JDBCSortPushDownRule.INSTANCE);
        }
        generatePartialProgram(program, true, HepMatchOrder.TOP_DOWN,
            rules.toArray(new RelOptRule[rules.size()]));
      }

      // 9. Run rules to aid in translation from Calcite tree to Hive tree
      if (HiveConf.getBoolVar(conf, ConfVars.HIVE_CBO_RETPATH_HIVEOP)) {
        // 9.1. Merge join into multijoin operators (if possible)
        generatePartialProgram(program, true, HepMatchOrder.BOTTOM_UP,
            HiveJoinProjectTransposeRule.BOTH_PROJECT_INCLUDE_OUTER,
            HiveJoinProjectTransposeRule.LEFT_PROJECT_INCLUDE_OUTER,
            HiveJoinProjectTransposeRule.RIGHT_PROJECT_INCLUDE_OUTER,
            HiveJoinToMultiJoinRule.INSTANCE, HiveProjectMergeRule.INSTANCE);
        // The previous rules can pull up projections through join operators,
        // thus we run the field trimmer again to push them back down
        generatePartialProgram(program, false, HepMatchOrder.TOP_DOWN,
            new HiveFieldTrimmerRule(false));
        generatePartialProgram(program, false, HepMatchOrder.DEPTH_FIRST,
            ProjectRemoveRule.Config.DEFAULT.toRule(), new ProjectMergeRule(false, HiveRelFactories.HIVE_BUILDER));
        generatePartialProgram(program, true, HepMatchOrder.TOP_DOWN,
            HiveFilterProjectTSTransposeRule.INSTANCE, HiveFilterProjectTSTransposeRule.INSTANCE_DRUID,
            HiveProjectFilterPullUpConstantsRule.INSTANCE);

        // 9.2.  Introduce exchange operators below join/multijoin operators
        generatePartialProgram(program, false, HepMatchOrder.DEPTH_FIRST,
                new HiveInsertExchange4JoinRule(Join.class, NullOrdering.defaultNullOrder(conf).getDirection()),
                new HiveInsertExchange4JoinRule(
                        HiveMultiJoin.class, NullOrdering.defaultNullOrder(conf).getDirection()));
      } else {
        generatePartialProgram(program, false, HepMatchOrder.DEPTH_FIRST,
                HiveProjectSortExchangeTransposeRule.INSTANCE, HiveProjectMergeRule.INSTANCE);
      }

      // 10. We need to expand IN/BETWEEN expressions when loading a materialized view
      // since otherwise this may prevent some rewritings from happening
      if (ctx.isLoadingMaterializedView()) {
        generatePartialProgram(program, false, HepMatchOrder.DEPTH_FIRST,
            HiveInBetweenExpandRule.FILTER_INSTANCE,
            HiveInBetweenExpandRule.JOIN_INSTANCE,
            HiveInBetweenExpandRule.PROJECT_INSTANCE);
      }

      // Trigger program
      basePlan = executeProgram(basePlan, program.build(), mdProvider, executorProvider);

      return basePlan;
    }

    protected Set<TableName> getTablesUsed(RelNode plan) {
      Set<TableName> tablesUsed = new HashSet<>();
      new RelVisitor() {
        @Override
        public void visit(RelNode node, int ordinal, RelNode parent) {
          if (node instanceof TableScan) {
            TableScan ts = (TableScan) node;
            Table table = ((RelOptHiveTable) ts.getTable()).getHiveTableMD();
            if (AcidUtils.isTransactionalTable(table) ||
                  table.isNonNative() && table.getStorageHandler().areSnapshotsSupported()) {
              tablesUsed.add(table.getFullTableName());
            }
          }
          super.visit(node, ordinal, parent);
        }
      }.go(plan);
      return tablesUsed;
    }

    protected List<Table> getMaterializedViewsUsed(RelNode plan) {
      List<Table> materializedViewsUsed = new ArrayList<>();
      new RelVisitor() {
        @Override
        public void visit(RelNode node, int ordinal, RelNode parent) {
          if (node instanceof TableScan) {
            TableScan ts = (TableScan) node;
            Table table = ((RelOptHiveTable) ts.getTable()).getHiveTableMD();
            if (table.isMaterializedView()) {
              materializedViewsUsed.add(table);
            }
          } else if (node instanceof DruidQuery) {
            DruidQuery dq = (DruidQuery) node;
            Table table = ((RelOptHiveTable) dq.getTable()).getHiveTableMD();
            if (table.isMaterializedView()) {
              materializedViewsUsed.add(table);
            }
          }
          super.visit(node, ordinal, parent);
        }
      }.go(plan);
      return materializedViewsUsed;
    }

    /**
     * Removes sub-queries (if present) from the specified query plan.
     * @return a new query plan without subquery expressions.
     */
    private RelNode removeSubqueries(RelNode basePlan, RelMetadataProvider mdProvider) {
      final HepProgramBuilder builder = new HepProgramBuilder();
      builder.addMatchOrder(HepMatchOrder.DEPTH_FIRST);
      builder.addRuleCollection(
          ImmutableList.of(HiveSubQueryRemoveRule.forFilter(conf), HiveSubQueryRemoveRule.forProject(conf)));
      return executeProgram(basePlan, builder.build(), mdProvider, null);
    }

    /**
     * Generate a HEP program with the given rule set.
     *
     * @param isCollection
     * @param order
     * @param rules
     */
    protected void generatePartialProgram(HepProgramBuilder programBuilder, boolean isCollection, HepMatchOrder order,
        RelOptRule... rules) {
      programBuilder.addMatchOrder(order);
      if (isCollection) {
        programBuilder.addRuleCollection(ImmutableList.copyOf(rules));
      } else {
        for (RelOptRule r : rules) {
          programBuilder.addRuleInstance(r);
        }
      }
    }

    protected RelNode executeProgram(RelNode basePlan, HepProgram program,
        RelMetadataProvider mdProvider, RexExecutor executorProvider) {
      return executeProgram(basePlan, program, mdProvider, executorProvider, null);
    }

    protected RelNode executeProgram(RelNode basePlan, HepProgram program,
        RelMetadataProvider mdProvider, RexExecutor executorProvider,
        List<? extends RelOptMaterialization> materializations) {
      return executeProgram(basePlan, program, mdProvider, executorProvider, materializations, false);
    }

    private RelNode executeProgram(RelNode basePlan, HepProgram program, RelMetadataProvider mdProvider,
        RexExecutor executorProvider, List<? extends RelOptMaterialization> materializations, boolean noDag) {

      final String ruleExclusionRegex = conf.get(ConfVars.HIVE_CBO_RULE_EXCLUSION_REGEX.varname, "");

      // Create planner and copy context
      HepPlanner planner =
          new HepPlanner(program, basePlan.getCluster().getPlanner().getContext(), noDag, null, RelOptCostImpl.FACTORY);
      planner.addListener(new RuleEventLogger());
      List<RelMetadataProvider> list = Lists.newArrayList();
      list.add(mdProvider);
      planner.registerMetadataProviders(list);
      RelMetadataProvider chainedProvider = ChainedRelMetadataProvider.of(list);
      cluster.setMetadataProvider(
          new CachingRelMetadataProvider(chainedProvider, planner));

      if (executorProvider != null) {
        // basePlan.getCluster.getPlanner is the VolcanoPlanner from apply()
        // both planners need to use the correct executor
        cluster.getPlanner().setExecutor(executorProvider);
        planner.setExecutor(executorProvider);
      }

      if (materializations != null) {
        // Add materializations to planner
        for (RelOptMaterialization materialization : materializations) {
          planner.addMaterialization(materialization);
        }
      }

      if (!ruleExclusionRegex.isEmpty()) {
        LOG.info("The CBO rules matching the following regex are excluded from planning: {}",
            ruleExclusionRegex);
        planner.setRuleDescExclusionFilter(Pattern.compile(ruleExclusionRegex));
      }
      planner.setRoot(basePlan);

      return planner.findBestExp();
    }

    @SuppressWarnings("nls")
    private RelNode genSetOpLogicalPlan(Opcode opcode, String alias, String leftalias, RelNode leftRel,
        String rightalias, RelNode rightRel) throws SemanticException {
      // 1. Get Row Resolvers, Column map for original left and right input of
      // SetOp Rel
      RowResolver leftRR = this.relToHiveRR.get(leftRel);
      RowResolver rightRR = this.relToHiveRR.get(rightRel);
      Map<String, ColumnInfo> leftmap = leftRR.getFieldMap(leftalias);
      Map<String, ColumnInfo> rightmap = rightRR.getFieldMap(rightalias);

      // 2. Validate that SetOp is feasible according to Hive (by using type
      // info from RR)
      if (leftmap.size() != rightmap.size()) {
        throw new SemanticException("Schema of both sides of union should match.");
      }

      ASTNode tabref = getQB().getAliases().isEmpty() ? null : getQB().getParseInfo()
          .getSrcForAlias(getQB().getAliases().get(0));

      // 3. construct SetOp Output RR using original left & right Input
      RowResolver setOpOutRR = new RowResolver();

      Iterator<Map.Entry<String, ColumnInfo>> lIter = leftmap.entrySet().iterator();
      Iterator<Map.Entry<String, ColumnInfo>> rIter = rightmap.entrySet().iterator();
      while (lIter.hasNext()) {
        Map.Entry<String, ColumnInfo> lEntry = lIter.next();
        Map.Entry<String, ColumnInfo> rEntry = rIter.next();
        ColumnInfo lInfo = lEntry.getValue();
        ColumnInfo rInfo = rEntry.getValue();

        String field = lEntry.getKey();
        // try widening conversion, otherwise fail union
        TypeInfo commonTypeInfo = FunctionRegistry.getCommonClassForUnionAll(lInfo.getType(),
            rInfo.getType());
        if (commonTypeInfo == null) {
          throw new SemanticException(generateErrorMessage(tabref,
              "Schema of both sides of setop should match: Column " + field
                  + " is of type " + lInfo.getType().getTypeName()
                  + " on first table and type " + rInfo.getType().getTypeName()
                  + " on second table"));
        }
        ColumnInfo setOpColInfo = new ColumnInfo(lInfo);
        setOpColInfo.setType(commonTypeInfo);
        setOpOutRR.put(alias, field, setOpColInfo);
      }

      // 4. Determine which columns requires cast on left/right input (Calcite
      // requires exact types on both sides of SetOp)
      boolean leftNeedsTypeCast = false;
      boolean rightNeedsTypeCast = false;
      List<RexNode> leftProjs = new ArrayList<RexNode>();
      List<RexNode> rightProjs = new ArrayList<RexNode>();
      List<RelDataTypeField> leftRowDT = leftRel.getRowType().getFieldList();
      List<RelDataTypeField> rightRowDT = rightRel.getRowType().getFieldList();

      RelDataType leftFieldDT;
      RelDataType rightFieldDT;
      RelDataType unionFieldDT;
      for (int i = 0; i < leftRowDT.size(); i++) {
        leftFieldDT = leftRowDT.get(i).getType();
        rightFieldDT = rightRowDT.get(i).getType();
        if (!leftFieldDT.equals(rightFieldDT)) {
          unionFieldDT = TypeConverter.convert(setOpOutRR.getColumnInfos().get(i).getType(),
              cluster.getTypeFactory());
          if (!unionFieldDT.equals(leftFieldDT)) {
            leftNeedsTypeCast = true;
          }
          leftProjs.add(cluster.getRexBuilder().ensureType(unionFieldDT,
              cluster.getRexBuilder().makeInputRef(leftFieldDT, i), true));

          if (!unionFieldDT.equals(rightFieldDT)) {
            rightNeedsTypeCast = true;
          }
          rightProjs.add(cluster.getRexBuilder().ensureType(unionFieldDT,
              cluster.getRexBuilder().makeInputRef(rightFieldDT, i), true));
        } else {
          leftProjs.add(cluster.getRexBuilder().ensureType(leftFieldDT,
              cluster.getRexBuilder().makeInputRef(leftFieldDT, i), true));
          rightProjs.add(cluster.getRexBuilder().ensureType(rightFieldDT,
              cluster.getRexBuilder().makeInputRef(rightFieldDT, i), true));
        }
      }

      // 5. Introduce Project Rel above original left/right inputs if cast is
      // needed for type parity
      RelNode setOpLeftInput = leftRel;
      RelNode setOpRightInput = rightRel;
      if (leftNeedsTypeCast) {
        setOpLeftInput = HiveProject.create(leftRel, leftProjs, leftRel.getRowType()
            .getFieldNames());
      }
      if (rightNeedsTypeCast) {
        setOpRightInput = HiveProject.create(rightRel, rightProjs, rightRel.getRowType()
            .getFieldNames());
      }

      // 6. Construct SetOp Rel
      Builder<RelNode> bldr = new ImmutableList.Builder<RelNode>();
      bldr.add(setOpLeftInput);
      bldr.add(setOpRightInput);
      SetOp setOpRel = null;
      switch (opcode) {
      case UNION:
        setOpRel = new HiveUnion(cluster, TraitsUtil.getDefaultTraitSet(cluster), bldr.build());
        break;
      case INTERSECT:
        setOpRel = new HiveIntersect(cluster, TraitsUtil.getDefaultTraitSet(cluster), bldr.build(),
            false);
        break;
      case INTERSECTALL:
        setOpRel = new HiveIntersect(cluster, TraitsUtil.getDefaultTraitSet(cluster), bldr.build(),
            true);
        break;
      case EXCEPT:
        setOpRel = new HiveExcept(cluster, TraitsUtil.getDefaultTraitSet(cluster), bldr.build(),
            false);
        break;
      case EXCEPTALL:
        setOpRel = new HiveExcept(cluster, TraitsUtil.getDefaultTraitSet(cluster), bldr.build(),
            true);
        break;
      default:
        throw new SemanticException(ErrorMsg.UNSUPPORTED_SET_OPERATOR.getMsg(opcode.toString()));
      }
      relToHiveRR.put(setOpRel, setOpOutRR);
      relToHiveColNameCalcitePosMap.put(setOpRel, buildHiveToCalciteColumnMap(setOpOutRR));
      return setOpRel;
    }

    private RelNode genJoinRelNode(RelNode leftRel, String leftTableAlias, RelNode rightRel, String rightTableAlias, JoinType hiveJoinType,
        ASTNode joinCond, ImmutableMap<String, Integer> outerNameToPosMap, RowResolver outerRR) throws SemanticException {

      RowResolver leftRR = this.relToHiveRR.get(leftRel);
      RowResolver rightRR = this.relToHiveRR.get(rightRel);

      // 1. Construct ExpressionNodeDesc representing Join Condition
      RexNode calciteJoinCond = null;
      List<String> namedColumns = null;
      if (joinCond != null) {
        JoinTypeCheckCtx jCtx = new JoinTypeCheckCtx(leftRR, rightRR, cluster.getRexBuilder(), hiveJoinType);
        jCtx.setOuterRR(outerRR);
        RowResolver input = jCtx.getInputRR();
        // named columns join
        // TODO: we can also do the same for semi join but it seems that other
        // DBMS does not support it yet.
        if (joinCond.getType() == HiveParser.TOK_TABCOLNAME
            && !hiveJoinType.equals(JoinType.LEFTSEMI)) {
          namedColumns = new ArrayList<>();
          // We will transform using clause and make it look like an on-clause.
          // So, lets generate a valid on-clause AST from using.
          ASTNode and = (ASTNode) ParseDriver.adaptor.create(HiveParser.KW_AND, "and");
          ASTNode equal = null;
          int count = 0;
          for (Node child : joinCond.getChildren()) {
            String columnName = ((ASTNode) child).getText();
            // dealing with views
            if (unparseTranslator != null && unparseTranslator.isEnabled()) {
              unparseTranslator.addIdentifierTranslation((ASTNode) child);
            }
            namedColumns.add(columnName);

            /*
              In case of multiple joins, leftTableAlias can be null
              as for the second join, the left side is a join token.

              For example, if we have 3 tables with the following schemas:
                    t1 - (a), t2 - (a, b), t3 - (a, b, c)
              and we were trying to run the following query:
                    select * from t1
                    join t2 using(a)
                    join t3 using(a);
              For the second join, since left side is a join, leftTableAlias is null, and we have
              to choose the correct alias to use from leftRR. Here we are choosing the rightmost
              table containing column a, i.e., t2 and not t1.

              And, for the query:
                    select * from t2
                    join t1 using(a)
                    join t3 using(b);
              For the second join, leftTableAlias is again null, and the rightmost table containing
              column b is t2 as b is not present in t1.
             */
            if (leftTableAlias == null) {
              leftTableAlias = leftRR.getTableAliasContainingColumn(columnName);
            }
            // if it's still null, throw an exception as column is not present
            // in left row resolver
            if (leftTableAlias == null) {
              throw new SemanticException("column '" + columnName +
                  "' not present in any of these tables: " + leftRR.getTableNames());
            }

            ASTNode left = ASTBuilder.qualifiedName(leftTableAlias, columnName);
            ASTNode right = ASTBuilder.qualifiedName(rightTableAlias, columnName);
            equal = (ASTNode) ParseDriver.adaptor.create(HiveParser.EQUAL, "=");
            ParseDriver.adaptor.addChild(equal, left);
            ParseDriver.adaptor.addChild(equal, right);
            ParseDriver.adaptor.addChild(and, equal);
            count++;
          }
          joinCond = count > 1 ? and : equal;
        } else if (unparseTranslator != null && unparseTranslator.isEnabled()) {
          jCtx.setUnparseTranslator(unparseTranslator);
          genAllRexNode(joinCond, input, jCtx, conf);
        }
        Map<ASTNode, RexNode> exprNodes = RexNodeTypeCheck.genExprNodeJoinCond(
            joinCond, jCtx, cluster.getRexBuilder());
        if (jCtx.getError() != null) {
          throw new SemanticException(SemanticAnalyzer.generateErrorMessage(jCtx.getErrorSrcNode(),
              jCtx.getError()));
        }
        calciteJoinCond = exprNodes.get(joinCond);
      } else {
        calciteJoinCond = cluster.getRexBuilder().makeLiteral(true);
      }

      // 2. Validate that join condition is legal (i.e no function refering to
      // both sides of join, only equi join)
      // TODO: Join filter handling (only supported for OJ by runtime or is it
      // supported for IJ as well)

      // 3. Construct Join Rel Node and RowResolver for the new Join Node
      boolean leftSemiJoin = false;
      JoinRelType calciteJoinType;
      switch (hiveJoinType) {
      case LEFTOUTER:
        calciteJoinType = JoinRelType.LEFT;
        break;
      case RIGHTOUTER:
        calciteJoinType = JoinRelType.RIGHT;
        break;
      case FULLOUTER:
        calciteJoinType = JoinRelType.FULL;
        break;
      case LEFTSEMI:
        calciteJoinType = JoinRelType.SEMI;
        leftSemiJoin = true;
        break;
      case ANTI:
        calciteJoinType = JoinRelType.ANTI;
        leftSemiJoin = true;
        break;
      case INNER:
      default:
        calciteJoinType = JoinRelType.INNER;
        break;
      }

      RelNode topRel = null;
      RowResolver topRR = null;
      if (leftSemiJoin) {
        List<RelDataTypeField> sysFieldList = new ArrayList<RelDataTypeField>();
        List<RexNode> leftJoinKeys = new ArrayList<RexNode>();
        List<RexNode> rightJoinKeys = new ArrayList<RexNode>();

        RexNode nonEquiConds = HiveRelOptUtil.splitHiveJoinCondition(sysFieldList, ImmutableList.of(leftRel, rightRel),
            calciteJoinCond, ImmutableList.of(leftJoinKeys, rightJoinKeys), null, null);

        RelNode[] inputRels = new RelNode[] { leftRel, rightRel };
        final List<Integer> leftKeys = new ArrayList<Integer>();
        final List<Integer> rightKeys = new ArrayList<Integer>();
        RexNode remainingEquiCond = HiveCalciteUtil.projectNonColumnEquiConditions(HiveRelFactories.HIVE_PROJECT_FACTORY,
            inputRels, leftJoinKeys, rightJoinKeys, 0, leftKeys, rightKeys);
        // Adjust right input fields in nonEquiConds if previous call modified the input
        if (inputRels[0] != leftRel) {
          nonEquiConds = RexUtil.shift(nonEquiConds, leftRel.getRowType().getFieldCount(),
              inputRels[0].getRowType().getFieldCount() - leftRel.getRowType().getFieldCount());
        }
        calciteJoinCond = remainingEquiCond != null ?
            RexUtil.composeConjunction(cluster.getRexBuilder(),
                ImmutableList.of(remainingEquiCond, nonEquiConds), false) :
            nonEquiConds;
        final RelDataType combinedRowType = SqlValidatorUtil.createJoinType(
            cluster.getTypeFactory(), inputRels[0].getRowType(), inputRels[1].getRowType(),
            null, ImmutableList.of());

        if (hiveJoinType == JoinType.LEFTSEMI) {
          topRel = HiveSemiJoin.getSemiJoin(cluster, cluster.traitSetOf(HiveRelNode.CONVENTION),
                  inputRels[0], inputRels[1],
                  HiveCalciteUtil.fixNullability(cluster.getRexBuilder(),
                          calciteJoinCond, RelOptUtil.getFieldTypeList(combinedRowType)));
        } else {
          topRel = HiveAntiJoin.getAntiJoin(cluster, cluster.traitSetOf(HiveRelNode.CONVENTION),
                  inputRels[0], inputRels[1],
                  HiveCalciteUtil.fixNullability(cluster.getRexBuilder(),
                          calciteJoinCond, RelOptUtil.getFieldTypeList(combinedRowType)));
        }

        // Create join RR: we need to check whether we need to update left RR in case
        // previous call to projectNonColumnEquiConditions updated it
        if (inputRels[0] != leftRel) {
          RowResolver newLeftRR = new RowResolver();
          if (!RowResolver.add(newLeftRR, leftRR)) {
            LOG.warn(ERROR_MESSAGE_DUPLICATES_DETECTED);
          }
          for (int i = leftRel.getRowType().getFieldCount();
                  i < inputRels[0].getRowType().getFieldCount(); i++) {
            ColumnInfo oColInfo = new ColumnInfo(
                SemanticAnalyzer.getColumnInternalName(i),
                TypeConverter.convert(inputRels[0].getRowType().getFieldList().get(i).getType()),
                null, false);
            newLeftRR.put(oColInfo.getTabAlias(), oColInfo.getInternalName(), oColInfo);
          }

          RowResolver joinRR = new RowResolver();
          if (!RowResolver.add(joinRR, newLeftRR)) {
            LOG.warn(ERROR_MESSAGE_DUPLICATES_DETECTED);
          }
          relToHiveColNameCalcitePosMap.put(topRel, buildHiveToCalciteColumnMap(joinRR));
          relToHiveRR.put(topRel, joinRR);

          // Introduce top project operator to remove additional column(s) that have
          // been introduced
          List<RexNode> topFields = new ArrayList<RexNode>();
          List<String> topFieldNames = new ArrayList<String>();
          for (int i = 0; i < leftRel.getRowType().getFieldCount(); i++) {
            final RelDataTypeField field = leftRel.getRowType().getFieldList().get(i);
            topFields.add(leftRel.getCluster().getRexBuilder().makeInputRef(field.getType(), i));
            topFieldNames.add(field.getName());
          }
          topRel = HiveRelFactories.HIVE_PROJECT_FACTORY.createProject(topRel, Collections.emptyList(), topFields, topFieldNames);
        }

        topRR = new RowResolver();
        if (!RowResolver.add(topRR, leftRR)) {
          LOG.warn(ERROR_MESSAGE_DUPLICATES_DETECTED);
        }
      } else {
        final RelDataType combinedRowType = SqlValidatorUtil.createJoinType(
            cluster.getTypeFactory(), leftRel.getRowType(), rightRel.getRowType(),
            null, ImmutableList.of());
        topRR = RowResolver.getCombinedRR(leftRR, rightRR);
        final ImmutableMap<String, Integer> hiveColNameCalcitePosMap =
          buildHiveToCalciteColumnMap(topRR);
        calciteJoinCond = new CorrelationConverter(
          new InputContext(combinedRowType, hiveColNameCalcitePosMap, topRR),
          outerNameToPosMap, outerRR, subqueryId).apply(calciteJoinCond);
        topRel = HiveJoin.getJoin(
            cluster, leftRel, rightRel,
            HiveCalciteUtil.fixNullability(cluster.getRexBuilder(),
                calciteJoinCond, RelOptUtil.getFieldTypeList(combinedRowType)),
            calciteJoinType);

        if (namedColumns != null) {
          List<String> tableAliases = new ArrayList<>();
          tableAliases.add(leftTableAlias);
          tableAliases.add(rightTableAlias);
          topRR.setNamedJoinInfo(new NamedJoinInfo(tableAliases, namedColumns, hiveJoinType));
        }
      }

      // 4. Add new rel & its RR to the maps
      relToHiveColNameCalcitePosMap.put(topRel, buildHiveToCalciteColumnMap(topRR));
      relToHiveRR.put(topRel, topRR);
      return topRel;
    }

    /**
     * Generate Join Logical Plan Relnode by walking through the join AST.
     *
     * @param aliasToRel
     *          Alias(Table/Relation alias) to RelNode; only read and not
     *          written in to by this method
     * @return
     * @throws SemanticException
     */
    private RelNode genJoinLogicalPlan(QB qb, ASTNode joinParseTree, Map<String, RelNode> aliasToRel,
                                       ImmutableMap<String, Integer> outerNameToPosMap, RowResolver outerRR)
        throws SemanticException {
      RelNode leftRel = null;
      RelNode rightRel = null;
      JoinType hiveJoinType = null;

      if (joinParseTree.getToken().getType() == HiveParser.TOK_UNIQUEJOIN) {
        String msg = String.format("UNIQUE JOIN is currently not supported in CBO,"
            + " turn off cbo to use UNIQUE JOIN.");
        LOG.debug(msg);
        throw new CalciteSemanticException(msg, UnsupportedFeature.Unique_join);
      }

      // 1. Determine Join Type
      // TODO: What about TOK_CROSSJOIN, TOK_MAPJOIN
      switch (joinParseTree.getToken().getType()) {
      case HiveParser.TOK_LEFTOUTERJOIN:
        hiveJoinType = JoinType.LEFTOUTER;
        break;
      case HiveParser.TOK_RIGHTOUTERJOIN:
        hiveJoinType = JoinType.RIGHTOUTER;
        break;
      case HiveParser.TOK_FULLOUTERJOIN:
        hiveJoinType = JoinType.FULLOUTER;
        break;
      case HiveParser.TOK_LEFTSEMIJOIN:
        hiveJoinType = JoinType.LEFTSEMI;
        break;
      case HiveParser.TOK_LEFTANTISEMIJOIN:
        hiveJoinType = JoinType.ANTI;
        break;
      default:
        hiveJoinType = JoinType.INNER;
        break;
      }

      // 2. Get Left Table Alias
      ASTNode left = (ASTNode) joinParseTree.getChild(0);
      String leftTableAlias = null;
      if ((left.getToken().getType() == HiveParser.TOK_TABREF)
          || (left.getToken().getType() == HiveParser.TOK_SUBQUERY)
          || (left.getToken().getType() == HiveParser.TOK_PTBLFUNCTION)) {
        leftTableAlias = getTableAlias(left);
        leftRel = aliasToRel.get(leftTableAlias);
      } else if (SemanticAnalyzer.isJoinToken(left)) {
        leftRel = genJoinLogicalPlan(qb, left, aliasToRel, outerNameToPosMap, outerRR);
      } else if (left.getToken().getType() == HiveParser.TOK_LATERAL_VIEW) {
        leftRel = genLateralViewPlans(qb, left, aliasToRel);
      } else {
        assert (false);
      }

      // 3. Get Right Table Alias
      ASTNode right = (ASTNode) joinParseTree.getChild(1);
      String rightTableAlias = null;
      if ((right.getToken().getType() == HiveParser.TOK_TABREF)
          || (right.getToken().getType() == HiveParser.TOK_SUBQUERY)
          || (right.getToken().getType() == HiveParser.TOK_PTBLFUNCTION)) {
        rightTableAlias = getTableAlias(right);
        rightRel = aliasToRel.get(rightTableAlias);
      } else if (right.getToken().getType() == HiveParser.TOK_LATERAL_VIEW) {
        rightRel = genLateralViewPlans(qb, right, aliasToRel);
      }  else {
        assert (false);
      }

      // 4. Get Join Condn
      ASTNode joinCond = (ASTNode) joinParseTree.getChild(2);

      // 5. Create Join rel
      return genJoinRelNode(leftRel, leftTableAlias, rightRel, rightTableAlias, hiveJoinType, joinCond,
        outerNameToPosMap, outerRR);
    }

    private RelNode genTableLogicalPlan(String tableAlias, QB qb) throws SemanticException {
      RowResolver rr = new RowResolver();
      RelNode tableRel = null;

      try {

        // 1. If the table has a Sample specified, bail from Calcite path.
        // 2. if returnpath is on and hivetestmode is on bail
        if (qb.getParseInfo().getTabSample(tableAlias) != null
            || getNameToSplitSampleMap().containsKey(tableAlias)
            || (conf.getBoolVar(HiveConf.ConfVars.HIVE_CBO_RETPATH_HIVEOP)) && (conf.getBoolVar(HiveConf.ConfVars.HIVE_TEST_MODE)) ) {
          String msg = String.format("Table Sample specified for %s."
              + " Currently we don't support Table Sample clauses in CBO,"
              + " turn off cbo for queries on tableSamples.", tableAlias);
          LOG.debug(msg);
          throw new CalciteSemanticException(msg, UnsupportedFeature.Table_sample_clauses);
        }

        // 2. Get Table Metadata
        Table tabMetaData = qb.getMetaData().getSrcForAlias(tableAlias);

        // 3. Get Table Logical Schema (Row Type)
        // NOTE: Table logical schema = Non Partition Cols + Partition Cols +
        // Virtual Cols

        // 3.1 Add Column info for non partion cols (Object Inspector fields)
        final Deserializer deserializer = tabMetaData.getDeserializer();
        StructObjectInspector rowObjectInspector = (StructObjectInspector) deserializer
            .getObjectInspector();

        deserializer.handleJobLevelConfiguration(conf);

        List<? extends StructField> fields = rowObjectInspector.getAllStructFieldRefs();
        ColumnInfo colInfo;
        String colName;
        ArrayList<ColumnInfo> cInfoLst = new ArrayList<>();

        final NotNullConstraint nnc = tabMetaData.getNotNullConstraint();
        final PrimaryKeyInfo pkc = tabMetaData.getPrimaryKeyInfo();

        for (StructField structField : fields) {
          colName = structField.getFieldName();
          colInfo = new ColumnInfo(
                  structField.getFieldName(),
                  TypeInfoUtils.getTypeInfoFromObjectInspector(structField.getFieldObjectInspector()),
                  isNullable(colName, nnc, pkc), tableAlias, false);
          colInfo.setSkewedCol(isSkewedCol(tableAlias, qb, colName));
          rr.put(tableAlias, colName, colInfo);
          cInfoLst.add(colInfo);
        }
        // TODO: Fix this
        ArrayList<ColumnInfo> nonPartitionColumns = new ArrayList<ColumnInfo>(cInfoLst);
        ArrayList<ColumnInfo> partitionColumns = new ArrayList<ColumnInfo>();

        // 3.2 Add column info corresponding to partition columns
        for (FieldSchema part_col : tabMetaData.getPartCols()) {
          colName = part_col.getName();
          colInfo = new ColumnInfo(colName,
                  TypeInfoFactory.getPrimitiveTypeInfo(part_col.getType()),
                  isNullable(colName, nnc, pkc), tableAlias, true);
          rr.put(tableAlias, colName, colInfo);
          cInfoLst.add(colInfo);
          partitionColumns.add(colInfo);
        }

        final TableType tableType = obtainTableType(tabMetaData);

        // 3.3 Add column info corresponding to virtual columns
<<<<<<< HEAD
        List<VirtualColumn> virtualCols = new ArrayList<>();
        if (tableType == TableType.NATIVE) {
          virtualCols = VirtualColumn.getRegistry();
          if (AcidUtils.isNonNativeAcidTable(tabMetaData)) {
            virtualCols.addAll(tabMetaData.getStorageHandler().acidVirtualColumns());
          }
          if (tabMetaData.isNonNative() && tabMetaData.getStorageHandler().areSnapshotsSupported() &&
              isBlank(tabMetaData.getMetaTable())) {
            virtualCols.add(VirtualColumn.SNAPSHOT_ID);
          }
          for (VirtualColumn vc : virtualCols) {
            colInfo = new ColumnInfo(vc.getName(), vc.getTypeInfo(), tableAlias, true,
                vc.getIsHidden());
            rr.put(tableAlias, vc.getName().toLowerCase(), colInfo);
            cInfoLst.add(colInfo);
          }
        }
=======
        List<VirtualColumn> virtualCols = tabMetaData.getVirtualColumns(conf);

        virtualCols
            .forEach(vc ->
                rr.put(tableAlias, vc.getName().toLowerCase(),
                    new ColumnInfo(vc.getName(), vc.getTypeInfo(), tableAlias, true, vc.getIsHidden())
                )
            );
>>>>>>> d895f0d4

        // 4. Build operator
        Map<String, String> tabPropsFromQuery = qb.getTabPropsForAlias(tableAlias);
        HiveTableScan.HiveTableScanTrait tableScanTrait = HiveTableScan.HiveTableScanTrait.from(tabPropsFromQuery);
        RelOptHiveTable optTable;
        if (tableType == TableType.DRUID ||
                (tableType == TableType.JDBC && tabMetaData.getProperty(Constants.JDBC_TABLE) != null)) {
          // Create case sensitive columns list
          List<String> originalColumnNames =
                  ((StandardStructObjectInspector)rowObjectInspector).getOriginalColumnNames();
          List<ColumnInfo> cIList = new ArrayList<ColumnInfo>(originalColumnNames.size());
          for (int i = 0; i < rr.getColumnInfos().size(); i++) {
            cIList.add(new ColumnInfo(originalColumnNames.get(i), rr.getColumnInfos().get(i).getType(),
                    tableAlias, false));
          }
          // Build row type from field <type, name>
          RelDataType rowType = TypeConverter.getType(cluster, cIList);
          // Build RelOptAbstractTable
          List<String> fullyQualifiedTabName = new ArrayList<>();
          if (tabMetaData.getDbName() != null && !tabMetaData.getDbName().isEmpty()) {
            fullyQualifiedTabName.add(tabMetaData.getDbName());
          }
          fullyQualifiedTabName.add(tabMetaData.getTableName());

          if (tableType == TableType.DRUID) {
            // Build Druid query
            String address = HiveConf.getVar(conf,
                  HiveConf.ConfVars.HIVE_DRUID_BROKER_DEFAULT_ADDRESS);
            String dataSource = tabMetaData.getParameters().get(Constants.DRUID_DATA_SOURCE);
            Set<String> metrics = new HashSet<>();
            RexBuilder rexBuilder = cluster.getRexBuilder();
            RelDataTypeFactory dtFactory = rexBuilder.getTypeFactory();
            List<RelDataType> druidColTypes = new ArrayList<>();
            List<String> druidColNames = new ArrayList<>();
            //@TODO FIX this, we actually do not need this anymore,
            // in addition to that Druid allow numeric dimensions now so this check is not accurate
            for (RelDataTypeField field : rowType.getFieldList()) {
              if (DruidTable.DEFAULT_TIMESTAMP_COLUMN.equals(field.getName())) {
                // Druid's time column is always not null.
                druidColTypes.add(dtFactory.createTypeWithNullability(field.getType(), false));
              } else {
                druidColTypes.add(field.getType());
              }
              druidColNames.add(field.getName());
              if (field.getName().equals(DruidTable.DEFAULT_TIMESTAMP_COLUMN)) {
                // timestamp
                continue;
              }
              if (field.getType().getSqlTypeName() == SqlTypeName.VARCHAR) {
                // dimension
                continue;
              }
              metrics.add(field.getName());
            }

            List<Interval> intervals = Arrays.asList(DruidTable.DEFAULT_INTERVAL);
            rowType = dtFactory.createStructType(druidColTypes, druidColNames);
            DruidTable druidTable = new DruidTable(new DruidSchema(address, address, false),
                dataSource, RelDataTypeImpl.proto(rowType), metrics, DruidTable.DEFAULT_TIMESTAMP_COLUMN,
                intervals, null, null);
            optTable = new RelOptHiveTable(relOptSchema, relOptSchema.getTypeFactory(), fullyQualifiedTabName,
                rowType, tabMetaData, nonPartitionColumns, partitionColumns, virtualCols, conf,
                tabNameToTabObject, partitionCache, colStatsCache, noColsMissingStats);
            final TableScan scan = new HiveTableScan(cluster, cluster.traitSetOf(HiveRelNode.CONVENTION),
                optTable, null == tableAlias ? tabMetaData.getTableName() : tableAlias,
                getAliasId(tableAlias, qb), HiveConf.getBoolVar(conf,
                    HiveConf.ConfVars.HIVE_CBO_RETPATH_HIVEOP), qb.isInsideView()
                    || qb.getAliasInsideView().contains(tableAlias.toLowerCase()), tableScanTrait);
            tableRel = DruidQuery.create(cluster, cluster.traitSetOf(BindableConvention.INSTANCE),
                optTable, druidTable, ImmutableList.of(scan), DruidSqlOperatorConverter.getDefaultMap());
          } else {
            optTable = new RelOptHiveTable(relOptSchema, relOptSchema.getTypeFactory(), fullyQualifiedTabName,
                  rowType, tabMetaData, nonPartitionColumns, partitionColumns, virtualCols, conf,
                  tabNameToTabObject, partitionCache, colStatsCache, noColsMissingStats);
            final HiveTableScan hts = new HiveTableScan(cluster,
                  cluster.traitSetOf(HiveRelNode.CONVENTION), optTable,
                  null == tableAlias ? tabMetaData.getTableName() : tableAlias,
                  getAliasId(tableAlias, qb),
                  HiveConf.getBoolVar(conf, HiveConf.ConfVars.HIVE_CBO_RETPATH_HIVEOP),
                  qb.isInsideView() || qb.getAliasInsideView().contains(tableAlias.toLowerCase()), tableScanTrait);

            final String dataBaseType = tabMetaData.getProperty(Constants.JDBC_DATABASE_TYPE);
            final String url = tabMetaData.getProperty(Constants.JDBC_URL);
            final String driver = tabMetaData.getProperty(Constants.JDBC_DRIVER);
            final String user = tabMetaData.getProperty(Constants.JDBC_USERNAME);
            final String pswd;
            if (tabMetaData.getProperty(Constants.JDBC_PASSWORD) != null) {
              pswd = tabMetaData.getProperty(Constants.JDBC_PASSWORD);
            } else if (tabMetaData.getProperty(Constants.JDBC_KEYSTORE) != null) {
              String keystore = tabMetaData.getProperty(Constants.JDBC_KEYSTORE);
              String key = tabMetaData.getProperty(Constants.JDBC_KEY);
              pswd = Utilities.getPasswdFromKeystore(keystore, key);
            } else if (tabMetaData.getProperty(Constants.JDBC_PASSWORD_URI) != null) {
              pswd = Utilities.getPasswdFromUri(tabMetaData.getProperty(Constants.JDBC_PASSWORD_URI));
            } else {
              pswd = null;
              LOG.warn("No password found for accessing {} table via JDBC", fullyQualifiedTabName);
            }
            final String catalogName = tabMetaData.getProperty(Constants.JDBC_CATALOG);
            final String schemaName = tabMetaData.getProperty(Constants.JDBC_SCHEMA);
            final String tableName = tabMetaData.getProperty(Constants.JDBC_TABLE);

            DataSource ds = JdbcSchema.dataSource(url, driver, user, pswd);
            SqlDialect jdbcDialect = JdbcSchema.createDialect(SqlDialectFactoryImpl.INSTANCE, ds);
            String dialectName = jdbcDialect.getClass().getName();
            if (LOG.isDebugEnabled()) {
              LOG.debug("Dialect for table {}: {}", tableName, dialectName);
            }

            List<String> jdbcConventionKey = ImmutableNullableList.of(url, driver, user, pswd, dialectName, dataBaseType);
            jdbcConventionMap.putIfAbsent(jdbcConventionKey, JdbcConvention.of(jdbcDialect, null, dataBaseType));
            JdbcConvention jc = jdbcConventionMap.get(jdbcConventionKey);

            List<String> schemaKey = ImmutableNullableList.of(url, driver, user, pswd, dialectName, dataBaseType,
              catalogName, schemaName);
            schemaMap.putIfAbsent(schemaKey, new JdbcSchema(ds, jc.dialect, jc, catalogName, schemaName));
            JdbcSchema schema = schemaMap.get(schemaKey);

            JdbcTable jt = (JdbcTable) schema.getTable(tableName);
            if (jt == null) {
              throw new SemanticException("Table " + tableName + " was not found in the database");
            }

            JdbcHiveTableScan jdbcTableRel = new JdbcHiveTableScan(cluster, optTable, jt, jc, hts);
            tableRel = new HiveJdbcConverter(cluster, jdbcTableRel.getTraitSet().replace(HiveRelNode.CONVENTION),
                    jdbcTableRel, jc, url, user);
          }
        } else {
          // Build row type from field <type, name>
          RelDataType rowType = TypeConverter.getType(cluster, rr, null);
          // Build RelOptAbstractTable
          List<String> fullyQualifiedTabName = new ArrayList<>();
          if (tabMetaData.getDbName() != null && !tabMetaData.getDbName().isEmpty()) {
            fullyQualifiedTabName.add(tabMetaData.getDbName());
          }
          fullyQualifiedTabName.add(tabMetaData.getTableName());
          optTable = new RelOptHiveTable(relOptSchema, relOptSchema.getTypeFactory(), fullyQualifiedTabName,
              rowType, tabMetaData, nonPartitionColumns, partitionColumns, virtualCols, conf,
              tabNameToTabObject, partitionCache, colStatsCache, noColsMissingStats);
          // Build Hive Table Scan Rel
          tableRel = new HiveTableScan(cluster, cluster.traitSetOf(HiveRelNode.CONVENTION), optTable,
              null == tableAlias ? tabMetaData.getTableName() : tableAlias,
              getAliasId(tableAlias, qb), HiveConf.getBoolVar(conf,
                  HiveConf.ConfVars.HIVE_CBO_RETPATH_HIVEOP), qb.isInsideView()
                  || qb.getAliasInsideView().contains(tableAlias.toLowerCase()), tableScanTrait);
        }

        if (optTable.hasReferentialConstraints()) {
          profilesCBO.add(ExtendedCBOProfile.REFERENTIAL_CONSTRAINTS);
        }

        // 6. Add Schema(RR) to RelNode-Schema map
        ImmutableMap<String, Integer> hiveToCalciteColMap = buildHiveToCalciteColumnMap(rr);
        relToHiveRR.put(tableRel, rr);
        relToHiveColNameCalcitePosMap.put(tableRel, hiveToCalciteColMap);
      } catch (Exception e) {
        if (e instanceof SemanticException) {
          throw (SemanticException) e;
        } else {
          throw (new RuntimeException(e));
        }
      }

      return tableRel;
    }

    private boolean isNullable(String colName, NotNullConstraint notNullConstraints, PrimaryKeyInfo primaryKeyInfo) {
      if (notNullConstraints != null && notNullConstraints.getNotNullConstraints().containsValue(colName)) {
        return false;
      }

      if (primaryKeyInfo != null && primaryKeyInfo.getColNames().containsValue(colName)) {
        return false;
      }

      return true;
    }

    private TableType obtainTableType(Table tabMetaData) {
      if (tabMetaData.getStorageHandler() != null) {
        final String storageHandlerStr = tabMetaData.getStorageHandler().toString();
        if (storageHandlerStr
            .equals(Constants.DRUID_HIVE_STORAGE_HANDLER_ID)) {
          return TableType.DRUID;
        }

        if (storageHandlerStr
            .equals(Constants.JDBC_HIVE_STORAGE_HANDLER_ID)) {
          return TableType.JDBC;
        }

      }

      return TableType.NATIVE;
    }

    private RelNode genFilterRelNode(ASTNode filterNode, RelNode srcRel,
            ImmutableMap<String, Integer> outerNameToPosMap, RowResolver outerRR,
            boolean useCaching) throws SemanticException {
      RexNode filterExpression = genRexNode(filterNode, relToHiveRR.get(srcRel),
          outerRR, null, useCaching, cluster.getRexBuilder());

      return genFilterRelNode(filterExpression, srcRel, outerNameToPosMap, outerRR);
    }

    private RelNode genFilterRelNode(RexNode filterExpression, RelNode srcRel,
        ImmutableMap<String, Integer> outerNameToPosMap, RowResolver outerRR) {
      if (filterExpression.getType().getSqlTypeName() != SqlTypeName.BOOLEAN) {
        // Cast filterExpression with BOOLEAN if it is not BOOLEAN
        RelDataType booleanType = srcRel.getCluster().getTypeFactory().createSqlType(SqlTypeName.BOOLEAN);
        filterExpression = srcRel.getCluster().getRexBuilder()
            .makeCast(booleanType, filterExpression);
      }
      final ImmutableMap<String, Integer> hiveColNameCalcitePosMap =
          this.relToHiveColNameCalcitePosMap.get(srcRel);
      filterExpression = new CorrelationConverter(
          new InputContext(srcRel.getRowType(), hiveColNameCalcitePosMap, relToHiveRR.get(srcRel)),
          outerNameToPosMap, outerRR, subqueryId).apply(filterExpression);
      RexNode factoredFilterExpression = RexUtil
          .pullFactors(cluster.getRexBuilder(), filterExpression);
      RelNode filterRel = new HiveFilter(cluster, cluster.traitSetOf(HiveRelNode.CONVENTION), srcRel,
          HiveCalciteUtil.fixNullability(cluster.getRexBuilder(),
              factoredFilterExpression, RelOptUtil.getFieldTypeList(srcRel.getRowType())));
      this.relToHiveColNameCalcitePosMap.put(filterRel, hiveColNameCalcitePosMap);
      relToHiveRR.put(filterRel, relToHiveRR.get(srcRel));

      return filterRel;
    }

    /**
     * Shuttle that replaces certain references with correlation variables
     * if needed.
     */
    private class CorrelationConverter extends RexShuttle {
      private final InputContext inputContext;
      private final ImmutableMap<Integer, String> outerPositionToColumnName;
      private final RowResolver outerRowResolver;
      private final int correlatedId;

      private CorrelationConverter(InputContext inputContext,
          ImmutableMap<String, Integer> outerColumnNameToPosition, RowResolver outerRowResolver,
          int correlatedId) {
        this.inputContext = inputContext;
        this.outerPositionToColumnName = outerColumnNameToPosition == null ?
            null : ImmutableBiMap.copyOf(outerColumnNameToPosition).inverse();
        this.outerRowResolver = outerRowResolver;
        this.correlatedId = correlatedId;
      }

      @Override
      public RexNode visitInputRef(RexInputRef col) {
        InputContext context = null;
        if (inputContext.inputRowResolver == null) {
          context = inputContext;
        } else {
          int index = col.getIndex();
          String colName = inputContext.positionToColumnName.get(index);
          if (colName != null) {
            context = inputContext;
          }
        }

        if(context == null) {
          // we have correlated column, build data type from outer rr
          RelDataType rowType = TypeConverter.getType(cluster, outerRowResolver, null);
          int index = col.getIndex() - inputContext.inputRowType.getFieldList().size();
          if (outerPositionToColumnName.get(index) == null) {
            throw new RuntimeException(ErrorMsg.INVALID_COLUMN_NAME.getMsg());
          }
          CorrelationId colCorr = new CorrelationId(correlatedId);
          RexNode corExpr = cluster.getRexBuilder().makeCorrel(rowType, colCorr);
          return cluster.getRexBuilder().makeFieldAccess(corExpr, index);
        }
        int pos = col.getIndex();
        return cluster.getRexBuilder().makeInputRef(
            context.inputRowType.getFieldList().get(pos).getType(), pos);
      }
    }

    private RelNode genLateralViewPlans(QB qb, ASTNode lateralView, Map<String, RelNode> aliasToRel)
            throws SemanticException {
      LateralViewPlan.validateLateralView(lateralView);

      ASTNode next = (ASTNode) lateralView.getChild(1);

      // next token is either the table alias name or another lateral view (which we will call
      // recursively)
      RelNode inputRel = next.getToken().getType() == HiveParser.TOK_LATERAL_VIEW
          ? genLateralViewPlans(qb, next, aliasToRel)
          : aliasToRel.get(getTableAlias(next));

      LateralViewPlan lateralViewPlan = new LateralViewPlan(lateralView, this.cluster,
          inputRel, this.relToHiveRR.get(inputRel), unparseTranslator, conf,
          functionHelper);

      qb.addAlias(lateralViewPlan.lateralTableAlias);
      this.relToHiveColNameCalcitePosMap.put(lateralViewPlan.lateralViewRel,
          buildHiveToCalciteColumnMap(lateralViewPlan.outputRR));
      this.relToHiveRR.put(lateralViewPlan.lateralViewRel, lateralViewPlan.outputRR);
      return lateralViewPlan.lateralViewRel;
    }

    private boolean genSubQueryRelNode(QB qb, ASTNode node, RelNode srcRel, boolean forHavingClause,
                                       Map<ASTNode, QBSubQueryParseInfo> subQueryToRelNode)
            throws CalciteSubquerySemanticException {

      boolean isSubQuery = false;
      boolean enableJoinReordering = false;
      try {
        Deque<ASTNode> stack = new ArrayDeque<ASTNode>();
        stack.push(node);

        while (!stack.isEmpty()) {
          ASTNode next = stack.pop();

          switch (next.getType()) {
          case HiveParser.TOK_SUBQUERY_EXPR:

            QBSubQueryParseInfo parseInfo = QBSubQueryParseInfo.parse(next);
            if (parseInfo.hasFullAggregate() && (
                    parseInfo.getOperator().getType() == QBSubQuery.SubQueryType.EXISTS ||
                            parseInfo.getOperator().getType() == QBSubQuery.SubQueryType.NOT_EXISTS)) {
              subQueryToRelNode.put(next, parseInfo);
              isSubQuery = true;
              break;
            }

            //disallow subqueries which HIVE doesn't currently support
            SubQueryUtils.subqueryRestrictionCheck(qb, next, srcRel, forHavingClause,
                ctx, this.relToHiveRR);

            String sbQueryAlias = "sq_" + qb.incrNumSubQueryPredicates();
            QB qbSQ = new QB(qb.getId(), sbQueryAlias, true);
            qbSQ.setInsideView(qb.isInsideView());
            Phase1Ctx ctx1 = initPhase1Ctx();
            ASTNode subQueryRoot = (ASTNode) next.getChild(1);
            doPhase1(subQueryRoot, qbSQ, ctx1, null);
            getMetaData(qbSQ);
            this.subqueryId++;
            RelNode subQueryRelNode =
                genLogicalPlan(qbSQ, false, relToHiveColNameCalcitePosMap.get(srcRel), relToHiveRR.get(srcRel));

            if (subQueryRelNode instanceof HiveProject) {
              subQueryMap.put(subQueryRelNode, subQueryRoot);
            }

            subQueryToRelNode.put(next, parseInfo.setSubQueryRelNode(subQueryRelNode));
            isSubQuery = true;
            enableJoinReordering = true;
            break;
          default:
            int childCount = next.getChildCount();
            for (int i = childCount - 1; i >= 0; i--) {
              stack.push((ASTNode) next.getChild(i));
            }
          }
        }
      } catch (SemanticException e) {
        throw new CalciteSubquerySemanticException(e.getMessage());
      }
      if (enableJoinReordering) {
        // since subqueries will later be rewritten into JOINs we want join reordering logic to trigger
        profilesCBO.add(ExtendedCBOProfile.JOIN_REORDERING);
      }
      return isSubQuery;
    }

    private RelNode genFilterRelNode(QB qb, ASTNode searchCond, RelNode srcRel,
        ImmutableMap<String, Integer> outerNameToPosMap, RowResolver outerRR, boolean forHavingClause)
        throws SemanticException {
      final Map<ASTNode, QBSubQueryParseInfo> subQueryToRelNode = new HashMap<>();
      boolean isSubQuery = genSubQueryRelNode(qb, searchCond, srcRel, forHavingClause, subQueryToRelNode);
      if(isSubQuery) {
        RexNode filterExpression = genRexNode(searchCond, relToHiveRR.get(srcRel),
                outerRR, subQueryToRelNode, forHavingClause, cluster.getRexBuilder());

        ImmutableMap<String, Integer> hiveColNameCalcitePosMap = this.relToHiveColNameCalcitePosMap
            .get(srcRel);
        filterExpression = new CorrelationConverter(
            new InputContext(srcRel.getRowType(), hiveColNameCalcitePosMap, relToHiveRR.get(srcRel)),
            outerNameToPosMap, outerRR, subqueryId).apply(filterExpression);

        RelNode filterRel = new HiveFilter(cluster, cluster.traitSetOf(HiveRelNode.CONVENTION),
                srcRel, filterExpression);
        relToHiveColNameCalcitePosMap.put(filterRel, relToHiveColNameCalcitePosMap.get(srcRel));
        relToHiveRR.put(filterRel, relToHiveRR.get(srcRel));
        return filterRel;
      } else {
        return genFilterRelNode(searchCond, srcRel, outerNameToPosMap, outerRR, forHavingClause);
      }
    }

    private RelNode genFilterLogicalPlan(QB qb, RelNode srcRel, ImmutableMap<String, Integer> outerNameToPosMap,
        RowResolver outerRR, boolean forHavingClause) throws SemanticException {
      RelNode filterRel = null;

      Iterator<ASTNode> whereClauseIterator = getQBParseInfo(qb).getDestToWhereExpr().values()
          .iterator();
      if (whereClauseIterator.hasNext()) {
        filterRel = genFilterRelNode(qb, (ASTNode) whereClauseIterator.next().getChild(0), srcRel,
            outerNameToPosMap, outerRR, forHavingClause);
      }

      return filterRel;
    }

    /**
     * This method creates a HiveFilter containing a filter expression to enforce constraints.
     * Constraints to check: not null, check
     * The return value is the pair of Constraint HiveFilter and the corresponding RowResolver
     * or null if the target has no constraint defined or all of them are disabled.
     */
    private Pair<RelNode, RowResolver> genConstraintFilterLogicalPlan(
        QB qb, Pair<RelNode, RowResolver> selPair, ImmutableMap<String, Integer> outerNameToPosMap, RowResolver outerRR)
        throws SemanticException {
      if (qb.getIsQuery()) {
        return null;
      }

      String dest = qb.getParseInfo().getClauseNames().iterator().next();
      if (!updating(dest)) {
        return null;
      }

      RowResolver inputRR = relToHiveRR.get(selPair.left);
      RexNode constraintUDF = RexNodeTypeCheck.genConstraintsExpr(
          conf, cluster.getRexBuilder(), getTargetTable(qb, dest), updating(dest), inputRR);
      if (constraintUDF == null) {
        return null;
      }

      RelNode constraintRel = genFilterRelNode(constraintUDF, selPair.left, outerNameToPosMap, outerRR);

      List<RexNode> originalInputRefs = toRexNodeList(selPair.left);
      List<RexNode> selectedRefs = originalInputRefs.subList(0, selPair.right.getColumnInfos().size());
      return new Pair<>(genSelectRelNode(selectedRefs, selPair.right, constraintRel), selPair.right);
    }

    private AggregateCall convertGBAgg(AggregateInfo agg, List<RexNode> gbChildProjLst,
        HashMap<String, Integer> rexNodeToPosMap, Integer childProjLstIndx) {
      // 1. Get agg fn ret type in Calcite
      RelDataType aggFnRetType = TypeConverter.convert(agg.getReturnType(),
          this.cluster.getTypeFactory());

      // 2. Convert Agg Fn args and type of args to Calcite
      List<Integer> argList = new ArrayList<>();
      ImmutableList.Builder<RelDataType> aggArgRelDTBldr = ImmutableList.builder();
      for (RexNode rexNd : agg.getParameters()) {
        Integer inputIndx = rexNodeToPosMap.get(rexNd.toString());
        if (inputIndx == null) {
          gbChildProjLst.add(rexNd);
          rexNodeToPosMap.put(rexNd.toString(), childProjLstIndx);
          inputIndx = childProjLstIndx;
          childProjLstIndx++;
        }
        argList.add(inputIndx);

        aggArgRelDTBldr.add(rexNd.getType());
      }

      // 3. Get Aggregation FN from Calcite given name, ret type and input arg
      // type
      final SqlAggFunction aggregation = SqlFunctionConverter.getCalciteAggFn(agg.getAggregateName(), agg.isDistinct(),
          aggArgRelDTBldr.build(), aggFnRetType);

      List<RelFieldCollation> collationList = new ArrayList<>(agg.getCollation().size());
      for (FunctionHelper.FieldCollation fieldCollation : agg.getCollation()) {
        Integer inputIndx = rexNodeToPosMap.get(fieldCollation.getSortExpression().toString());
        if (inputIndx == null) {
          gbChildProjLst.add(fieldCollation.getSortExpression());
          rexNodeToPosMap.put(fieldCollation.getSortExpression().toString(), childProjLstIndx);
          inputIndx = childProjLstIndx;
          childProjLstIndx++;
        }

        collationList.add(new RelFieldCollation(inputIndx,
                DirectionUtils.codeToDirection(fieldCollation.getSortDirection()),
                fieldCollation.getNullOrdering().getDirection()));
      }

      return AggregateCall.create(aggregation, agg.isDistinct(), false, false, argList, -1,
              RelCollations.of(collationList), aggFnRetType, null);
    }

    private RelNode genGBRelNode(List<RexNode> gbExprs, List<AggregateInfo> aggInfoLst,
        List<Long> groupSets, RelNode srcRel) throws SemanticException {
      final boolean hasGroupSets = groupSets != null && !groupSets.isEmpty();
      final List<RexNode> gbChildProjLst = Lists.newArrayList();
      final HashMap<String, Integer> rexNodeToPosMap = new HashMap<>();
      final List<Integer> groupSetPositions = Lists.newArrayList();
      Integer gbIndx = 0;
      for (RexNode gbExpr : gbExprs) {
        gbChildProjLst.add(gbExpr);
        groupSetPositions.add(gbIndx);
        rexNodeToPosMap.put(gbExpr.toString(), gbIndx);
        gbIndx++;
      }
      final ImmutableBitSet groupSet = ImmutableBitSet.of(groupSetPositions);

      // Grouping sets: we need to transform them into ImmutableBitSet
      // objects for Calcite
      List<ImmutableBitSet> transformedGroupSets = null;
      if(hasGroupSets) {
        Set<ImmutableBitSet> setTransformedGroupSets =
                new HashSet<>(groupSets.size());
        for(long val: groupSets) {
          setTransformedGroupSets.add(convert(val, groupSet.cardinality()));
        }
        // Calcite expects the grouping sets sorted and without duplicates
        transformedGroupSets = new ArrayList<>(setTransformedGroupSets);
        Collections.sort(transformedGroupSets, ImmutableBitSet.COMPARATOR);
      }

      List<AggregateCall> aggregateCalls = Lists.newArrayList();
      for (AggregateInfo agg : aggInfoLst) {
        aggregateCalls.add(
            convertGBAgg(agg, gbChildProjLst, rexNodeToPosMap, gbChildProjLst.size()));
      }
      if (hasGroupSets) {
        // Create GroupingID column
        AggregateCall aggCall = AggregateCall.create(HiveGroupingID.INSTANCE,
                false, new ImmutableList.Builder<Integer>().build(), -1,
                this.cluster.getTypeFactory().createSqlType(SqlTypeName.BIGINT),
                HiveGroupingID.INSTANCE.getName());
        aggregateCalls.add(aggCall);
      }

      if (gbChildProjLst.isEmpty()) {
        // This will happen for count(*), in such cases we arbitrarily pick
        // first element from srcRel
        gbChildProjLst.add(this.cluster.getRexBuilder().makeInputRef(srcRel, 0));
      }

      // Create input project fixing up nullability of inputs
      RelNode gbInputRel = HiveProject.create(
          srcRel,
          HiveCalciteUtil.fixNullability(cluster.getRexBuilder(), gbChildProjLst, RelOptUtil.getFieldTypeList(srcRel.getRowType())),
          null);

      HiveRelNode aggregateRel = new HiveAggregate(cluster, cluster.traitSetOf(HiveRelNode.CONVENTION),
            gbInputRel, groupSet, transformedGroupSets, aggregateCalls);

      return aggregateRel;
    }

    /* This method returns the flip big-endian representation of value */
    private ImmutableBitSet convert(long value, int length) {
      BitSet bits = new BitSet();
      for (int index = length - 1; index >= 0; index--) {
        if (value % 2 != 0) {
          bits.set(index);
        }
        value = value >>> 1;
      }
      // We flip the bits because Calcite considers that '1'
      // means that the column participates in the GroupBy
      // and '0' does not, as opposed to grouping_id.
      bits.flip(0, length);
      return ImmutableBitSet.FROM_BIT_SET.apply(bits);
    }

    private void addAlternateGByKeyMappings(ASTNode gByExpr, ColumnInfo colInfo,
        RowResolver gByInputRR, RowResolver gByRR) {
      if (gByExpr.getType() == HiveParser.DOT
          && gByExpr.getChild(0).getType() == HiveParser.TOK_TABLE_OR_COL) {
        String tab_alias = unescapeIdentifier(gByExpr.getChild(0).getChild(0)
            .getText().toLowerCase());
        String col_alias = unescapeIdentifier(gByExpr.getChild(1).getText().toLowerCase());
        gByRR.put(tab_alias, col_alias, colInfo);
      } else if (gByExpr.getType() == HiveParser.TOK_TABLE_OR_COL) {
        String col_alias = unescapeIdentifier(gByExpr.getChild(0).getText().toLowerCase());
        String tab_alias = null;
        /*
         * If the input to the GBy has a tab alias for the column, then add an
         * entry based on that tab_alias. For e.g. this query: select b.x,
         * count(*) from t1 b group by x needs (tab_alias=b, col_alias=x) in the
         * GBy RR. tab_alias=b comes from looking at the RowResolver that is the
         * ancestor before any GBy/ReduceSinks added for the GBY operation.
         */
        try {
          ColumnInfo pColInfo = gByInputRR.get(tab_alias, col_alias);
          tab_alias = pColInfo == null ? null : pColInfo.getTabAlias();
        } catch (SemanticException se) {
        }
        gByRR.put(tab_alias, col_alias, colInfo);
      }
    }

    private void addToGBExpr(RowResolver groupByOutputRowResolver,
        RowResolver groupByInputRowResolver, ASTNode grpbyExpr, RexNode grpbyExprNDesc,
        List<RexNode> gbExprNDescLst, List<String> outputColumnNames) {
      int i = gbExprNDescLst.size();
      String field = SemanticAnalyzer.getColumnInternalName(i);
      outputColumnNames.add(field);
      gbExprNDescLst.add(grpbyExprNDesc);

      ColumnInfo oColInfo = new ColumnInfo(field, TypeConverter.convert(grpbyExprNDesc.getType()), null, false);
      groupByOutputRowResolver.putExpression(grpbyExpr, oColInfo);

      addAlternateGByKeyMappings(grpbyExpr, oColInfo, groupByInputRowResolver,
          groupByOutputRowResolver);
    }

    private AggregateInfo getHiveAggInfo(ASTNode aggAst, int aggFnLstArgIndx, RowResolver inputRR)
        throws SemanticException {
      List<RexNode> aggParameters = new ArrayList<>();
      for (int i = 1; i <= aggFnLstArgIndx; i++) {
        RexNode parameterExpr = genRexNode(
            (ASTNode) aggAst.getChild(i), inputRR, cluster.getRexBuilder());
        aggParameters.add(parameterExpr);
      }
      boolean isDistinct = aggAst.getType() == HiveParser.TOK_FUNCTIONDI;
      boolean isAllColumns = aggAst.getType() == HiveParser.TOK_FUNCTIONSTAR;
      String aggName = unescapeIdentifier(aggAst.getChild(0).getText());

      AggregateInfo aInfo = functionHelper.getWindowAggregateFunctionInfo(
          isDistinct, isAllColumns, aggName, aggParameters);

      // If that did not work, try GenericUDF translation
      if (aInfo == null) {
        TypeCheckCtx tcCtx = new TypeCheckCtx(inputRR, cluster.getRexBuilder());
        // We allow stateful functions in the SELECT list (but nowhere else)
        tcCtx.setAllowStatefulFunctions(true);
        tcCtx.setAllowDistinctFunctions(false);
        tcCtx.setUnparseTranslator(unparseTranslator);
        RexNode exp = genRexNode((ASTNode) aggAst.getChild(0), inputRR, tcCtx, conf);
        aInfo = new AggregateInfo(
            aggParameters, TypeConverter.convert(exp.getType()), aggName, isDistinct);
      }

      return aInfo;
    }

    /**
     * Generate a group by plan.
     */
    private RelNode genGBLogicalPlan(QB qb, RelNode srcRel) throws SemanticException {
      RelNode groupByRel = null;
      QBParseInfo qbp = getQBParseInfo(qb);

      // 1. Gather GB Expressions (AST) (GB + Aggregations)
      // NOTE: Multi Insert is not supported
      String destClauseName = qbp.getClauseNames().iterator().next();
      // Check and transform group by *. This will only happen for select distinct *.
      // Here the "genSelectPlan" is being leveraged.
      // The main benefits are (1) remove virtual columns that should
      // not be included in the group by; (2) add the fully qualified column names to unParseTranslator
      // so that view is supported. The drawback is that an additional SEL op is added. If it is
      // not necessary, it will be removed by NonBlockingOpDeDupProc Optimizer because it will match
      // SEL%SEL% rule.
      ASTNode selExprList = qb.getParseInfo().getSelForClause(destClauseName);
      SubQueryUtils.checkForTopLevelSubqueries(selExprList);
      if (selExprList.getToken().getType() == HiveParser.TOK_SELECTDI
          && selExprList.getChildCount() == 1 && selExprList.getChild(0).getChildCount() == 1) {
        ASTNode node = (ASTNode) selExprList.getChild(0).getChild(0);
        if (node.getToken().getType() == HiveParser.TOK_ALLCOLREF) {
          // As we said before, here we use genSelectLogicalPlan to rewrite AllColRef
          srcRel = genSelectLogicalPlan(qb, srcRel, srcRel, null, null, true).getKey();
          RowResolver rr = relToHiveRR.get(srcRel);
          qbp.setSelExprForClause(destClauseName, genSelectDIAST(rr));
        }
      }

      // Select DISTINCT + windowing; GBy handled by genSelectForWindowing
      if (selExprList.getToken().getType() == HiveParser.TOK_SELECTDI &&
              !qb.getAllWindowingSpecs().isEmpty()) {
        return null;
      }

      List<ASTNode> groupByNodes = getGroupByForClause(qbp, destClauseName);
      Map<String, ASTNode> aggregationTrees = qbp.getAggregationExprsForClause(destClauseName);
      boolean hasGrpByAstExprs = groupByNodes != null && !groupByNodes.isEmpty();
      boolean hasAggregationTrees = aggregationTrees != null && !aggregationTrees.isEmpty();

      final boolean cubeRollupGrpSetPresent = (!qbp.getDestRollups().isEmpty()
          || !qbp.getDestGroupingSets().isEmpty() || !qbp.getDestCubes().isEmpty());

      // 2. Sanity check
      if (conf.getBoolVar(HiveConf.ConfVars.HIVE_GROUPBY_SKEW)
          && qbp.getDistinctFuncExprsForClause(destClauseName).size() > 1) {
        throw new SemanticException(ErrorMsg.UNSUPPORTED_MULTIPLE_DISTINCTS.getMsg());
      }
      if (cubeRollupGrpSetPresent) {
        if (!HiveConf.getBoolVar(conf, HiveConf.ConfVars.HIVE_MAPSIDE_AGGREGATE)) {
          throw new SemanticException(ErrorMsg.HIVE_GROUPING_SETS_AGGR_NOMAPAGGR.getMsg());
        }

        if (conf.getBoolVar(HiveConf.ConfVars.HIVE_GROUPBY_SKEW)) {

          if (qbp.getDestGroupingSets().size() > conf
              .getIntVar(HiveConf.ConfVars.HIVE_NEW_JOB_GROUPING_SET_CARDINALITY)) {
            String errorMsg = "The number of rows per input row due to grouping sets is "
                + qbp.getDestGroupingSets().size();
            throw new SemanticException(
                ErrorMsg.HIVE_GROUPING_SETS_THRESHOLD_NOT_ALLOWED_WITH_SKEW.getMsg(errorMsg));
          }
        }
      }

      if (hasGrpByAstExprs || hasAggregationTrees) {
        List<RexNode> groupByExpressions = new ArrayList<>();
        List<String> outputColumnNames = new ArrayList<>();

        // 3. Input, Output Row Resolvers
        RowResolver groupByInputRowResolver = this.relToHiveRR.get(srcRel);
        RowResolver groupByOutputRowResolver = new RowResolver();
        groupByOutputRowResolver.setIsExprResolver(true);

        if (hasGrpByAstExprs) {
          groupByInputRowResolver.setCheckForAmbiguity(true);
          // 4. Construct GB Keys (ExprNode)
          for (ASTNode groupByNode : groupByNodes) {
            Map<ASTNode, RexNode> astToRexNodeMap = genAllRexNode(
                groupByNode, groupByInputRowResolver, cluster.getRexBuilder());
            RexNode groupByExpression = astToRexNodeMap.get(groupByNode);
            if (groupByExpression == null) {
              throw new CalciteSemanticException("Invalid Column Reference: " + groupByNode.dump(),
                  UnsupportedFeature.Invalid_column_reference);
            }

            addToGBExpr(groupByOutputRowResolver, groupByInputRowResolver, groupByNode,
                groupByExpression, groupByExpressions, outputColumnNames);
          }
          groupByInputRowResolver.setCheckForAmbiguity(false);
        }

        // 5. GroupingSets, Cube, Rollup
        int groupingColsSize = groupByExpressions.size();
        List<Long> groupingSets = null;
        if (cubeRollupGrpSetPresent) {
          groupingSets = getGroupByGroupingSetsForClause(qbp, destClauseName).getRight();
        }

        // 6. Construct aggregation function Info
        ArrayList<AggregateInfo> aggregations = new ArrayList<AggregateInfo>();
        if (hasAggregationTrees) {
          assert (aggregationTrees != null);
          for (ASTNode value : aggregationTrees.values()) {
            // 6.1 Determine type of UDAF
            // This is the GenericUDAF name
            String aggName = unescapeIdentifier(value.getChild(0).getText());
            boolean isDistinct = value.getType() == HiveParser.TOK_FUNCTIONDI;
            boolean isAllColumns = value.getType() == HiveParser.TOK_FUNCTIONSTAR;

            // 6.2 Convert UDAF Params to ExprNodeDesc
            List<RexNode> aggParameters = new ArrayList<>();
            List<FunctionHelper.FieldCollation> fieldCollations = new ArrayList<>();
            for (int i = 1; i < value.getChildCount(); i++) {
              if (value.getChild(i).getType() == HiveParser.TOK_WITHIN_GROUP) {
                Tree orderByNode = value.getChild(i).getChild(0);
                if (aggParameters.size() != orderByNode.getChildCount()) {
                  throw new SemanticException(ErrorMsg.WITHIN_GROUP_PARAMETER_MISMATCH,
                          Integer.toString(aggParameters.size()), Integer.toString(orderByNode.getChildCount()));
                }

                for (int j = 0; j < orderByNode.getChildCount(); ++j) {
                  Tree tabSortColNameNode = orderByNode.getChild(j);
                  Tree nullsNode = tabSortColNameNode.getChild(0);
                  ASTNode sortKey = (ASTNode) tabSortColNameNode.getChild(0).getChild(0);
                  RexNode sortExpr = genRexNode(sortKey, groupByInputRowResolver, cluster.getRexBuilder());
                  fieldCollations.add(new FunctionHelper.FieldCollation(
                          sortExpr,
                          DirectionUtils.tokenToCode(tabSortColNameNode.getType()),
                          NullOrdering.fromToken(nullsNode.getType())));
                }

                continue;
              }
              RexNode parameterExpr = genRexNode(
                  (ASTNode) value.getChild(i), groupByInputRowResolver, cluster.getRexBuilder());
              aggParameters.add(parameterExpr);
            }

            AggregateInfo aInfo = functionHelper.getAggregateFunctionInfo(
              isDistinct, isAllColumns, aggName, aggParameters, fieldCollations);
            aggregations.add(aInfo);
            String field = getColumnInternalName(groupingColsSize + aggregations.size() - 1);
            outputColumnNames.add(field);
            groupByOutputRowResolver.putExpression(value,
                new ColumnInfo(field, aInfo.getReturnType(), "", false));
          }
        }

        // 7. If GroupingSets, Cube, Rollup were used, we account grouping__id
        if(groupingSets != null && !groupingSets.isEmpty()) {
          String field = getColumnInternalName(groupingColsSize + aggregations.size());
          outputColumnNames.add(field);
          groupByOutputRowResolver.put(null, VirtualColumn.GROUPINGID.getName(),
                  new ColumnInfo(
                          field,
                          VirtualColumn.GROUPINGID.getTypeInfo(),
                          null,
                          true));
        }

        // 8. We create the group_by operator
        groupByRel = genGBRelNode(groupByExpressions, aggregations, groupingSets, srcRel);
        relToHiveColNameCalcitePosMap.put(groupByRel, buildHiveToCalciteColumnMap(groupByOutputRowResolver));
        relToHiveRR.put(groupByRel, groupByOutputRowResolver);
      }

      return groupByRel;
    }

    /**
     * Generate OB RelNode and input Select RelNode that should be used to
     * introduce top constraining Project. If Input select RelNode is not
     * present then don't introduce top constraining select.
     *
     * @param qb
     * @param selPair
     * @param outermostOB
     * @return RelNode OB RelNode
     * @throws SemanticException
     */
    private RelNode genOBLogicalPlan(QB qb, Pair<RelNode, RowResolver> selPair,
        boolean outermostOB) throws SemanticException {
      QBParseInfo qbp = getQBParseInfo(qb);
      String dest = qbp.getClauseNames().iterator().next();
      ASTNode obAST = qbp.getOrderByForClause(dest);

      if (obAST == null) {
        return null;
      }

      // 1. OB Expr sanity test
      // in strict mode, in the presence of order by, limit must be
      // specified
      Integer limit = qb.getParseInfo().getDestLimit(dest);
      if (limit == null) {
        String error = StrictChecks.checkNoLimit(conf);
        if (error != null) {
          throw new SemanticException(SemanticAnalyzer.generateErrorMessage(obAST, error));
        }
      }

      RexNode offsetRN = null;
      RexNode fetchRN = null;
      if (limit != null) {
        Integer offset = qb.getParseInfo().getDestLimitOffset(dest);
        offsetRN = (offset == null || offset == 0) ?
                null : cluster.getRexBuilder().makeExactLiteral(BigDecimal.valueOf(offset));
        fetchRN = cluster.getRexBuilder().makeExactLiteral(BigDecimal.valueOf(limit));
      }

      return new OrderByRelBuilder(this, selPair, outermostOB)
              .addSortByKeys(obAST)
              .sortLimit(offsetRN, fetchRN);
    }

    private RelNode genSBLogicalPlan(QB qb, Pair<RelNode, RowResolver> selPair,
        boolean outermostOB) throws SemanticException {
      QBParseInfo qbp = getQBParseInfo(qb);
      String dest = qbp.getClauseNames().iterator().next();
      ASTNode sbAST = qbp.getSortByForClause(dest);
      ASTNode distributeByAST = qbp.getDistributeByForClause(dest);

      if (sbAST == null && distributeByAST == null) {
        return null;
      }

      return new OrderByRelBuilder(this, selPair, outermostOB)
              .addSortByKeys(sbAST)
              .addRelDistribution(distributeByAST)
              .sortExchange();
    }

    private RelNode genClusterByLogicalPlan(QB qb, Pair<RelNode, RowResolver> selPair,
        boolean outermostOB) throws SemanticException {
      QBParseInfo qbp = getQBParseInfo(qb);
      String dest = qbp.getClauseNames().iterator().next();
      ASTNode clusterByAST = qbp.getClusterByForClause(dest);

      if (clusterByAST == null) {
        return null;
      }

      return new OrderByRelBuilder(this, selPair, outermostOB)
              .addClusterBy(clusterByAST)
              .sortExchange();
    }

    private List<RexNode> toRexNodeList(RelNode srcRel) {
      return srcRel.getRowType().getFieldList().stream()
              .map(input -> new RexInputRef(input.getIndex(), input.getType()))
              .collect(Collectors.toList());
    }

    private RelNode genLimitLogicalPlan(QB qb, RelNode srcRel) throws SemanticException {
      HiveRelNode sortRel = null;
      QBParseInfo qbp = getQBParseInfo(qb);
      SimpleEntry<Integer,Integer> entry =
          qbp.getDestToLimit().get(qbp.getClauseNames().iterator().next());
      Integer offset = (entry == null) ? null : entry.getKey();
      Integer fetch = (entry == null) ? null : entry.getValue();

      if (fetch != null) {
        RexNode offsetRN = (offset == null || offset == 0) ?
            null : cluster.getRexBuilder().makeExactLiteral(BigDecimal.valueOf(offset));
        RexNode fetchRN = cluster.getRexBuilder().makeExactLiteral(BigDecimal.valueOf(fetch));
        RelTraitSet traitSet = cluster.traitSetOf(HiveRelNode.CONVENTION);
        RelCollation canonizedCollation = traitSet.canonize(RelCollations.EMPTY);
        sortRel = new HiveSortLimit(cluster, traitSet, srcRel, canonizedCollation, offsetRN, fetchRN);

        RowResolver inputRR = relToHiveRR.get(srcRel);
        RowResolver outputRR = inputRR.duplicate();
        ImmutableMap<String, Integer> hiveColNameCalcitePosMap = buildHiveToCalciteColumnMap(outputRR);
        relToHiveRR.put(sortRel, outputRR);
        relToHiveColNameCalcitePosMap.put(sortRel, hiveColNameCalcitePosMap);
      }

      return sortRel;
    }

    private List<RexNode> getPartitionKeys(PartitionSpec ps,
        RowResolver inputRR) throws SemanticException {
      List<RexNode> pKeys = new ArrayList<>();
      if (ps != null) {
        List<PartitionExpression> pExprs = ps.getExpressions();
        for (PartitionExpression pExpr : pExprs) {
          TypeCheckCtx tcCtx = new TypeCheckCtx(inputRR, cluster.getRexBuilder());
          tcCtx.setAllowStatefulFunctions(true);
          tcCtx.setUnparseTranslator(unparseTranslator);
          RexNode exp = genRexNode(pExpr.getExpression(), inputRR, tcCtx, conf);
          pKeys.add(exp);
        }
      }

      return pKeys;
    }

    private List<RexFieldCollation> getOrderKeys(OrderSpec os,
        RowResolver inputRR) throws SemanticException {
      List<RexFieldCollation> oKeys = new ArrayList<>();
      if (os != null) {
        List<OrderExpression> oExprs = os.getExpressions();
        for (OrderExpression oExpr : oExprs) {
          TypeCheckCtx tcCtx = new TypeCheckCtx(inputRR, cluster.getRexBuilder());
          tcCtx.setAllowStatefulFunctions(true);
          tcCtx.setUnparseTranslator(unparseTranslator);
          RexNode ordExp = genRexNode(oExpr.getExpression(), inputRR, tcCtx, conf);
          Set<SqlKind> flags = new HashSet<SqlKind>();
          if (oExpr.getOrder() == org.apache.hadoop.hive.ql.parse.PTFInvocationSpec.Order.DESC) {
            flags.add(SqlKind.DESCENDING);
          }
          if (oExpr.getNullOrder() == org.apache.hadoop.hive.ql.parse.PTFInvocationSpec.NullOrder.NULLS_FIRST) {
            flags.add(SqlKind.NULLS_FIRST);
          } else if (oExpr.getNullOrder() == org.apache.hadoop.hive.ql.parse.PTFInvocationSpec.NullOrder.NULLS_LAST) {
            flags.add(SqlKind.NULLS_LAST);
          } else {
            throw new SemanticException(
                    "Unexpected null ordering option: " + oExpr.getNullOrder());
          }
          oKeys.add(new RexFieldCollation(ordExp, flags));
        }
      }

      return oKeys;
    }

    private RexWindowBound getBound(BoundarySpec bs) {
      RexWindowBound rwb = null;

      if (bs != null) {
        SqlParserPos pos = new SqlParserPos(1, 1);
        SqlNode amt = bs.getAmt() == 0 || bs.getAmt() == BoundarySpec.UNBOUNDED_AMOUNT
            ? null
            : SqlLiteral.createExactNumeric(String.valueOf(bs.getAmt()), new SqlParserPos(2, 2));
        RexNode amtLiteral = null;
        SqlCall sc = null;

        if (amt != null) {
          amtLiteral = cluster.getRexBuilder().makeLiteral(Integer.valueOf(bs.getAmt()),
              cluster.getTypeFactory().createSqlType(SqlTypeName.INTEGER), true);
        }

        switch (bs.getDirection()) {
        case PRECEDING:
          if (amt == null) {
            rwb = RexWindowBound.create(SqlWindow.createUnboundedPreceding(pos), null);
          } else {
            sc = (SqlCall) SqlWindow.createPreceding(amt, pos);
            rwb = RexWindowBound.create(sc,
                cluster.getRexBuilder().makeCall(sc.getOperator(), amtLiteral));
          }
          break;

        case CURRENT:
          rwb = RexWindowBound.create(SqlWindow.createCurrentRow(new SqlParserPos(1, 1)), null);
          break;

        case FOLLOWING:
          if (amt == null) {
            rwb = RexWindowBound.create(SqlWindow.createUnboundedFollowing(new SqlParserPos(1, 1)),
                null);
          } else {
            sc = (SqlCall) SqlWindow.createFollowing(amt, pos);
            rwb = RexWindowBound.create(sc,
                cluster.getRexBuilder().makeCall(sc.getOperator(), amtLiteral));
          }
          break;
        }
      }

      return rwb;
    }

    private int getWindowSpecIndx(ASTNode wndAST) {
      int wi = wndAST.getChildCount() - 1;
      if (wi <= 0 || (wndAST.getChild(wi).getType() != HiveParser.TOK_WINDOWSPEC)) {
        wi = -1;
      }

      return wi;
    }

    private Pair<RexNode, TypeInfo> genWindowingProj(WindowExpressionSpec wExpSpec, RelNode srcRel)
        throws SemanticException {
      RexNode w = null;
      TypeInfo wHiveRetType = null;

      if (wExpSpec instanceof WindowFunctionSpec) {
        WindowFunctionSpec wFnSpec = (WindowFunctionSpec) wExpSpec;
        ASTNode windowProjAst = wFnSpec.getExpression();
        // TODO: do we need to get to child?
        int wndSpecASTIndx = getWindowSpecIndx(windowProjAst);
        // 2. Get Hive Aggregate Info
        AggregateInfo hiveAggInfo = getHiveAggInfo(windowProjAst, wndSpecASTIndx - 1,
            this.relToHiveRR.get(srcRel));

        // 3. Get Calcite Return type for Agg Fn
        wHiveRetType = hiveAggInfo.getReturnType();
        RelDataType calciteAggFnRetType = TypeConverter.convert(hiveAggInfo.getReturnType(),
            this.cluster.getTypeFactory());

        // 4. Convert Agg Fn args to Calcite
        List<RexNode> calciteAggFnArgs = hiveAggInfo.getParameters();
        Builder<RelDataType> calciteAggFnArgsTypeBldr = ImmutableList.builder();
        for (int i = 0; i < hiveAggInfo.getParameters().size(); i++) {
          calciteAggFnArgsTypeBldr.add(hiveAggInfo.getParameters().get(i).getType());
        }
        ImmutableList<RelDataType> calciteAggFnArgsType = calciteAggFnArgsTypeBldr.build();

        // 5. Get Calcite Agg Fn
        final SqlAggFunction calciteAggFn = SqlFunctionConverter.getCalciteAggFn(
            hiveAggInfo.getAggregateName(), hiveAggInfo.isDistinct(), calciteAggFnArgsType, calciteAggFnRetType);

        // 6. Translate Window spec
        RowResolver inputRR = relToHiveRR.get(srcRel);
        WindowFunctionSpec wndFuncSpec = (WindowFunctionSpec) wExpSpec;
        WindowSpec wndSpec = wndFuncSpec.getWindowSpec();
        List<RexNode> partitionKeys = getPartitionKeys(wndSpec.getPartition(), inputRR);
        List<RexFieldCollation> orderKeys = getOrderKeys(wndSpec.getOrder(), inputRR);
        RexWindowBound lowerBound = getBound(wndSpec.getWindowFrame().getStart());
        RexWindowBound upperBound = getBound(wndSpec.getWindowFrame().getEnd());
        boolean isRows = wndSpec.getWindowFrame().getWindowType() == WindowType.ROWS;

        w = cluster.getRexBuilder().makeOver(calciteAggFnRetType, calciteAggFn, calciteAggFnArgs,
            partitionKeys, ImmutableList.<RexFieldCollation> copyOf(orderKeys), lowerBound,
            upperBound, isRows, true, false, hiveAggInfo.isDistinct(), !wndFuncSpec.isRespectNulls());
      } else {
        // TODO: Convert to Semantic Exception
        throw new RuntimeException("Unsupported window Spec");
      }

      return new Pair<>(w, wHiveRetType);
    }

    private RelNode genSelectForWindowing(QB qb, RelNode srcRel, HashSet<ColumnInfo> newColumns)
        throws SemanticException {
      getQBParseInfo(qb);
      WindowingSpec wSpec = (!qb.getAllWindowingSpecs().isEmpty()) ? qb.getAllWindowingSpecs()
          .values().iterator().next() : null;
      if (wSpec == null) {
        return null;
      }
      // 1. Get valid Window Function Spec
      wSpec.validateAndMakeEffective();
      List<WindowExpressionSpec> windowExpressions = wSpec.getWindowExpressions();
      if (windowExpressions == null || windowExpressions.isEmpty()) {
        return null;
      }

      RowResolver inputRR = this.relToHiveRR.get(srcRel);
      // 2. Get RexNodes for original Projections from below
      List<RexNode> projsForWindowSelOp = new ArrayList<RexNode>(
          HiveCalciteUtil.getProjsFromBelowAsInputRef(srcRel));

      // 3. Construct new Row Resolver with everything from below.
      RowResolver out_rwsch = new RowResolver();
      out_rwsch.setExprResolver(inputRR.getIsExprResolver());
      if (!RowResolver.add(out_rwsch, inputRR)) {
        LOG.warn(ERROR_MESSAGE_DUPLICATES_DETECTED);
      }

      // 4. Walk through Window Expressions & Construct RexNodes for those,
      // Update out_rwsch
      final QBParseInfo qbp = getQBParseInfo(qb);
      final String selClauseName = qbp.getClauseNames().iterator().next();
      final boolean cubeRollupGrpSetPresent = (!qbp.getDestRollups().isEmpty()
              || !qbp.getDestGroupingSets().isEmpty() || !qbp.getDestCubes().isEmpty());
      for (WindowExpressionSpec wExprSpec : windowExpressions) {
        if (!qbp.getDestToGroupBy().isEmpty()) {
          // Special handling of grouping function
          wExprSpec.setExpression(rewriteGroupingFunctionAST(
                  getGroupByForClause(qbp, selClauseName), wExprSpec.getExpression(),
                  !cubeRollupGrpSetPresent));
        }
        if (out_rwsch.getExpression(wExprSpec.getExpression()) == null) {
          Pair<RexNode, TypeInfo> wtp = genWindowingProj(wExprSpec, srcRel);
          projsForWindowSelOp.add(wtp.getKey());

          // 6.2.2 Update Output Row Schema
          ColumnInfo oColInfo = new ColumnInfo(
              SemanticAnalyzer.getColumnInternalName(projsForWindowSelOp.size()), wtp.getValue(),
              null, false);
          out_rwsch.putExpression(wExprSpec.getExpression(), oColInfo);
          newColumns.add(oColInfo);
        }
      }

      return genSelectRelNode(projsForWindowSelOp, out_rwsch, srcRel, windowExpressions);
    }

    private RelNode genSelectRelNode(List<RexNode> calciteColLst, RowResolver out_rwsch,
            RelNode srcRel) throws CalciteSemanticException {
      return genSelectRelNode(calciteColLst, out_rwsch, srcRel, null);
    }

    private RelNode genSelectRelNode(List<RexNode> calciteColLst, RowResolver out_rwsch,
        RelNode srcRel, List<WindowExpressionSpec> windowExpressions) throws CalciteSemanticException {
      // 1. Build Column Names
      Set<String> colNamesSet = new HashSet<>();
      List<ColumnInfo> cInfoLst = out_rwsch.getRowSchema().getSignature();
      List<String> columnNames = new ArrayList<>();
      Map<String,String> windowToAlias = null;
      if (windowExpressions != null ) {
        windowToAlias = new HashMap<>();
        for (WindowExpressionSpec wes : windowExpressions) {
          windowToAlias.put(wes.getExpression().toStringTree().toLowerCase(), wes.getAlias());
        }
      }
      String[] qualifiedColNames;
      String tmpColAlias;
      for (int i = 0; i < calciteColLst.size(); i++) {
        ColumnInfo cInfo = cInfoLst.get(i);
        qualifiedColNames = out_rwsch.reverseLookup(cInfo.getInternalName());
        /*
         * if (qualifiedColNames[0] != null && !qualifiedColNames[0].isEmpty())
         * tmpColAlias = qualifiedColNames[0] + "." + qualifiedColNames[1]; else
         */
        tmpColAlias = qualifiedColNames[1];

        if (tmpColAlias.contains(".") || tmpColAlias.contains(":")) {
          tmpColAlias = cInfo.getInternalName();
        }
        // Prepend column names with '_o_' if it starts with '_c'
        /*
         * Hive treats names that start with '_c' as internalNames; so change
         * the names so we don't run into this issue when converting back to
         * Hive AST.
         */
        if (tmpColAlias.startsWith("_c")) {
          tmpColAlias = "_o_" + tmpColAlias;
        } else if (windowToAlias != null && windowToAlias.containsKey(tmpColAlias)) {
          tmpColAlias = windowToAlias.get(tmpColAlias);
        }
        int suffix = 1;
        while (colNamesSet.contains(tmpColAlias)) {
          tmpColAlias = qualifiedColNames[1] + suffix;
          suffix++;
        }

        colNamesSet.add(tmpColAlias);
        columnNames.add(tmpColAlias);
      }

      // 3 Build Calcite Rel Node for project using converted projections & col
      // names. Fix nullability
      HiveRelNode selRel = HiveProject.create(
          srcRel,
          HiveCalciteUtil.fixNullability(cluster.getRexBuilder(), calciteColLst, RelOptUtil.getFieldTypeList(srcRel.getRowType())),
          columnNames);

      // 4. Keep track of colname-to-posmap && RR for new select
      this.relToHiveColNameCalcitePosMap.put(selRel, buildHiveToCalciteColumnMap(out_rwsch));
      this.relToHiveRR.put(selRel, out_rwsch);

      return selRel;
    }

    private void setQueryHints(QB qb) throws SemanticException {
      QBParseInfo qbp = getQBParseInfo(qb);
      String selClauseName = qbp.getClauseNames().iterator().next();
      Tree selExpr0 = qbp.getSelForClause(selClauseName).getChild(0);

      if (selExpr0.getType() != HiveParser.QUERY_HINT) {
        return;
      }
      String hint = ctx.getTokenRewriteStream().toString(
          selExpr0.getTokenStartIndex(), selExpr0.getTokenStopIndex());
      LOG.debug("Handling query hints: " + hint);
      ParseDriver pd = new ParseDriver();
      try {
        ASTNode hintNode = pd.parseHint(hint);
        qbp.setHints(hintNode);
      } catch (ParseException e) {
        throw new SemanticException("failed to parse query hint: "+e.getMessage(), e);
      }
    }

    private Pair<RelNode, RowResolver> genSelectLogicalPlan(QB qb, RelNode srcRel, RelNode starSrcRel,
        ImmutableMap<String, Integer> outerNameToPosMap, RowResolver outerRR, boolean isAllColRefRewrite)
        throws SemanticException {
      Pair<RelNode, RowResolver> retNodeRR = internalGenSelectLogicalPlan(qb, srcRel, starSrcRel, outerNameToPosMap,
          outerRR, isAllColRefRewrite);

      QBParseInfo qbp = getQBParseInfo(qb);
      String selClauseName = qbp.getClauseNames().iterator().next();
      ASTNode selExprList = qbp.getSelForClause(selClauseName);
      if (isSelectDistinct(selExprList) && hasGroupBySibling(selExprList)) {
        retNodeRR = genGBSelectDistinctPlan(retNodeRR);
      }

      return retNodeRR;
    }

    /**
     * NOTE: there can only be one select caluse since we don't handle multi destination insert.
     * @param isAllColRefRewrite
     *          when it is true, it means that it is called from group by *, where we use
     *          genSelectLogicalPlan to rewrite *
     * @return RelNode: the select relnode RowResolver: i.e., originalRR, the RR after select when there is an order by.
     */
    private Pair<RelNode, RowResolver> internalGenSelectLogicalPlan(QB qb, RelNode srcRel, RelNode starSrcRel,
        ImmutableMap<String, Integer> outerNameToPosMap, RowResolver outerRR, boolean isAllColRefRewrite)
        throws SemanticException {
      // 0. Generate a Select Node for Windowing
      // Exclude the newly-generated select columns from */etc. resolution.
      HashSet<ColumnInfo> excludedColumns = new HashSet<ColumnInfo>();
      RelNode selForWindow = genSelectForWindowing(qb, srcRel, excludedColumns);
      srcRel = (selForWindow == null) ? srcRel : selForWindow;

      List<RexNode> columnList = new ArrayList<>();

      // 1. Get Select Expression List
      QBParseInfo qbp = getQBParseInfo(qb);
      String selClauseName = qbp.getClauseNames().iterator().next();
      ASTNode selExprList = qbp.getSelForClause(selClauseName);

      // make sure if there is subquery it is top level expression
      SubQueryUtils.checkForTopLevelSubqueries(selExprList);

      final boolean cubeRollupGrpSetPresent = (!qbp.getDestRollups().isEmpty()
              || !qbp.getDestGroupingSets().isEmpty() || !qbp.getDestCubes().isEmpty());

      // 2.Row resolvers for input, output
      RowResolver outputRR = new RowResolver();
      Integer pos = Integer.valueOf(0);
      // TODO: will this also fix windowing? try
      RowResolver inputRR = this.relToHiveRR.get(srcRel), starRR = inputRR;
      inputRR.setCheckForAmbiguity(true);
      if (starSrcRel != null) {
        starRR = this.relToHiveRR.get(starSrcRel);
      }

      // 3. Query Hints
      // TODO: Handle Query Hints; currently we ignore them
      int posn = 0;
      boolean hintPresent = (selExprList.getChild(0).getType() == HiveParser.QUERY_HINT);
      if (hintPresent) {
        posn++;
      }

      // 4. Bailout if select involves Transform
      boolean isInTransform = (selExprList.getChild(posn).getChild(0).getType() == HiveParser.TOK_TRANSFORM);
      if (isInTransform) {
        String msg = String.format("SELECT TRANSFORM is currently not supported in CBO,"
            + " turn off cbo to use TRANSFORM.");
        LOG.debug(msg);
        throw new CalciteSemanticException(msg, UnsupportedFeature.Select_transform);
      }

      // 5. Check if select involves UDTF
      String udtfTableAlias = null;
      GenericUDTF genericUDTF = null;
      String genericUDTFName = null;
      ArrayList<String> udtfColAliases = new ArrayList<String>();
      ASTNode expr = (ASTNode) selExprList.getChild(posn).getChild(0);
      int exprType = expr.getType();
      if (exprType == HiveParser.TOK_FUNCTION || exprType == HiveParser.TOK_FUNCTIONSTAR) {
        String funcName = TypeCheckProcFactory.getFunctionText(expr, true);
        FunctionInfo fi = FunctionRegistry.getFunctionInfo(funcName);
        if (fi != null && fi.getGenericUDTF() != null) {
          LOG.debug("Find UDTF " + funcName);
          genericUDTF = fi.getGenericUDTF();
          genericUDTFName = funcName;
          if (!fi.isNative()) {
            unparseTranslator.addIdentifierTranslation((ASTNode) expr.getChild(0));
          }
          if (genericUDTF != null && exprType == HiveParser.TOK_FUNCTIONSTAR) {
            genRexNodeRegex(".*", null, (ASTNode) expr.getChild(0),
                columnList, null, inputRR, starRR, pos, outputRR, qb.getAliases(), false);
          }
        }
      }

      if (genericUDTF != null) {
        // Only support a single expression when it's a UDTF
        if (selExprList.getChildCount() > 1) {
          throw new SemanticException(generateErrorMessage(
              (ASTNode) selExprList.getChild(1),
              ErrorMsg.UDTF_MULTIPLE_EXPR.getMsg()));
        }

        ASTNode selExpr = (ASTNode) selExprList.getChild(posn);

        // Get the column / table aliases from the expression. Start from 1 as
        // 0 is the TOK_FUNCTION
        // column names also can be inferred from result of UDTF
        for (int i = 1; i < selExpr.getChildCount(); i++) {
          ASTNode selExprChild = (ASTNode) selExpr.getChild(i);
          switch (selExprChild.getType()) {
          case HiveParser.Identifier:
            udtfColAliases.add(unescapeIdentifier(selExprChild.getText().toLowerCase()));
            unparseTranslator.addIdentifierTranslation(selExprChild);
            break;
          case HiveParser.TOK_TABALIAS:
            assert (selExprChild.getChildCount() == 1);
            udtfTableAlias = unescapeIdentifier(selExprChild.getChild(0)
                .getText());
            qb.addAlias(udtfTableAlias);
            unparseTranslator.addIdentifierTranslation((ASTNode) selExprChild
                .getChild(0));
            break;
          default:
            throw new SemanticException("Find invalid token type " + selExprChild.getType()
                + " in UDTF.");
          }
        }
        LOG.debug("UDTF table alias is " + udtfTableAlias);
        LOG.debug("UDTF col aliases are " + udtfColAliases);
      }

      // 6. Iterate over all expression (after SELECT)
      ASTNode exprList;
      if (genericUDTF != null) {
        exprList = expr;
      } else {
        exprList = selExprList;
      }
      // For UDTF's, skip the function name to get the expressions
      int startPosn = genericUDTF != null ? posn + 1 : posn;
      for (int i = startPosn; i < exprList.getChildCount(); ++i) {

        // 6.1 child can be EXPR AS ALIAS, or EXPR.
        ASTNode child = (ASTNode) exprList.getChild(i);
        boolean hasAsClause = (!isInTransform) && (child.getChildCount() == 2);

        // 6.2 EXPR AS (ALIAS,...) parses, but is only allowed for UDTF's
        // This check is not needed and invalid when there is a transform b/c
        // the
        // AST's are slightly different.
        if (genericUDTF == null && child.getChildCount() > 2) {
          throw new SemanticException(SemanticAnalyzer.generateErrorMessage(
              (ASTNode) child.getChild(2), ErrorMsg.INVALID_AS.getMsg()));
        }

        String tabAlias;
        String colAlias;

        if (genericUDTF != null) {
          tabAlias = null;
          colAlias = getAutogenColAliasPrfxLbl() + i;
          expr = child;
        } else {
          // 6.3 Get rid of TOK_SELEXPR
          expr = (ASTNode) child.getChild(0);
          String[] colRef = getColAlias(child, getAutogenColAliasPrfxLbl(),
                  inputRR, autogenColAliasPrfxIncludeFuncName(), i);
          tabAlias = colRef[0];
          colAlias = colRef[1];
          if (hasAsClause) {
            unparseTranslator.addIdentifierTranslation((ASTNode) child
                    .getChild(1));
          }
        }

        Map<ASTNode, QBSubQueryParseInfo> subQueryToRelNode = new HashMap<>();
        boolean isSubQuery = genSubQueryRelNode(qb, expr, srcRel, false,
                subQueryToRelNode);
        if(isSubQuery) {
          RexNode subQueryExpr = genRexNode(expr, relToHiveRR.get(srcRel),
                  outerRR, subQueryToRelNode, true, cluster.getRexBuilder());
          columnList.add(subQueryExpr);
          ColumnInfo colInfo = new ColumnInfo(SemanticAnalyzer.getColumnInternalName(pos),
              TypeInfoUtils.getStandardWritableObjectInspectorFromTypeInfo(
                  TypeConverter.convert(subQueryExpr.getType())),
              tabAlias, false);
          if (!outputRR.putWithCheck(tabAlias, colAlias, null, colInfo)) {
            throw new CalciteSemanticException("Cannot add column to RR: " + tabAlias + "."
                    + colAlias + " => " + colInfo + " due to duplication, see previous warnings",
                    UnsupportedFeature.Duplicates_in_RR);
          }
          pos = Integer.valueOf(pos.intValue() + 1);
        } else {

          // 6.4 Build ExprNode corresponding to colums
          if (expr.getType() == HiveParser.TOK_ALLCOLREF) {
            pos = genRexNodeRegex(".*",
                expr.getChildCount() == 0 ? null : getUnescapedName((ASTNode) expr.getChild(0)).toLowerCase(),
                expr, columnList, excludedColumns, inputRR, starRR, pos, outputRR, qb.getAliases(), true);
          } else if (expr.getType() == HiveParser.TOK_TABLE_OR_COL
                  && !hasAsClause
                  && !inputRR.getIsExprResolver()
                  && isRegex(
                  unescapeIdentifier(expr.getChild(0).getText()), conf)) {
            // In case the expression is a regex COL.
            // This can only happen without AS clause
            // We don't allow this for ExprResolver - the Group By case
            pos = genRexNodeRegex(unescapeIdentifier(expr.getChild(0).getText()), null,
                expr, columnList, excludedColumns, inputRR, starRR, pos, outputRR, qb.getAliases(), true);
          } else if (expr.getType() == HiveParser.DOT
                  && expr.getChild(0).getType() == HiveParser.TOK_TABLE_OR_COL
                  && inputRR.hasTableAlias(unescapeIdentifier(expr.getChild(0)
                  .getChild(0).getText().toLowerCase()))
                  && !hasAsClause
                  && !inputRR.getIsExprResolver()
                  && isRegex(
                  unescapeIdentifier(expr.getChild(1).getText()), conf)) {
            // In case the expression is TABLE.COL (col can be regex).
            // This can only happen without AS clause
            // We don't allow this for ExprResolver - the Group By case
            pos = genRexNodeRegex(
                    unescapeIdentifier(expr.getChild(1).getText()),
                    unescapeIdentifier(expr.getChild(0).getChild(0).getText().toLowerCase()),
                    expr, columnList, excludedColumns, inputRR, starRR, pos,
                    outputRR, qb.getAliases(), true);
          } else if (
              Boolean.TRUE.equals(ParseUtils.containsTokenOfType(expr, HiveParser.TOK_FUNCTIONDI).getKey()) && 
              Boolean.FALSE.equals(ParseUtils.containsTokenOfType(expr, HiveParser.TOK_WINDOWSPEC).getKey()) &&
              !(srcRel instanceof HiveAggregate ||
              (srcRel.getInputs().size() == 1 && srcRel.getInput(0) instanceof HiveAggregate))) {
            // Likely a malformed query eg, select hash(distinct c1) from t1
            throw new CalciteSemanticException("Distinct without an aggregation.",
                    UnsupportedFeature.Distinct_without_an_aggregation);
          } else {
            // Case when this is an expression
            TypeCheckCtx tcCtx = new TypeCheckCtx(inputRR, cluster.getRexBuilder());
            // We allow stateful functions in the SELECT list (but nowhere else)
            tcCtx.setAllowStatefulFunctions(true);
            tcCtx.setUnparseTranslator(unparseTranslator);
            if (!qbp.getDestToGroupBy().isEmpty()) {
              // Special handling of grouping function
              expr = rewriteGroupingFunctionAST(getGroupByForClause(qbp, selClauseName), expr,
                      !cubeRollupGrpSetPresent);
            }
            RexNode expression = genRexNode(expr, inputRR, tcCtx, conf);

            String recommended = recommendName(expression, colAlias, inputRR);
            if (recommended != null && outputRR.get(null, recommended) == null) {
              colAlias = recommended;
            }
            columnList.add(expression);

            TypeInfo typeInfo = expression.isA(SqlKind.LITERAL) ?
                TypeConverter.convertLiteralType((RexLiteral) expression) :
                TypeConverter.convert(expression.getType());
            ColumnInfo colInfo = new ColumnInfo(SemanticAnalyzer.getColumnInternalName(pos),
                TypeInfoUtils.getStandardWritableObjectInspectorFromTypeInfo(typeInfo),
                tabAlias, false);
            outputRR.put(tabAlias, colAlias, colInfo);

            pos = Integer.valueOf(pos.intValue() + 1);
          }
        }
      }

      // 7. For correlated queries
      ImmutableMap<String, Integer> hiveColNameCalcitePosMap =
          buildHiveColNameToInputPosMap(columnList, inputRR);
      CorrelationConverter cc = new CorrelationConverter(
          new InputContext(srcRel.getRowType(), hiveColNameCalcitePosMap, relToHiveRR.get(srcRel)),
          outerNameToPosMap, outerRR, subqueryId);
      columnList = columnList.stream()
          .map(cc::apply)
          .collect(Collectors.toList());

      // 8. Build Calcite Rel
      RelNode outputRel = null;
      if (genericUDTF != null) {
        // The basic idea for CBO support of UDTF is to treat UDTF as a special
        // project.
        // In AST return path, as we just need to generate a SEL_EXPR, we just
        // need to remember the expressions and the alias.
        // In OP return path, we need to generate a SEL and then a UDTF
        // following old semantic analyzer.
        return genUDTFPlan(genericUDTF, genericUDTFName, udtfTableAlias, udtfColAliases, qb,
            columnList, outputRR, srcRel);
      } else {
        String dest = qbp.getClauseNames().iterator().next();
        ASTNode obAST = qbp.getOrderByForClause(dest);
        ASTNode sbAST = qbp.getSortByForClause(dest);

        RowResolver originalRR = null;
        // We only support limited unselected column following by order by.
        // TODO: support unselected columns in genericUDTF and windowing functions.
        // We examine the order by in this query block and adds in column needed
        // by order by in select list.
        //
        // If DISTINCT is present, it is not possible to ORDER BY unselected
        // columns, and in fact adding all columns would change the behavior of
        // DISTINCT, so we bypass this logic.
        if ((obAST != null || sbAST != null)
            && !(selForWindow != null && selExprList.getToken().getType() == HiveParser.TOK_SELECTDI)
            && !isAllColRefRewrite) {
          // 1. OB Expr sanity test
          // in strict mode, in the presence of order by, limit must be
          // specified
          Integer limit = qb.getParseInfo().getDestLimit(dest);
          if (limit == null) {
            String error = StrictChecks.checkNoLimit(conf);
            if (error != null) {
              throw new SemanticException(SemanticAnalyzer.generateErrorMessage(obAST, error));
            }
          }

          originalRR = outputRR.duplicate();
          appendInputColumns(srcRel, columnList, outputRR, inputRR);

          ASTNode obOrSbAST = obAST != null ? obAST : sbAST;
          for (int i = 0; i < obOrSbAST.getChildCount(); ++i) {
            ASTNode obExprAST = (ASTNode) obOrSbAST.getChild(i);
            ASTNode nullObASTExpr = (ASTNode) obExprAST.getChild(0);
            ASTNode ref = (ASTNode) nullObASTExpr.getChild(0);
            RexNode obRex;
            try {
              Map<ASTNode, RexNode> astToExprNDescMap = genAllRexNode(ref, inputRR, cluster.getRexBuilder());
              obRex = astToExprNDescMap.get(ref);
            } catch (SemanticException ex) {
              continue;
            }
            if (obRex instanceof RexInputRef) {
              // Order by key is a projected column reference
              continue;
            }
            columnList.add(obRex);

            String field = getColumnInternalName(outputRR.getColumnInfos().size());
            ObjectInspector oi = TypeInfoUtils.getStandardWritableObjectInspectorFromTypeInfo(
                    TypeConverter.convert(obRex.getType()));
            outputRR.putExpression(ref, new ColumnInfo(field, oi, "", false));
          }

          outputRel = genSelectRelNode(columnList, outputRR, srcRel);
          // outputRel is the generated augmented select with extra unselected
          // columns, and originalRR is the original generated select
          return new Pair<RelNode, RowResolver>(outputRel, originalRR);
        } else {
          if (qbp.getQualifyExprForClause(dest) != null) {
            int originalColumnListSize = columnList.size();
            originalRR = outputRR.duplicate();
            appendInputColumns(srcRel, columnList, outputRR, inputRR);
            RelNode combinedProject = genSelectRelNode(columnList, outputRR, srcRel);
            RelNode qualifyRel = genQualifyLogicalPlan(qb, combinedProject);
            List<RexNode> topProjectColumnList = new ArrayList<>(originalColumnListSize);
            for (int i = 0; i < originalColumnListSize; ++i) {
              topProjectColumnList.add(qualifyRel.getCluster().getRexBuilder().makeInputRef(
                      qualifyRel.getRowType().getFieldList().get(i).getType(), i));
            }
            outputRel = genSelectRelNode(topProjectColumnList, originalRR, qualifyRel);
            outputRR = originalRR;
          } else {
            outputRel = genSelectRelNode(columnList, outputRR, srcRel);
          }
        }
      }
      // 9. Handle select distinct as GBY if there exist windowing functions
      if (selForWindow != null && selExprList.getToken().getType() == HiveParser.TOK_SELECTDI) {
        ImmutableBitSet groupSet = ImmutableBitSet.range(outputRel.getRowType().getFieldList().size());
        outputRel = new HiveAggregate(cluster, cluster.traitSetOf(HiveRelNode.CONVENTION),
              outputRel, groupSet, null, new ArrayList<AggregateCall>());
        RowResolver groupByOutputRowResolver = new RowResolver();
        List<ASTNode> gbyKeyExpressions = getGroupByForClause(qbp, selClauseName);
        for (int i = 0; i < outputRR.getColumnInfos().size(); i++) {
          ColumnInfo colInfo = outputRR.getColumnInfos().get(i);
          ColumnInfo newColInfo = new ColumnInfo(colInfo.getInternalName(),
              colInfo.getType(), colInfo.getTabAlias(), colInfo.getIsVirtualCol());
          groupByOutputRowResolver.put(colInfo.getTabAlias(), colInfo.getAlias(), newColInfo);
          if (gbyKeyExpressions != null && gbyKeyExpressions.size() == outputRR.getColumnInfos().size()) {
            groupByOutputRowResolver.putExpression(gbyKeyExpressions.get(i), colInfo);
          }
        }
        relToHiveColNameCalcitePosMap.put(outputRel, buildHiveToCalciteColumnMap(groupByOutputRowResolver));
        this.relToHiveRR.put(outputRel, groupByOutputRowResolver);
      }

      inputRR.setCheckForAmbiguity(false);
      return new Pair<>(outputRel, outputRR);
    }

    private void appendInputColumns(
            RelNode srcRel, List<RexNode> columnList, RowResolver outputRR, RowResolver inputRR)
            throws SemanticException {
      List<RexNode> originalInputRefs = Lists.transform(srcRel.getRowType().getFieldList(),
              input -> new RexInputRef(input.getIndex(), input.getType()));
      for (int i = 0; i < inputRR.getColumnInfos().size(); i++) {
        ColumnInfo colInfo = new ColumnInfo(inputRR.getColumnInfos().get(i));
        String internalName = SemanticAnalyzer.getColumnInternalName(outputRR.getColumnInfos().size());
        colInfo.setInternalName(internalName);
        // if there is any conflict, then we do not generate it in the new select
        // otherwise we add it into the calciteColLst and generate the new select
        if (!outputRR.putWithCheck(colInfo.getTabAlias(), colInfo.getAlias(), internalName,
            colInfo)) {
          LOG.trace("Column already present in RR. skipping.");
        } else {
          columnList.add(originalInputRefs.get(i));
        }
      }
    }

    Integer genRexNodeRegex(String colRegex, String tabAlias, ASTNode sel,
        List<RexNode> exprList, Set<ColumnInfo> excludeCols, RowResolver input,
        RowResolver colSrcRR, Integer pos, RowResolver output, List<String> aliases,
        boolean ensureUniqueCols) throws SemanticException {
      List<org.apache.commons.lang3.tuple.Pair<ColumnInfo, RowResolver>> colList = new ArrayList<>();
      Integer i = genColListRegex(colRegex, tabAlias, sel,
          colList, excludeCols, input, colSrcRR, pos, output, aliases, ensureUniqueCols);
      for (org.apache.commons.lang3.tuple.Pair<ColumnInfo, RowResolver> p : colList) {
        exprList.add(RexNodeTypeCheck.toExprNode(p.getLeft(), p.getRight(), 0, cluster.getRexBuilder()));
      }
      return i;
    }

    private Pair<RelNode, RowResolver> genUDTFPlan(GenericUDTF genericUDTF,
                                                   String genericUDTFName,
                                                   String outputTableAlias,
                                                   ArrayList<String> colAliases,
                                                   QB qb,
                                                   List<RexNode> selectColLst,
                                                   RowResolver selectRR,
                                                   RelNode input) throws SemanticException {

      // No GROUP BY / DISTRIBUTE BY / SORT BY / CLUSTER BY
      QBParseInfo qbp = qb.getParseInfo();
      if (!qbp.getDestToGroupBy().isEmpty()) {
        throw new SemanticException(ErrorMsg.UDTF_NO_GROUP_BY.getMsg());
      }
      if (!qbp.getDestToDistributeBy().isEmpty()) {
        throw new SemanticException(ErrorMsg.UDTF_NO_DISTRIBUTE_BY.getMsg());
      }
      if (!qbp.getDestToSortBy().isEmpty()) {
        throw new SemanticException(ErrorMsg.UDTF_NO_SORT_BY.getMsg());
      }
      if (!qbp.getDestToClusterBy().isEmpty()) {
        throw new SemanticException(ErrorMsg.UDTF_NO_CLUSTER_BY.getMsg());
      }
      if (!qbp.getAliasToLateralViews().isEmpty()) {
        throw new SemanticException(ErrorMsg.UDTF_LATERAL_VIEW.getMsg());
      }

      LOG.debug("Table alias: " + outputTableAlias + " Col aliases: " + colAliases);

      // Create the return type info for the input columns and initialize the
      // UDTF
      StructTypeInfo type = (StructTypeInfo) TypeConverter.convert(
          functionHelper.getReturnType(
              functionHelper.getFunctionInfo(genericUDTFName),
              selectColLst));

      int numUdtfCols = type.getAllStructFieldNames().size();
      if (colAliases.isEmpty()) {
        // user did not specfied alias names, infer names from outputOI
        for (String fieldName : type.getAllStructFieldNames()) {
          colAliases.add(fieldName);
        }
      }
      // Make sure that the number of column aliases in the AS clause matches
      // the number of columns output by the UDTF
      int numSuppliedAliases = colAliases.size();
      if (numUdtfCols != numSuppliedAliases) {
        throw new SemanticException(ErrorMsg.UDTF_ALIAS_MISMATCH.getMsg("expected " + numUdtfCols
            + " aliases " + "but got " + numSuppliedAliases));
      }

      // Generate the output column info's / row resolver using internal names.
      List<ColumnInfo> udtfCols = new ArrayList<ColumnInfo>();

      Iterator<String> colAliasesIter = colAliases.iterator();
      for (int i = 0; i < type.getAllStructFieldTypeInfos().size(); i++) {
        final String fieldName = type.getAllStructFieldNames().get(i);
        final TypeInfo fieldTypeInfo = type.getAllStructFieldTypeInfos().get(i);

        String colAlias = colAliasesIter.next();
        assert (colAlias != null);

        // Since the UDTF operator feeds into a LVJ operator that will rename
        // all the internal names, we can just use field name from the UDTF's OI
        // as the internal name
        ColumnInfo col = new ColumnInfo(fieldName, fieldTypeInfo, outputTableAlias, false);
        udtfCols.add(col);
      }

      // Create the row resolver for this operator from the output columns
      RowResolver outputRR = new RowResolver();
      for (int i = 0; i < udtfCols.size(); i++) {
        outputRR.put(outputTableAlias, colAliases.get(i), udtfCols.get(i));
      }

      // Add the UDTFOperator to the operator DAG
      RelTraitSet traitSet = TraitsUtil.getDefaultTraitSet(cluster);

      // Build row type from field <type, name>
      RelDataType retType = TypeConverter.getType(cluster, outputRR, null);

      Builder<RelDataType> argTypeBldr = ImmutableList.<RelDataType> builder();

      RexBuilder rexBuilder = cluster.getRexBuilder();
      RelDataTypeFactory dtFactory = rexBuilder.getTypeFactory();
      RowSchema rs = selectRR.getRowSchema();
      for (ColumnInfo ci : rs.getSignature()) {
        argTypeBldr.add(TypeConverter.convert(ci.getType(), dtFactory));
      }

      SqlOperator calciteOp = SqlFunctionConverter.getCalciteOperator(genericUDTFName, genericUDTF,
             argTypeBldr.build(), retType);

      // Hive UDTF only has a single input
      List<RelNode> list = new ArrayList<>();
      list.add(input);

      RexNode rexNode = cluster.getRexBuilder().makeCall(calciteOp, selectColLst);

      RelNode udtf = HiveTableFunctionScan.create(cluster, traitSet, list, rexNode, null, retType,
          null);
      // Add new rel & its RR to the maps
      relToHiveColNameCalcitePosMap.put(udtf, buildHiveToCalciteColumnMap(outputRR));
      relToHiveRR.put(udtf, outputRR);

      return new Pair<>(udtf, outputRR);
    }

    private Pair<RelNode, RowResolver> genGBSelectDistinctPlan(Pair<RelNode, RowResolver> srcNodeRR)
        throws SemanticException {
      RelNode srcRel = srcNodeRR.left;

      RelDataType inputRT = srcRel.getRowType();
      List<Integer> groupSetPositions =
          IntStream.range(0, inputRT.getFieldCount()).boxed().collect(Collectors.toList());

      HiveAggregate distAgg = new HiveAggregate(cluster, cluster.traitSetOf(HiveRelNode.CONVENTION), srcRel,
          ImmutableBitSet.of(groupSetPositions), null, new ArrayList<AggregateCall>());

      // This comes from genSelectLogicalPlan, must be a project assert srcRel instanceof HiveProject;
      RowResolver outputRR = srcNodeRR.right;
      if (outputRR == null) {
        outputRR = relToHiveRR.get(srcRel);
      }

      relToHiveRR.put(distAgg, outputRR);
      relToHiveColNameCalcitePosMap.put(distAgg, relToHiveColNameCalcitePosMap.get(srcRel));
      return new Pair<RelNode, RowResolver>(distAgg, outputRR);
    }

    private RelNode genLogicalPlan(QBExpr qbexpr) throws SemanticException {
      switch (qbexpr.getOpcode()) {
      case NULLOP:
        return genLogicalPlan(qbexpr.getQB(), false, null, null);
      case UNION:
      case INTERSECT:
      case INTERSECTALL:
      case EXCEPT:
      case EXCEPTALL:
        RelNode qbexpr1Ops = genLogicalPlan(qbexpr.getQBExpr1());
        RelNode qbexpr2Ops = genLogicalPlan(qbexpr.getQBExpr2());
        return genSetOpLogicalPlan(qbexpr.getOpcode(), qbexpr.getAlias(), qbexpr.getQBExpr1()
            .getAlias(), qbexpr1Ops, qbexpr.getQBExpr2().getAlias(), qbexpr2Ops);
      default:
        return null;
      }
    }

    private RelNode genLogicalPlan(QB qb, boolean outerMostQB,
                                   ImmutableMap<String, Integer> outerNameToPosMap,
                                   RowResolver outerRR) throws SemanticException {
      RelNode srcRel = null;
      RelNode filterRel = null;
      RelNode gbRel = null;
      RelNode gbHavingRel = null;
      RelNode selectRel = null;
      RelNode obRel = null;
      RelNode sbRel = null;
      RelNode limitRel = null;

      // First generate all the opInfos for the elements in the from clause
      Map<String, RelNode> aliasToRel = new HashMap<String, RelNode>();

      // 0. Check if we can handle the SubQuery;
      // canHandleQbForCbo returns null if the query can be handled.
      String reason = canHandleQbForCbo(queryProperties, conf, false);
      if (reason != null) {
        String msg = "CBO can not handle Sub Query";
        if (LOG.isDebugEnabled()) {
          LOG.debug(msg + " because it: " + reason);
        }
        throw new CalciteSemanticException(msg, UnsupportedFeature.Subquery);
      }

      // 1. Build Rel For Src (SubQuery, TS, Join)
      // 1.1. Recurse over the subqueries to fill the subquery part of the plan
      for (String subqAlias : qb.getSubqAliases()) {
        QBExpr qbexpr = qb.getSubqForAlias(subqAlias);
        RelNode relNode = genLogicalPlan(qbexpr);

        ASTNode subqueryRoot = qbexpr.getSubQueryRoot();
        if (subqueryRoot != null &&
                conf.getBoolVar(ConfVars.HIVE_MATERIALIZED_VIEW_ENABLE_AUTO_REWRITING_SUBQUERY_SQL) &&
                relNode instanceof HiveProject) {
          subQueryMap.put(relNode, subqueryRoot);
        }

        aliasToRel.put(subqAlias, relNode);
        if (qb.getViewToTabSchema().containsKey(subqAlias)) {
          if (relNode instanceof HiveProject) {
            if (this.viewProjectToTableSchema == null) {
              this.viewProjectToTableSchema = new LinkedHashMap<>();
            }
            viewProjectToTableSchema.put((HiveProject) relNode, qb.getViewToTabSchema().get(subqAlias));
          } else {
            throw new SemanticException("View " + subqAlias + " is corresponding to "
                + relNode.toString() + ", rather than a HiveProject.");
          }
        }
      }

      // 1.2 Recurse over all the source tables
      for (String tableAlias : qb.getTabAliases()) {
        RelNode op = genTableLogicalPlan(tableAlias, qb);
        aliasToRel.put(tableAlias, op);
      }

      if (aliasToRel.isEmpty()) {
        // // This may happen for queries like select 1; (no source table)
        qb.getMetaData().setSrcForAlias(DUMMY_TABLE, getDummyTable());
        qb.addAlias(DUMMY_TABLE);
        qb.setTabAlias(DUMMY_TABLE, DUMMY_TABLE);
        RelNode op = genTableLogicalPlan(DUMMY_TABLE, qb);
        dummyTableScan = op;
        aliasToRel.put(DUMMY_TABLE, op);

      }

      // 1.3 process join
      // 1.3.1 process hints
      setQueryHints(qb);

      // 1.3.2 process the actual join
      if (qb.getParseInfo().getJoinExpr() != null) {
        srcRel = genJoinLogicalPlan(qb, qb.getParseInfo().getJoinExpr(), aliasToRel, outerNameToPosMap, outerRR);
      } else {
        // If no join then there should only be either 1 TS or 1 SubQuery
        Map.Entry<String, RelNode> uniqueAliasToRel = aliasToRel.entrySet().iterator().next();
        srcRel = uniqueAliasToRel.getValue();
        // If it contains a LV
        List<ASTNode> lateralViews = getQBParseInfo(qb).getAliasToLateralViews().get(uniqueAliasToRel.getKey());
        if (lateralViews != null) {
          srcRel = genLateralViewPlans(qb, Iterables.getLast(lateralViews), aliasToRel);
        }
      }

      // 2. Build Rel for where Clause
      filterRel = genFilterLogicalPlan(qb, srcRel, outerNameToPosMap, outerRR, false);
      srcRel = (filterRel == null) ? srcRel : filterRel;
      RelNode starSrcRel = srcRel;

      // 3. Build Rel for GB Clause
      gbRel = genGBLogicalPlan(qb, srcRel);
      srcRel = (gbRel == null) ? srcRel : gbRel;

      // 4. Build Rel for GB Having Clause
      gbHavingRel = genGBHavingLogicalPlan(qb, srcRel);
      srcRel = (gbHavingRel == null) ? srcRel : gbHavingRel;

      // 5. Build Rel for Select Clause
      Pair<RelNode, RowResolver> selPair = genSelectLogicalPlan(qb, srcRel, starSrcRel, outerNameToPosMap, outerRR, false);
      selectRel = selPair.getKey();
      srcRel = (selectRel == null) ? srcRel : selectRel;

      // Build Rel for Constraint checks
      Pair<RelNode, RowResolver> constraintPair =
          genConstraintFilterLogicalPlan(qb, selPair, outerNameToPosMap, outerRR);
      if (constraintPair != null) {
        selPair = constraintPair;
      }

      // 6. Build Rel for OB Clause
      obRel = genOBLogicalPlan(qb, selPair, outerMostQB);
      if (obRel != null) {
        srcRel = obRel;
      } else {
        // 7. Build Rel for Sort By Clause
        sbRel = genSBLogicalPlan(qb, selPair, outerMostQB);
        if (sbRel != null) {
          srcRel = sbRel;
        } else {
          sbRel = genClusterByLogicalPlan(qb, selPair, outerMostQB);
          srcRel = (sbRel == null) ? srcRel : sbRel;
        }

        // 8. Build Rel for Limit Clause
        limitRel = genLimitLogicalPlan(qb, srcRel);
        srcRel = (limitRel == null) ? srcRel : limitRel;
      }

      // 9. Incase this QB corresponds to subquery then modify its RR to point
      // to subquery alias.
      if (qb.getParseInfo().getAlias() != null) {
        RowResolver rr = this.relToHiveRR.get(srcRel);
        RowResolver newRR = new RowResolver();
        String alias = qb.getParseInfo().getAlias();
        List<String> targetColNames = processTableColumnNames(qb.getParseInfo().getColAliases(), alias);
        if (targetColNames.size() > rr.getColumnInfos().size()) {
          throw new SemanticException(ErrorMsg.WITH_COL_LIST_NUM_OVERFLOW, alias,
                  Integer.toString(rr.getColumnInfos().size()), Integer.toString(targetColNames.size()));
        }

        for (int i = 0; i < rr.getColumnInfos().size(); ++i) {
          ColumnInfo colInfo = rr.getColumnInfos().get(i);
          String name = colInfo.getInternalName();
          String[] tmp = rr.reverseLookup(name);
          ColumnInfo newCi = new ColumnInfo(colInfo);
          newCi.setTabAlias(alias);
          if (i < targetColNames.size()) {
            tmp[1] = targetColNames.get(i);
            newCi.setAlias(tmp[1]);
          } else if ("".equals(tmp[0]) || tmp[1] == null) {
            // ast expression is not a valid column name for table
            tmp[1] = colInfo.getInternalName();
          }
          newRR.putWithCheck(alias, tmp[1], colInfo.getInternalName(), newCi);
        }
        relToHiveRR.put(srcRel, newRR);
        relToHiveColNameCalcitePosMap.put(srcRel, buildHiveToCalciteColumnMap(newRR));
      }

      if (LOG.isDebugEnabled()) {
        LOG.debug("Created Plan for Query Block " + qb.getId());
      }

      setQB(qb);
      return srcRel;
    }

    private RelNode genGBHavingLogicalPlan(QB qb, RelNode srcRel) throws SemanticException {
      RelNode gbFilter = null;
      QBParseInfo qbp = getQBParseInfo(qb);
      String destClauseName = qbp.getClauseNames().iterator().next();
      ASTNode havingClause = qbp.getHavingForClause(qbp.getClauseNames().iterator().next());

      if (havingClause != null) {
        if (!(srcRel instanceof HiveAggregate)) {
          // ill-formed query like select * from t1 having c1 > 0;
          throw new CalciteSemanticException("Having clause without any group-by.",
              UnsupportedFeature.Having_clause_without_any_groupby);
        }
        ASTNode targetNode = (ASTNode) havingClause.getChild(0);
        QBParseInfo qbPI = qb.getParseInfo();
        Map<ASTNode, String> exprToAlias = qbPI.getAllExprToColumnAlias();
        RowResolver inputRR = relToHiveRR.get(srcRel);
        inputRR.putAll(exprToAlias);
        if (!qbp.getDestToGroupBy().isEmpty()) {
          final boolean cubeRollupGrpSetPresent = (!qbp.getDestRollups().isEmpty()
                  || !qbp.getDestGroupingSets().isEmpty() || !qbp.getDestCubes().isEmpty());
          // Special handling of grouping function
          targetNode = rewriteGroupingFunctionAST(getGroupByForClause(qbp, destClauseName), targetNode,
              !cubeRollupGrpSetPresent);
        }
        gbFilter = genFilterRelNode(qb, targetNode, srcRel, null, null, true);
      }

      return gbFilter;
    }

    private RelNode genQualifyLogicalPlan(QB qb, RelNode srcRel) throws SemanticException {
      QBParseInfo qbp = getQBParseInfo(qb);
      String destClauseName = qbp.getClauseNames().iterator().next();
      ASTNode qualifyClause = qbp.getQualifyExprForClause(destClauseName);

      if (qualifyClause == null) {
        throw new SemanticException("Missing expression: qualify.");
      }

      ASTNode targetNode = (ASTNode) qualifyClause.getChild(0);
      return genFilterRelNode(qb, targetNode, srcRel, null, null, true);
    }

    private ImmutableMap<String, Integer> buildHiveToCalciteColumnMap(RowResolver rr) {
      ImmutableMap.Builder<String, Integer> b = new ImmutableMap.Builder<String, Integer>();
      for (ColumnInfo ci : rr.getRowSchema().getSignature()) {
        b.put(ci.getInternalName(), rr.getPosition(ci.getInternalName()));
      }
      return b.build();
    }

    private ImmutableMap<String, Integer> buildHiveColNameToInputPosMap(
        List<RexNode> columnList, RowResolver inputRR) {
      final ImmutableBitSet refs =
          RelOptUtil.InputFinder.bits(columnList, null);
      ImmutableMap.Builder<String, Integer> hiveColNameToInputPosMapBuilder =
          new ImmutableMap.Builder<>();
      for (int ref : refs) {
        hiveColNameToInputPosMapBuilder.put(
            inputRR.getColumnInfos().get(ref).getInternalName(), ref);
      }
      return hiveColNameToInputPosMapBuilder.build();
    }

    private QBParseInfo getQBParseInfo(QB qb) throws CalciteSemanticException {
      return qb.getParseInfo();
    }
  }

  @Override
  protected Table getTableObjectByName(String tabName, boolean throwException) throws HiveException {
    String[] names = Utilities.getDbTableName(tabName);
    final String  tableName = names[1];
    final String  dbName = names[0];
    String tableMetaRef = null;
    if (names.length == 3) {
      tableMetaRef = names[2];
    }
    String fullyQualName = dbName + "." + tableName;
    if (tableMetaRef != null) {
      fullyQualName += "." + tableMetaRef;
    }
    if (!tabNameToTabObject.containsKey(fullyQualName)) {
      Table table = db.getTable(dbName, tableName, tableMetaRef, throwException, false, false);
      if (table != null) {
        tabNameToTabObject.put(fullyQualName, table);
      }
      return table;
    }
    return tabNameToTabObject.get(fullyQualName);
  }

  RexNode genRexNode(ASTNode expr, RowResolver input,
      RowResolver outerRR, Map<ASTNode, QBSubQueryParseInfo> subqueryToRelNode,
      boolean useCaching, RexBuilder rexBuilder) throws SemanticException {
    TypeCheckCtx tcCtx = new TypeCheckCtx(input, rexBuilder, useCaching, false);
    tcCtx.setOuterRR(outerRR);
    tcCtx.setSubqueryToRelNode(subqueryToRelNode);
    tcCtx.setUnparseTranslator(unparseTranslator);
    return genRexNode(expr, input, tcCtx, conf);
  }

  /**
   * Generates a Calcite {@link RexNode} for the expression with TypeCheckCtx.
   */
  RexNode genRexNode(ASTNode expr, RowResolver input, RexBuilder rexBuilder)
      throws SemanticException {
    // Since the user didn't supply a customized type-checking context,
    // use default settings.
    return genRexNode(expr, input, true, false, rexBuilder);
  }

  RexNode genRexNode(ASTNode expr, RowResolver input, boolean useCaching,
      boolean foldExpr, RexBuilder rexBuilder) throws SemanticException {
    TypeCheckCtx tcCtx = new TypeCheckCtx(input, rexBuilder, useCaching, foldExpr);
    tcCtx.setUnparseTranslator(unparseTranslator);
    return genRexNode(expr, input, tcCtx, conf);
  }

  /**
   * Generates a Calcite {@link RexNode} for the expression and children of it
   * with default TypeCheckCtx.
   */
  Map<ASTNode, RexNode> genAllRexNode(ASTNode expr, RowResolver input, RexBuilder rexBuilder)
      throws SemanticException {
    TypeCheckCtx tcCtx = new TypeCheckCtx(input, rexBuilder);
    tcCtx.setUnparseTranslator(unparseTranslator);
    return genAllRexNode(expr, input, tcCtx, conf);
  }

  /**
   * Returns a Calcite {@link RexNode} for the expression.
   * If it is evaluated already in previous operator, it can be retrieved from cache.
   */
  public static RexNode genRexNode(ASTNode expr, RowResolver input,
      TypeCheckCtx tcCtx, HiveConf conf) throws SemanticException {
    RexNode cached = null;
    if (tcCtx.isUseCaching()) {
      cached = getRexNodeCached(expr, input, tcCtx);
    }
    if (cached == null) {
      Map<ASTNode, RexNode> allExprs = genAllRexNode(expr, input, tcCtx, conf);
      return allExprs.get(expr);
    }
    return cached;
  }

  /**
   * Find RexNode for the expression cached in the RowResolver. Returns null if not exists.
   */
  private static RexNode getRexNodeCached(ASTNode node, RowResolver input,
      TypeCheckCtx tcCtx) throws SemanticException {
    Preconditions.checkNotNull(tcCtx.getUnparseTranslator());
    ColumnInfo colInfo = input.getExpression(node);
    if (colInfo != null) {
      ASTNode source = input.getExpressionSource(node);
      if (source != null) {
        tcCtx.getUnparseTranslator().addCopyTranslation(node, source);
      }
      return RexNodeTypeCheck.toExprNode(colInfo, input, 0, tcCtx.getRexBuilder());
    }
    return null;
  }

  /**
   * Generates all of the Calcite {@link RexNode}s for the expression and children of it
   * passed in the arguments. This function uses the row resolver and the metadata information
   * that are passed as arguments to resolve the column names to internal names.
   *
   * @param expr
   *          The expression
   * @param input
   *          The row resolver
   * @param tcCtx
   *          Customized type-checking context
   * @return expression to exprNodeDesc mapping
   * @throws SemanticException Failed to evaluate expression
   */
  private static Map<ASTNode, RexNode> genAllRexNode(ASTNode expr, RowResolver input,
      TypeCheckCtx tcCtx, HiveConf conf) throws SemanticException {
    // Create the walker and  the rules dispatcher.
    Preconditions.checkNotNull(tcCtx.getUnparseTranslator());

    Map<ASTNode, RexNode> nodeOutputs =
        RexNodeTypeCheck.genExprNode(expr, tcCtx);
    RexNode desc = nodeOutputs.get(expr);
    if (desc == null) {
      String tableOrCol = BaseSemanticAnalyzer.unescapeIdentifier(expr
          .getChild(0).getText());
      ColumnInfo colInfo = input.get(null, tableOrCol);
      String errMsg;
      if (colInfo == null && input.getIsExprResolver()){
        errMsg = ASTErrorUtils.getMsg(
            ErrorMsg.NON_KEY_EXPR_IN_GROUPBY.getMsg(), expr);
      } else {
        errMsg = tcCtx.getError();
      }
      throw new SemanticException(Optional.ofNullable(errMsg).orElse("Error in parsing "));
    }
    if (desc instanceof HiveRexExprList) {
      throw new SemanticException("TOK_ALLCOLREF is not supported in current context");
    }

    if (!tcCtx.getUnparseTranslator().isEnabled()) {
      // Not creating a view, so no need to track view expansions.
      return nodeOutputs;
    }

    List<ASTNode> fieldDescList = new ArrayList<>();

    for (Map.Entry<ASTNode, RexNode> entry : nodeOutputs.entrySet()) {
      if (!(entry.getValue() instanceof RexInputRef)) {
        // we need to translate the RexFieldAccess too, e.g., identifiers in
        // struct<>.
        if (entry.getValue() instanceof RexFieldAccess) {
          fieldDescList.add(entry.getKey());
        }
        continue;
      }
      ASTNode node = entry.getKey();
      RexInputRef columnDesc = (RexInputRef) entry.getValue();
      int index = columnDesc.getIndex();
      String[] tmp;
      if (index < input.getColumnInfos().size()) {
        ColumnInfo columnInfo = input.getColumnInfos().get(index);
        if (columnInfo.getTabAlias() == null
            || columnInfo.getTabAlias().length() == 0) {
          // These aren't real column refs; instead, they are special
          // internal expressions used in the representation of aggregation.
          continue;
        }
        tmp = input.reverseLookup(columnInfo.getInternalName());
      } else {
        // in subquery case, tmp may be from outside.
        ColumnInfo columnInfo = tcCtx.getOuterRR().getColumnInfos().get(
            index - input.getColumnInfos().size());
        if (columnInfo.getTabAlias() == null
            || columnInfo.getTabAlias().length() == 0) {
          continue;
        }
        tmp = tcCtx.getOuterRR().reverseLookup(columnInfo.getInternalName());
      }
      StringBuilder replacementText = new StringBuilder();
      replacementText.append(HiveUtils.unparseIdentifier(tmp[0], conf));
      replacementText.append(".");
      replacementText.append(HiveUtils.unparseIdentifier(tmp[1], conf));
      tcCtx.getUnparseTranslator().addTranslation(node, replacementText.toString());
    }

    for (ASTNode node : fieldDescList) {
      Map<ASTNode, String> map = translateFieldDesc(node, conf);
      for (Entry<ASTNode, String> entry : map.entrySet()) {
        tcCtx.getUnparseTranslator().addTranslation(entry.getKey(), entry.getValue().toLowerCase());
      }
    }

    return nodeOutputs;
  }

  private String recommendName(RexNode exp, String colAlias, RowResolver rowResolver) {
    if (!colAlias.startsWith(autogenColAliasPrfxLbl)) {
      return null;
    }
    String column = recommendInputName(exp, rowResolver);
    if (column != null && !column.startsWith(autogenColAliasPrfxLbl)) {
      return column;
    }
    return null;
  }

  /**
   * Recommend name for the expression
   */
  private static String recommendInputName(RexNode desc, RowResolver rowResolver) {
    Integer pos = null;
    if (desc instanceof RexInputRef) {
      pos = ((RexInputRef) desc).getIndex();
    }
    if (desc.isA(SqlKind.CAST)) {
      RexNode input = ((RexCall) desc).operands.get(0);
      if (input instanceof RexInputRef) {
        pos =  ((RexInputRef) input).getIndex();
      }
    }
    return pos != null ?
        rowResolver.getColumnInfos().get(pos).getInternalName() :
        null;
  }


  /**
   * Contains information useful to decorrelate queries.
   */
  protected static class InputContext {
    protected final RelDataType inputRowType;
    protected final ImmutableBiMap<Integer, String> positionToColumnName;
    protected final RowResolver inputRowResolver;

    protected InputContext(RelDataType inputRowType, ImmutableMap<String, Integer> columnNameToPosition,
          RowResolver inputRowResolver) {
      this.inputRowType = inputRowType;
      this.positionToColumnName = ImmutableBiMap.copyOf(columnNameToPosition).inverse();
      this.inputRowResolver = inputRowResolver.duplicate();
    }
  }

  /**
   * This method can be called at startup time to pre-register all the
   * additional Hive classes (compared to Calcite core classes) that may
   * be visited during the planning phase in the metadata providers
   * and the field trimmer.
   */
  public static void warmup() {
    JaninoRelMetadataProvider.DEFAULT.register(HIVE_REL_NODE_CLASSES);
    HiveDefaultRelMetadataProvider.initializeMetadataProviderClass(HIVE_REL_NODE_CLASSES);
    HiveTezModelRelMetadataProvider.DEFAULT.register(HIVE_REL_NODE_CLASSES);
    HiveMaterializationRelMetadataProvider.DEFAULT.register(HIVE_REL_NODE_CLASSES);
    HiveRelFieldTrimmer.initializeFieldTrimmerClass(HIVE_REL_NODE_CLASSES);
  }

  private enum TableType {
    DRUID,
    NATIVE,
    JDBC
  }

  private class OrderByRelBuilder {
    private final CalcitePlannerAction calcitePlannerAction;
    private final List<RexNode> newVCLst = new ArrayList<>();
    private final List<RelFieldCollation> fieldCollations = Lists.newArrayList();
    private final List<Pair<ASTNode, TypeInfo>> vcASTTypePairs = new ArrayList<>();
    private final RowResolver outputRR = new RowResolver();
    private final Pair<RelNode, RowResolver> selPair;
    private final boolean outermostOB;

    private HiveRelDistribution hiveRelDistribution;
    private RelNode obInputRel;

    OrderByRelBuilder(
            CalcitePlannerAction calcitePlannerAction, Pair<RelNode, RowResolver> selPair, boolean outermostOB) {
      this.calcitePlannerAction = calcitePlannerAction;
      this.selPair = selPair;
      this.outermostOB = outermostOB;
    }

    // - Walk through OB exprs and extract field collations and additional virtual columns needed
    // - Add Child Project Rel if needed,
    // - Generate Output RR, input Sel Rel for top constraining Sel
    OrderByRelBuilder addSortByKeys(ASTNode obAST) throws SemanticException {
      if (obAST == null) {
        return this;
      }

      // 2. Walk through OB exprs and extract field collations and additional
      // virtual columns needed
      List<Node> obASTExprLst = obAST.getChildren();

      for (int i = 0; i < obASTExprLst.size(); i++) {
        // 2.1 Convert AST Expr to ExprNode
        ASTNode orderByNode = (ASTNode) obASTExprLst.get(i);
        ASTNode nullObASTExpr = (ASTNode) orderByNode.getChild(0);
        ASTNode ref = (ASTNode) nullObASTExpr.getChild(0);

        int fieldIndex = genSortByKey(ref);
        if (fieldIndex < 0) {
          continue;
        }

        // 2.4 Determine the Direction of order by
        RelFieldCollation.Direction order = RelFieldCollation.Direction.DESCENDING;
        if (orderByNode.getType() == HiveParser.TOK_TABSORTCOLNAMEASC) {
          order = RelFieldCollation.Direction.ASCENDING;
        }
        RelFieldCollation.NullDirection nullOrder;
        if (nullObASTExpr.getType() == HiveParser.TOK_NULLS_FIRST) {
          nullOrder = RelFieldCollation.NullDirection.FIRST;
        } else if (nullObASTExpr.getType() == HiveParser.TOK_NULLS_LAST) {
          nullOrder = RelFieldCollation.NullDirection.LAST;
        } else {
          throw new SemanticException("Unexpected null ordering option: "
                  + nullObASTExpr.getType());
        }

        // 2.5 Add to field collations
        fieldCollations.add(new RelFieldCollation(fieldIndex, order, nullOrder));
      }

      return this;
    }

    private int genSortByKey(ASTNode ref) throws SemanticException {
      // selPair.getKey() is the operator right before OB
      // selPair.getValue() is RR which only contains columns needed in result
      // set. Extra columns needed by order by will be absent from it.
      RelNode srcRel = selPair.getKey();
      RowResolver selectOutputRR = selPair.getValue();
      RowResolver inputRR = calcitePlannerAction.relToHiveRR.get(srcRel);

      int srcRelRecordSz = srcRel.getRowType().getFieldCount();
      boolean isBothByPos = HiveConf.getBoolVar(conf, ConfVars.HIVE_GROUPBY_ORDERBY_POSITION_ALIAS);
      boolean isObyByPos = isBothByPos
              || HiveConf.getBoolVar(conf, ConfVars.HIVE_ORDERBY_POSITION_ALIAS);
      // replace each of the position alias in ORDERBY with the actual column
      if (ref != null && ref.getToken().getType() == HiveParser.Number) {
        if (isObyByPos) {
          return getFieldIndexFromColumnNumber(selectOutputRR, ref);
        } else { // if not using position alias and it is a number.
          LOG.warn("Using constant number {}" +
                  " in order by. If you try to use position alias when hive.orderby.position.alias is false, " +
                  "the position alias will be ignored.", ref.getText());
          return -1;
        }
      } else {
        // 2.2 Convert ExprNode to RexNode
        RexNode orderByExpression = getOrderByExpression(selectOutputRR, inputRR, ref);

        // 2.3 Determine the index of ob expr in child schema
        // NOTE: Calcite can not take compound exprs in OB without it being
        // present in the child (& hence we add a child Project Rel)
        if (orderByExpression instanceof RexInputRef) {
          return ((RexInputRef) orderByExpression).getIndex();
        } else {
          int fieldIndex = srcRelRecordSz + newVCLst.size();
          newVCLst.add(orderByExpression);
          vcASTTypePairs.add(new Pair<>(ref, TypeConverter.convert(orderByExpression.getType())));
          return fieldIndex;
        }
      }
    }

    private RexNode getOrderByExpression(
            RowResolver selectOutputRR, RowResolver inputRR, ASTNode ref)
            throws SemanticException {
      // first try to get it from select
      // in case of udtf, selectOutputRR may be null.
      RexNode orderByExpression = null;
      if (selectOutputRR != null) {
        try {
          Map<ASTNode, RexNode> astToExprNDescMap = genAllRexNode(
                  ref, selectOutputRR, calcitePlannerAction.cluster.getRexBuilder());
          orderByExpression = astToExprNDescMap.get(ref);
        } catch (SemanticException ex) {
          // we can tolerate this as this is the previous behavior
          LOG.debug("Can not find column in {} The error msg is {}", ref.getText(), ex.getMessage());
        }
      }
      // then try to get it from all
      if (orderByExpression == null) {
        Map<ASTNode, RexNode> astToExprNDescMap = genAllRexNode(
                ref, inputRR, calcitePlannerAction.cluster.getRexBuilder());
        orderByExpression = astToExprNDescMap.get(ref);
      }
      if (orderByExpression == null) {
        throw new SemanticException("Invalid order by expression: " + ref.toString());
      }
      return orderByExpression;
    }

    // SELECT a, b FROM t ORDER BY 1
    private int getFieldIndexFromColumnNumber(RowResolver selectOutputRR, ASTNode ref) throws SemanticException {
      int fieldIndex;
      int pos = Integer.parseInt(ref.getText());
      if (pos > 0 && pos <= selectOutputRR.getColumnInfos().size()) {
        // fieldIndex becomes so simple
        // Note that pos starts from 1 while fieldIndex starts from 0;
        fieldIndex = pos - 1;
      } else {
        throw new SemanticException(
                ErrorMsg.INVALID_POSITION_ALIAS_IN_ORDERBY.getMsg("Position alias: " + pos
                        + " does not exist\n" + "The Select List is indexed from 1 to "
                        + selectOutputRR.getColumnInfos().size()));
      }
      return fieldIndex;
    }

    OrderByRelBuilder addRelDistribution(ASTNode distributeByAST) throws SemanticException {
      if (distributeByAST != null) {
        Builder<Integer> keys = ImmutableList.builder();
        for (int i = 0; i < distributeByAST.getChildCount(); ++i) {
          ASTNode keyAST = (ASTNode) distributeByAST.getChild(i);
          int fieldIndex = genSortByKey(keyAST);
          if (fieldIndex >= 0) {
            keys.add(fieldIndex);
          }
        }
        ImmutableList<Integer> keyList = keys.build();
        if (!keyList.isEmpty()) {
          hiveRelDistribution = new HiveRelDistribution(RelDistribution.Type.HASH_DISTRIBUTED, keyList);
          return this;
        }
      }
      // In case of SORT BY we do not need Distribution
      // but the instance RelDistributions.ANY can not be used here because
      // org.apache.calcite.rel.core.Exchange has
      // assert distribution != RelDistributions.ANY;
      hiveRelDistribution = new HiveRelDistribution(RelDistribution.Type.ANY, RelDistributions.ANY.getKeys());
      return this;
    }

    OrderByRelBuilder addClusterBy(ASTNode clusterBy) throws SemanticException {
      addRelDistribution(clusterBy);
      for (Integer fieldIndex : hiveRelDistribution.getKeys()) {
        fieldCollations.add(new RelFieldCollation(
                fieldIndex, RelFieldCollation.Direction.ASCENDING, RelFieldCollation.NullDirection.FIRST));
      }
      return this;
    }

    // - Walk through OB exprs and extract field collations and additional virtual columns needed
    // - Add Child Project Rel if needed,
    // - Generate Output RR, input Sel Rel for top constraining Sel
    private void genOBProject() throws SemanticException {
      // selPair.getKey() is the operator right before OB
      // selPair.getValue() is RR which only contains columns needed in result
      // set. Extra columns needed by order by will be absent from it.
      RelNode srcRel = selPair.getKey();
      RowResolver inputRR = calcitePlannerAction.relToHiveRR.get(srcRel);

      // 3. Add Child Project Rel if needed, Generate Output RR, input Sel Rel
      // for top constraining Sel
      obInputRel = srcRel;
      if (!newVCLst.isEmpty()) {
        List<RexNode> originalInputRefs = calcitePlannerAction.toRexNodeList(srcRel);
        RowResolver obSyntheticProjectRR = new RowResolver();
        if (!RowResolver.add(obSyntheticProjectRR, inputRR)) {
          throw new CalciteSemanticException(
                  ERROR_MESSAGE_DUPLICATES_DETECTED,
                  UnsupportedFeature.Duplicates_in_RR);
        }
        int vcolPos = inputRR.getRowSchema().getSignature().size();
        for (Pair<ASTNode, TypeInfo> astTypePair : vcASTTypePairs) {
          obSyntheticProjectRR.putExpression(astTypePair.getKey(), new ColumnInfo(
                  SemanticAnalyzer.getColumnInternalName(vcolPos), astTypePair.getValue(), null,
                  false));
          vcolPos++;
        }
        obInputRel = calcitePlannerAction.genSelectRelNode(CompositeList.of(originalInputRefs, newVCLst),
                obSyntheticProjectRR, srcRel);

        if (outermostOB) {
          if (!RowResolver.add(outputRR, inputRR)) {
            throw new CalciteSemanticException(
                    ERROR_MESSAGE_DUPLICATES_DETECTED,
                    UnsupportedFeature.Duplicates_in_RR);
          }

        } else {
          if (!RowResolver.add(outputRR, obSyntheticProjectRR)) {
            throw new CalciteSemanticException(
                    ERROR_MESSAGE_DUPLICATES_DETECTED,
                    UnsupportedFeature.Duplicates_in_RR);
          }
        }
      } else {
        if (!RowResolver.add(outputRR, inputRR)) {
          throw new CalciteSemanticException(
                  ERROR_MESSAGE_DUPLICATES_DETECTED,
                  UnsupportedFeature.Duplicates_in_RR);
        }
      }
    }

    RelNode sortLimit(RexNode offsetRN, RexNode fetchRN) throws SemanticException {
      genOBProject();

      if (fieldCollations.isEmpty()) {
        return endGenOBLogicalPlan(obInputRel);
      }

      // 4. Construct SortRel
      RelOptCluster cluster = calcitePlannerAction.cluster;
      RelTraitSet traitSet = cluster.traitSetOf(HiveRelNode.CONVENTION);
      RelCollation canonizedCollation = RelCollations.of(fieldCollations);
      RelNode sortRel = new HiveSortLimit(cluster, traitSet, obInputRel, canonizedCollation, offsetRN, fetchRN);
      return endGenOBLogicalPlan(sortRel);
    }

    RelNode sortExchange() throws SemanticException {
      genOBProject();

      if (fieldCollations.isEmpty() && hiveRelDistribution.getKeys().isEmpty()) {
        return endGenOBLogicalPlan(obInputRel);
      }

      RelCollation canonizedCollation = RelCollations.of(fieldCollations);
      ImmutableList.Builder<RexNode> builder = ImmutableList.builder();
      for (RelFieldCollation relFieldCollation : canonizedCollation.getFieldCollations()) {
        int index = relFieldCollation.getFieldIndex();
        builder.add(calcitePlannerAction.cluster.getRexBuilder().makeInputRef(obInputRel, index));
      }
      ImmutableList<RexNode> keys = builder.build();
      RelNode sortRel = HiveSortExchange.create(obInputRel, hiveRelDistribution, canonizedCollation, keys);
      return endGenOBLogicalPlan(sortRel);
    }

    // 5. Update RR maps
    // NOTE: Output RR for SortRel is considered same as its input; we may
    // end up not using VC that is present in sort rel. Also note that
    // rowtype of sortrel is the type of it child; if child happens to be
    // synthetic project that we introduced then that projectrel would
    // contain the vc.
    private RelNode endGenOBLogicalPlan(RelNode sortRel) throws CalciteSemanticException {
      ImmutableMap<String, Integer> hiveColNameCalcitePosMap =
              calcitePlannerAction.buildHiveToCalciteColumnMap(outputRR);
      calcitePlannerAction.relToHiveRR.put(sortRel, outputRR);
      calcitePlannerAction.relToHiveColNameCalcitePosMap.put(sortRel, hiveColNameCalcitePosMap);

      RowResolver selectOutputRR = selPair.getValue();
      if (selectOutputRR != null) {
        List<RexNode> originalInputRefs = calcitePlannerAction.toRexNodeList(selPair.getKey());
        List<RexNode> selectedRefs = originalInputRefs.subList(0, selectOutputRR.getColumnInfos().size());
        // We need to add select since order by schema may have more columns than result schema.
        return calcitePlannerAction.genSelectRelNode(selectedRefs, selectOutputRR, sortRel);
      }

      return sortRel;
    }
  }
}<|MERGE_RESOLUTION|>--- conflicted
+++ resolved
@@ -3093,26 +3093,7 @@
         final TableType tableType = obtainTableType(tabMetaData);
 
         // 3.3 Add column info corresponding to virtual columns
-<<<<<<< HEAD
-        List<VirtualColumn> virtualCols = new ArrayList<>();
-        if (tableType == TableType.NATIVE) {
-          virtualCols = VirtualColumn.getRegistry();
-          if (AcidUtils.isNonNativeAcidTable(tabMetaData)) {
-            virtualCols.addAll(tabMetaData.getStorageHandler().acidVirtualColumns());
-          }
-          if (tabMetaData.isNonNative() && tabMetaData.getStorageHandler().areSnapshotsSupported() &&
-              isBlank(tabMetaData.getMetaTable())) {
-            virtualCols.add(VirtualColumn.SNAPSHOT_ID);
-          }
-          for (VirtualColumn vc : virtualCols) {
-            colInfo = new ColumnInfo(vc.getName(), vc.getTypeInfo(), tableAlias, true,
-                vc.getIsHidden());
-            rr.put(tableAlias, vc.getName().toLowerCase(), colInfo);
-            cInfoLst.add(colInfo);
-          }
-        }
-=======
-        List<VirtualColumn> virtualCols = tabMetaData.getVirtualColumns(conf);
+        List<VirtualColumn> virtualCols = tabMetaData.getVirtualColumns();
 
         virtualCols
             .forEach(vc ->
@@ -3120,7 +3101,6 @@
                     new ColumnInfo(vc.getName(), vc.getTypeInfo(), tableAlias, true, vc.getIsHidden())
                 )
             );
->>>>>>> d895f0d4
 
         // 4. Build operator
         Map<String, String> tabPropsFromQuery = qb.getTabPropsForAlias(tableAlias);
