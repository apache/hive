/*
 * Licensed to the Apache Software Foundation (ASF) under one
 * or more contributor license agreements.  See the NOTICE file
 * distributed with this work for additional information
 * regarding copyright ownership.  The ASF licenses this file
 * to you under the Apache License, Version 2.0 (the
 * "License"); you may not use this file except in compliance
 * with the License.  You may obtain a copy of the License at
 *
 *    http://www.apache.org/licenses/LICENSE-2.0
 *
 * Unless required by applicable law or agreed to in writing, software
 * distributed under the License is distributed on an "AS IS" BASIS,
 * WITHOUT WARRANTIES OR CONDITIONS OF ANY KIND, either express or implied.
 * See the License for the specific language governing permissions and
 * limitations under the License.
 */
package org.apache.hadoop.hive.ql.io.arrow;

import io.netty.buffer.ArrowBuf;
import org.apache.arrow.vector.BigIntVector;
import org.apache.arrow.vector.BitVector;
import org.apache.arrow.vector.DateDayVector;
import org.apache.arrow.vector.DecimalVector;
import org.apache.arrow.vector.FieldVector;
import org.apache.arrow.vector.Float4Vector;
import org.apache.arrow.vector.Float8Vector;
import org.apache.arrow.vector.IntVector;
import org.apache.arrow.vector.IntervalDayVector;
import org.apache.arrow.vector.IntervalYearVector;
import org.apache.arrow.vector.SmallIntVector;
import org.apache.arrow.vector.TimeStampMicroVector;
import org.apache.arrow.vector.TimeStampMilliVector;
import org.apache.arrow.vector.TimeStampNanoVector;
import org.apache.arrow.vector.TinyIntVector;
import org.apache.arrow.vector.VarBinaryVector;
import org.apache.arrow.vector.VarCharVector;
import org.apache.arrow.vector.VectorSchemaRoot;
import org.apache.arrow.vector.dictionary.Dictionary;
import org.apache.arrow.vector.dictionary.DictionaryEncoder;
import org.apache.arrow.vector.dictionary.DictionaryProvider;
import org.apache.arrow.vector.holders.NullableIntervalDayHolder;
import org.apache.arrow.vector.types.Types;
import org.apache.hadoop.hive.common.type.HiveDecimal;
import org.apache.hadoop.hive.common.type.HiveIntervalDayTime;
import org.apache.hadoop.hive.conf.HiveConf;
import org.apache.hadoop.hive.ql.exec.vector.BytesColumnVector;
import org.apache.hadoop.hive.ql.exec.vector.ColumnVector;
import org.apache.hadoop.hive.ql.exec.vector.DecimalColumnVector;
import org.apache.hadoop.hive.ql.exec.vector.DoubleColumnVector;
import org.apache.hadoop.hive.ql.exec.vector.IntervalDayTimeColumnVector;
import org.apache.hadoop.hive.ql.exec.vector.ListColumnVector;
import org.apache.hadoop.hive.ql.exec.vector.LongColumnVector;
import org.apache.hadoop.hive.ql.exec.vector.MapColumnVector;
import org.apache.hadoop.hive.ql.exec.vector.StructColumnVector;
import org.apache.hadoop.hive.ql.exec.vector.TimestampColumnVector;
import org.apache.hadoop.hive.ql.exec.vector.UnionColumnVector;
import org.apache.hadoop.hive.ql.exec.vector.VectorExtractRow;
import org.apache.hadoop.hive.ql.exec.vector.VectorizedBatchUtil;
import org.apache.hadoop.hive.ql.exec.vector.VectorizedRowBatch;
import org.apache.hadoop.hive.ql.metadata.HiveException;
import org.apache.hadoop.hive.serde2.SerDeException;
import org.apache.hadoop.hive.serde2.typeinfo.ListTypeInfo;
import org.apache.hadoop.hive.serde2.typeinfo.MapTypeInfo;
import org.apache.hadoop.hive.serde2.typeinfo.StructTypeInfo;
import org.apache.hadoop.hive.serde2.typeinfo.TypeInfo;
import org.apache.hadoop.hive.serde2.typeinfo.UnionTypeInfo;
import org.apache.hadoop.io.Writable;

import java.util.List;

import static org.apache.hadoop.hive.ql.exec.vector.VectorizedBatchUtil.createColumnVector;
import static org.apache.hadoop.hive.ql.io.arrow.ArrowColumnarBatchSerDe.MICROS_PER_SECOND;
import static org.apache.hadoop.hive.ql.io.arrow.ArrowColumnarBatchSerDe.MILLIS_PER_SECOND;
import static org.apache.hadoop.hive.ql.io.arrow.ArrowColumnarBatchSerDe.NS_PER_MICROS;
import static org.apache.hadoop.hive.ql.io.arrow.ArrowColumnarBatchSerDe.NS_PER_MILLIS;
import static org.apache.hadoop.hive.ql.io.arrow.ArrowColumnarBatchSerDe.NS_PER_SECOND;
import static org.apache.hadoop.hive.ql.io.arrow.ArrowColumnarBatchSerDe.SECOND_PER_DAY;
import static org.apache.hadoop.hive.ql.io.arrow.ArrowColumnarBatchSerDe.toStructListTypeInfo;
import static org.apache.hadoop.hive.ql.io.arrow.ArrowColumnarBatchSerDe.toStructListVector;

class Deserializer {
  private final VectorExtractRow vectorExtractRow;
  private final VectorizedRowBatch vectorizedRowBatch;
  private final StructTypeInfo rowTypeInfo;
  private final boolean encode;
  private DictionaryProvider dictionaryProvider;
  private Object[][] rows;

  Deserializer(ArrowColumnarBatchSerDe serDe) throws SerDeException {
    rowTypeInfo = serDe.rowTypeInfo;
    encode = HiveConf.getBoolVar(serDe.conf, HiveConf.ConfVars.HIVE_ARROW_ENCODE);

    vectorExtractRow = new VectorExtractRow();
    final List<TypeInfo> fieldTypeInfoList = serDe.rowTypeInfo.getAllStructFieldTypeInfos();
    final int fieldCount = fieldTypeInfoList.size();
    final TypeInfo[] typeInfos = fieldTypeInfoList.toArray(new TypeInfo[fieldCount]);
    try {
      vectorExtractRow.init(typeInfos);
    } catch (HiveException e) {
      throw new SerDeException(e);
    }

    vectorizedRowBatch = new VectorizedRowBatch(fieldCount);
    for (int fieldIndex = 0; fieldIndex < fieldCount; fieldIndex++) {
      final ColumnVector columnVector = createColumnVector(typeInfos[fieldIndex]);
      columnVector.init();
      vectorizedRowBatch.cols[fieldIndex] = columnVector;
    }
  }

  public Object deserialize(Writable writable) {
    final ArrowWrapperWritable arrowWrapperWritable = (ArrowWrapperWritable) writable;
    final VectorSchemaRoot vectorSchemaRoot = arrowWrapperWritable.getVectorSchemaRoot();
    final List<FieldVector> fieldVectors = vectorSchemaRoot.getFieldVectors();
    final int fieldCount = fieldVectors.size();
    final int rowCount = vectorSchemaRoot.getRowCount();
    dictionaryProvider = arrowWrapperWritable.getDictionaryProvider();
    vectorizedRowBatch.ensureSize(rowCount);

    if (rows == null || rows.length < rowCount ) {
      rows = new Object[rowCount][];
      for (int rowIndex = 0; rowIndex < rowCount; rowIndex++) {
        rows[rowIndex] = new Object[fieldCount];
      }
    }

    for (int fieldIndex = 0; fieldIndex < fieldCount; fieldIndex++) {
      final FieldVector fieldVector = fieldVectors.get(fieldIndex);
      final int projectedCol = vectorizedRowBatch.projectedColumns[fieldIndex];
      final ColumnVector columnVector = vectorizedRowBatch.cols[projectedCol];
      final TypeInfo typeInfo = rowTypeInfo.getAllStructFieldTypeInfos().get(fieldIndex);
      read(fieldVector, columnVector, typeInfo, encode);
    }
    for (int rowIndex = 0; rowIndex < rowCount; rowIndex++) {
      vectorExtractRow.extractRow(vectorizedRowBatch, rowIndex, rows[rowIndex]);
    }
    vectorizedRowBatch.reset();
    return rows;
  }

  private void read(FieldVector arrowVector, ColumnVector hiveVector, TypeInfo typeInfo,
      boolean encode) {
    switch (typeInfo.getCategory()) {
      case PRIMITIVE:
<<<<<<< HEAD
        readPrimitive(arrowVector, hiveVector, typeInfo, encode);
=======
        readPrimitive(arrowVector, hiveVector);
>>>>>>> 0a961aa8
        break;
      case LIST:
        readList(arrowVector, (ListColumnVector) hiveVector, (ListTypeInfo) typeInfo, encode);
        break;
      case MAP:
        readMap(arrowVector, (MapColumnVector) hiveVector, (MapTypeInfo) typeInfo, encode);
        break;
      case STRUCT:
        readStruct(arrowVector, (StructColumnVector) hiveVector, (StructTypeInfo) typeInfo,
            encode);
        break;
      case UNION:
        readUnion(arrowVector, (UnionColumnVector) hiveVector, (UnionTypeInfo) typeInfo);
        break;
      default:
        throw new IllegalArgumentException();
    }
  }

<<<<<<< HEAD
  private void readPrimitive(FieldVector arrowVector, ColumnVector hiveVector, TypeInfo typeInfo,
      boolean encode) {
    final PrimitiveObjectInspector.PrimitiveCategory primitiveCategory =
        ((PrimitiveTypeInfo) typeInfo).getPrimitiveCategory();
=======
  private void readPrimitive(FieldVector arrowVector, ColumnVector hiveVector) {
    final Types.MinorType minorType = arrowVector.getMinorType();
>>>>>>> 0a961aa8

    final int size = arrowVector.getValueCount();
    hiveVector.ensureSize(size, false);

    switch (minorType) {
      case BIT:
        {
          for (int i = 0; i < size; i++) {
            if (arrowVector.isNull(i)) {
              VectorizedBatchUtil.setNullColIsNullValue(hiveVector, i);
            } else {
              hiveVector.isNull[i] = false;
              ((LongColumnVector) hiveVector).vector[i] = ((BitVector) arrowVector).get(i);
            }
          }
        }
        break;
      case TINYINT:
        {
          for (int i = 0; i < size; i++) {
            if (arrowVector.isNull(i)) {
              VectorizedBatchUtil.setNullColIsNullValue(hiveVector, i);
            } else {
              hiveVector.isNull[i] = false;
              ((LongColumnVector) hiveVector).vector[i] = ((TinyIntVector) arrowVector).get(i);
            }
          }
        }
        break;
      case SMALLINT:
        {
          for (int i = 0; i < size; i++) {
            if (arrowVector.isNull(i)) {
              VectorizedBatchUtil.setNullColIsNullValue(hiveVector, i);
            } else {
              hiveVector.isNull[i] = false;
              ((LongColumnVector) hiveVector).vector[i] = ((SmallIntVector) arrowVector).get(i);
            }
          }
        }
        break;
      case INT:
        {
          for (int i = 0; i < size; i++) {
            if (arrowVector.isNull(i)) {
              VectorizedBatchUtil.setNullColIsNullValue(hiveVector, i);
            } else {
              hiveVector.isNull[i] = false;
              ((LongColumnVector) hiveVector).vector[i] = ((IntVector) arrowVector).get(i);
            }
          }
        }
        break;
      case BIGINT:
        {
          for (int i = 0; i < size; i++) {
            if (arrowVector.isNull(i)) {
              VectorizedBatchUtil.setNullColIsNullValue(hiveVector, i);
            } else {
              hiveVector.isNull[i] = false;
              ((LongColumnVector) hiveVector).vector[i] = ((BigIntVector) arrowVector).get(i);
            }
          }
        }
        break;
      case FLOAT4:
        {
          for (int i = 0; i < size; i++) {
            if (arrowVector.isNull(i)) {
              VectorizedBatchUtil.setNullColIsNullValue(hiveVector, i);
            } else {
              hiveVector.isNull[i] = false;
              ((DoubleColumnVector) hiveVector).vector[i] = ((Float4Vector) arrowVector).get(i);
            }
          }
        }
        break;
      case FLOAT8:
        {
          for (int i = 0; i < size; i++) {
            if (arrowVector.isNull(i)) {
              VectorizedBatchUtil.setNullColIsNullValue(hiveVector, i);
            } else {
              hiveVector.isNull[i] = false;
              ((DoubleColumnVector) hiveVector).vector[i] = ((Float8Vector) arrowVector).get(i);
            }
          }
        }
        break;
      case VARCHAR:
        {
          final VarCharVector varCharVector;
          if (encode) {
            final long id = arrowVector.getField().getDictionary().getId();
            final Dictionary dictionary = dictionaryProvider.lookup(id);
            varCharVector = (VarCharVector) DictionaryEncoder.decode(arrowVector, dictionary);
          } else {
            varCharVector = ((VarCharVector) arrowVector);
          }
          for (int i = 0; i < size; i++) {
            if (varCharVector.isNull(i)) {
              VectorizedBatchUtil.setNullColIsNullValue(hiveVector, i);
            } else {
              hiveVector.isNull[i] = false;
              ((BytesColumnVector) hiveVector).setVal(i, varCharVector.get(i));
            }
          }
        }
        break;
      case DATEDAY:
        {
          for (int i = 0; i < size; i++) {
            if (arrowVector.isNull(i)) {
              VectorizedBatchUtil.setNullColIsNullValue(hiveVector, i);
            } else {
              hiveVector.isNull[i] = false;
              ((LongColumnVector) hiveVector).vector[i] = ((DateDayVector) arrowVector).get(i);
            }
          }
        }
        break;
      case TIMESTAMPMILLI:
        {
          for (int i = 0; i < size; i++) {
            if (arrowVector.isNull(i)) {
              VectorizedBatchUtil.setNullColIsNullValue(hiveVector, i);
            } else {
              hiveVector.isNull[i] = false;

              // Time = second + sub-second
              final long timeInMillis = ((TimeStampMilliVector) arrowVector).get(i);
              final TimestampColumnVector timestampColumnVector = (TimestampColumnVector) hiveVector;
              int subSecondInNanos = (int) ((timeInMillis % MILLIS_PER_SECOND) * NS_PER_MILLIS);
              long second = timeInMillis / MILLIS_PER_SECOND;

              // A nanosecond value should not be negative
              if (subSecondInNanos < 0) {

                // So add one second to the negative nanosecond value to make it positive
                subSecondInNanos += NS_PER_SECOND;

                // Subtract one second from the second value because we added one second
                second -= 1;
              }
              timestampColumnVector.time[i] = second * MILLIS_PER_SECOND;
              timestampColumnVector.nanos[i] = subSecondInNanos;
            }
          }
        }
        break;
      case TIMESTAMPMICRO:
        {
          for (int i = 0; i < size; i++) {
            if (arrowVector.isNull(i)) {
              VectorizedBatchUtil.setNullColIsNullValue(hiveVector, i);
            } else {
              hiveVector.isNull[i] = false;

              // Time = second + sub-second
              final long timeInMicros = ((TimeStampMicroVector) arrowVector).get(i);
              final TimestampColumnVector timestampColumnVector = (TimestampColumnVector) hiveVector;
              int subSecondInNanos = (int) ((timeInMicros % MICROS_PER_SECOND) * NS_PER_MICROS);
              long second = timeInMicros / MICROS_PER_SECOND;

              // A nanosecond value should not be negative
              if (subSecondInNanos < 0) {

                // So add one second to the negative nanosecond value to make it positive
                subSecondInNanos += NS_PER_SECOND;

                // Subtract one second from the second value because we added one second
                second -= 1;
              }
              timestampColumnVector.time[i] = second * MILLIS_PER_SECOND;
              timestampColumnVector.nanos[i] = subSecondInNanos;
            }
          }
        }
        break;
      case TIMESTAMPNANO:
        {
          for (int i = 0; i < size; i++) {
            if (arrowVector.isNull(i)) {
              VectorizedBatchUtil.setNullColIsNullValue(hiveVector, i);
            } else {
              hiveVector.isNull[i] = false;

              // Time = second + sub-second
              final long timeInNanos = ((TimeStampNanoVector) arrowVector).get(i);
              final TimestampColumnVector timestampColumnVector = (TimestampColumnVector) hiveVector;
              int subSecondInNanos = (int) (timeInNanos % NS_PER_SECOND);
              long second = timeInNanos / NS_PER_SECOND;

              // A nanosecond value should not be negative
              if (subSecondInNanos < 0) {

                // So add one second to the negative nanosecond value to make it positive
                subSecondInNanos += NS_PER_SECOND;

                // Subtract one second from the second value because we added one second
                second -= 1;
              }
              timestampColumnVector.time[i] = second * MILLIS_PER_SECOND;
              timestampColumnVector.nanos[i] = subSecondInNanos;
            }
          }
        }
        break;
      case VARBINARY:
        {
          for (int i = 0; i < size; i++) {
            if (arrowVector.isNull(i)) {
              VectorizedBatchUtil.setNullColIsNullValue(hiveVector, i);
            } else {
              hiveVector.isNull[i] = false;
              ((BytesColumnVector) hiveVector).setVal(i, ((VarBinaryVector) arrowVector).get(i));
            }
          }
        }
        break;
      case DECIMAL:
        {
          for (int i = 0; i < size; i++) {
            if (arrowVector.isNull(i)) {
              VectorizedBatchUtil.setNullColIsNullValue(hiveVector, i);
            } else {
              hiveVector.isNull[i] = false;
              ((DecimalColumnVector) hiveVector).set(i,
                  HiveDecimal.create(((DecimalVector) arrowVector).getObject(i)));
            }
          }
        }
        break;
      case INTERVALYEAR:
        {
          for (int i = 0; i < size; i++) {
            if (arrowVector.isNull(i)) {
              VectorizedBatchUtil.setNullColIsNullValue(hiveVector, i);
            } else {
              hiveVector.isNull[i] = false;
              ((LongColumnVector) hiveVector).vector[i] = ((IntervalYearVector) arrowVector).get(i);
            }
          }
        }
        break;
      case INTERVALDAY:
        {
          final IntervalDayVector intervalDayVector = (IntervalDayVector) arrowVector;
          final NullableIntervalDayHolder intervalDayHolder = new NullableIntervalDayHolder();
          final HiveIntervalDayTime intervalDayTime = new HiveIntervalDayTime();
          for (int i = 0; i < size; i++) {
            if (arrowVector.isNull(i)) {
              VectorizedBatchUtil.setNullColIsNullValue(hiveVector, i);
            } else {
              hiveVector.isNull[i] = false;
              intervalDayVector.get(i, intervalDayHolder);
              final long seconds = intervalDayHolder.days * SECOND_PER_DAY +
                  intervalDayHolder.milliseconds / MILLIS_PER_SECOND;
              final int nanos = (intervalDayHolder.milliseconds % 1_000) * NS_PER_MILLIS;
              intervalDayTime.set(seconds, nanos);
              ((IntervalDayTimeColumnVector) hiveVector).set(i, intervalDayTime);
            }
          }
        }
        break;
      default:
        throw new IllegalArgumentException();
    }
  }

  private void readList(FieldVector arrowVector, ListColumnVector hiveVector, ListTypeInfo typeInfo,
      boolean encode) {
    final int size = arrowVector.getValueCount();
    final ArrowBuf offsets = arrowVector.getOffsetBuffer();
    final int OFFSET_WIDTH = 4;

    read(arrowVector.getChildrenFromFields().get(0), hiveVector.child,
        typeInfo.getListElementTypeInfo(), encode);

    for (int i = 0; i < size; i++) {
      if (arrowVector.isNull(i)) {
        VectorizedBatchUtil.setNullColIsNullValue(hiveVector, i);
      } else {
        hiveVector.isNull[i] = false;
        final int offset = offsets.getInt(i * OFFSET_WIDTH);
        hiveVector.offsets[i] = offset;
        hiveVector.lengths[i] = offsets.getInt((i + 1) * OFFSET_WIDTH) - offset;
      }
    }
  }

  private void readMap(FieldVector arrowVector, MapColumnVector hiveVector, MapTypeInfo typeInfo,
      boolean encode) {
    final int size = arrowVector.getValueCount();
    final ListTypeInfo mapStructListTypeInfo = toStructListTypeInfo(typeInfo);
    final ListColumnVector mapStructListVector = toStructListVector(hiveVector);
    final StructColumnVector mapStructVector = (StructColumnVector) mapStructListVector.child;

    read(arrowVector, mapStructListVector, mapStructListTypeInfo, encode);

    hiveVector.isRepeating = mapStructListVector.isRepeating;
    hiveVector.childCount = mapStructListVector.childCount;
    hiveVector.noNulls = mapStructListVector.noNulls;
    hiveVector.keys = mapStructVector.fields[0];
    hiveVector.values = mapStructVector.fields[1];
    System.arraycopy(mapStructListVector.offsets, 0, hiveVector.offsets, 0, size);
    System.arraycopy(mapStructListVector.lengths, 0, hiveVector.lengths, 0, size);
    System.arraycopy(mapStructListVector.isNull, 0, hiveVector.isNull, 0, size);
  }

  private void readStruct(FieldVector arrowVector, StructColumnVector hiveVector,
      StructTypeInfo typeInfo, boolean encode) {
    final int size = arrowVector.getValueCount();
    final List<TypeInfo> fieldTypeInfos = typeInfo.getAllStructFieldTypeInfos();
    final int fieldSize = arrowVector.getChildrenFromFields().size();
    for (int i = 0; i < fieldSize; i++) {
      read(arrowVector.getChildrenFromFields().get(i), hiveVector.fields[i], fieldTypeInfos.get(i),
          encode);
    }

    for (int i = 0; i < size; i++) {
      if (arrowVector.isNull(i)) {
        VectorizedBatchUtil.setNullColIsNullValue(hiveVector, i);
      } else {
        hiveVector.isNull[i] = false;
      }
    }
  }

  private void readUnion(FieldVector arrowVector, UnionColumnVector hiveVector, UnionTypeInfo typeInfo) {
  }
}<|MERGE_RESOLUTION|>--- conflicted
+++ resolved
@@ -143,11 +143,7 @@
       boolean encode) {
     switch (typeInfo.getCategory()) {
       case PRIMITIVE:
-<<<<<<< HEAD
         readPrimitive(arrowVector, hiveVector, typeInfo, encode);
-=======
-        readPrimitive(arrowVector, hiveVector);
->>>>>>> 0a961aa8
         break;
       case LIST:
         readList(arrowVector, (ListColumnVector) hiveVector, (ListTypeInfo) typeInfo, encode);
@@ -167,15 +163,10 @@
     }
   }
 
-<<<<<<< HEAD
   private void readPrimitive(FieldVector arrowVector, ColumnVector hiveVector, TypeInfo typeInfo,
       boolean encode) {
     final PrimitiveObjectInspector.PrimitiveCategory primitiveCategory =
         ((PrimitiveTypeInfo) typeInfo).getPrimitiveCategory();
-=======
-  private void readPrimitive(FieldVector arrowVector, ColumnVector hiveVector) {
-    final Types.MinorType minorType = arrowVector.getMinorType();
->>>>>>> 0a961aa8
 
     final int size = arrowVector.getValueCount();
     hiveVector.ensureSize(size, false);
