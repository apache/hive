--- conflicted
+++ resolved
@@ -99,11 +99,7 @@
       Preconditions.checkArgument(alias != null, "AssertionError: expected alias to be not null");
 
       SparkWork sparkWork = context.currentTask.getWork();
-<<<<<<< HEAD
-      if (BasicStatsNoJobTask.canUseFooterScan(table, inputFormat)) {
-=======
       if (BasicStatsNoJobTask.canUseBasicStats(table, inputFormat)) {
->>>>>>> 932328be
         // For ORC & Parquet, all the following statements are the same
         // ANALYZE TABLE T [PARTITION (...)] COMPUTE STATISTICS
         // ANALYZE TABLE T [PARTITION (...)] COMPUTE STATISTICS noscan;
