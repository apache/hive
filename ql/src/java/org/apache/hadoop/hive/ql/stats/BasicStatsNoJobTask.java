--- conflicted
+++ resolved
@@ -92,13 +92,6 @@
     console = new LogHelper(LOG);
   }
 
-<<<<<<< HEAD
-  public static boolean canUseFooterScan(
-      Table table, Class<? extends InputFormat> inputFormat) {
-    return (OrcInputFormat.class.isAssignableFrom(inputFormat) && !AcidUtils.isFullAcidTable(table))
-        || MapredParquetInputFormat.class.isAssignableFrom(inputFormat);
-  }
-=======
   public static boolean canUseBasicStats(
       Table table, Class<? extends InputFormat> inputFormat) {
     return canUseFooterScan(table, inputFormat) || useBasicStatsFromStorageHandler(table);
@@ -114,7 +107,6 @@
     return table.isNonNative() && table.getStorageHandler().canProvideBasicStatistics();
   }
 
->>>>>>> 932328be
 
   @Override
   public void initialize(CompilationOpContext opContext) {
@@ -415,13 +407,8 @@
         LOG.debug("Updated stats for {}.", tableFullName);
       } else {
         if (values.get(0).result instanceof Partition) {
-<<<<<<< HEAD
-          List<Partition> results = Lists.transform(values, FooterStatCollector.EXTRACT_RESULT_FUNCTION);
+          List<Partition> results = Lists.transform(values, StatCollector.EXTRACT_RESULT_FUNCTION);
           db.alterPartitions(tableFullName, results, environmentContext, true);
-=======
-          List<Partition> results = Lists.transform(values, StatCollector.EXTRACT_RESULT_FUNCTION);
-          db.alterPartitions(tableFullName, results, environmentContext);
->>>>>>> 932328be
           LOG.debug("Bulk updated {} partitions of {}.", results.size(), tableFullName);
         } else {
           throw new RuntimeException("inconsistent");
