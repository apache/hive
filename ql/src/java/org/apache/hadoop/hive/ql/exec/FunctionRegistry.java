/**
 * Licensed to the Apache Software Foundation (ASF) under one
 * or more contributor license agreements.  See the NOTICE file
 * distributed with this work for additional information
 * regarding copyright ownership.  The ASF licenses this file
 * to you under the Apache License, Version 2.0 (the
 * "License"); you may not use this file except in compliance
 * with the License.  You may obtain a copy of the License at
 *
 *     http://www.apache.org/licenses/LICENSE-2.0
 *
 * Unless required by applicable law or agreed to in writing, software
 * distributed under the License is distributed on an "AS IS" BASIS,
 * WITHOUT WARRANTIES OR CONDITIONS OF ANY KIND, either express or implied.
 * See the License for the specific language governing permissions and
 * limitations under the License.
 */

package org.apache.hadoop.hive.ql.exec;

import java.lang.reflect.Method;
import java.util.ArrayList;
import java.util.Arrays;
import java.util.Collections;
import java.util.HashSet;
import java.util.Iterator;
import java.util.LinkedHashSet;
import java.util.List;
import java.util.Set;
import java.util.TreeSet;
import java.util.regex.Pattern;
import java.util.regex.PatternSyntaxException;

import org.apache.hadoop.hive.ql.exec.FunctionInfo.FunctionResource;
import org.apache.hadoop.hive.ql.metadata.HiveException;
import org.apache.hadoop.hive.ql.parse.SemanticException;
import org.apache.hadoop.hive.ql.plan.ExprNodeDesc;
import org.apache.hadoop.hive.ql.plan.ExprNodeGenericFuncDesc;
import org.apache.hadoop.hive.ql.session.SessionState;
import org.apache.hadoop.hive.ql.udf.SettableUDF;
import org.apache.hadoop.hive.ql.udf.UDAFPercentile;
import org.apache.hadoop.hive.ql.udf.UDFAcos;
import org.apache.hadoop.hive.ql.udf.UDFAscii;
import org.apache.hadoop.hive.ql.udf.UDFAsin;
import org.apache.hadoop.hive.ql.udf.UDFAtan;
import org.apache.hadoop.hive.ql.udf.UDFBase64;
import org.apache.hadoop.hive.ql.udf.UDFBin;
import org.apache.hadoop.hive.ql.udf.UDFChr;
import org.apache.hadoop.hive.ql.udf.UDFConv;
import org.apache.hadoop.hive.ql.udf.UDFCos;
import org.apache.hadoop.hive.ql.udf.UDFCrc32;
import org.apache.hadoop.hive.ql.udf.UDFDateFloorDay;
import org.apache.hadoop.hive.ql.udf.UDFDateFloorHour;
import org.apache.hadoop.hive.ql.udf.UDFDateFloorMinute;
import org.apache.hadoop.hive.ql.udf.UDFDateFloorMonth;
import org.apache.hadoop.hive.ql.udf.UDFDateFloorQuarter;
import org.apache.hadoop.hive.ql.udf.UDFDateFloorSecond;
import org.apache.hadoop.hive.ql.udf.UDFDateFloorWeek;
import org.apache.hadoop.hive.ql.udf.UDFDateFloorYear;
import org.apache.hadoop.hive.ql.udf.UDFDayOfMonth;
import org.apache.hadoop.hive.ql.udf.UDFDayOfWeek;
import org.apache.hadoop.hive.ql.udf.UDFDegrees;
import org.apache.hadoop.hive.ql.udf.UDFE;
import org.apache.hadoop.hive.ql.udf.UDFExp;
import org.apache.hadoop.hive.ql.udf.UDFFindInSet;
import org.apache.hadoop.hive.ql.udf.UDFFromUnixTime;
import org.apache.hadoop.hive.ql.udf.UDFHex;
import org.apache.hadoop.hive.ql.udf.UDFHour;
import org.apache.hadoop.hive.ql.udf.UDFJson;
import org.apache.hadoop.hive.ql.udf.generic.GenericUDFLength;
import org.apache.hadoop.hive.ql.udf.UDFLike;
import org.apache.hadoop.hive.ql.udf.UDFLn;
import org.apache.hadoop.hive.ql.udf.UDFLog;
import org.apache.hadoop.hive.ql.udf.UDFLog10;
import org.apache.hadoop.hive.ql.udf.UDFLog2;
import org.apache.hadoop.hive.ql.udf.UDFMd5;
import org.apache.hadoop.hive.ql.udf.UDFMinute;
import org.apache.hadoop.hive.ql.udf.UDFMonth;
import org.apache.hadoop.hive.ql.udf.UDFOPBitAnd;
import org.apache.hadoop.hive.ql.udf.UDFOPBitNot;
import org.apache.hadoop.hive.ql.udf.UDFOPBitOr;
import org.apache.hadoop.hive.ql.udf.UDFOPBitShiftLeft;
import org.apache.hadoop.hive.ql.udf.UDFOPBitShiftRight;
import org.apache.hadoop.hive.ql.udf.UDFOPBitShiftRightUnsigned;
import org.apache.hadoop.hive.ql.udf.UDFOPBitXor;
import org.apache.hadoop.hive.ql.udf.UDFOPLongDivide;
import org.apache.hadoop.hive.ql.udf.UDFPI;
import org.apache.hadoop.hive.ql.udf.UDFParseUrl;
import org.apache.hadoop.hive.ql.udf.UDFRadians;
import org.apache.hadoop.hive.ql.udf.UDFRand;
import org.apache.hadoop.hive.ql.udf.UDFRegExpExtract;
import org.apache.hadoop.hive.ql.udf.UDFRegExpReplace;
import org.apache.hadoop.hive.ql.udf.UDFRepeat;
import org.apache.hadoop.hive.ql.udf.UDFReplace;
import org.apache.hadoop.hive.ql.udf.UDFReverse;
import org.apache.hadoop.hive.ql.udf.UDFSecond;
import org.apache.hadoop.hive.ql.udf.UDFSha1;
import org.apache.hadoop.hive.ql.udf.UDFSign;
import org.apache.hadoop.hive.ql.udf.UDFSin;
import org.apache.hadoop.hive.ql.udf.UDFSpace;
import org.apache.hadoop.hive.ql.udf.UDFSqrt;
import org.apache.hadoop.hive.ql.udf.UDFSubstr;
import org.apache.hadoop.hive.ql.udf.UDFTan;
import org.apache.hadoop.hive.ql.udf.UDFToBoolean;
import org.apache.hadoop.hive.ql.udf.UDFToByte;
import org.apache.hadoop.hive.ql.udf.UDFToDouble;
import org.apache.hadoop.hive.ql.udf.UDFToFloat;
import org.apache.hadoop.hive.ql.udf.UDFToInteger;
import org.apache.hadoop.hive.ql.udf.UDFToLong;
import org.apache.hadoop.hive.ql.udf.UDFToShort;
import org.apache.hadoop.hive.ql.udf.UDFToString;
import org.apache.hadoop.hive.ql.udf.UDFType;
import org.apache.hadoop.hive.ql.udf.UDFUUID;
import org.apache.hadoop.hive.ql.udf.UDFUnbase64;
import org.apache.hadoop.hive.ql.udf.UDFUnhex;
import org.apache.hadoop.hive.ql.udf.UDFVersion;
import org.apache.hadoop.hive.ql.udf.UDFWeekOfYear;
import org.apache.hadoop.hive.ql.udf.UDFYear;
import org.apache.hadoop.hive.ql.udf.generic.*;
import org.apache.hadoop.hive.ql.udf.ptf.MatchPath.MatchPathResolver;
import org.apache.hadoop.hive.ql.udf.ptf.Noop.NoopResolver;
import org.apache.hadoop.hive.ql.udf.ptf.NoopStreaming.NoopStreamingResolver;
import org.apache.hadoop.hive.ql.udf.ptf.NoopWithMap.NoopWithMapResolver;
import org.apache.hadoop.hive.ql.udf.ptf.NoopWithMapStreaming.NoopWithMapStreamingResolver;
import org.apache.hadoop.hive.ql.udf.ptf.TableFunctionResolver;
import org.apache.hadoop.hive.ql.udf.ptf.WindowingTableFunction.WindowingTableFunctionResolver;
import org.apache.hadoop.hive.ql.udf.xml.GenericUDFXPath;
import org.apache.hadoop.hive.ql.udf.xml.UDFXPathBoolean;
import org.apache.hadoop.hive.ql.udf.xml.UDFXPathDouble;
import org.apache.hadoop.hive.ql.udf.xml.UDFXPathFloat;
import org.apache.hadoop.hive.ql.udf.xml.UDFXPathInteger;
import org.apache.hadoop.hive.ql.udf.xml.UDFXPathLong;
import org.apache.hadoop.hive.ql.udf.xml.UDFXPathShort;
import org.apache.hadoop.hive.ql.udf.xml.UDFXPathString;
import org.apache.hadoop.hive.serde.serdeConstants;
import org.apache.hadoop.hive.serde2.objectinspector.ObjectInspector;
import org.apache.hadoop.hive.serde2.objectinspector.ObjectInspector.Category;
import org.apache.hadoop.hive.serde2.objectinspector.PrimitiveObjectInspector.PrimitiveCategory;
import org.apache.hadoop.hive.serde2.objectinspector.primitive.PrimitiveObjectInspectorUtils;
import org.apache.hadoop.hive.serde2.objectinspector.primitive.PrimitiveObjectInspectorUtils.PrimitiveGrouping;
import org.apache.hadoop.hive.serde2.typeinfo.HiveDecimalUtils;
import org.apache.hadoop.hive.serde2.typeinfo.ListTypeInfo;
import org.apache.hadoop.hive.serde2.typeinfo.MapTypeInfo;
import org.apache.hadoop.hive.serde2.typeinfo.PrimitiveTypeInfo;
import org.apache.hadoop.hive.serde2.typeinfo.StructTypeInfo;
import org.apache.hadoop.hive.serde2.typeinfo.TypeInfo;
import org.apache.hadoop.hive.serde2.typeinfo.TypeInfoFactory;
import org.apache.hadoop.hive.serde2.typeinfo.TypeInfoUtils;
import org.apache.hadoop.util.ReflectionUtils;
import org.apache.hive.common.util.AnnotationUtils;
import org.slf4j.Logger;
import org.slf4j.LoggerFactory;

/**
 * FunctionRegistry.
 */
public final class FunctionRegistry {

  private static final Logger LOG = LoggerFactory.getLogger(FunctionRegistry.class);

  /*
   * PTF variables
   * */

  public static final String LEAD_FUNC_NAME = "lead";
  public static final String LAG_FUNC_NAME = "lag";
  public static final String LAST_VALUE_FUNC_NAME = "last_value";

  public static final String UNARY_PLUS_FUNC_NAME = "positive";
  public static final String UNARY_MINUS_FUNC_NAME = "negative";

  public static final String WINDOWING_TABLE_FUNCTION = "windowingtablefunction";
  private static final String NOOP_TABLE_FUNCTION = "noop";
  private static final String NOOP_MAP_TABLE_FUNCTION = "noopwithmap";
  private static final String NOOP_STREAMING_TABLE_FUNCTION = "noopstreaming";
  private static final String NOOP_STREAMING_MAP_TABLE_FUNCTION = "noopwithmapstreaming";
  private static final String MATCH_PATH_TABLE_FUNCTION = "matchpath";

  public static final Set<String> HIVE_OPERATORS = new HashSet<String>();

  static {
    HIVE_OPERATORS.addAll(Arrays.asList(
        "+", "-", "*", "/", "%", "div", "&", "|", "^", "~",
        "and", "or", "not", "!",
        "=", "==", "<=>", "!=", "<>", "<", "<=", ">", ">=",
        "index"));
  }

  // registry for system functions
  private static final Registry system = new Registry(true);

  static {
    system.registerGenericUDF("concat", GenericUDFConcat.class);
    system.registerUDF("substr", UDFSubstr.class, false);
    system.registerUDF("substring", UDFSubstr.class, false);
    system.registerGenericUDF("substring_index", GenericUDFSubstringIndex.class);
    system.registerUDF("space", UDFSpace.class, false);
    system.registerUDF("repeat", UDFRepeat.class, false);
    system.registerUDF("ascii", UDFAscii.class, false);
    system.registerGenericUDF("lpad", GenericUDFLpad.class);
    system.registerGenericUDF("rpad", GenericUDFRpad.class);
    system.registerGenericUDF("levenshtein", GenericUDFLevenshtein.class);
    system.registerGenericUDF("soundex", GenericUDFSoundex.class);

    system.registerGenericUDF("size", GenericUDFSize.class);

    system.registerGenericUDF("round", GenericUDFRound.class);
    system.registerGenericUDF("bround", GenericUDFBRound.class);
    system.registerGenericUDF("floor", GenericUDFFloor.class);
    system.registerUDF("sqrt", UDFSqrt.class, false);
    system.registerGenericUDF("cbrt", GenericUDFCbrt.class);
    system.registerGenericUDF("ceil", GenericUDFCeil.class);
    system.registerGenericUDF("ceiling", GenericUDFCeil.class);
    system.registerUDF("rand", UDFRand.class, false);
    system.registerGenericUDF("abs", GenericUDFAbs.class);
    system.registerGenericUDF("sq_count_check", GenericUDFSQCountCheck.class);
    system.registerGenericUDF("pmod", GenericUDFPosMod.class);

    system.registerUDF("ln", UDFLn.class, false);
    system.registerUDF("log2", UDFLog2.class, false);
    system.registerUDF("sin", UDFSin.class, false);
    system.registerUDF("asin", UDFAsin.class, false);
    system.registerUDF("cos", UDFCos.class, false);
    system.registerUDF("acos", UDFAcos.class, false);
    system.registerUDF("log10", UDFLog10.class, false);
    system.registerUDF("log", UDFLog.class, false);
    system.registerUDF("exp", UDFExp.class, false);
    system.registerGenericUDF("power", GenericUDFPower.class);
    system.registerGenericUDF("pow", GenericUDFPower.class);
    system.registerUDF("sign", UDFSign.class, false);
    system.registerUDF("pi", UDFPI.class, false);
    system.registerUDF("degrees", UDFDegrees.class, false);
    system.registerUDF("radians", UDFRadians.class, false);
    system.registerUDF("atan", UDFAtan.class, false);
    system.registerUDF("tan", UDFTan.class, false);
    system.registerUDF("e", UDFE.class, false);
    system.registerGenericUDF("factorial", GenericUDFFactorial.class);
    system.registerUDF("crc32", UDFCrc32.class, false);

    system.registerUDF("conv", UDFConv.class, false);
    system.registerUDF("bin", UDFBin.class, false);
    system.registerUDF("chr", UDFChr.class, false);
    system.registerUDF("hex", UDFHex.class, false);
    system.registerUDF("unhex", UDFUnhex.class, false);
    system.registerUDF("base64", UDFBase64.class, false);
    system.registerUDF("unbase64", UDFUnbase64.class, false);
    system.registerGenericUDF("sha2", GenericUDFSha2.class);
    system.registerUDF("md5", UDFMd5.class, false);
    system.registerUDF("sha1", UDFSha1.class, false);
    system.registerUDF("sha", UDFSha1.class, false);
    system.registerGenericUDF("aes_encrypt", GenericUDFAesEncrypt.class);
    system.registerGenericUDF("aes_decrypt", GenericUDFAesDecrypt.class);
    system.registerUDF("uuid", UDFUUID.class, false);

    system.registerGenericUDF("encode", GenericUDFEncode.class);
    system.registerGenericUDF("decode", GenericUDFDecode.class);

    system.registerGenericUDF("upper", GenericUDFUpper.class);
    system.registerGenericUDF("lower", GenericUDFLower.class);
    system.registerGenericUDF("ucase", GenericUDFUpper.class);
    system.registerGenericUDF("lcase", GenericUDFLower.class);
    system.registerGenericUDF("trim", GenericUDFTrim.class);
    system.registerGenericUDF("ltrim", GenericUDFLTrim.class);
    system.registerGenericUDF("rtrim", GenericUDFRTrim.class);
<<<<<<< HEAD
    system.registerUDF("length", UDFLength.class, false);
    //added by zhaowei 20170822
    system.registerGenericUDF("contains", GenericUDFContains.class);
    system.registerGenericUDF("fulltext", GenericUDFFullText.class);
    //
=======
    system.registerGenericUDF("length", GenericUDFLength.class);
    system.registerGenericUDF("character_length", GenericUDFCharacterLength.class);
    system.registerGenericUDF("char_length", GenericUDFCharacterLength.class);
    system.registerGenericUDF("octet_length", GenericUDFOctetLength.class);
>>>>>>> dd04a92f
    system.registerUDF("reverse", UDFReverse.class, false);
    system.registerGenericUDF("field", GenericUDFField.class);
    system.registerUDF("find_in_set", UDFFindInSet.class, false);
    system.registerGenericUDF("initcap", GenericUDFInitCap.class);

    system.registerUDF("like", UDFLike.class, true);
    system.registerGenericUDF("likeany", GenericUDFLikeAny.class);
    system.registerGenericUDF("likeall", GenericUDFLikeAll.class);
    system.registerGenericUDF("rlike", GenericUDFRegExp.class);
    system.registerGenericUDF("regexp", GenericUDFRegExp.class);
    system.registerUDF("regexp_replace", UDFRegExpReplace.class, false);
    system.registerUDF("replace", UDFReplace.class, false);
    system.registerUDF("regexp_extract", UDFRegExpExtract.class, false);
    system.registerUDF("parse_url", UDFParseUrl.class, false);
    system.registerGenericUDF("nvl", GenericUDFNvl.class);
    system.registerGenericUDF("split", GenericUDFSplit.class);
    system.registerGenericUDF("str_to_map", GenericUDFStringToMap.class);
    system.registerGenericUDF("translate", GenericUDFTranslate.class);

    system.registerGenericUDF(UNARY_PLUS_FUNC_NAME, GenericUDFOPPositive.class);
    system.registerGenericUDF(UNARY_MINUS_FUNC_NAME, GenericUDFOPNegative.class);

    system.registerUDF("day", UDFDayOfMonth.class, false);
    system.registerUDF("dayofmonth", UDFDayOfMonth.class, false);
    system.registerUDF("dayofweek", UDFDayOfWeek.class, false);
    system.registerUDF("month", UDFMonth.class, false);
    system.registerGenericUDF("quarter", GenericUDFQuarter.class);
    system.registerUDF("year", UDFYear.class, false);
    system.registerUDF("hour", UDFHour.class, false);
    system.registerUDF("minute", UDFMinute.class, false);
    system.registerUDF("second", UDFSecond.class, false);
    system.registerUDF("from_unixtime", UDFFromUnixTime.class, false);
    system.registerGenericUDF("to_date", GenericUDFDate.class);
    system.registerUDF("weekofyear", UDFWeekOfYear.class, false);
    system.registerGenericUDF("last_day", GenericUDFLastDay.class);
    system.registerGenericUDF("next_day", GenericUDFNextDay.class);
    system.registerGenericUDF("trunc", GenericUDFTrunc.class);
    system.registerGenericUDF("date_format", GenericUDFDateFormat.class);

    // Special date formatting functions
    system.registerUDF("floor_year", UDFDateFloorYear.class, false);
    system.registerUDF("floor_quarter", UDFDateFloorQuarter.class, false);
    system.registerUDF("floor_month", UDFDateFloorMonth.class, false);
    system.registerUDF("floor_day", UDFDateFloorDay.class, false);
    system.registerUDF("floor_week", UDFDateFloorWeek.class, false);
    system.registerUDF("floor_hour", UDFDateFloorHour.class, false);
    system.registerUDF("floor_minute", UDFDateFloorMinute.class, false);
    system.registerUDF("floor_second", UDFDateFloorSecond.class, false);

    system.registerGenericUDF("date_add", GenericUDFDateAdd.class);
    system.registerGenericUDF("date_sub", GenericUDFDateSub.class);
    system.registerGenericUDF("datediff", GenericUDFDateDiff.class);
    system.registerGenericUDF("add_months", GenericUDFAddMonths.class);
    system.registerGenericUDF("months_between", GenericUDFMonthsBetween.class);

    system.registerUDF("get_json_object", UDFJson.class, false);

    system.registerUDF("xpath_string", UDFXPathString.class, false);
    system.registerUDF("xpath_boolean", UDFXPathBoolean.class, false);
    system.registerUDF("xpath_number", UDFXPathDouble.class, false);
    system.registerUDF("xpath_double", UDFXPathDouble.class, false);
    system.registerUDF("xpath_float", UDFXPathFloat.class, false);
    system.registerUDF("xpath_long", UDFXPathLong.class, false);
    system.registerUDF("xpath_int", UDFXPathInteger.class, false);
    system.registerUDF("xpath_short", UDFXPathShort.class, false);
    system.registerGenericUDF("xpath", GenericUDFXPath.class);

    system.registerGenericUDF("+", GenericUDFOPPlus.class);
    system.registerGenericUDF("-", GenericUDFOPMinus.class);
    system.registerGenericUDF("*", GenericUDFOPMultiply.class);
    system.registerGenericUDF("/", GenericUDFOPDivide.class);
    system.registerGenericUDF("%", GenericUDFOPMod.class);
    system.registerGenericUDF("mod", GenericUDFOPMod.class);
    system.registerUDF("div", UDFOPLongDivide.class, true);

    system.registerUDF("&", UDFOPBitAnd.class, true);
    system.registerUDF("|", UDFOPBitOr.class, true);
    system.registerUDF("^", UDFOPBitXor.class, true);
    system.registerUDF("~", UDFOPBitNot.class, true);
    system.registerUDF("shiftleft", UDFOPBitShiftLeft.class, true);
    system.registerUDF("shiftright", UDFOPBitShiftRight.class, true);
    system.registerUDF("shiftrightunsigned", UDFOPBitShiftRightUnsigned.class, true);

    system.registerGenericUDF("grouping", GenericUDFGrouping.class);

    system.registerGenericUDF("current_database", UDFCurrentDB.class);
    system.registerGenericUDF("current_date", GenericUDFCurrentDate.class);
    system.registerGenericUDF("current_timestamp", GenericUDFCurrentTimestamp.class);
    system.registerGenericUDF("current_user", GenericUDFCurrentUser.class);
    system.registerGenericUDF("logged_in_user", GenericUDFLoggedInUser.class);

    system.registerGenericUDF("isnull", GenericUDFOPNull.class);
    system.registerGenericUDF("isnotnull", GenericUDFOPNotNull.class);
    system.registerGenericUDF("istrue", GenericUDFOPTrue.class);
    system.registerGenericUDF("isnottrue", GenericUDFOPNotTrue.class);
    system.registerGenericUDF("isfalse", GenericUDFOPFalse.class);
    system.registerGenericUDF("isnotfalse", GenericUDFOPNotFalse.class);

    system.registerGenericUDF("if", GenericUDFIf.class);
    system.registerGenericUDF("in", GenericUDFIn.class);
    system.registerGenericUDF("and", GenericUDFOPAnd.class);
    system.registerGenericUDF("or", GenericUDFOPOr.class);
    system.registerGenericUDF("=", GenericUDFOPEqual.class);
    system.registerGenericUDF("==", GenericUDFOPEqual.class);
    system.registerGenericUDF("<=>", GenericUDFOPEqualNS.class);
    system.registerGenericUDF("!=", GenericUDFOPNotEqual.class);
    system.registerGenericUDF("<>", GenericUDFOPNotEqual.class);
    system.registerGenericUDF("<", GenericUDFOPLessThan.class);
    system.registerGenericUDF("<=", GenericUDFOPEqualOrLessThan.class);
    system.registerGenericUDF(">", GenericUDFOPGreaterThan.class);
    system.registerGenericUDF(">=", GenericUDFOPEqualOrGreaterThan.class);
    system.registerGenericUDF("not", GenericUDFOPNot.class);
    system.registerGenericUDF("!", GenericUDFOPNot.class);
    system.registerGenericUDF("between", GenericUDFBetween.class);
    system.registerGenericUDF("in_bloom_filter", GenericUDFInBloomFilter.class);

    system.registerGenericUDF("ewah_bitmap_and", GenericUDFEWAHBitmapAnd.class);
    system.registerGenericUDF("ewah_bitmap_or", GenericUDFEWAHBitmapOr.class);
    system.registerGenericUDF("ewah_bitmap_empty", GenericUDFEWAHBitmapEmpty.class);

    // Utility UDFs
    system.registerUDF("version", UDFVersion.class, false);

    // Aliases for Java Class Names
    // These are used in getImplicitConvertUDFMethod
    system.registerUDF(serdeConstants.BOOLEAN_TYPE_NAME, UDFToBoolean.class, false, UDFToBoolean.class.getSimpleName());
    system.registerUDF(serdeConstants.TINYINT_TYPE_NAME, UDFToByte.class, false, UDFToByte.class.getSimpleName());
    system.registerUDF(serdeConstants.SMALLINT_TYPE_NAME, UDFToShort.class, false, UDFToShort.class.getSimpleName());
    system.registerUDF(serdeConstants.INT_TYPE_NAME, UDFToInteger.class, false, UDFToInteger.class.getSimpleName());
    system.registerUDF(serdeConstants.BIGINT_TYPE_NAME, UDFToLong.class, false, UDFToLong.class.getSimpleName());
    system.registerUDF(serdeConstants.FLOAT_TYPE_NAME, UDFToFloat.class, false, UDFToFloat.class.getSimpleName());
    system.registerUDF(serdeConstants.DOUBLE_TYPE_NAME, UDFToDouble.class, false, UDFToDouble.class.getSimpleName());
    system.registerUDF(serdeConstants.STRING_TYPE_NAME, UDFToString.class, false, UDFToString.class.getSimpleName());

    system.registerGenericUDF(serdeConstants.DATE_TYPE_NAME, GenericUDFToDate.class);
    system.registerGenericUDF(serdeConstants.TIMESTAMP_TYPE_NAME, GenericUDFTimestamp.class);
    system.registerGenericUDF(serdeConstants.TIMESTAMPLOCALTZ_TYPE_NAME, GenericUDFToTimestampLocalTZ.class);
    system.registerGenericUDF(serdeConstants.INTERVAL_YEAR_MONTH_TYPE_NAME, GenericUDFToIntervalYearMonth.class);
    system.registerGenericUDF(serdeConstants.INTERVAL_DAY_TIME_TYPE_NAME, GenericUDFToIntervalDayTime.class);
    system.registerGenericUDF(serdeConstants.BINARY_TYPE_NAME, GenericUDFToBinary.class);
    system.registerGenericUDF(serdeConstants.DECIMAL_TYPE_NAME, GenericUDFToDecimal.class);
    system.registerGenericUDF(serdeConstants.VARCHAR_TYPE_NAME, GenericUDFToVarchar.class);
    system.registerGenericUDF(serdeConstants.CHAR_TYPE_NAME, GenericUDFToChar.class);

    // Aggregate functions
    system.registerGenericUDAF("max", new GenericUDAFMax());
    system.registerGenericUDAF("min", new GenericUDAFMin());

    system.registerGenericUDAF("sum", new GenericUDAFSum());
    system.registerGenericUDAF("$SUM0", new GenericUDAFSumEmptyIsZero());
    system.registerGenericUDAF("count", new GenericUDAFCount());
    system.registerGenericUDAF("avg", new GenericUDAFAverage());
    system.registerGenericUDAF("std", new GenericUDAFStd());
    system.registerGenericUDAF("stddev", new GenericUDAFStd());
    system.registerGenericUDAF("stddev_pop", new GenericUDAFStd());
    system.registerGenericUDAF("stddev_samp", new GenericUDAFStdSample());
    system.registerGenericUDAF("variance", new GenericUDAFVariance());
    system.registerGenericUDAF("var_pop", new GenericUDAFVariance());
    system.registerGenericUDAF("var_samp", new GenericUDAFVarianceSample());
    system.registerGenericUDAF("covar_pop", new GenericUDAFCovariance());
    system.registerGenericUDAF("covar_samp", new GenericUDAFCovarianceSample());
    system.registerGenericUDAF("corr", new GenericUDAFCorrelation());
    system.registerGenericUDAF("regr_slope", new GenericUDAFBinarySetFunctions.RegrSlope());
    system.registerGenericUDAF("regr_intercept", new GenericUDAFBinarySetFunctions.RegrIntercept());
    system.registerGenericUDAF("regr_r2", new GenericUDAFBinarySetFunctions.RegrR2());
    system.registerGenericUDAF("regr_sxx", new GenericUDAFBinarySetFunctions.RegrSXX());
    system.registerGenericUDAF("regr_syy", new GenericUDAFBinarySetFunctions.RegrSYY());
    system.registerGenericUDAF("regr_sxy", new GenericUDAFBinarySetFunctions.RegrSXY());
    system.registerGenericUDAF("regr_avgx", new GenericUDAFBinarySetFunctions.RegrAvgX());
    system.registerGenericUDAF("regr_avgy", new GenericUDAFBinarySetFunctions.RegrAvgY());
    system.registerGenericUDAF("regr_count", new GenericUDAFBinarySetFunctions.RegrCount());

    system.registerGenericUDAF("histogram_numeric", new GenericUDAFHistogramNumeric());
    system.registerGenericUDAF("percentile_approx", new GenericUDAFPercentileApprox());
    system.registerGenericUDAF("collect_set", new GenericUDAFCollectSet());
    system.registerGenericUDAF("collect_list", new GenericUDAFCollectList());

    system.registerGenericUDAF("ngrams", new GenericUDAFnGrams());
    system.registerGenericUDAF("context_ngrams", new GenericUDAFContextNGrams());

    system.registerGenericUDAF("ewah_bitmap", new GenericUDAFEWAHBitmap());

    system.registerGenericUDAF("compute_stats", new GenericUDAFComputeStats());
    system.registerGenericUDAF("bloom_filter", new GenericUDAFBloomFilter());
    system.registerUDAF("percentile", UDAFPercentile.class);


    // Generic UDFs
    system.registerGenericUDF("reflect", GenericUDFReflect.class);
    system.registerGenericUDF("reflect2", GenericUDFReflect2.class);
    system.registerGenericUDF("java_method", GenericUDFReflect.class);

    system.registerGenericUDF("array", GenericUDFArray.class);
    system.registerGenericUDF("assert_true", GenericUDFAssertTrue.class);
    system.registerGenericUDF("map", GenericUDFMap.class);
    system.registerGenericUDF("struct", GenericUDFStruct.class);
    system.registerGenericUDF("named_struct", GenericUDFNamedStruct.class);
    system.registerGenericUDF("create_union", GenericUDFUnion.class);
    system.registerGenericUDF("extract_union", GenericUDFExtractUnion.class);

    system.registerGenericUDF("case", GenericUDFCase.class);
    system.registerGenericUDF("when", GenericUDFWhen.class);
    system.registerGenericUDF("nullif", GenericUDFNullif.class);
    system.registerGenericUDF("hash", GenericUDFHash.class);
    system.registerGenericUDF("coalesce", GenericUDFCoalesce.class);
    system.registerGenericUDF("index", GenericUDFIndex.class);
    system.registerGenericUDF("in_file", GenericUDFInFile.class);
    system.registerGenericUDF("instr", GenericUDFInstr.class);
    system.registerGenericUDF("locate", GenericUDFLocate.class);
    system.registerGenericUDF("elt", GenericUDFElt.class);
    system.registerGenericUDF("concat_ws", GenericUDFConcatWS.class);
    system.registerGenericUDF("sort_array", GenericUDFSortArray.class);
    system.registerGenericUDF("sort_array_by", GenericUDFSortArrayByField.class);
    system.registerGenericUDF("array_contains", GenericUDFArrayContains.class);
    system.registerGenericUDF("sentences", GenericUDFSentences.class);
    system.registerGenericUDF("map_keys", GenericUDFMapKeys.class);
    system.registerGenericUDF("map_values", GenericUDFMapValues.class);
    system.registerGenericUDF("format_number", GenericUDFFormatNumber.class);
    system.registerGenericUDF("printf", GenericUDFPrintf.class);
    system.registerGenericUDF("greatest", GenericUDFGreatest.class);
    system.registerGenericUDF("least", GenericUDFLeast.class);
    system.registerGenericUDF("cardinality_violation", GenericUDFCardinalityViolation.class);
    system.registerGenericUDF("width_bucket", GenericUDFWidthBucket.class);

    system.registerGenericUDF("from_utc_timestamp", GenericUDFFromUtcTimestamp.class);
    system.registerGenericUDF("to_utc_timestamp", GenericUDFToUtcTimestamp.class);

    system.registerGenericUDF("unix_timestamp", GenericUDFUnixTimeStamp.class);
    system.registerGenericUDF("to_unix_timestamp", GenericUDFToUnixTimeStamp.class);

    system.registerGenericUDF("internal_interval", GenericUDFInternalInterval.class);
    // Generic UDTF's
    system.registerGenericUDTF("explode", GenericUDTFExplode.class);
    system.registerGenericUDTF("replicate_rows", GenericUDTFReplicateRows.class);
    system.registerGenericUDTF("inline", GenericUDTFInline.class);
    system.registerGenericUDTF("json_tuple", GenericUDTFJSONTuple.class);
    system.registerGenericUDTF("parse_url_tuple", GenericUDTFParseUrlTuple.class);
    system.registerGenericUDTF("posexplode", GenericUDTFPosExplode.class);
    system.registerGenericUDTF("stack", GenericUDTFStack.class);
    system.registerGenericUDTF("get_splits", GenericUDTFGetSplits.class);

    //PTF declarations
    system.registerGenericUDF(LEAD_FUNC_NAME, GenericUDFLead.class);
    system.registerGenericUDF(LAG_FUNC_NAME, GenericUDFLag.class);

    system.registerGenericUDAF("row_number", new GenericUDAFRowNumber());
    system.registerGenericUDAF("rank", new GenericUDAFRank());
    system.registerGenericUDAF("dense_rank", new GenericUDAFDenseRank());
    system.registerGenericUDAF("percent_rank", new GenericUDAFPercentRank());
    system.registerGenericUDAF("cume_dist", new GenericUDAFCumeDist());
    system.registerGenericUDAF("ntile", new GenericUDAFNTile());
    system.registerGenericUDAF("first_value", new GenericUDAFFirstValue());
    system.registerGenericUDAF("last_value", new GenericUDAFLastValue());
    system.registerWindowFunction(LEAD_FUNC_NAME, new GenericUDAFLead());
    system.registerWindowFunction(LAG_FUNC_NAME, new GenericUDAFLag());

    system.registerTableFunction(NOOP_TABLE_FUNCTION, NoopResolver.class);
    system.registerTableFunction(NOOP_MAP_TABLE_FUNCTION, NoopWithMapResolver.class);
    system.registerTableFunction(NOOP_STREAMING_TABLE_FUNCTION, NoopStreamingResolver.class);
    system.registerTableFunction(NOOP_STREAMING_MAP_TABLE_FUNCTION, NoopWithMapStreamingResolver.class);
    system.registerTableFunction(WINDOWING_TABLE_FUNCTION, WindowingTableFunctionResolver.class);
    system.registerTableFunction(MATCH_PATH_TABLE_FUNCTION, MatchPathResolver.class);

    // Arithmetic specializations are done in a convoluted manner; mark them as built-in.
    system.registerHiddenBuiltIn(GenericUDFOPDTIMinus.class);
    system.registerHiddenBuiltIn(GenericUDFOPDTIPlus.class);
    system.registerHiddenBuiltIn(GenericUDFOPNumericMinus.class);
    system.registerHiddenBuiltIn(GenericUDFOPNumericPlus.class);

    // mask UDFs
    system.registerGenericUDF(GenericUDFMask.UDF_NAME, GenericUDFMask.class);
    system.registerGenericUDF(GenericUDFMaskFirstN.UDF_NAME, GenericUDFMaskFirstN.class);
    system.registerGenericUDF(GenericUDFMaskLastN.UDF_NAME, GenericUDFMaskLastN.class);
    system.registerGenericUDF(GenericUDFMaskShowFirstN.UDF_NAME, GenericUDFMaskShowFirstN.class);
    system.registerGenericUDF(GenericUDFMaskShowLastN.UDF_NAME, GenericUDFMaskShowLastN.class);
    system.registerGenericUDF(GenericUDFMaskHash.UDF_NAME, GenericUDFMaskHash.class);
  }

  public static String getNormalizedFunctionName(String fn) throws SemanticException {
    // Does the same thing as getFunctionInfo, except for getting the function info.
    fn = fn.toLowerCase();
    return (FunctionUtils.isQualifiedFunctionName(fn) || getFunctionInfo(fn) != null) ? fn
        : FunctionUtils.qualifyFunctionName(
        fn, SessionState.get().getCurrentDatabase().toLowerCase());
  }

  public static FunctionInfo getFunctionInfo(String functionName) throws SemanticException {
    FunctionInfo info = getTemporaryFunctionInfo(functionName);
    return info != null ? info : system.getFunctionInfo(functionName);
  }

  public static FunctionInfo getTemporaryFunctionInfo(String functionName) throws SemanticException {
    Registry registry = SessionState.getRegistry();
    return registry == null ? null : registry.getFunctionInfo(functionName);
  }

  public static WindowFunctionInfo getWindowFunctionInfo(String functionName)
      throws SemanticException {
    Registry registry = SessionState.getRegistry();
    WindowFunctionInfo info =
        registry == null ? null : registry.getWindowFunctionInfo(functionName);
    return info != null ? info : system.getWindowFunctionInfo(functionName);
  }

  public static Set<String> getFunctionNames() {
    Set<String> names = new TreeSet<String>();
    names.addAll(system.getCurrentFunctionNames());
    if (SessionState.getRegistry() != null) {
      names.addAll(SessionState.getRegistry().getCurrentFunctionNames());
    }
    return names;
  }

  public static Set<String> getFunctionNames(String funcPatternStr) {
    Set<String> funcNames = new TreeSet<String>();
    funcNames.addAll(system.getFunctionNames(funcPatternStr));
    if (SessionState.getRegistry() != null) {
      funcNames.addAll(SessionState.getRegistry().getFunctionNames(funcPatternStr));
    }
    return funcNames;
  }

  /**
   * Returns a set of registered function names which matchs the given pattern.
   * This is used for the CLI command "SHOW FUNCTIONS LIKE 'regular expression';"
   *
   * @param funcPatternStr
   *          regular expression of the interested function names
   * @return set of strings contains function names
   */
  public static Set<String> getFunctionNamesByLikePattern(String funcPatternStr) {
    Set<String> funcNames = new TreeSet<String>();
    Set<String> allFuncs = getFunctionNames();
    String[] subpatterns = funcPatternStr.trim().split("\\|");
    for (String subpattern : subpatterns) {
      subpattern = "(?i)" + subpattern.replaceAll("\\*", ".*");
      try {
        Pattern patternObj = Pattern.compile(subpattern);
        for (String funcName : allFuncs) {
          if (patternObj.matcher(funcName).matches()) {
            funcNames.add(funcName);
          }
        }
      } catch (PatternSyntaxException e) {
        continue;
      }
    }
    return funcNames;
  }

  /**
   * Returns the set of synonyms of the supplied function.
   *
   * @param funcName the name of the function
   * @return Set of synonyms for funcName
   */
  public static Set<String> getFunctionSynonyms(String funcName) throws SemanticException {
    FunctionInfo funcInfo = getFunctionInfo(funcName);
    if (null == funcInfo) {
      return Collections.emptySet();
    }
    Set<String> synonyms = new LinkedHashSet<String>();
    system.getFunctionSynonyms(funcName, funcInfo, synonyms);
    if (SessionState.getRegistry() != null) {
      SessionState.getRegistry().getFunctionSynonyms(funcName, funcInfo, synonyms);
    }
    return synonyms;
  }

  /**
   * Check if the given type is numeric. String is considered numeric when used in
   * numeric operators.
   *
   * @param typeInfo
   * @return
   */
  public static boolean isNumericType(PrimitiveTypeInfo typeInfo) {
    switch (typeInfo.getPrimitiveCategory()) {
      case BYTE:
      case SHORT:
      case INT:
      case LONG:
      case DECIMAL:
      case FLOAT:
      case DOUBLE:
      case STRING: // String or string equivalent is considered numeric when used in arithmetic operator.
      case VARCHAR:
      case CHAR:
      case VOID: // NULL is considered numeric type for arithmetic operators.
        return true;
      default:
        return false;
    }
  }

  /**
   * Check if a type is exact (not approximate such as float and double). String is considered as
   * double, thus not exact.
   *
   * @param typeInfo
   * @return
   */
  public static boolean isExactNumericType(PrimitiveTypeInfo typeInfo) {
    switch (typeInfo.getPrimitiveCategory()) {
      case BYTE:
      case SHORT:
      case INT:
      case LONG:
      case DECIMAL:
        return true;
      default:
        return false;
    }
  }

  static int getCommonLength(int aLen, int bLen) {
    int maxLength;
    if (aLen < 0 || bLen < 0) {
      // negative length should take precedence over positive value?
      maxLength = -1;
    } else {
      maxLength = Math.max(aLen, bLen);
    }
    return maxLength;
  }

  /**
   * Given 2 TypeInfo types and the PrimitiveCategory selected as the common class between the two,
   * return a TypeInfo corresponding to the common PrimitiveCategory, and with type qualifiers
   * (if applicable) that match the 2 TypeInfo types.
   * Examples:
   *   varchar(10), varchar(20), primitive category varchar => varchar(20)
   *   date, string, primitive category string => string
   * @param a  TypeInfo of the first type
   * @param b  TypeInfo of the second type
   * @param typeCategory PrimitiveCategory of the designated common type between a and b
   * @return TypeInfo represented by the primitive category, with any applicable type qualifiers.
   */
  public static TypeInfo getTypeInfoForPrimitiveCategory(
      PrimitiveTypeInfo a, PrimitiveTypeInfo b, PrimitiveCategory typeCategory) {
    // For types with parameters (like varchar), we need to determine the type parameters
    // that should be added to this type, based on the original 2 TypeInfos.
    int maxLength;
    switch (typeCategory) {
      case CHAR:
        maxLength = getCommonLength(
            TypeInfoUtils.getCharacterLengthForType(a),
            TypeInfoUtils.getCharacterLengthForType(b));
        return TypeInfoFactory.getCharTypeInfo(maxLength);
      case VARCHAR:
        maxLength = getCommonLength(
            TypeInfoUtils.getCharacterLengthForType(a),
            TypeInfoUtils.getCharacterLengthForType(b));
        return TypeInfoFactory.getVarcharTypeInfo(maxLength);
      case DECIMAL:
        return HiveDecimalUtils.getDecimalTypeForPrimitiveCategories(a, b);
      default:
        // Type doesn't require any qualifiers.
        return TypeInfoFactory.getPrimitiveTypeInfo(
            PrimitiveObjectInspectorUtils.getTypeEntryFromPrimitiveCategory(typeCategory).typeName);
    }
  }

  /**
   * Find a common type for union-all operator. Only the common types for the same
   * type group will resolve to a common type. No implicit conversion across different
   * type groups will be done.
   */
  public static TypeInfo getCommonClassForUnionAll(TypeInfo a, TypeInfo b) {
    if (a.equals(b)) {
      return a;
    }
    if (a.getCategory() != Category.PRIMITIVE || b.getCategory() != Category.PRIMITIVE) {
      return null;
    }
    PrimitiveCategory pcA = ((PrimitiveTypeInfo)a).getPrimitiveCategory();
    PrimitiveCategory pcB = ((PrimitiveTypeInfo)b).getPrimitiveCategory();

    if (pcA == pcB) {
      // Same primitive category but different qualifiers.
      return getTypeInfoForPrimitiveCategory((PrimitiveTypeInfo)a, (PrimitiveTypeInfo)b, pcA);
    }

    PrimitiveGrouping pgA = PrimitiveObjectInspectorUtils.getPrimitiveGrouping(pcA);
    PrimitiveGrouping pgB = PrimitiveObjectInspectorUtils.getPrimitiveGrouping(pcB);

    // untyped nulls
    if (pgA == PrimitiveGrouping.VOID_GROUP) {
      return b;
    }
    if (pgB == PrimitiveGrouping.VOID_GROUP) {
      return a;
    }

    if (pgA != pgB) {
      return null;
    }

    switch(pgA) {
    case STRING_GROUP:
      return getTypeInfoForPrimitiveCategory(
          (PrimitiveTypeInfo)a, (PrimitiveTypeInfo)b,PrimitiveCategory.STRING);
    case NUMERIC_GROUP:
      return TypeInfoUtils.implicitConvertible(a, b) ? b : a;
    case DATE_GROUP:
      return TypeInfoFactory.timestampTypeInfo;
    default:
      return null;
    }
  }

  /**
   * Find a common class that objects of both TypeInfo a and TypeInfo b can
   * convert to. This is used for comparing objects of type a and type b.
   *
   * When we are comparing string and double, we will always convert both of
   * them to double and then compare.
   *
   * @return null if no common class could be found.
   */
  public static synchronized TypeInfo getCommonClassForComparison(TypeInfo a, TypeInfo b) {
    // If same return one of them
    if (a.equals(b)) {
      return a;
    }
    if (a.getCategory() != Category.PRIMITIVE || b.getCategory() != Category.PRIMITIVE) {
      return null;
    }
    PrimitiveCategory pcA = ((PrimitiveTypeInfo)a).getPrimitiveCategory();
    PrimitiveCategory pcB = ((PrimitiveTypeInfo)b).getPrimitiveCategory();

    if (pcA == pcB) {
      // Same primitive category but different qualifiers.
      // Rely on getTypeInfoForPrimitiveCategory() to sort out the type params.
      return getTypeInfoForPrimitiveCategory((PrimitiveTypeInfo)a, (PrimitiveTypeInfo)b, pcA);
    }

    PrimitiveGrouping pgA = PrimitiveObjectInspectorUtils.getPrimitiveGrouping(pcA);
    PrimitiveGrouping pgB = PrimitiveObjectInspectorUtils.getPrimitiveGrouping(pcB);

    if (pgA == pgB) {
      // grouping is same, but category is not.
      if (pgA == PrimitiveGrouping.DATE_GROUP) {
        // we got timestamp & date and timestamp has higher precedence than date
        return TypeInfoFactory.timestampTypeInfo;
      }
    }
    // handle string types properly
    if (pgA == PrimitiveGrouping.STRING_GROUP && pgB == PrimitiveGrouping.STRING_GROUP) {
      // Compare as strings. Char comparison semantics may be different if/when implemented.
      return getTypeInfoForPrimitiveCategory(
          (PrimitiveTypeInfo)a, (PrimitiveTypeInfo)b,PrimitiveCategory.STRING);
    }

    // timestamp/date is higher precedence than String_GROUP
    if (pgA == PrimitiveGrouping.STRING_GROUP && pgB == PrimitiveGrouping.DATE_GROUP) {
      return b;
    }
    // date/timestamp is higher precedence than String_GROUP
    if (pgB == PrimitiveGrouping.STRING_GROUP && pgA == PrimitiveGrouping.DATE_GROUP) {
      return a;
    }
    // Another special case, because timestamp is not implicitly convertible to numeric types.
    if ((pgA == PrimitiveGrouping.NUMERIC_GROUP || pgB == PrimitiveGrouping.NUMERIC_GROUP)
        && (pcA == PrimitiveCategory.TIMESTAMP || pcB == PrimitiveCategory.TIMESTAMP)) {
      return TypeInfoFactory.doubleTypeInfo;
    }

    for (PrimitiveCategory t : TypeInfoUtils.numericTypeList) {
      if (TypeInfoUtils.implicitConvertible(pcA, t)
          && TypeInfoUtils.implicitConvertible(pcB, t)) {
        return getTypeInfoForPrimitiveCategory((PrimitiveTypeInfo)a, (PrimitiveTypeInfo)b, t);
      }
    }

    return null;
  }

  public static PrimitiveCategory getPrimitiveCommonCategory(TypeInfo a, TypeInfo b) {
    if (a.getCategory() != Category.PRIMITIVE || b.getCategory() != Category.PRIMITIVE) {
      return null;
    }

    PrimitiveCategory pcA = ((PrimitiveTypeInfo)a).getPrimitiveCategory();
    PrimitiveCategory pcB = ((PrimitiveTypeInfo)b).getPrimitiveCategory();

    PrimitiveGrouping pgA = PrimitiveObjectInspectorUtils.getPrimitiveGrouping(pcA);
    PrimitiveGrouping pgB = PrimitiveObjectInspectorUtils.getPrimitiveGrouping(pcB);
    // handle string types properly
    if (pgA == PrimitiveGrouping.STRING_GROUP && pgB == PrimitiveGrouping.STRING_GROUP) {
      return PrimitiveCategory.STRING;
    }

    if (pgA == PrimitiveGrouping.DATE_GROUP && pgB == PrimitiveGrouping.STRING_GROUP) {
      return PrimitiveCategory.STRING;
    }
    if (pgB == PrimitiveGrouping.DATE_GROUP && pgA == PrimitiveGrouping.STRING_GROUP) {
      return PrimitiveCategory.STRING;
    }
    Integer ai = TypeInfoUtils.numericTypes.get(pcA);
    Integer bi = TypeInfoUtils.numericTypes.get(pcB);
    if (ai == null || bi == null) {
      // If either is not a numeric type, return null.
      return null;
    }

    return (ai > bi) ? pcA : pcB;
  }

  /**
   * Find a common class that objects of both TypeInfo a and TypeInfo b can
   * convert to. This is used for places other than comparison.
   *
   * The common class of string and double is string.
   *
   * @return null if no common class could be found.
   */
  public static TypeInfo getCommonClass(TypeInfo a, TypeInfo b) {
    if (a.equals(b)) {
      return a;
    }

    // We try to infer a common primitive category
    PrimitiveCategory commonCat = getPrimitiveCommonCategory(a, b);
    if (commonCat != null) {
      return getTypeInfoForPrimitiveCategory((PrimitiveTypeInfo)a, (PrimitiveTypeInfo)b, commonCat);
    }
    // It is not primitive; check if it is a struct and we can infer a common class
    if (a.getCategory() == Category.STRUCT && b.getCategory() == Category.STRUCT) {
      return getCommonClassForStruct((StructTypeInfo)a, (StructTypeInfo)b);
    }
    return null;
  }

  /**
   * Find a common class that objects of both StructTypeInfo a and StructTypeInfo b can
   * convert to. This is used for places other than comparison.
   *
   * @return null if no common class could be found.
   */
  public static TypeInfo getCommonClassForStruct(StructTypeInfo a, StructTypeInfo b) {
    if (a == b || a.equals(b)) {
      return a;
    }

    List<String> names = new ArrayList<String>();
    List<TypeInfo> typeInfos = new ArrayList<TypeInfo>();

    Iterator<String> namesIterator = a.getAllStructFieldNames().iterator();
    Iterator<String> otherNamesIterator = b.getAllStructFieldNames().iterator();

    // Compare the field names using ignore-case semantics
    while (namesIterator.hasNext() && otherNamesIterator.hasNext()) {
      String name = namesIterator.next();
      if (!name.equalsIgnoreCase(otherNamesIterator.next())) {
        return null;
      }
      names.add(name);
    }

    // Different number of field names
    if (namesIterator.hasNext() || otherNamesIterator.hasNext()) {
      return null;
    }

    // Compare the field types
    ArrayList<TypeInfo> fromTypes = a.getAllStructFieldTypeInfos();
    ArrayList<TypeInfo> toTypes = b.getAllStructFieldTypeInfos();
    for (int i = 0; i < fromTypes.size(); i++) {
      TypeInfo commonType = getCommonClass(fromTypes.get(i), toTypes.get(i));
      if (commonType == null) {
        return null;
      }
      typeInfos.add(commonType);
    }

    return TypeInfoFactory.getStructTypeInfo(names, typeInfos);
  }

  /**
   * Get the GenericUDAF evaluator for the name and argumentClasses.
   *
   * @param name
   *          the name of the UDAF
   * @param argumentOIs
   * @param isDistinct
   * @param isAllColumns
   * @return The UDAF evaluator
   */
  @SuppressWarnings("deprecation")
  public static GenericUDAFEvaluator getGenericUDAFEvaluator(String name,
      List<ObjectInspector> argumentOIs, boolean isDistinct,
      boolean isAllColumns) throws SemanticException {

    GenericUDAFResolver udafResolver = getGenericUDAFResolver(name);
    if (udafResolver == null) {
      return null;
    }

    ObjectInspector args[] = new ObjectInspector[argumentOIs.size()];
    // Can't use toArray here because Java is dumb when it comes to
    // generics + arrays.
    for (int ii = 0; ii < argumentOIs.size(); ++ii) {
      args[ii] = argumentOIs.get(ii);
    }

    GenericUDAFParameterInfo paramInfo =
        new SimpleGenericUDAFParameterInfo(
            args, false, isDistinct, isAllColumns);

    GenericUDAFEvaluator udafEvaluator;
    if (udafResolver instanceof GenericUDAFResolver2) {
      udafEvaluator =
          ((GenericUDAFResolver2) udafResolver).getEvaluator(paramInfo);
    } else {
      udafEvaluator = udafResolver.getEvaluator(paramInfo.getParameters());
    }
    return udafEvaluator;
  }

  public static GenericUDAFEvaluator getGenericWindowingEvaluator(String name,
      List<ObjectInspector> argumentOIs, boolean isDistinct,
      boolean isAllColumns) throws SemanticException {
    Registry registry = SessionState.getRegistry();
    GenericUDAFEvaluator evaluator = registry == null ? null :
        registry.getGenericWindowingEvaluator(name, argumentOIs, isDistinct, isAllColumns);
    return evaluator != null ? evaluator :
        system.getGenericWindowingEvaluator(name, argumentOIs, isDistinct, isAllColumns);
  }

  /**
   * This method is shared between UDFRegistry and UDAFRegistry. methodName will
   * be "evaluate" for UDFRegistry, and "aggregate"/"evaluate"/"evaluatePartial"
   * for UDAFRegistry.
   * @throws UDFArgumentException
   */
  public static <T> Method getMethodInternal(Class<? extends T> udfClass,
      String methodName, boolean exact, List<TypeInfo> argumentClasses)
      throws UDFArgumentException {

    List<Method> mlist = new ArrayList<Method>();

    for (Method m : udfClass.getMethods()) {
      if (m.getName().equals(methodName)) {
        mlist.add(m);
      }
    }

    return getMethodInternal(udfClass, mlist, exact, argumentClasses);
  }

  public static GenericUDAFResolver getGenericUDAFResolver(String functionName)
      throws SemanticException {
    if (LOG.isDebugEnabled()) {
      LOG.debug("Looking up GenericUDAF: " + functionName);
    }
    FunctionInfo finfo = getFunctionInfo(functionName);
    if (finfo == null) {
      return null;
    }
    GenericUDAFResolver result = finfo.getGenericUDAFResolver();
    return result;
  }

  public static Object invoke(Method m, Object thisObject, Object... arguments)
      throws HiveException {
    Object o;
    try {
      o = m.invoke(thisObject, arguments);
    } catch (Exception e) {
      StringBuilder argumentString = new StringBuilder();
      if (arguments == null) {
        argumentString.append("null");
      } else {
        argumentString.append("{");
        for (int i = 0; i < arguments.length; i++) {
          if (i > 0) {
            argumentString.append(",");
          }

          argumentString.append(arguments[i]);
        }
        argumentString.append("}");
      }

      String detailedMsg = e instanceof java.lang.reflect.InvocationTargetException ?
        e.getCause().getMessage() : e.getMessage();

      throw new HiveException("Unable to execute method " + m + " with arguments "
          + argumentString + ":" + detailedMsg, e);
    }
    return o;
  }

  /**
   * Returns -1 if passed does not match accepted. Otherwise return the cost
   * (usually 0 for no conversion and 1 for conversion).
   */
  public static int matchCost(TypeInfo argumentPassed,
      TypeInfo argumentAccepted, boolean exact) {
    if (argumentAccepted.equals(argumentPassed)
        || TypeInfoUtils.doPrimitiveCategoriesMatch(argumentPassed, argumentAccepted)) {
      // matches
      return 0;
    }
    if (argumentPassed.equals(TypeInfoFactory.voidTypeInfo)) {
      // passing null matches everything
      return 0;
    }
    if (argumentPassed.getCategory().equals(Category.LIST)
        && argumentAccepted.getCategory().equals(Category.LIST)) {
      // lists are compatible if and only-if the elements are compatible
      TypeInfo argumentPassedElement = ((ListTypeInfo) argumentPassed)
          .getListElementTypeInfo();
      TypeInfo argumentAcceptedElement = ((ListTypeInfo) argumentAccepted)
          .getListElementTypeInfo();
      return matchCost(argumentPassedElement, argumentAcceptedElement, exact);
    }
    if (argumentPassed.getCategory().equals(Category.MAP)
        && argumentAccepted.getCategory().equals(Category.MAP)) {
      // lists are compatible if and only-if the elements are compatible
      TypeInfo argumentPassedKey = ((MapTypeInfo) argumentPassed)
          .getMapKeyTypeInfo();
      TypeInfo argumentAcceptedKey = ((MapTypeInfo) argumentAccepted)
          .getMapKeyTypeInfo();
      TypeInfo argumentPassedValue = ((MapTypeInfo) argumentPassed)
          .getMapValueTypeInfo();
      TypeInfo argumentAcceptedValue = ((MapTypeInfo) argumentAccepted)
          .getMapValueTypeInfo();
      int cost1 = matchCost(argumentPassedKey, argumentAcceptedKey, exact);
      int cost2 = matchCost(argumentPassedValue, argumentAcceptedValue, exact);
      if (cost1 < 0 || cost2 < 0) {
        return -1;
      }
      return Math.max(cost1, cost2);
    }

    if (argumentAccepted.equals(TypeInfoFactory.unknownTypeInfo)) {
      // accepting Object means accepting everything,
      // but there is a conversion cost.
      return 1;
    }
    if (!exact && TypeInfoUtils.implicitConvertible(argumentPassed, argumentAccepted)) {
      return 1;
    }

    return -1;
  }

  /**
   * Given a set of candidate methods and list of argument types, try to
   * select the best candidate based on how close the passed argument types are
   * to the candidate argument types.
   * For a varchar argument, we would prefer evaluate(string) over evaluate(double).
   * @param udfMethods  list of candidate methods
   * @param argumentsPassed list of argument types to match to the candidate methods
   */
  static void filterMethodsByTypeAffinity(List<Method> udfMethods, List<TypeInfo> argumentsPassed) {
    if (udfMethods.size() > 1) {
      // Prefer methods with a closer signature based on the primitive grouping of each argument.
      // Score each method based on its similarity to the passed argument types.
      int currentScore = 0;
      int bestMatchScore = 0;
      Method bestMatch = null;
      for (Method m: udfMethods) {
        currentScore = 0;
        List<TypeInfo> argumentsAccepted =
            TypeInfoUtils.getParameterTypeInfos(m, argumentsPassed.size());
        Iterator<TypeInfo> argsPassedIter = argumentsPassed.iterator();
        for (TypeInfo acceptedType : argumentsAccepted) {
          // Check the affinity of the argument passed in with the accepted argument,
          // based on the PrimitiveGrouping
          TypeInfo passedType = argsPassedIter.next();
          if (acceptedType.getCategory() == Category.PRIMITIVE
              && passedType.getCategory() == Category.PRIMITIVE) {
            PrimitiveGrouping acceptedPg = PrimitiveObjectInspectorUtils.getPrimitiveGrouping(
                ((PrimitiveTypeInfo) acceptedType).getPrimitiveCategory());
            PrimitiveGrouping passedPg = PrimitiveObjectInspectorUtils.getPrimitiveGrouping(
                ((PrimitiveTypeInfo) passedType).getPrimitiveCategory());
            if (acceptedPg == passedPg) {
              // The passed argument matches somewhat closely with an accepted argument
              ++currentScore;
            }
          }
        }
        // Check if the score for this method is any better relative to others
        if (currentScore > bestMatchScore) {
          bestMatchScore = currentScore;
          bestMatch = m;
        } else if (currentScore == bestMatchScore) {
          bestMatch = null; // no longer a best match if more than one.
        }
      }

      if (bestMatch != null) {
        // Found a best match during this processing, use it.
        udfMethods.clear();
        udfMethods.add(bestMatch);
      }
    }
  }

  /**
   * Gets the closest matching method corresponding to the argument list from a
   * list of methods.
   *
   * @param mlist
   *          The list of methods to inspect.
   * @param exact
   *          Boolean to indicate whether this is an exact match or not.
   * @param argumentsPassed
   *          The classes for the argument.
   * @return The matching method.
   */
  public static Method getMethodInternal(Class<?> udfClass, List<Method> mlist, boolean exact,
      List<TypeInfo> argumentsPassed) throws UDFArgumentException {

    // result
    List<Method> udfMethods = new ArrayList<Method>();
    // The cost of the result
    int leastConversionCost = Integer.MAX_VALUE;

    for (Method m : mlist) {
      List<TypeInfo> argumentsAccepted = TypeInfoUtils.getParameterTypeInfos(m,
          argumentsPassed.size());
      if (argumentsAccepted == null) {
        // null means the method does not accept number of arguments passed.
        continue;
      }

      boolean match = (argumentsAccepted.size() == argumentsPassed.size());
      int conversionCost = 0;

      for (int i = 0; i < argumentsPassed.size() && match; i++) {
        int cost = matchCost(argumentsPassed.get(i), argumentsAccepted.get(i),
            exact);
        if (cost == -1) {
          match = false;
        } else {
          conversionCost += cost;
        }
      }
      if (LOG.isDebugEnabled()) {
        LOG.debug("Method " + (match ? "did" : "didn't") + " match: passed = "
            + argumentsPassed + " accepted = " + argumentsAccepted +
            " method = " + m);
      }
      if (match) {
        // Always choose the function with least implicit conversions.
        if (conversionCost < leastConversionCost) {
          udfMethods.clear();
          udfMethods.add(m);
          leastConversionCost = conversionCost;
          // Found an exact match
          if (leastConversionCost == 0) {
            break;
          }
        } else if (conversionCost == leastConversionCost) {
          // Ambiguous call: two methods with the same number of implicit
          // conversions
          udfMethods.add(m);
          // Don't break! We might find a better match later.
        } else {
          // do nothing if implicitConversions > leastImplicitConversions
        }
      }
    }

    if (udfMethods.size() == 0) {
      // No matching methods found
      throw new NoMatchingMethodException(udfClass, argumentsPassed, mlist);
    }

    if (udfMethods.size() > 1) {
      // First try selecting methods based on the type affinity of the arguments passed
      // to the candidate method arguments.
      filterMethodsByTypeAffinity(udfMethods, argumentsPassed);
    }

    if (udfMethods.size() > 1) {

      // if the only difference is numeric types, pick the method
      // with the smallest overall numeric type.
      int lowestNumericType = Integer.MAX_VALUE;
      boolean multiple = true;
      Method candidate = null;
      List<TypeInfo> referenceArguments = null;

      for (Method m: udfMethods) {
        int maxNumericType = 0;

        List<TypeInfo> argumentsAccepted = TypeInfoUtils.getParameterTypeInfos(m, argumentsPassed.size());

        if (referenceArguments == null) {
          // keep the arguments for reference - we want all the non-numeric
          // arguments to be the same
          referenceArguments = argumentsAccepted;
        }

        Iterator<TypeInfo> referenceIterator = referenceArguments.iterator();

        for (TypeInfo accepted: argumentsAccepted) {
          TypeInfo reference = referenceIterator.next();

          boolean acceptedIsPrimitive = false;
          PrimitiveCategory acceptedPrimCat = PrimitiveCategory.UNKNOWN;
          if (accepted.getCategory() == Category.PRIMITIVE) {
            acceptedIsPrimitive = true;
            acceptedPrimCat = ((PrimitiveTypeInfo) accepted).getPrimitiveCategory();
          }
          if (acceptedIsPrimitive && TypeInfoUtils.numericTypes.containsKey(acceptedPrimCat)) {
            // We're looking for the udf with the smallest maximum numeric type.
            int typeValue = TypeInfoUtils.numericTypes.get(acceptedPrimCat);
            maxNumericType = typeValue > maxNumericType ? typeValue : maxNumericType;
          } else if (!accepted.equals(reference)) {
            // There are non-numeric arguments that don't match from one UDF to
            // another. We give up at this point.
            throw new AmbiguousMethodException(udfClass, argumentsPassed, mlist);
          }
        }

        if (lowestNumericType > maxNumericType) {
          multiple = false;
          lowestNumericType = maxNumericType;
          candidate = m;
        } else if (maxNumericType == lowestNumericType) {
          // multiple udfs with the same max type. Unless we find a lower one
          // we'll give up.
          multiple = true;
        }
      }

      if (!multiple) {
        return candidate;
      } else {
        throw new AmbiguousMethodException(udfClass, argumentsPassed, mlist);
      }
    }
    return udfMethods.get(0);
  }

  /**
   * A shortcut to get the "index" GenericUDF. This is used for getting elements
   * out of array and getting values out of map.
   * @throws SemanticException
   */
  public static GenericUDF getGenericUDFForIndex() {
    try {
      return FunctionRegistry.getFunctionInfo("index").getGenericUDF();
    } catch (SemanticException e) {
      throw new RuntimeException("hive operator -- never be thrown", e);
    }
  }

  /**
   * A shortcut to get the "and" GenericUDF.
   * @throws SemanticException
   */
  public static GenericUDF getGenericUDFForAnd() {
    try {
      return FunctionRegistry.getFunctionInfo("and").getGenericUDF();
    } catch (SemanticException e) {
      throw new RuntimeException("hive operator -- never be thrown", e);
    }
  }

  /**
   * Create a copy of an existing GenericUDF.
   */
  public static GenericUDF cloneGenericUDF(GenericUDF genericUDF) {
    if (null == genericUDF) {
      return null;
    }

    GenericUDF clonedUDF;
    if (genericUDF instanceof GenericUDFBridge) {
      GenericUDFBridge bridge = (GenericUDFBridge) genericUDF;
      clonedUDF = new GenericUDFBridge(bridge.getUdfName(), bridge.isOperator(),
          bridge.getUdfClassName());
    } else if (genericUDF instanceof GenericUDFMacro) {
      GenericUDFMacro bridge = (GenericUDFMacro) genericUDF;
      clonedUDF = new GenericUDFMacro(bridge.getMacroName(), bridge.getBody().clone(),
          bridge.getColNames(), bridge.getColTypes());
    } else {
      clonedUDF = ReflectionUtils.newInstance(genericUDF.getClass(), null);
    }

    if (clonedUDF != null) {
      // Copy info that may be required in the new copy.
      // The SettableUDF calls below could be replaced using this mechanism as well.
      try {
        genericUDF.copyToNewInstance(clonedUDF);
      } catch (UDFArgumentException err) {
        throw new IllegalArgumentException(err);
      }

      // The original may have settable info that needs to be added to the new copy.
      if (genericUDF instanceof SettableUDF) {
        try {
          TypeInfo typeInfo = ((SettableUDF)genericUDF).getTypeInfo();
          if (typeInfo != null) {
            ((SettableUDF)clonedUDF).setTypeInfo(typeInfo);
          }
        } catch (UDFArgumentException err) {
          // In theory this should not happen - if the original copy of the UDF had this
          // data, we should be able to set the UDF copy with this same settableData.
          LOG.error("Unable to add settable data to UDF " + genericUDF.getClass());
          throw new IllegalArgumentException(err);
        }
      }
    }

    return clonedUDF;
  }

  /**
   * Create a copy of an existing GenericUDTF.
   */
  public static GenericUDTF cloneGenericUDTF(GenericUDTF genericUDTF) {
    if (null == genericUDTF) {
      return null;
    }
    return ReflectionUtils.newInstance(genericUDTF.getClass(), null);
  }

  /**
   * Get the UDF class from an exprNodeDesc. Returns null if the exprNodeDesc
   * does not contain a UDF class.
   */
  private static Class<? extends GenericUDF> getGenericUDFClassFromExprDesc(ExprNodeDesc desc) {
    if (!(desc instanceof ExprNodeGenericFuncDesc)) {
      return null;
    }
    ExprNodeGenericFuncDesc genericFuncDesc = (ExprNodeGenericFuncDesc) desc;
    return genericFuncDesc.getGenericUDF().getClass();
  }

  /**
   * Returns whether a GenericUDF is deterministic or not.
   */
  public static boolean isDeterministic(GenericUDF genericUDF) {
    if (isStateful(genericUDF)) {
      // stateful implies non-deterministic, regardless of whatever
      // the deterministic annotation declares
      return false;
    }
    UDFType genericUDFType = AnnotationUtils.getAnnotation(genericUDF.getClass(), UDFType.class);
    if (genericUDFType != null && genericUDFType.deterministic() == false) {
      return false;
    }

    if (genericUDF instanceof GenericUDFBridge) {
      GenericUDFBridge bridge = (GenericUDFBridge) (genericUDF);
      UDFType bridgeUDFType = AnnotationUtils.getAnnotation(bridge.getUdfClass(), UDFType.class);
      if (bridgeUDFType != null && bridgeUDFType.deterministic() == false) {
        return false;
      }
    }

    if (genericUDF instanceof GenericUDFMacro) {
      GenericUDFMacro macro = (GenericUDFMacro) (genericUDF);
      return macro.isDeterministic();
    }

    return true;
  }

  /**
   * Returns whether a GenericUDF is stateful or not.
   */
  public static boolean isStateful(GenericUDF genericUDF) {
    UDFType genericUDFType = AnnotationUtils.getAnnotation(genericUDF.getClass(), UDFType.class);
    if (genericUDFType != null && genericUDFType.stateful()) {
      return true;
    }

    if (genericUDF instanceof GenericUDFBridge) {
      GenericUDFBridge bridge = (GenericUDFBridge) genericUDF;
      UDFType bridgeUDFType = AnnotationUtils.getAnnotation(bridge.getUdfClass(), UDFType.class);
      if (bridgeUDFType != null && bridgeUDFType.stateful()) {
        return true;
      }
    }

    if (genericUDF instanceof GenericUDFMacro) {
      GenericUDFMacro macro = (GenericUDFMacro) (genericUDF);
      return macro.isStateful();
    }

    return false;
  }

  /**
   * Returns whether the exprNodeDesc is a node of "and", "or", "not".
   */
  public static boolean isOpAndOrNot(ExprNodeDesc desc) {
    Class<? extends GenericUDF> genericUdfClass = getGenericUDFClassFromExprDesc(desc);
    return GenericUDFOPAnd.class == genericUdfClass
        || GenericUDFOPOr.class == genericUdfClass
        || GenericUDFOPNot.class == genericUdfClass;
  }

  /**
   * Returns whether the exprNodeDesc is a node of "and".
   */
  public static boolean isOpAnd(ExprNodeDesc desc) {
    return GenericUDFOPAnd.class == getGenericUDFClassFromExprDesc(desc);
  }

  /**
   * Returns whether the exprNodeDesc is a node of "or".
   */
  public static boolean isOpOr(ExprNodeDesc desc) {
    return GenericUDFOPOr.class == getGenericUDFClassFromExprDesc(desc);
  }

  /**
   * Returns whether the exprNodeDesc is a node of "in".
   */
  public static boolean isIn(ExprNodeDesc desc) {
    return GenericUDFIn.class == getGenericUDFClassFromExprDesc(desc);
  }

  /**
   * Returns whether the exprNodeDesc is a node of "not".
   */
  public static boolean isOpNot(ExprNodeDesc desc) {
    return GenericUDFOPNot.class == getGenericUDFClassFromExprDesc(desc);
  }

  /**
   * Returns whether the fn is an exact equality comparison.
   */
  public static boolean isEq(GenericUDF fn) {
    return fn instanceof GenericUDFOPEqual;
  }

  /**
   * Returns whether the fn is an exact non-equality comparison.
   */
  public static boolean isNeq(GenericUDF fn) {
    return fn instanceof GenericUDFOPNotEqual;
  }

  /**
   * Returns whether the exprNodeDesc is a node of "positive".
   */
  public static boolean isOpPositive(ExprNodeDesc desc) {
    return GenericUDFOPPositive.class == getGenericUDFClassFromExprDesc(desc);
  }

  /**
   * Returns whether the exprNodeDesc is node of "cast".
   */
  public static boolean isOpCast(ExprNodeDesc desc) {
    if (!(desc instanceof ExprNodeGenericFuncDesc)) {
      return false;
    }
    return isOpCast(((ExprNodeGenericFuncDesc)desc).getGenericUDF());
  }

  public static boolean isOpCast(GenericUDF genericUDF) {
    Class udfClass = (genericUDF instanceof GenericUDFBridge) ?
        ((GenericUDFBridge)genericUDF).getUdfClass() : genericUDF.getClass();

    return udfClass == UDFToBoolean.class || udfClass == UDFToByte.class ||
        udfClass == UDFToDouble.class || udfClass == UDFToFloat.class ||
        udfClass == UDFToInteger.class || udfClass == UDFToLong.class ||
        udfClass == UDFToShort.class || udfClass == UDFToString.class ||
        udfClass == GenericUDFToVarchar.class || udfClass == GenericUDFToChar.class ||
        udfClass == GenericUDFTimestamp.class || udfClass == GenericUDFToBinary.class ||
        udfClass == GenericUDFToDate.class || udfClass == GenericUDFToDecimal.class ||
        udfClass == GenericUDFToTimestampLocalTZ.class;
  }

  /**
   * Returns whether the exprNodeDesc can recommend name for the expression
   */
  public static boolean isOpPreserveInputName(ExprNodeDesc desc) {
    return isOpCast(desc);
  }

  /**
   * Registers the appropriate kind of temporary function based on a class's
   * type.
   *
   * @param functionName name under which to register function
   *
   * @param udfClass class implementing UD[A|T]F
   *
   * @return true if udfClass's type was recognized (so registration
   * succeeded); false otherwise
   */
  public static FunctionInfo registerTemporaryUDF(
      String functionName, Class<?> udfClass, FunctionResource... resources) {
    return SessionState.getRegistryForWrite().registerFunction(
        functionName, udfClass, resources);
  }

  public static void unregisterTemporaryUDF(String functionName) throws HiveException {
    if (SessionState.getRegistry() != null) {
      SessionState.getRegistry().unregisterFunction(functionName);
    }
  }

  /**
   * Registers the appropriate kind of temporary function based on a class's
   * type.
   *
   * @param macroName name under which to register the macro
   *
   * @param body the expression which the macro evaluates to
   *@param colNames the names of the arguments to the macro
   *@param colTypes the types of the arguments to the macro
   */
  public static void registerTemporaryMacro(
      String macroName, ExprNodeDesc body, List<String> colNames, List<TypeInfo> colTypes) {
    SessionState.getRegistryForWrite().registerMacro(macroName, body, colNames, colTypes);
  }

  public static FunctionInfo registerPermanentFunction(String functionName,
      String className, boolean registerToSession, FunctionResource[] resources) {
    return system.registerPermanentFunction(functionName, className, registerToSession, resources);
  }

  public static boolean isPermanentFunction(ExprNodeGenericFuncDesc fnExpr) {
    GenericUDF udf = fnExpr.getGenericUDF();
    if (udf == null) return false;

    Class<?> clazz = udf.getClass();
    if (udf instanceof GenericUDFBridge) {
      clazz = ((GenericUDFBridge)udf).getUdfClass();
    }

    if (clazz != null) {
      // Use session registry - see Registry.isPermanentFunc()
      return SessionState.getRegistryForWrite().isPermanentFunc(clazz);
    }
    return false;
  }

  public static void unregisterPermanentFunction(String functionName) throws HiveException {
    system.unregisterFunction(functionName);
    unregisterTemporaryUDF(functionName);
  }

  /**
   * Unregisters all the functions under the database dbName
   * @param dbName specified database name
   * @throws HiveException
   */
  public static void unregisterPermanentFunctions(String dbName) throws HiveException {
    system.unregisterFunctions(dbName);
  }

  private FunctionRegistry() {
    // prevent instantiation
  }


  //---------PTF functions------------

  /**
   * Both UDF and UDAF functions can imply order for analytical functions
   *
   * @param functionName
   *          name of function
   * @return true if a GenericUDF or GenericUDAF exists for this name and implyOrder is true, false
   *         otherwise.
   * @throws SemanticException
   */
  public static boolean impliesOrder(String functionName) throws SemanticException {

    FunctionInfo info = getFunctionInfo(functionName);
    if (info != null && info.isGenericUDF()) {
      UDFType type =
          AnnotationUtils.getAnnotation(info.getGenericUDF().getClass(), UDFType.class);
      if (type != null) {
        return type.impliesOrder();
      }
    }
    WindowFunctionInfo windowInfo = getWindowFunctionInfo(functionName);
    if (windowInfo != null) {
      return windowInfo.isImpliesOrder();
    }
    return false;
  }

  public static boolean pivotResult(String functionName) throws SemanticException {
    WindowFunctionInfo windowInfo = getWindowFunctionInfo(functionName);
    if (windowInfo != null) {
      return windowInfo.isPivotResult();
    }
    return false;
  }

  public static boolean isTableFunction(String functionName)
      throws SemanticException {
    FunctionInfo tFInfo = getFunctionInfo(functionName);
    return tFInfo != null && !tFInfo.isInternalTableFunction() && tFInfo.isTableFunction();
  }

  public static TableFunctionResolver getTableFunctionResolver(String functionName)
      throws SemanticException {
    FunctionInfo tfInfo = getFunctionInfo(functionName);
    if (tfInfo != null && tfInfo.isTableFunction()) {
      return (TableFunctionResolver) ReflectionUtils.newInstance(tfInfo.getFunctionClass(), null);
    }
    return null;
  }

  public static TableFunctionResolver getWindowingTableFunction()
      throws SemanticException {
    return getTableFunctionResolver(WINDOWING_TABLE_FUNCTION);
  }

  public static boolean isNoopFunction(String fnName) {
    fnName = fnName.toLowerCase();
    return fnName.equals(NOOP_MAP_TABLE_FUNCTION) ||
        fnName.equals(NOOP_STREAMING_MAP_TABLE_FUNCTION) ||
        fnName.equals(NOOP_TABLE_FUNCTION) ||
        fnName.equals(NOOP_STREAMING_TABLE_FUNCTION);
  }

  /**
   * Use this to check if function is ranking function
   *
   * @param name
   *          name of a function
   * @return true if function is a UDAF, has WindowFunctionDescription annotation and the annotations
   *         confirms a ranking function, false otherwise
   * @throws SemanticException
   */
  public static boolean isRankingFunction(String name) throws SemanticException {
    FunctionInfo info = getFunctionInfo(name);
    if (info == null) {
      return false;
    }
    GenericUDAFResolver res = info.getGenericUDAFResolver();
    if (res == null) {
      return false;
    }
    WindowFunctionDescription desc =
        AnnotationUtils.getAnnotation(res.getClass(), WindowFunctionDescription.class);
    return (desc != null) && desc.rankingFunction();
  }

  /**
   * @param fnExpr Function expression.
   * @return True iff the fnExpr represents a hive built-in function (native, non-permanent)
   */
  public static boolean isBuiltInFuncExpr(ExprNodeGenericFuncDesc fnExpr) {
    GenericUDF udf = fnExpr.getGenericUDF();
    if (udf == null) return false;

    Class clazz = udf.getClass();
    if (udf instanceof GenericUDFBridge) {
      clazz = ((GenericUDFBridge)udf).getUdfClass();
    }

    if (clazz != null) {
      return system.isBuiltInFunc(clazz);
    }
    return false;
  }

  /** Unlike isBuiltInFuncExpr, does not expand GenericUdfBridge. */
  public static boolean isBuiltInFuncClass(Class<?> clazz) {
    return system.isBuiltInFunc(clazz);
  }

  /**
   * Setup blocked flag for all builtin UDFs as per udf whitelist and blacklist
   * @param whiteListStr
   * @param blackListStr
   */
  public static void setupPermissionsForBuiltinUDFs(String whiteListStr,
      String blackListStr) {
    system.setupPermissionsForUDFs(whiteListStr, blackListStr);
  }
}<|MERGE_RESOLUTION|>--- conflicted
+++ resolved
@@ -262,18 +262,13 @@
     system.registerGenericUDF("trim", GenericUDFTrim.class);
     system.registerGenericUDF("ltrim", GenericUDFLTrim.class);
     system.registerGenericUDF("rtrim", GenericUDFRTrim.class);
-<<<<<<< HEAD
-    system.registerUDF("length", UDFLength.class, false);
     //added by zhaowei 20170822
     system.registerGenericUDF("contains", GenericUDFContains.class);
     system.registerGenericUDF("fulltext", GenericUDFFullText.class);
-    //
-=======
     system.registerGenericUDF("length", GenericUDFLength.class);
     system.registerGenericUDF("character_length", GenericUDFCharacterLength.class);
     system.registerGenericUDF("char_length", GenericUDFCharacterLength.class);
     system.registerGenericUDF("octet_length", GenericUDFOctetLength.class);
->>>>>>> dd04a92f
     system.registerUDF("reverse", UDFReverse.class, false);
     system.registerGenericUDF("field", GenericUDFField.class);
     system.registerUDF("find_in_set", UDFFindInSet.class, false);
