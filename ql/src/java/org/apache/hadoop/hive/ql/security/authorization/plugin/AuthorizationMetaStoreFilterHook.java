/*
 * Licensed to the Apache Software Foundation (ASF) under one
 * or more contributor license agreements.  See the NOTICE file
 * distributed with this work for additional information
 * regarding copyright ownership.  The ASF licenses this file
 * to you under the Apache License, Version 2.0 (the
 * "License"); you may not use this file except in compliance
 * with the License.  You may obtain a copy of the License at
 *
 *     http://www.apache.org/licenses/LICENSE-2.0
 *
 * Unless required by applicable law or agreed to in writing, software
 * distributed under the License is distributed on an "AS IS" BASIS,
 * WITHOUT WARRANTIES OR CONDITIONS OF ANY KIND, either express or implied.
 * See the License for the specific language governing permissions and
 * limitations under the License.
 */
package org.apache.hadoop.hive.ql.security.authorization.plugin;

import java.util.ArrayList;
import java.util.List;
import org.apache.hadoop.conf.Configuration;
<<<<<<< HEAD
import org.apache.hadoop.hive.metastore.utils.MetaStoreUtils;
import org.slf4j.Logger;
import org.slf4j.LoggerFactory;
=======
>>>>>>> b115c852
import org.apache.hadoop.hive.common.classification.InterfaceAudience.Private;
import org.apache.hadoop.hive.metastore.DefaultMetaStoreFilterHookImpl;
import org.apache.hadoop.hive.metastore.api.MetaException;
import org.apache.hadoop.hive.metastore.api.PrincipalType;
import org.apache.hadoop.hive.metastore.api.Table;
import org.apache.hadoop.hive.metastore.api.TableMeta;
import org.apache.hadoop.hive.ql.security.authorization.plugin.HivePrivilegeObject.HivePrivilegeObjectType;
import static org.apache.hadoop.hive.ql.security.authorization.plugin.HivePrivilegeObjectUtils.TablePrivilegeLookup;
import org.apache.hadoop.hive.ql.session.SessionState;

import org.slf4j.Logger;
import org.slf4j.LoggerFactory;

/**
 * Metastore filter hook for filtering out the list of objects that the current authorization
 * implementation does not allow user to see
 */
@Private
public class AuthorizationMetaStoreFilterHook extends DefaultMetaStoreFilterHookImpl {

  public static final Logger LOG = LoggerFactory.getLogger(AuthorizationMetaStoreFilterHook.class);

  public AuthorizationMetaStoreFilterHook(Configuration conf) {
    super(conf);
  }

  @Override
  public List<String> filterTableNames(String dbName, List<String> tableList)
      throws MetaException {
    return filterTableNames(MetaStoreUtils.getDefaultCatalog(conf), dbName, tableList);
  }

  @Override
  public List<String> filterTableNames(String catName, String dbName, List<String> tableList)
      throws MetaException {
<<<<<<< HEAD
    List<HivePrivilegeObject> listObjs = getHivePrivObjects(catName, dbName, tableList);
    return getTableNames(getFilteredObjects(listObjs));
=======
    List<HivePrivilegeObject> listObjs = getHivePrivObjects(dbName, tableList);
    return getFilteredObjectNames(getFilteredObjects(listObjs));
>>>>>>> b115c852
  }

  @Override
  public List<Table> filterTables(List<Table> tableList) throws MetaException {
    List<HivePrivilegeObject> listObjs = tablesToPrivilegeObjs(tableList);
    return getFilteredTableList(getFilteredObjects(listObjs),tableList);
  }

  private List<Table> getFilteredTableList(List<HivePrivilegeObject> hivePrivilegeObjects, List<Table> tableList) {
    List<Table> ret = new ArrayList<>();
    for(HivePrivilegeObject hivePrivilegeObject:hivePrivilegeObjects) {
      String catName = hivePrivilegeObject.getCatName();
      String dbName  = hivePrivilegeObject.getDbname();
      String tblName = hivePrivilegeObject.getObjectName();
      Table  table   = getFilteredTable(catName, dbName, tblName, tableList);
      if (table != null) {
        ret.add(table);
      }
    }
    return ret;
  }

  private Table getFilteredTable(String catName, String dbName, String tblName, List<Table> tableList) {
    Table ret = null;
    for (Table table: tableList) {
      // do not check catalog name if catName is null
      if (catName != null && table.getCatName() != null && !catName.equals(table.getCatName())) {
        continue;
      }
      String databaseName = table.getDbName();
      String tableName = table.getTableName();
      if (dbName.equals(databaseName) && tblName.equals(tableName)) {
        ret = table;
        break;
      }
    }
    return ret;
  }

  @Override
  public List<String> filterDatabases(String catName, List<String> dbList) throws MetaException {
    List<HivePrivilegeObject> listObjs = HivePrivilegeObjectUtils.getHivePrivDbObjects(catName, dbList);
    return getDbNames(getFilteredObjects(listObjs));
  }


  private List<String> getDbNames(List<HivePrivilegeObject> filteredObjects) {
    List<String> tnames = new ArrayList<String>();
    for(HivePrivilegeObject obj : filteredObjects) {
      tnames.add(obj.getDbname());
    }
    return tnames;
  }

  private List<String> getFilteredObjectNames(List<HivePrivilegeObject> filteredObjects) {
    List<String> tnames = new ArrayList<String>();
    for(HivePrivilegeObject obj : filteredObjects) {
      tnames.add(obj.getObjectName());
    }
    return tnames;
  }

  private List<HivePrivilegeObject> getFilteredObjects(List<HivePrivilegeObject> listObjs) throws MetaException {
    SessionState ss = SessionState.get();
    HiveAuthzContext.Builder authzContextBuilder = new HiveAuthzContext.Builder();
    authzContextBuilder.setUserIpAddress(ss.getUserIpAddress());
    authzContextBuilder.setForwardedAddresses(ss.getForwardedAddresses());
    try {
      return ss.getAuthorizerV2().filterListCmdObjects(listObjs, authzContextBuilder.build());
    } catch (HiveAuthzPluginException e) {
      LOG.error("Authorization error", e);
      throw new MetaException(e.getMessage());
    } catch (HiveAccessControlException e) {
      // authorization error is not really expected in a filter call
      // the impl should have just filtered out everything. A checkPrivileges call
      // would have already been made to authorize this action
      LOG.error("AccessControlException", e);
      throw new MetaException(e.getMessage());
    }
  }

  private List<HivePrivilegeObject> getHivePrivObjects(String catName, String dbName, List<String> tableList) {
    List<HivePrivilegeObject> objs = new ArrayList<HivePrivilegeObject>();
    for(String tname : tableList) {
      objs.add(new HivePrivilegeObject(HivePrivilegeObjectType.TABLE_OR_VIEW, catName, dbName, tname));
    }
    return objs;
  }

  private HivePrivilegeObject createPrivilegeObjectForTable(String dbName, String tableName, String owner,
      PrincipalType ownerType) {
    return new HivePrivilegeObject(HivePrivilegeObjectType.TABLE_OR_VIEW, dbName, tableName, null, null,
        HivePrivilegeObject.HivePrivObjectActionType.OTHER, null, null, owner, ownerType);
  }

  private List<HivePrivilegeObject> tablesToPrivilegeObjs(List<Table> tableList) {
    List<HivePrivilegeObject> objs = new ArrayList<HivePrivilegeObject>();
<<<<<<< HEAD
    for(Table tableObject : tableList) {
      objs.add(new HivePrivilegeObject(HivePrivilegeObjectType.TABLE_OR_VIEW,
          tableObject.getCatName(), tableObject.getDbName(), tableObject.getTableName(), null, null,
              HivePrivilegeObject.HivePrivObjectActionType.OTHER, null, null,
                  tableObject.getOwner(), tableObject.getOwnerType()));
=======
    for (Table tableObject : tableList) {
      objs.add(createPrivilegeObjectForTable(tableObject.getDbName(), tableObject.getTableName(), tableObject.getOwner(),
          tableObject.getOwnerType()));
>>>>>>> b115c852
    }
    return objs;
  }

  private List<HivePrivilegeObject> tableMetasToPrivilegeObjs(List<TableMeta> tableMetas) {
    List<HivePrivilegeObject> objs = new ArrayList<HivePrivilegeObject>();
    for (TableMeta tableMeta : tableMetas) {
      objs.add(createPrivilegeObjectForTable(tableMeta.getDbName(), tableMeta.getTableName(), tableMeta.getOwnerName(),
          tableMeta.getOwnerType()));
    }
    return objs;
  }

  @Override
  public List<TableMeta> filterTableMetas(List<TableMeta> tableMetas) throws MetaException {
    List<HivePrivilegeObject> listObjs = tableMetasToPrivilegeObjs(tableMetas);
    List<HivePrivilegeObject> filteredList = getFilteredObjects(listObjs);
    final List<TableMeta> ret = new ArrayList<>();
    final TablePrivilegeLookup index = new TablePrivilegeLookup(filteredList);
    for(TableMeta table : tableMetas) {
      if (index.lookup(table.getDbName(), table.getTableName()) != null) {
        ret.add(table);
      }
    }
    return ret;
  }

  @Override
  public List<String> filterDataConnectors(List<String> dcList) throws MetaException {
    List<HivePrivilegeObject> listObjs = HivePrivilegeObjectUtils.getHivePrivDcObjects(dcList);
    return getFilteredObjectNames(getFilteredObjects(listObjs));
  }
}
<|MERGE_RESOLUTION|>--- conflicted
+++ resolved
@@ -20,12 +20,9 @@
 import java.util.ArrayList;
 import java.util.List;
 import org.apache.hadoop.conf.Configuration;
-<<<<<<< HEAD
 import org.apache.hadoop.hive.metastore.utils.MetaStoreUtils;
 import org.slf4j.Logger;
 import org.slf4j.LoggerFactory;
-=======
->>>>>>> b115c852
 import org.apache.hadoop.hive.common.classification.InterfaceAudience.Private;
 import org.apache.hadoop.hive.metastore.DefaultMetaStoreFilterHookImpl;
 import org.apache.hadoop.hive.metastore.api.MetaException;
@@ -53,21 +50,10 @@
   }
 
   @Override
-  public List<String> filterTableNames(String dbName, List<String> tableList)
-      throws MetaException {
-    return filterTableNames(MetaStoreUtils.getDefaultCatalog(conf), dbName, tableList);
-  }
-
-  @Override
   public List<String> filterTableNames(String catName, String dbName, List<String> tableList)
       throws MetaException {
-<<<<<<< HEAD
     List<HivePrivilegeObject> listObjs = getHivePrivObjects(catName, dbName, tableList);
-    return getTableNames(getFilteredObjects(listObjs));
-=======
-    List<HivePrivilegeObject> listObjs = getHivePrivObjects(dbName, tableList);
     return getFilteredObjectNames(getFilteredObjects(listObjs));
->>>>>>> b115c852
   }
 
   @Override
@@ -157,25 +143,17 @@
     return objs;
   }
 
-  private HivePrivilegeObject createPrivilegeObjectForTable(String dbName, String tableName, String owner,
-      PrincipalType ownerType) {
-    return new HivePrivilegeObject(HivePrivilegeObjectType.TABLE_OR_VIEW, dbName, tableName, null, null,
+  private HivePrivilegeObject createPrivilegeObjectForTable(String catName, String dbName, String tableName,
+      String owner, PrincipalType ownerType) {
+    return new HivePrivilegeObject(HivePrivilegeObjectType.TABLE_OR_VIEW, catName, dbName, tableName, null, null,
         HivePrivilegeObject.HivePrivObjectActionType.OTHER, null, null, owner, ownerType);
   }
 
   private List<HivePrivilegeObject> tablesToPrivilegeObjs(List<Table> tableList) {
     List<HivePrivilegeObject> objs = new ArrayList<HivePrivilegeObject>();
-<<<<<<< HEAD
-    for(Table tableObject : tableList) {
-      objs.add(new HivePrivilegeObject(HivePrivilegeObjectType.TABLE_OR_VIEW,
-          tableObject.getCatName(), tableObject.getDbName(), tableObject.getTableName(), null, null,
-              HivePrivilegeObject.HivePrivObjectActionType.OTHER, null, null,
-                  tableObject.getOwner(), tableObject.getOwnerType()));
-=======
     for (Table tableObject : tableList) {
-      objs.add(createPrivilegeObjectForTable(tableObject.getDbName(), tableObject.getTableName(), tableObject.getOwner(),
-          tableObject.getOwnerType()));
->>>>>>> b115c852
+      objs.add(createPrivilegeObjectForTable(tableObject.getCatName(), tableObject.getDbName(), tableObject.getTableName(),
+          tableObject.getOwner(), tableObject.getOwnerType()));
     }
     return objs;
   }
@@ -183,8 +161,8 @@
   private List<HivePrivilegeObject> tableMetasToPrivilegeObjs(List<TableMeta> tableMetas) {
     List<HivePrivilegeObject> objs = new ArrayList<HivePrivilegeObject>();
     for (TableMeta tableMeta : tableMetas) {
-      objs.add(createPrivilegeObjectForTable(tableMeta.getDbName(), tableMeta.getTableName(), tableMeta.getOwnerName(),
-          tableMeta.getOwnerType()));
+      objs.add(createPrivilegeObjectForTable(tableMeta.getCatName(), tableMeta.getDbName(), tableMeta.getTableName(),
+          tableMeta.getOwnerName(), tableMeta.getOwnerType()));
     }
     return objs;
   }
@@ -196,7 +174,7 @@
     final List<TableMeta> ret = new ArrayList<>();
     final TablePrivilegeLookup index = new TablePrivilegeLookup(filteredList);
     for(TableMeta table : tableMetas) {
-      if (index.lookup(table.getDbName(), table.getTableName()) != null) {
+      if (index.lookup(table.getCatName(), table.getDbName(), table.getTableName()) != null) {
         ret.add(table);
       }
     }
