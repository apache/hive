--- conflicted
+++ resolved
@@ -78,11 +78,8 @@
   private static final String dumpSchema = "dump_dir,last_repl_id#string,string";
 
   public static final String FUNCTIONS_ROOT_DIR_NAME = "_functions";
-<<<<<<< HEAD
   public static final String CONSTRAINTS_ROOT_DIR_NAME = "_constraints";
   private final static Logger REPL_STATE_LOG = LoggerFactory.getLogger("ReplState");
-=======
->>>>>>> 21465d11
 
   ReplicationSemanticAnalyzer(QueryState queryState) throws SemanticException {
     super(queryState);
