/*
 * Licensed to the Apache Software Foundation (ASF) under one
 * or more contributor license agreements.  See the NOTICE file
 * distributed with this work for additional information
 * regarding copyright ownership.  The ASF licenses this file
 * to you under the Apache License, Version 2.0 (the
 * "License"); you may not use this file except in compliance
 * with the License.  You may obtain a copy of the License at
 *
 *     http://www.apache.org/licenses/LICENSE-2.0
 *
 * Unless required by applicable law or agreed to in writing, software
 * distributed under the License is distributed on an "AS IS" BASIS,
 * WITHOUT WARRANTIES OR CONDITIONS OF ANY KIND, either express or implied.
 * See the License for the specific language governing permissions and
 * limitations under the License.
 */

package org.apache.hadoop.hive.ql.metadata;

import com.google.common.annotations.VisibleForTesting;
import com.google.common.base.Preconditions;
import com.google.common.base.Splitter;
import com.google.common.collect.ImmutableMap;
import com.google.common.collect.Lists;
import com.google.common.collect.Maps;
import com.google.common.collect.Sets;
import com.google.common.util.concurrent.MoreExecutors;
import com.google.common.util.concurrent.ThreadFactoryBuilder;

import static org.apache.hadoop.hive.conf.Constants.MATERIALIZED_VIEW_REWRITING_TIME_WINDOW;
import static org.apache.hadoop.hive.conf.HiveConf.ConfVars.HIVE_WRITE_NOTIFICATION_MAX_BATCH_SIZE;
import static org.apache.hadoop.hive.metastore.api.hive_metastoreConstants.META_TABLE_STORAGE;
import static org.apache.hadoop.hive.metastore.utils.MetaStoreUtils.getDefaultCatalog;
import static org.apache.hadoop.hive.ql.io.AcidUtils.getFullTableName;
import static org.apache.hadoop.hive.ql.metadata.HiveRelOptMaterialization.RewriteAlgorithm.CALCITE;
import static org.apache.hadoop.hive.ql.metadata.HiveRelOptMaterialization.RewriteAlgorithm.ALL;
import static org.apache.hadoop.hive.ql.optimizer.calcite.rules.views.HiveMaterializedViewUtils.asTableNames;
import static org.apache.hadoop.hive.ql.optimizer.calcite.rules.views.HiveMaterializedViewUtils.extractTable;
import static org.apache.hadoop.hive.serde.serdeConstants.SERIALIZATION_FORMAT;
import static org.apache.hadoop.hive.serde.serdeConstants.STRING_TYPE_NAME;

import java.io.FileNotFoundException;
import java.io.IOException;
import java.io.PrintStream;
import java.net.InetAddress;
import java.net.UnknownHostException;
import java.nio.ByteBuffer;
import java.util.ArrayList;
import java.util.Arrays;
import java.util.BitSet;
import java.util.Collections;
import java.util.EnumSet;
import java.util.HashMap;
import java.util.HashSet;
import java.util.Iterator;
import java.util.LinkedHashSet;
import java.util.LinkedList;
import java.util.List;
import java.util.Map;
import java.util.Map.Entry;
import java.util.concurrent.Callable;
import java.util.concurrent.ConcurrentHashMap;
import java.util.concurrent.ExecutionException;
import java.util.concurrent.ExecutorService;
import java.util.concurrent.Executors;
import java.util.concurrent.Future;
import java.util.concurrent.TimeUnit;
import java.util.concurrent.atomic.AtomicInteger;
import java.util.Set;
import java.util.stream.Collectors;

import javax.annotation.Nullable;
import javax.jdo.JDODataStoreException;

import com.google.common.collect.ImmutableList;

import org.apache.commons.collections4.CollectionUtils;
import org.apache.commons.io.FilenameUtils;
import org.apache.commons.lang3.ObjectUtils;
import org.apache.commons.lang3.tuple.Pair;
import org.apache.hadoop.conf.Configuration;
import org.apache.hadoop.fs.FileChecksum;
import org.apache.hadoop.fs.FileStatus;
import org.apache.hadoop.fs.FileSystem;
import org.apache.hadoop.fs.Path;
import org.apache.hadoop.fs.PathFilter;
import org.apache.hadoop.fs.permission.FsAction;
import org.apache.hadoop.hdfs.DFSUtilClient;
import org.apache.hadoop.hdfs.DistributedFileSystem;
import org.apache.hadoop.hive.common.FileUtils;
import org.apache.hadoop.hive.common.HiveStatsUtils;
import org.apache.hadoop.hive.common.StatsSetupConst;
import org.apache.hadoop.hive.common.TableName;
import org.apache.hadoop.hive.common.ValidReaderWriteIdList;
import org.apache.hadoop.hive.common.ValidTxnList;
import org.apache.hadoop.hive.common.ValidTxnWriteIdList;
import org.apache.hadoop.hive.common.ValidWriteIdList;
import org.apache.hadoop.hive.common.classification.InterfaceAudience.LimitedPrivate;
import org.apache.hadoop.hive.common.classification.InterfaceStability.Unstable;
import org.apache.hadoop.hive.common.log.InPlaceUpdate;
import org.apache.hadoop.hive.conf.Constants;
import org.apache.hadoop.hive.conf.HiveConf;
import org.apache.hadoop.hive.conf.HiveConf.ConfVars;
import org.apache.hadoop.hive.metastore.api.GetPartitionsByNamesRequest;
import org.apache.hadoop.hive.metastore.api.GetTableRequest;
import org.apache.hadoop.hive.metastore.api.SourceTable;
import org.apache.hadoop.hive.metastore.api.UpdateTransactionalStatsRequest;
import org.apache.hadoop.hive.ql.io.HdfsUtils;
import org.apache.hadoop.hive.metastore.HiveMetaException;
import org.apache.hadoop.hive.metastore.HiveMetaHook;
import org.apache.hadoop.hive.metastore.HiveMetaHookLoader;
import org.apache.hadoop.hive.metastore.HiveMetaStoreClient;
import org.apache.hadoop.hive.metastore.HiveMetaStoreUtils;
import org.apache.hadoop.hive.metastore.IMetaStoreClient;
import org.apache.hadoop.hive.metastore.PartitionDropOptions;
import org.apache.hadoop.hive.metastore.RetryingMetaStoreClient;
import org.apache.hadoop.hive.metastore.SynchronizedMetaStoreClient;
import org.apache.hadoop.hive.metastore.TableType;
import org.apache.hadoop.hive.metastore.Warehouse;
import org.apache.hadoop.hive.metastore.api.AggrStats;
import org.apache.hadoop.hive.metastore.api.AllTableConstraintsRequest;
import org.apache.hadoop.hive.metastore.api.AlreadyExistsException;
import org.apache.hadoop.hive.metastore.api.CheckConstraintsRequest;
import org.apache.hadoop.hive.metastore.api.CmRecycleRequest;
import org.apache.hadoop.hive.metastore.api.ColumnStatistics;
import org.apache.hadoop.hive.metastore.api.ColumnStatisticsDesc;
import org.apache.hadoop.hive.metastore.api.ColumnStatisticsObj;
import org.apache.hadoop.hive.metastore.api.CompactionResponse;
import org.apache.hadoop.hive.metastore.api.CompactionType;
import org.apache.hadoop.hive.metastore.api.CreationMetadata;
import org.apache.hadoop.hive.metastore.api.Database;
import org.apache.hadoop.hive.metastore.api.DataConnector;
import org.apache.hadoop.hive.metastore.api.DefaultConstraintsRequest;
import org.apache.hadoop.hive.metastore.api.EnvironmentContext;
import org.apache.hadoop.hive.metastore.api.FieldSchema;
import org.apache.hadoop.hive.metastore.api.FireEventRequest;
import org.apache.hadoop.hive.metastore.api.FireEventRequestData;
import org.apache.hadoop.hive.metastore.api.ForeignKeysRequest;
import org.apache.hadoop.hive.metastore.api.Function;
import org.apache.hadoop.hive.metastore.api.GetOpenTxnsInfoResponse;
import org.apache.hadoop.hive.metastore.api.GetPartitionNamesPsRequest;
import org.apache.hadoop.hive.metastore.api.GetPartitionNamesPsResponse;
import org.apache.hadoop.hive.metastore.api.GetPartitionRequest;
import org.apache.hadoop.hive.metastore.api.GetPartitionResponse;
import org.apache.hadoop.hive.metastore.api.GetPartitionsPsWithAuthRequest;
import org.apache.hadoop.hive.metastore.api.GetPartitionsPsWithAuthResponse;
import org.apache.hadoop.hive.metastore.api.GetRoleGrantsForPrincipalRequest;
import org.apache.hadoop.hive.metastore.api.GetRoleGrantsForPrincipalResponse;
import org.apache.hadoop.hive.metastore.api.HiveObjectPrivilege;
import org.apache.hadoop.hive.metastore.api.HiveObjectRef;
import org.apache.hadoop.hive.metastore.api.HiveObjectType;
import org.apache.hadoop.hive.metastore.api.InsertEventRequestData;
import org.apache.hadoop.hive.metastore.api.InvalidOperationException;
import org.apache.hadoop.hive.metastore.api.Materialization;
import org.apache.hadoop.hive.metastore.api.MetaException;
import org.apache.hadoop.hive.metastore.api.MetadataPpdResult;
import org.apache.hadoop.hive.metastore.api.NoSuchObjectException;
import org.apache.hadoop.hive.metastore.api.NotNullConstraintsRequest;
import org.apache.hadoop.hive.metastore.api.PartitionSpec;
import org.apache.hadoop.hive.metastore.api.PartitionWithoutSD;
import org.apache.hadoop.hive.metastore.api.PartitionsByExprRequest;
import org.apache.hadoop.hive.metastore.api.PrimaryKeysRequest;
import org.apache.hadoop.hive.metastore.api.PrincipalPrivilegeSet;
import org.apache.hadoop.hive.metastore.api.PrincipalType;
import org.apache.hadoop.hive.metastore.api.PrivilegeBag;
import org.apache.hadoop.hive.metastore.api.Role;
import org.apache.hadoop.hive.metastore.api.RolePrincipalGrant;
import org.apache.hadoop.hive.metastore.api.SQLAllTableConstraints;
import org.apache.hadoop.hive.metastore.api.SQLCheckConstraint;
import org.apache.hadoop.hive.metastore.api.SQLDefaultConstraint;
import org.apache.hadoop.hive.metastore.api.SQLForeignKey;
import org.apache.hadoop.hive.metastore.api.SQLNotNullConstraint;
import org.apache.hadoop.hive.metastore.api.SQLPrimaryKey;
import org.apache.hadoop.hive.metastore.api.SQLUniqueConstraint;
import org.apache.hadoop.hive.metastore.api.SetPartitionsStatsRequest;
import org.apache.hadoop.hive.metastore.api.ShowCompactResponse;
import org.apache.hadoop.hive.metastore.api.SkewedInfo;
import org.apache.hadoop.hive.metastore.api.UniqueConstraintsRequest;
import org.apache.hadoop.hive.metastore.api.WMFullResourcePlan;
import org.apache.hadoop.hive.metastore.api.WMMapping;
import org.apache.hadoop.hive.metastore.api.WMNullablePool;
import org.apache.hadoop.hive.metastore.api.WMNullableResourcePlan;
import org.apache.hadoop.hive.metastore.api.WMPool;
import org.apache.hadoop.hive.metastore.api.WMResourcePlan;
import org.apache.hadoop.hive.metastore.api.WMTrigger;
import org.apache.hadoop.hive.metastore.api.WMValidateResourcePlanResponse;
import org.apache.hadoop.hive.metastore.api.WriteNotificationLogRequest;
import org.apache.hadoop.hive.metastore.api.WriteNotificationLogBatchRequest;
import org.apache.hadoop.hive.metastore.api.hive_metastoreConstants;
import org.apache.hadoop.hive.metastore.ReplChangeManager;
import org.apache.hadoop.hive.metastore.conf.MetastoreConf;
import org.apache.hadoop.hive.metastore.utils.MetaStoreServerUtils;
import org.apache.hadoop.hive.metastore.utils.MetaStoreUtils;
import org.apache.hadoop.hive.ql.ErrorMsg;
import org.apache.hadoop.hive.ql.exec.AbstractFileMergeOperator;
import org.apache.hadoop.hive.ql.exec.FunctionRegistry;
import org.apache.hadoop.hive.ql.exec.FunctionUtils;
import org.apache.hadoop.hive.ql.exec.SerializationUtilities;
import org.apache.hadoop.hive.ql.exec.Utilities;
import org.apache.hadoop.hive.ql.exec.Utilities.PartitionDetails;
import org.apache.hadoop.hive.ql.io.AcidUtils;
import org.apache.hadoop.hive.ql.io.AcidUtils.TableSnapshot;
import org.apache.hadoop.hive.ql.lockmgr.DbTxnManager;
import org.apache.hadoop.hive.ql.lockmgr.HiveTxnManager;
import org.apache.hadoop.hive.ql.lockmgr.LockException;
import org.apache.hadoop.hive.ql.log.PerfLogger;
import org.apache.hadoop.hive.ql.optimizer.calcite.rules.views.HiveMaterializedViewUtils;
import org.apache.hadoop.hive.ql.optimizer.listbucketingpruner.ListBucketingPrunerUtils;
import org.apache.hadoop.hive.ql.parse.SemanticException;
import org.apache.hadoop.hive.ql.plan.ExprNodeGenericFuncDesc;
import org.apache.hadoop.hive.ql.plan.LoadTableDesc;
import org.apache.hadoop.hive.ql.plan.LoadTableDesc.LoadFileType;
import org.apache.hadoop.hive.ql.session.CreateTableAutomaticGrant;
import org.apache.hadoop.hive.ql.session.SessionState;
import org.apache.hadoop.hive.serde2.Deserializer;
import org.apache.hadoop.hive.serde2.SerDeException;
import org.apache.hadoop.hive.serde2.lazy.LazySimpleSerDe;
import org.apache.hadoop.hive.shims.HadoopShims;
import org.apache.hadoop.hive.shims.ShimLoader;
import org.apache.hadoop.mapred.InputFormat;
import org.apache.hadoop.security.UserGroupInformation;
import org.apache.hadoop.util.StringUtils;
import org.apache.hive.common.util.HiveVersionInfo;
import org.apache.thrift.TException;
import org.apache.thrift.TApplicationException;
import org.slf4j.Logger;
import org.slf4j.LoggerFactory;

/**
 * This class has functions that implement meta data/DDL operations using calls
 * to the metastore.
 * It has a metastore client instance it uses to communicate with the metastore.
 *
 * It is a thread local variable, and the instances is accessed using static
 * get methods in this class.
 */

@SuppressWarnings({"deprecation", "rawtypes"})
public class Hive {

  static final private Logger LOG = LoggerFactory.getLogger("hive.ql.metadata.Hive");
  private final String CLASS_NAME = Hive.class.getName();

  private HiveConf conf = null;
  private IMetaStoreClient metaStoreClient;
  private SynchronizedMetaStoreClient syncMetaStoreClient;
  private UserGroupInformation owner;
  private boolean isAllowClose = true;

  // metastore calls timing information
  private final ConcurrentHashMap<String, Long> metaCallTimeMap = new ConcurrentHashMap<>();

  // Static class to store thread local Hive object.
  private static class ThreadLocalHive extends ThreadLocal<Hive> {
    @Override
    protected Hive initialValue() {
      return null;
    }

    @Override
    public synchronized void set(Hive hiveObj) {
      Hive currentHive = this.get();
      if (currentHive != hiveObj) {
        // Remove/close current thread-local Hive object before overwriting with new Hive object.
        remove();
        super.set(hiveObj);
      }
    }

    @Override
    public synchronized void remove() {
      Hive currentHive = this.get();
      if (currentHive != null) {
        // Close the metastore connections before removing it from thread local hiveDB.
        currentHive.close(false);
        super.remove();
      }
    }
  }

  private static ThreadLocalHive hiveDB = new ThreadLocalHive();

  // Note that while this is an improvement over static initialization, it is still not,
  // technically, valid, cause nothing prevents us from connecting to several metastores in
  // the same process. This will still only get the functions from the first metastore.
  private final static AtomicInteger didRegisterAllFuncs = new AtomicInteger(0);
  private final static int REG_FUNCS_NO = 0, REG_FUNCS_DONE = 2, REG_FUNCS_PENDING = 1;

  // register all permanent functions. need improvement
  private void registerAllFunctionsOnce() throws HiveException {
    boolean breakLoop = false;
    while (!breakLoop) {
      int val = didRegisterAllFuncs.get();
      switch (val) {
      case REG_FUNCS_NO: {
        if (didRegisterAllFuncs.compareAndSet(val, REG_FUNCS_PENDING)) {
          breakLoop = true;
          break;
        }
        continue;
      }
      case REG_FUNCS_PENDING: {
        synchronized (didRegisterAllFuncs) {
          try {
            didRegisterAllFuncs.wait(100);
          } catch (InterruptedException e) {
            Thread.currentThread().interrupt();
            return;
          }
        }
        continue;
      }
      case REG_FUNCS_DONE: return;
      default: throw new AssertionError(val);
      }
    }
    try {
      reloadFunctions();
      didRegisterAllFuncs.compareAndSet(REG_FUNCS_PENDING, REG_FUNCS_DONE);
    } catch (Exception | Error e) {
      LOG.warn("Failed to register all functions.", e);
      didRegisterAllFuncs.compareAndSet(REG_FUNCS_PENDING, REG_FUNCS_NO);
      if (e instanceof Exception) {
        throw new HiveException(e);
      } else {
        throw e;
      }
    } finally {
      synchronized (didRegisterAllFuncs) {
        didRegisterAllFuncs.notifyAll();
      }
    }
  }


  public void reloadFunctions() throws HiveException {
    HashSet<String> registryFunctions = new HashSet<String>(
        FunctionRegistry.getFunctionNames(".+\\..+"));
    for (Function function : getAllFunctions()) {
      String functionName = function.getFunctionName();
      try {
        LOG.info("Registering function " + functionName + " " + function.getClassName());
        String qualFunc = FunctionUtils.qualifyFunctionName(functionName, function.getDbName());
        FunctionRegistry.registerPermanentFunction(qualFunc, function.getClassName(), false,
                    FunctionUtils.toFunctionResource(function.getResourceUris()));
        registryFunctions.remove(qualFunc);
      } catch (Exception e) {
        LOG.warn("Failed to register persistent function " +
                functionName + ":" + function.getClassName() + ". Ignore and continue.");
      }
    }
    // unregister functions from local system registry that are not in getAllFunctions()
    for (String functionName : registryFunctions) {
      try {
        FunctionRegistry.unregisterPermanentFunction(functionName);
      } catch (Exception e) {
        LOG.warn("Failed to unregister persistent function " +
            functionName + "on reload. Ignore and continue.");
      }
    }
  }

  public static Hive get(Configuration c, Class<?> clazz) throws HiveException {
    return get(c instanceof HiveConf ? (HiveConf)c : new HiveConf(c, clazz));
  }

  /**
   * Gets hive object for the current thread. If one is not initialized then a
   * new one is created If the new configuration is different in metadata conf
   * vars, or the owner will be different then a new one is created.
   *
   * @param c
   *          new Hive Configuration
   * @return Hive object for current thread
   * @throws HiveException
   *
   */
  public static Hive get(HiveConf c) throws HiveException {
    return getInternal(c, false, false, true);
  }

  public static Hive createHiveForSession(HiveConf c) throws HiveException {
    return create(c, true);
  }

  public void setConf(HiveConf c) {
    this.conf = c;
  }

  /**
   * Same as {@link #get(HiveConf)}, except that it checks only the object identity of existing
   * MS client, assuming the relevant settings would be unchanged within the same conf object.
   */
  public static Hive getWithFastCheck(HiveConf c) throws HiveException {
    return getWithFastCheck(c, true);
  }

  /**
   * Same as {@link #get(HiveConf)}, except that it checks only the object identity of existing
   * MS client, assuming the relevant settings would be unchanged within the same conf object.
   */
  public static Hive getWithFastCheck(HiveConf c, boolean doRegisterAllFns) throws HiveException {
    return getInternal(c, false, true, doRegisterAllFns);
  }

  /**
   * Same as {@link #get(HiveConf)}, except that it does not register all functions.
   */
  public static Hive getWithoutRegisterFns(HiveConf c) throws HiveException {
    return getInternal(c, false, false, false);
  }

  private static Hive getInternal(HiveConf c, boolean needsRefresh, boolean isFastCheck,
      boolean doRegisterAllFns) throws HiveException {
    Hive db = hiveDB.get();
    if (db == null || !db.isCurrentUserOwner() || needsRefresh
        || (c != null && !isCompatible(db, c, isFastCheck))) {
      if (db != null) {
        LOG.debug("Creating new db. db = " + db + ", needsRefresh = " + needsRefresh +
                ", db.isCurrentUserOwner = " + db.isCurrentUserOwner());
        closeCurrent();
      }
      db = create(c, doRegisterAllFns);
    }
    if (c != null) {
      db.conf = c;
    }
    return db;
  }

  private static Hive create(HiveConf c, boolean doRegisterAllFns) throws HiveException {
    if (c == null) {
      c = createHiveConf();
    }
    c.set("fs.scheme.class", "dfs");
    Hive newdb = new Hive(c, doRegisterAllFns);
    if (newdb.getHMSClientCapabilities() == null || newdb.getHMSClientCapabilities().length == 0) {
      if (c.get(HiveConf.ConfVars.METASTORE_CLIENT_CAPABILITIES.varname) != null) {
        String[] capabilities = c.get(HiveConf.ConfVars.METASTORE_CLIENT_CAPABILITIES.varname).split(",");
        newdb.setHMSClientCapabilities(capabilities);
        String hostName = "unknown";
        try {
          hostName = InetAddress.getLocalHost().getCanonicalHostName();
        } catch (UnknownHostException ue) {
        }
        newdb.setHMSClientIdentifier("Hiveserver2#" + HiveVersionInfo.getVersion() + "@" + hostName);
      }
    }
    hiveDB.set(newdb);
    return newdb;
  }

  private static HiveConf createHiveConf() {
    SessionState session = SessionState.get();
    return (session == null) ? new HiveConf(Hive.class) : session.getConf();
  }

  public void setHMSClientCapabilities(String[] capabilities) {
    HiveMetaStoreClient.setProcessorCapabilities(capabilities);
  }

  public void setHMSClientIdentifier(final String id) {
    HiveMetaStoreClient.setProcessorIdentifier(id);
  }

  public String[] getHMSClientCapabilities() {
    return HiveMetaStoreClient.getProcessorCapabilities();
  }

  public String getHMSClientIdentifier() {
    return HiveMetaStoreClient.getProcessorIdentifier();
  }

  private static boolean isCompatible(Hive db, HiveConf c, boolean isFastCheck) {
    if (isFastCheck) {
      return (db.metaStoreClient == null || db.metaStoreClient.isSameConfObj(c))
          && (db.syncMetaStoreClient == null || db.syncMetaStoreClient.isSameConfObj(c));
    } else {
      return (db.metaStoreClient == null || db.metaStoreClient.isCompatibleWith(c))
          && (db.syncMetaStoreClient == null || db.syncMetaStoreClient.isCompatibleWith(c));
    }
  }

  private boolean isCurrentUserOwner() throws HiveException {
    try {
      return owner == null || owner.equals(UserGroupInformation.getCurrentUser());
    } catch(IOException e) {
      throw new HiveException("Error getting current user: " + e.getMessage(), e);
    }
  }

  public static Hive getThreadLocal() {
    return hiveDB.get();
  }

  public static Hive get() throws HiveException {
    return get(true);
  }

  @VisibleForTesting
  public static Hive get(IMetaStoreClient msc) throws HiveException, MetaException {
    Hive hive = get(true);
    hive.setMSC(msc);
    return hive;
  }

  public static Hive get(boolean doRegisterAllFns) throws HiveException {
    return getInternal(null, false, false, doRegisterAllFns);
  }

  /**
   * get a connection to metastore. see get(HiveConf) function for comments
   *
   * @param c
   *          new conf
   * @param needsRefresh
   *          if true then creates a new one
   * @return The connection to the metastore
   * @throws HiveException
   */
  public static Hive get(HiveConf c, boolean needsRefresh) throws HiveException {
    return getInternal(c, needsRefresh, false, true);
  }

  public static void set(Hive hive) {
    hiveDB.set(hive);
  }

  public static void closeCurrent() {
    hiveDB.remove();
  }

  /**
   * Hive
   *
   * @param c
   *
   */
  private Hive(HiveConf c, boolean doRegisterAllFns) throws HiveException {
    conf = c;
    // turn off calcite rexnode normalization
    System.setProperty("calcite.enable.rexnode.digest.normalize", "false");
    if (doRegisterAllFns) {
      registerAllFunctionsOnce();
    }
  }

  /**
   * GC is attempting to destroy the object.
   * No one references this Hive anymore, so HMS connection from this Hive object can be closed.
   * @throws Throwable
   */
  @Override
  protected void finalize() throws Throwable {
    close(true);
    super.finalize();
  }

  /**
   * Marks if the given Hive object is allowed to close metastore connections.
   * @param allowClose
   */
  public void setAllowClose(boolean allowClose) {
    isAllowClose = allowClose;
  }

  /**
   * Gets the allowClose flag which determines if it is allowed to close metastore connections.
   * @return allowClose flag
   */
  public boolean allowClose() {
    return isAllowClose;
  }

  /**
   * Closes the connection to metastore for the calling thread if allow to close.
   * @param forceClose - Override the isAllowClose flag to forcefully close the MS connections.
   */
  public void close(boolean forceClose) {
    if (allowClose() || forceClose) {
      LOG.debug("Closing current thread's connection to Hive Metastore.");
      if (metaStoreClient != null) {
        metaStoreClient.close();
        metaStoreClient = null;
      }
      // syncMetaStoreClient is wrapped on metaStoreClient. So, it is enough to close it once.
      syncMetaStoreClient = null;
      if (owner != null) {
        owner = null;
      }
    }
  }

  /**
   * Create a database
   * @param db
   * @param ifNotExist if true, will ignore AlreadyExistsException exception
   * @throws AlreadyExistsException
   * @throws HiveException
   */
  public void createDatabase(Database db, boolean ifNotExist)
      throws AlreadyExistsException, HiveException {
    try {
      getMSC().createDatabase(db);
    } catch (AlreadyExistsException e) {
      if (!ifNotExist) {
        throw e;
      }
    } catch (Exception e) {
      throw new HiveException(e);
    }
  }

  /**
   * Create a Database. Raise an error if a database with the same name already exists.
   * @param db
   * @throws AlreadyExistsException
   * @throws HiveException
   */
  public void createDatabase(Database db) throws AlreadyExistsException, HiveException {
    createDatabase(db, false);
  }

  /**
   * Drop a database.
   * @param name
   * @throws NoSuchObjectException
   * @throws HiveException
   * @see org.apache.hadoop.hive.metastore.HiveMetaStoreClient#dropDatabase(java.lang.String)
   */
  public void dropDatabase(String name) throws HiveException, NoSuchObjectException {
    dropDatabase(name, true, false, false);
  }

  /**
   * Drop a database
   * @param name
   * @param deleteData
   * @param ignoreUnknownDb if true, will ignore NoSuchObjectException
   * @throws HiveException
   * @throws NoSuchObjectException
   */
  public void dropDatabase(String name, boolean deleteData, boolean ignoreUnknownDb)
      throws HiveException, NoSuchObjectException {
    dropDatabase(name, deleteData, ignoreUnknownDb, false);
  }

  /**
   * Drop a database
   * @param name
   * @param deleteData
   * @param ignoreUnknownDb if true, will ignore NoSuchObjectException
   * @param cascade         if true, delete all tables on the DB if exists. Otherwise, the query
   *                        will fail if table still exists.
   * @throws HiveException
   * @throws NoSuchObjectException
   */
  public void dropDatabase(String name, boolean deleteData, boolean ignoreUnknownDb, boolean cascade)
      throws HiveException, NoSuchObjectException {
    try {
      getMSC().dropDatabase(name, deleteData, ignoreUnknownDb, cascade);
    } catch (NoSuchObjectException e) {
      throw e;
    } catch (Exception e) {
      throw new HiveException(e);
    }
  }


  /**
   * Dry run that translates table
   *
   * @param tbl
   *          a table object
   * @throws HiveException
   */
  public Table getTranslateTableDryrun(org.apache.hadoop.hive.metastore.api.Table tbl) throws HiveException {
    org.apache.hadoop.hive.metastore.api.Table tTable = null;
    try {
      tTable  = getMSC().getTranslateTableDryrun(tbl);
    } catch (AlreadyExistsException e) {
      throw new HiveException(e);
    } catch (Exception e) {
      throw new HiveException(e);
    }
    return new Table(tTable);
  }

  /**
   * Creates a table metadata and the directory for the table data
   *
   * @param tableName
   *          name of the table
   * @param columns
   *          list of fields of the table
   * @param partCols
   *          partition keys of the table
   * @param fileInputFormat
   *          Class of the input format of the table data file
   * @param fileOutputFormat
   *          Class of the output format of the table data file
   * @throws HiveException
   *           thrown if the args are invalid or if the metadata or the data
   *           directory couldn't be created
   */
  public void createTable(String tableName, List<String> columns,
      List<String> partCols, Class<? extends InputFormat> fileInputFormat,
      Class<?> fileOutputFormat) throws HiveException {
    this.createTable(tableName, columns, partCols, fileInputFormat,
        fileOutputFormat, -1, null);
  }

  /**
   * Creates a table metadata and the directory for the table data
   *
   * @param tableName
   *          name of the table
   * @param columns
   *          list of fields of the table
   * @param partCols
   *          partition keys of the table
   * @param fileInputFormat
   *          Class of the input format of the table data file
   * @param fileOutputFormat
   *          Class of the output format of the table data file
   * @param bucketCount
   *          number of buckets that each partition (or the table itself) should
   *          be divided into
   * @throws HiveException
   *           thrown if the args are invalid or if the metadata or the data
   *           directory couldn't be created
   */
  public void createTable(String tableName, List<String> columns,
      List<String> partCols, Class<? extends InputFormat> fileInputFormat,
      Class<?> fileOutputFormat, int bucketCount, List<String> bucketCols)
      throws HiveException {
    createTable(tableName, columns, partCols, fileInputFormat, fileOutputFormat, bucketCount,
        bucketCols, null);
  }

  /**
   * Create a table metadata and the directory for the table data
   * @param tableName table name
   * @param columns list of fields of the table
   * @param partCols partition keys of the table
   * @param fileInputFormat Class of the input format of the table data file
   * @param fileOutputFormat Class of the output format of the table data file
   * @param bucketCount number of buckets that each partition (or the table itself) should be
   *                    divided into
   * @param bucketCols Bucket columns
   * @param parameters Parameters for the table
   * @throws HiveException
   */
  public void createTable(String tableName, List<String> columns, List<String> partCols,
                          Class<? extends InputFormat> fileInputFormat,
                          Class<?> fileOutputFormat, int bucketCount, List<String> bucketCols,
                          Map<String, String> parameters) throws HiveException {
    if (columns == null) {
      throw new HiveException("columns not specified for table " + tableName);
    }

    Table tbl = newTable(tableName);
    tbl.setInputFormatClass(fileInputFormat.getName());
    tbl.setOutputFormatClass(fileOutputFormat.getName());

    for (String col : columns) {
      FieldSchema field = new FieldSchema(col, STRING_TYPE_NAME, "default");
      tbl.getCols().add(field);
    }

    if (partCols != null) {
      for (String partCol : partCols) {
        FieldSchema part = new FieldSchema();
        part.setName(partCol);
        part.setType(STRING_TYPE_NAME); // default partition key
        tbl.getPartCols().add(part);
      }
    }
    tbl.setSerializationLib(LazySimpleSerDe.class.getName());
    tbl.setNumBuckets(bucketCount);
    tbl.setBucketCols(bucketCols);
    if (parameters != null) {
      tbl.setParameters(parameters);
    }
    createTable(tbl);
  }


  public void alterTable(Table newTbl, boolean cascade, EnvironmentContext environmentContext,
      boolean transactional) throws HiveException {
    alterTable(newTbl.getCatName(), newTbl.getDbName(),
        newTbl.getTableName(), newTbl, cascade, environmentContext, transactional);
  }

  /**
   * Updates the existing table metadata with the new metadata.
   *
   * @param fullyQlfdTblName
   *          name of the existing table
   * @param newTbl
   *          new name of the table. could be the old name
   * @param transactional
   *          Need to generate and save a table snapshot into the metastore?
   * @throws HiveException
   */
  public void alterTable(String fullyQlfdTblName, Table newTbl, EnvironmentContext environmentContext,
                         boolean transactional)
      throws HiveException {
    String[] names = Utilities.getDbTableName(fullyQlfdTblName);
    alterTable(null, names[0], names[1], newTbl, false, environmentContext, transactional);
  }

  public void alterTable(String fullyQlfdTblName, Table newTbl, boolean cascade,
      EnvironmentContext environmentContext, boolean transactional)
      throws HiveException {
    String[] names = Utilities.getDbTableName(fullyQlfdTblName);
    alterTable(null, names[0], names[1], newTbl, cascade, environmentContext, transactional);
  }

  public void alterTable(String fullyQlfdTblName, Table newTbl, boolean cascade,
                         EnvironmentContext environmentContext, boolean transactional, long writeId)
          throws HiveException {
    String[] names = Utilities.getDbTableName(fullyQlfdTblName);
    alterTable(null, names[0], names[1], newTbl, cascade, environmentContext, transactional,
                writeId);
  }

  public void alterTable(String catName, String dbName, String tblName, Table newTbl, boolean cascade,
                         EnvironmentContext environmentContext, boolean transactional) throws HiveException {
    alterTable(catName, dbName, tblName, newTbl, cascade, environmentContext, transactional, 0);
  }

  public void alterTable(String catName, String dbName, String tblName, Table newTbl, boolean cascade,
      EnvironmentContext environmentContext, boolean transactional, long replWriteId)
      throws HiveException {

    if (catName == null) {
      catName = getDefaultCatalog(conf);
    }
    try {
      // Remove the DDL_TIME so it gets refreshed
      if (newTbl.getParameters() != null) {
        newTbl.getParameters().remove(hive_metastoreConstants.DDL_TIME);
      }
      newTbl.checkValidity(conf);
      if (environmentContext == null) {
        environmentContext = new EnvironmentContext();
      }
      if (cascade) {
        environmentContext.putToProperties(StatsSetupConst.CASCADE, StatsSetupConst.TRUE);
      }

      // Take a table snapshot and set it to newTbl.
      AcidUtils.TableSnapshot tableSnapshot = null;
      if (transactional) {
        if (replWriteId > 0) {
          // We need a valid writeId list for a transactional table modification. During
          // replication we do not have a valid writeId list which was used to modify the table
          // on the source. But we know for sure that the writeId associated with it was valid
          // then (otherwise modification would have failed on the source). So use a valid
          // transaction list with only that writeId.
          ValidWriteIdList writeIds = new ValidReaderWriteIdList(TableName.getDbTable(dbName, tblName),
                                                                  new long[0], new BitSet(),
                                                                  replWriteId);
          tableSnapshot = new TableSnapshot(replWriteId, writeIds.writeToString());
        } else {
          // Make sure we pass in the names, so we can get the correct snapshot for rename table.
          tableSnapshot = AcidUtils.getTableSnapshot(conf, newTbl, dbName, tblName, true);
        }
        if (tableSnapshot != null) {
          newTbl.getTTable().setWriteId(tableSnapshot.getWriteId());
        } else {
          LOG.warn("Cannot get a table snapshot for " + tblName);
        }
      }

      // Why is alter_partitions synchronized while this isn't?
      getMSC().alter_table(
          catName, dbName, tblName, newTbl.getTTable(), environmentContext,
          tableSnapshot == null ? null : tableSnapshot.getValidWriteIdList());
    } catch (MetaException e) {
      throw new HiveException("Unable to alter table. " + e.getMessage(), e);
    } catch (TException e) {
      throw new HiveException("Unable to alter table. " + e.getMessage(), e);
    }
  }

  /**
   * Create a dataconnector
   * @param connector
   * @param ifNotExist if true, will ignore AlreadyExistsException exception
   * @throws AlreadyExistsException
   * @throws HiveException
   */
  public void createDataConnector(DataConnector connector, boolean ifNotExist)
      throws AlreadyExistsException, HiveException {
    try {
      getMSC().createDataConnector(connector);
    } catch (AlreadyExistsException e) {
      if (!ifNotExist) {
        throw e;
      }
    } catch (Exception e) {
      throw new HiveException(e);
    }
  }

  /**
   * Create a DataConnector. Raise an error if a dataconnector with the same name already exists.
   * @param connector
   * @throws AlreadyExistsException
   * @throws HiveException
   */
  public void createDataConnector(DataConnector connector) throws AlreadyExistsException, HiveException {
    createDataConnector(connector, false);
  }

  /**
   * Drop a dataconnector.
   * @param name
   * @throws NoSuchObjectException
   * @throws HiveException
   * @see org.apache.hadoop.hive.metastore.HiveMetaStoreClient#dropDataConnector(java.lang.String, boolean, boolean)
   */
  public void dropDataConnector(String name, boolean ifNotExists) throws HiveException, NoSuchObjectException {
    dropDataConnector(name, ifNotExists, true);
  }

  /**
   * Drop a dataconnector
   * @param name
   * @param checkReferences drop only if there are no dbs referencing this connector
   * @throws HiveException
   * @throws NoSuchObjectException
   */
  public void dropDataConnector(String name, boolean ifNotExists, boolean checkReferences)
      throws HiveException, NoSuchObjectException {
    try {
      getMSC().dropDataConnector(name, ifNotExists, checkReferences);
    } catch (NoSuchObjectException e) {
      if (!ifNotExists)
        throw e;
    } catch (Exception e) {
      throw new HiveException(e);
    }
  }

  /**
   * Get the dataconnector by name.
   * @param dcName the name of the dataconnector.
   * @return a DataConnector object if this dataconnector exists, null otherwise.
   * @throws HiveException
   */
  public DataConnector getDataConnector(String dcName) throws HiveException {
    try {
      return getMSC().getDataConnector(dcName);
    } catch (NoSuchObjectException e) {
      return null;
    } catch (Exception e) {
      throw new HiveException(e);
    }
  }

  /**
   * Get all dataconnector names.
   * @return List of all dataconnector names.
   * @throws HiveException
   */
  public List<String> getAllDataConnectorNames() throws HiveException {
    try {
      return getMSC().getAllDataConnectorNames();
    } catch (NoSuchObjectException e) {
      return null;
    } catch (Exception e) {
      throw new HiveException(e);
    }
  }

  public void alterDataConnector(String dcName, DataConnector connector)
      throws HiveException {
    try {
      getMSC().alterDataConnector(dcName, connector);
    } catch (MetaException e) {
      throw new HiveException("Unable to alter dataconnector " + dcName + ". " + e.getMessage(), e);
    } catch (NoSuchObjectException e) {
      throw new HiveException("DataConnector " + dcName + " does not exists.", e);
    } catch (TException e) {
      throw new HiveException("Unable to alter dataconnector " + dcName + ". " + e.getMessage(), e);
    }
  }

  public void updateCreationMetadata(String dbName, String tableName, CreationMetadata cm)
      throws HiveException {
    try {
      getMSC().updateCreationMetadata(dbName, tableName, cm);
    } catch (TException e) {
      throw new HiveException("Unable to update creation metadata " + e.getMessage(), e);
    }
  }

  /**
   * Updates the existing partition metadata with the new metadata.
   *
   * @param tblName
   *          name of the existing table
   * @param newPart
   *          new partition
   * @throws InvalidOperationException
   *           if the changes in metadata is not acceptable
   * @throws HiveException
   */
  @Deprecated
  public void alterPartition(String tblName, Partition newPart,
      EnvironmentContext environmentContext, boolean transactional)
      throws InvalidOperationException, HiveException {
    String[] names = Utilities.getDbTableName(tblName);
    alterPartition(null, names[0], names[1], newPart, environmentContext, transactional);
  }

  /**
   * Updates the existing partition metadata with the new metadata.
   *
   * @param dbName
   *          name of the exiting table's database
   * @param tblName
   *          name of the existing table
   * @param newPart
   *          new partition
   * @param environmentContext
   *          environment context for the method
   * @param transactional
   *          indicates this call is for transaction stats
   * @throws InvalidOperationException
   *           if the changes in metadata is not acceptable
   * @throws HiveException
   */
  public void alterPartition(String catName, String dbName, String tblName, Partition newPart,
                             EnvironmentContext environmentContext, boolean transactional)
      throws InvalidOperationException, HiveException {
    try {
      if (catName == null) {
        catName = getDefaultCatalog(conf);
      }
      validatePartition(newPart);
      String location = newPart.getLocation();
      if (location != null) {
        location = Utilities.getQualifiedPath(conf, new Path(location));
        newPart.setLocation(location);
      }
      if (environmentContext == null) {
        environmentContext = new EnvironmentContext();
      }
      AcidUtils.TableSnapshot tableSnapshot = null;
      if (transactional) {
        tableSnapshot = AcidUtils.getTableSnapshot(conf, newPart.getTable(), true);
        if (tableSnapshot != null) {
          newPart.getTPartition().setWriteId(tableSnapshot.getWriteId());
        } else {
          LOG.warn("Cannot get a table snapshot for " + tblName);
        }
      }
      getSynchronizedMSC().alter_partition(catName,
          dbName, tblName, newPart.getTPartition(), environmentContext,
          tableSnapshot == null ? null : tableSnapshot.getValidWriteIdList());

    } catch (MetaException e) {
      throw new HiveException("Unable to alter partition. " + e.getMessage(), e);
    } catch (TException e) {
      throw new HiveException("Unable to alter partition. " + e.getMessage(), e);
    }
  }

  private void validatePartition(Partition newPart) throws HiveException {
    // Remove the DDL time so that it gets refreshed
    if (newPart.getParameters() != null) {
      newPart.getParameters().remove(hive_metastoreConstants.DDL_TIME);
    }
    newPart.checkValidity();
  }

  /**
   * Updates the existing table metadata with the new metadata.
   *
   * @param tblName
   *          name of the existing table
   * @param newParts
   *          new partitions
   * @param transactional
   *          Need to generate and save a table snapshot into the metastore?
   * @throws InvalidOperationException
   *           if the changes in metadata is not acceptable
   * @throws HiveException
   */
  public void alterPartitions(String tblName, List<Partition> newParts,
                              EnvironmentContext environmentContext, boolean transactional)
      throws InvalidOperationException, HiveException {
    String[] names = Utilities.getDbTableName(tblName);
    List<org.apache.hadoop.hive.metastore.api.Partition> newTParts =
      new ArrayList<org.apache.hadoop.hive.metastore.api.Partition>();
    try {
      AcidUtils.TableSnapshot tableSnapshot = null;
      if (transactional) {
        tableSnapshot = AcidUtils.getTableSnapshot(conf, newParts.get(0).getTable(), true);
      }
      // Remove the DDL time so that it gets refreshed
      for (Partition tmpPart: newParts) {
        if (tmpPart.getParameters() != null) {
          tmpPart.getParameters().remove(hive_metastoreConstants.DDL_TIME);
        }
        String location = tmpPart.getLocation();
        if (location != null) {
          location = Utilities.getQualifiedPath(conf, new Path(location));
          tmpPart.setLocation(location);
        }
        newTParts.add(tmpPart.getTPartition());
      }
      getMSC().alter_partitions(names[0], names[1], newTParts, environmentContext,
          tableSnapshot != null ? tableSnapshot.getValidWriteIdList() : null,
          tableSnapshot != null ? tableSnapshot.getWriteId() : -1);
    } catch (MetaException e) {
      throw new HiveException("Unable to alter partition. " + e.getMessage(), e);
    } catch (TException e) {
      throw new HiveException("Unable to alter partition. " + e.getMessage(), e);
    }
  }
  /**
   * Rename a old partition to new partition
   *
   * @param tbl
   *          existing table
   * @param oldPartSpec
   *          spec of old partition
   * @param newPart
   *          new partition
   * @throws HiveException
   */
  public void renamePartition(Table tbl, Map<String, String> oldPartSpec, Partition newPart,
                              long replWriteId)
      throws HiveException {
    try {
      Map<String, String> newPartSpec = newPart.getSpec();
      if (oldPartSpec.keySet().size() != tbl.getPartCols().size()
          || newPartSpec.keySet().size() != tbl.getPartCols().size()) {
        throw new HiveException("Unable to rename partition to the same name: number of partition cols don't match. ");
      }
      if (!oldPartSpec.keySet().equals(newPartSpec.keySet())){
        throw new HiveException("Unable to rename partition to the same name: old and new partition cols don't match. ");
      }
      List<String> pvals = new ArrayList<String>();

      for (FieldSchema field : tbl.getPartCols()) {
        String val = oldPartSpec.get(field.getName());
        if (val == null || val.length() == 0) {
          throw new HiveException("get partition: Value for key "
              + field.getName() + " is null or empty");
        } else if (val != null){
          pvals.add(val);
        }
      }
      String validWriteIds = null;
      if (AcidUtils.isTransactionalTable(tbl)) {
        TableSnapshot tableSnapshot;
        if (replWriteId > 0) {
          // We need a valid writeId list for a transactional table modification. During
          // replication we do not have a valid writeId list which was used to modify the table
          // on the source. But we know for sure that the writeId associated with it was valid
          // then (otherwise modification would have failed on the source). So use a valid
          // transaction list with only that writeId.
          ValidWriteIdList writeIds = new ValidReaderWriteIdList(TableName.getDbTable(tbl.getDbName(),
                  tbl.getTableName()), new long[0], new BitSet(), replWriteId);
          tableSnapshot = new TableSnapshot(replWriteId, writeIds.writeToString());
        } else {
          // Set table snapshot to api.Table to make it persistent.
          tableSnapshot = AcidUtils.getTableSnapshot(conf, tbl, true);
        }

        if (tableSnapshot != null) {
          newPart.getTPartition().setWriteId(tableSnapshot.getWriteId());
          validWriteIds = tableSnapshot.getValidWriteIdList();
        }
      }

      String catName = (tbl.getCatalogName() != null) ? tbl.getCatalogName() : getDefaultCatalog(conf);
      getMSC().renamePartition(catName, tbl.getDbName(), tbl.getTableName(), pvals,
          newPart.getTPartition(), validWriteIds);

    } catch (InvalidOperationException e){
      throw new HiveException("Unable to rename partition. " + e.getMessage(), e);
    } catch (MetaException e) {
      throw new HiveException("Unable to rename partition. " + e.getMessage(), e);
    } catch (TException e) {
      throw new HiveException("Unable to rename partition. " + e.getMessage(), e);
    }
  }

  // TODO: this whole path won't work with catalogs
  public void alterDatabase(String dbName, Database db)
      throws HiveException {
    try {
      getMSC().alterDatabase(dbName, db);
    } catch (MetaException e) {
      throw new HiveException("Unable to alter database " + dbName + ". " + e.getMessage(), e);
    } catch (NoSuchObjectException e) {
      throw new HiveException("Database " + dbName + " does not exists.", e);
    } catch (TException e) {
      throw new HiveException("Unable to alter database " + dbName + ". " + e.getMessage(), e);
    }
  }
  /**
   * Creates the table with the give objects
   *
   * @param tbl
   *          a table object
   * @throws HiveException
   */
  public void createTable(Table tbl) throws HiveException {
    createTable(tbl, false);
  }

  // TODO: from here down dozens of methods do not support catalog. I got tired marking them.

  /**
   * Creates the table with the given objects. It takes additional arguments for
   * primary keys and foreign keys associated with the table.
   *
   * @param tbl
   *          a table object
   * @param ifNotExists
   *          if true, ignore AlreadyExistsException
   * @param primaryKeys
   *          primary key columns associated with the table
   * @param foreignKeys
   *          foreign key columns associated with the table
   * @param uniqueConstraints
   *          UNIQUE constraints associated with the table
   * @param notNullConstraints
   *          NOT NULL constraints associated with the table
   * @param defaultConstraints
   *          DEFAULT constraints associated with the table
   * @param checkConstraints
   *          CHECK constraints associated with the table
   * @throws HiveException
   */
  public void createTable(Table tbl, boolean ifNotExists,
    List<SQLPrimaryKey> primaryKeys,
    List<SQLForeignKey> foreignKeys,
    List<SQLUniqueConstraint> uniqueConstraints,
    List<SQLNotNullConstraint> notNullConstraints,
    List<SQLDefaultConstraint> defaultConstraints,
    List<SQLCheckConstraint> checkConstraints)
            throws HiveException {
    try {
      if (org.apache.commons.lang3.StringUtils.isBlank(tbl.getDbName())) {
        tbl.setDbName(SessionState.get().getCurrentDatabase());
      }
      if (tbl.getCols().size() == 0 || tbl.getSd().getColsSize() == 0) {
        tbl.setFields(HiveMetaStoreUtils.getFieldsFromDeserializer(tbl.getTableName(),
            tbl.getDeserializer()));
      }
      tbl.checkValidity(conf);
      if (tbl.getParameters() != null) {
        tbl.getParameters().remove(hive_metastoreConstants.DDL_TIME);
      }
      org.apache.hadoop.hive.metastore.api.Table tTbl = tbl.getTTable();
      PrincipalPrivilegeSet principalPrivs = new PrincipalPrivilegeSet();
      SessionState ss = SessionState.get();
      if (ss != null) {
        CreateTableAutomaticGrant grants = ss.getCreateTableGrants();
        if (grants != null) {
          principalPrivs.setUserPrivileges(grants.getUserGrants());
          principalPrivs.setGroupPrivileges(grants.getGroupGrants());
          principalPrivs.setRolePrivileges(grants.getRoleGrants());
          tTbl.setPrivileges(principalPrivs);
        }
      }
      // Set table snapshot to api.Table to make it persistent. A transactional table being
      // replicated may have a valid write Id copied from the source. Use that instead of
      // crafting one on the replica.
      if (tTbl.getWriteId() <= 0) {
        TableSnapshot tableSnapshot = AcidUtils.getTableSnapshot(conf, tbl, true);
        if (tableSnapshot != null) {
          tbl.getTTable().setWriteId(tableSnapshot.getWriteId());
        }
      }

      if (primaryKeys == null && foreignKeys == null
              && uniqueConstraints == null && notNullConstraints == null && defaultConstraints == null
          && checkConstraints == null) {
        getMSC().createTable(tTbl);
      } else {
        getMSC().createTableWithConstraints(tTbl, primaryKeys, foreignKeys,
            uniqueConstraints, notNullConstraints, defaultConstraints, checkConstraints);
      }

    } catch (AlreadyExistsException e) {
      if (!ifNotExists) {
        throw new HiveException(e);
      }
    } catch (Exception e) {
      throw new HiveException(e);
    }
  }

  public void createTable(Table tbl, boolean ifNotExists) throws HiveException {
   createTable(tbl, ifNotExists, null, null, null, null,
               null, null);
 }

  public static List<FieldSchema> getFieldsFromDeserializerForMsStorage(
      Table tbl, Deserializer deserializer) throws SerDeException, MetaException {
    List<FieldSchema> schema = HiveMetaStoreUtils.getFieldsFromDeserializer(
        tbl.getTableName(), deserializer);
    for (FieldSchema field : schema) {
      field.setType(MetaStoreUtils.TYPE_FROM_DESERIALIZER);
    }
    return schema;
  }

  /**
   * Drops table along with the data in it. If the table doesn't exist then it
   * is a no-op. If ifPurge option is specified it is passed to the
   * hdfs command that removes table data from warehouse to make it skip trash.
   *
   * @param tableName
   *          table to drop
   * @param ifPurge
   *          completely purge the table (skipping trash) while removing data from warehouse
   * @throws HiveException
   *           thrown if the drop fails
   */
  public void dropTable(String tableName, boolean ifPurge) throws HiveException {
    String[] names = Utilities.getDbTableName(tableName);
    dropTable(names[0], names[1], true, true, ifPurge);
  }

  /**
   * Drops table along with the data in it. If the table doesn't exist then it
   * is a no-op
   *
   * @param tableName
   *          table to drop
   * @throws HiveException
   *           thrown if the drop fails
   */
  public void dropTable(String tableName) throws HiveException {
    dropTable(tableName, false);
  }

  /**
   * Drops table along with the data in it. If the table doesn't exist then it
   * is a no-op
   *
   * @param dbName
   *          database where the table lives
   * @param tableName
   *          table to drop
   * @throws HiveException
   *           thrown if the drop fails
   */
  public void dropTable(String dbName, String tableName) throws HiveException {
    dropTable(dbName, tableName, true, true, false);
  }

  /**
   * Drops the table.
   *
   * @param dbName
   * @param tableName
   * @param deleteData
   *          deletes the underlying data along with metadata
   * @param ignoreUnknownTab
   *          an exception is thrown if this is false and the table doesn't exist
   * @throws HiveException
   */
  public void dropTable(String dbName, String tableName, boolean deleteData,
      boolean ignoreUnknownTab) throws HiveException {
    dropTable(dbName, tableName, deleteData, ignoreUnknownTab, false);
  }

  /**
   * Drops the table.
   *
   * @param dbName
   * @param tableName
   * @param deleteData
   *          deletes the underlying data along with metadata
   * @param ignoreUnknownTab
   *          an exception is thrown if this is false and the table doesn't exist
   * @param ifPurge
   *          completely purge the table skipping trash while removing data from warehouse
   * @throws HiveException
   */
  public void dropTable(String dbName, String tableName, boolean deleteData,
      boolean ignoreUnknownTab, boolean ifPurge) throws HiveException {
    try {
      getMSC().dropTable(dbName, tableName, deleteData, ignoreUnknownTab, ifPurge);
    } catch (NoSuchObjectException e) {
      if (!ignoreUnknownTab) {
        throw new HiveException(e);
      }
    } catch (Exception e) {
      throw new HiveException(e);
    }
  }



  /**
   * Truncates the table/partition as per specifications. Just trash the data files
   *
   * @param dbDotTableName
   *          name of the table
   * @throws HiveException
   */
  public void truncateTable(String dbDotTableName, Map<String, String> partSpec, Long writeId) throws HiveException {
    try {
      Table table = getTable(dbDotTableName, true);
      AcidUtils.TableSnapshot snapshot = null;
      if (AcidUtils.isTransactionalTable(table)) {
        if (writeId <= 0) {
          snapshot = AcidUtils.getTableSnapshot(conf, table, true);
        } else {
          String fullTableName = getFullTableName(table.getDbName(), table.getTableName());
          ValidWriteIdList writeIdList = getMSC().getValidWriteIds(fullTableName, writeId);
          snapshot = new TableSnapshot(writeId, writeIdList.writeToString());
        }
      }

      // TODO: APIs with catalog names
      List<String> partNames = ((null == partSpec)
        ? null : getPartitionNames(table.getDbName(), table.getTableName(), partSpec, (short) -1));
      if (snapshot == null) {
        getMSC().truncateTable(table.getDbName(), table.getTableName(), partNames);
      } else {
        boolean truncateUseBase = HiveConf.getBoolVar(conf, HiveConf.ConfVars.HIVE_ACID_TRUNCATE_USE_BASE)
          || HiveConf.getBoolVar(conf, HiveConf.ConfVars.HIVE_ACID_LOCKLESS_READS_ENABLED);
        getMSC().truncateTable(table.getDbName(), table.getTableName(), partNames,
            snapshot.getValidWriteIdList(), snapshot.getWriteId(), !truncateUseBase);
      }
    } catch (Exception e) {
      throw new HiveException(e);
    }
  }

  public HiveConf getConf() {
    return (conf);
  }

  /**
   * Returns metadata for the table named tableName
   * @param tableName the name of the table
   * @return the table metadata
   * @throws HiveException if there's an internal error or if the
   * table doesn't exist
   */
  public Table getTable(final String tableName) throws HiveException {
    return this.getTable(tableName, true);
  }

  /**
   * Returns metadata for the table named tableName
   * @param tableName the name of the table
   * @param throwException controls whether an exception is thrown or a returns a null
   * @return the table metadata
   * @throws HiveException if there's an internal error or if the
   * table doesn't exist
   */
  public Table getTable(final String tableName, boolean throwException) throws HiveException {
    String[] nameParts = tableName.split("\\.");
    if (nameParts.length == 3) {
      Table table = this.getTable(nameParts[0], nameParts[1], nameParts[2], throwException);
      return table;
    } else {
      String[] names = Utilities.getDbTableName(tableName);
      Table table = this.getTable(names[0], names[1], null, throwException);
      return table;
    }
  }

  /**
   * Returns metadata of the table
   *
   * @param dbName
   *          the name of the database
   * @param tableName
   *          the name of the table
   * @return the table
   * @exception HiveException
   *              if there's an internal error or if the table doesn't exist
   */
  public Table getTable(final String dbName, final String tableName) throws HiveException {
     // TODO: catalog... etc everywhere
    if (tableName.contains(".")) {
      String[] names = Utilities.getDbTableName(tableName);
      return this.getTable(names[0], names[1], null, true);
    } else {
      return this.getTable(dbName, tableName, null, true);
    }
  }

  /**
   * Returns metadata of the table
   *
   * @param tableName
   *          the tableName object
   * @return the table
   * @exception HiveException
   *              if there's an internal error or if the table doesn't exist
   */
  public Table getTable(TableName tableName) throws HiveException {
    return this.getTable(ObjectUtils.firstNonNull(tableName.getDb(), SessionState.get().getCurrentDatabase()),
        tableName.getTable(), null, true);
  }

  /**
   * Returns metadata of the table
   *
   * @param dbName
   *          the name of the database
   * @param tableName
   *          the name of the table
   * @param metaTableName
   *          the name of the metadata table
   * @param throwException
   *          controls whether an exception is thrown or a returns a null
   * @return the table or if throwException is false a null value.
   * @throws HiveException
   */
  public Table getTable(final String dbName, final String tableName,
                        final String metaTableName, boolean throwException) throws HiveException {
    return this.getTable(dbName, tableName, metaTableName, throwException, false);
  }
  
  /**
   * Returns metadata of the table
   *
   * @param dbName
   *          the name of the database
   * @param tableName
   *          the name of the table
   * @param throwException
   *          controls whether an exception is thrown or a returns a null
   * @return the table or if throwException is false a null value.
   * @throws HiveException
   */
  public Table getTable(final String dbName, final String tableName, boolean throwException) throws HiveException {
    return this.getTable(dbName, tableName, null, throwException);
  }

  /**
   * Returns metadata of the table.
   *
   * @param dbName
   *          the name of the database
   * @param tableName
   *          the name of the table
   * @param throwException
   *          controls whether an exception is thrown or a returns a null
   * @param checkTransactional
   *          checks whether the metadata table stats are valid (or
   *          compilant with the snapshot isolation of) for the current transaction.
   * @return the table or if throwException is false a null value.
   * @throws HiveException
   */
  public Table getTable(final String dbName, final String tableName, boolean throwException, boolean checkTransactional)
      throws HiveException {
    return getTable(dbName, tableName, null, throwException, checkTransactional, false);
  }

  /**
   * Returns metadata of the table.
   *
   * @param dbName
   *          the name of the database
   * @param tableName
   *          the name of the table
   * @param metaTableName
   *          the name of the metadata table
   * @param throwException
   *          controls whether an exception is thrown or a returns a null
   * @param checkTransactional
   *          checks whether the metadata table stats are valid (or
   *          compilant with the snapshot isolation of) for the current transaction.
   * @return the table or if throwException is false a null value.
   * @throws HiveException
   */
  public Table getTable(final String dbName, final String tableName, String metaTableName, boolean throwException,
                        boolean checkTransactional) throws HiveException {
    return getTable(dbName, tableName, metaTableName, throwException, checkTransactional, false);
  }

  /**
   * Returns metadata of the table.
   *
   * @param dbName
   *          the name of the database
   * @param tableName
   *          the name of the table
   * @param metaTableName
   *          the name of the metadata table
   * @param throwException
   *          controls whether an exception is thrown or a returns a null
   * @param checkTransactional
   *          checks whether the metadata table stats are valid (or
   *          compilant with the snapshot isolation of) for the current transaction.
   * @param getColumnStats
   *          get column statistics if available
   * @return the table or if throwException is false a null value.
   * @throws HiveException
   */
  public Table getTable(final String dbName, final String tableName, String metaTableName, boolean throwException,
                        boolean checkTransactional, boolean getColumnStats) throws HiveException {

    if (tableName == null || tableName.equals("")) {
      throw new HiveException("empty table creation??");
    }

    // Get the table from metastore
    org.apache.hadoop.hive.metastore.api.Table tTable = null;
    try {
      // Note: this is currently called w/true from StatsOptimizer only.
      GetTableRequest request = new GetTableRequest(dbName, tableName);
      request.setCatName(getDefaultCatalog(conf));
      request.setGetColumnStats(getColumnStats);
      request.setEngine(Constants.HIVE_ENGINE);
      if (checkTransactional) {
        ValidWriteIdList validWriteIdList = null;
        long txnId = SessionState.get() != null && SessionState.get().getTxnMgr() != null ?
             SessionState.get().getTxnMgr().getCurrentTxnId() : 0;
        if (txnId > 0) {
          validWriteIdList = AcidUtils.getTableValidWriteIdListWithTxnList(conf, dbName, tableName);
        }
        request.setValidWriteIdList(validWriteIdList != null ? validWriteIdList.toString() : null);
      }
      tTable = getMSC().getTable(request);
    } catch (NoSuchObjectException e) {
      if (throwException) {
        throw new InvalidTableException(tableName);
      }
      return null;
    } catch (Exception e) {
      throw new HiveException("Unable to fetch table " + tableName + ". " + e.getMessage(), e);
    }

    // For non-views, we need to do some extra fixes
    if (!TableType.VIRTUAL_VIEW.toString().equals(tTable.getTableType())) {
      // Fix the non-printable chars
      Map<String, String> parameters = tTable.getSd().getParameters();
      String sf = parameters!=null?parameters.get(SERIALIZATION_FORMAT) : null;
      if (sf != null) {
        char[] b = sf.toCharArray();
        if ((b.length == 1) && (b[0] < 10)) { // ^A, ^B, ^C, ^D, \t
          parameters.put(SERIALIZATION_FORMAT, Integer.toString(b[0]));
        }
      }

      // Use LazySimpleSerDe for MetadataTypedColumnsetSerDe.
      // NOTE: LazySimpleSerDe does not support tables with a single column of
      // col
      // of type "array<string>". This happens when the table is created using
      // an
      // earlier version of Hive.
      if (org.apache.hadoop.hive.serde2.MetadataTypedColumnsetSerDe.class
          .getName().equals(
            tTable.getSd().getSerdeInfo().getSerializationLib())
          && tTable.getSd().getColsSize() > 0
          && tTable.getSd().getCols().get(0).getType().indexOf('<') == -1) {
        tTable.getSd().getSerdeInfo().setSerializationLib(
            org.apache.hadoop.hive.serde2.lazy.LazySimpleSerDe.class.getName());
      }
    }

    Table t = new Table(tTable);
    if (metaTableName != null) {
      if (t.getStorageHandler() == null || !t.getStorageHandler().isMetadataTableSupported()) {
        throw new SemanticException(ErrorMsg.METADATA_TABLE_NOT_SUPPORTED, t.getTableName());
      }
      if (!t.getStorageHandler().isValidMetadataTable(metaTableName)) {
        throw new SemanticException(ErrorMsg.INVALID_METADATA_TABLE_NAME, metaTableName);
      }
    }
    t.setMetaTable(metaTableName);
    return t;
  }

  /**
   * Get ValidWriteIdList for the current transaction.
   * This fetches the ValidWriteIdList from the metastore for a given table if txnManager has an open transaction.
   *
   * @param dbName
   * @param tableName
   * @return
   * @throws LockException
   */
  private ValidWriteIdList getValidWriteIdList(String dbName, String tableName) throws LockException {
    ValidWriteIdList validWriteIdList = null;
    long txnId = SessionState.get().getTxnMgr() != null ? SessionState.get().getTxnMgr().getCurrentTxnId() : 0;
    if (txnId > 0) {
      validWriteIdList = AcidUtils.getTableValidWriteIdListWithTxnList(conf, dbName, tableName);
    }
    return validWriteIdList;
  }

  /**
   * Get all table names for the current database.
   * @return List of table names
   * @throws HiveException
   */
  public List<String> getAllTables() throws HiveException {
    return getTablesByType(SessionState.get().getCurrentDatabase(), null, null);
  }

  /**
   * Get all table names for the specified database.
   * @param dbName
   * @return List of table names
   * @throws HiveException
   */
  public List<String> getAllTables(String dbName) throws HiveException {
    return getTablesByType(dbName, ".*", null);
  }

  /**
   * Get all tables for the specified database.
   * @param dbName
   * @return List of all tables
   * @throws HiveException
   */
  public List<Table> getAllTableObjects(String dbName) throws HiveException {
    return getTableObjects(dbName, ".*", null);
  }

  /**
   * Get all materialized view names for the specified database.
   * @param dbName
   * @return List of materialized view table names
   * @throws HiveException
   */
  public List<String> getAllMaterializedViews(String dbName) throws HiveException {
    return getTablesByType(dbName, ".*", TableType.MATERIALIZED_VIEW);
  }

  /**
   * Get all materialized views for the specified database.
   * @param dbName
   * @return List of materialized view table objects
   * @throws HiveException
   */
  public List<Table> getAllMaterializedViewObjects(String dbName) throws HiveException {
    return getTableObjects(dbName, ".*", TableType.MATERIALIZED_VIEW);
  }

  /**
   * Get materialized views for the specified database that match the provided regex pattern.
   * @param dbName
   * @param pattern
   * @return List of materialized view table objects
   * @throws HiveException
   */
  public List<Table> getMaterializedViewObjectsByPattern(String dbName, String pattern) throws HiveException {
    return getTableObjects(dbName, pattern, TableType.MATERIALIZED_VIEW);
  }

  public List<Table> getTableObjects(String dbName, String pattern, TableType tableType) throws HiveException {
    try {
      return Lists.transform(getMSC().getTableObjectsByName(dbName, getTablesByType(dbName, pattern, tableType)),
        new com.google.common.base.Function<org.apache.hadoop.hive.metastore.api.Table, Table>() {
          @Override
          public Table apply(org.apache.hadoop.hive.metastore.api.Table table) {
            return new Table(table);
          }
        }
      );
    } catch (Exception e) {
      throw new HiveException(e);
    }
  }

  /**
   * Returns all existing tables from default database which match the given
   * pattern. The matching occurs as per Java regular expressions
   *
   * @param tablePattern
   *          java re pattern
   * @return list of table names
   * @throws HiveException
   */
  public List<String> getTablesByPattern(String tablePattern) throws HiveException {
    return getTablesByType(SessionState.get().getCurrentDatabase(),
        tablePattern, null);
  }

  /**
   * Returns all existing tables from the specified database which match the given
   * pattern. The matching occurs as per Java regular expressions.
   * @param dbName
   * @param tablePattern
   * @return list of table names
   * @throws HiveException
   */
  public List<String> getTablesByPattern(String dbName, String tablePattern) throws HiveException {
    return getTablesByType(dbName, tablePattern, null);
  }

  /**
   * Returns all existing tables from the given database which match the given
   * pattern. The matching occurs as per Java regular expressions
   *
   * @param database
   *          the database name
   * @param tablePattern
   *          java re pattern
   * @return list of table names
   * @throws HiveException
   */
  public List<String> getTablesForDb(String database, String tablePattern)
      throws HiveException {
    return getTablesByType(database, tablePattern, null);
  }

  /**
   * Returns all existing tables of a type (VIRTUAL_VIEW|EXTERNAL_TABLE|MANAGED_TABLE) from the specified
   * database which match the given pattern. The matching occurs as per Java regular expressions.
   * @param dbName Database name to find the tables in. if null, uses the current database in this session.
   * @param pattern A pattern to match for the table names.If null, returns all names from this DB.
   * @param type The type of tables to return. VIRTUAL_VIEWS for views. If null, returns all tables and views.
   * @return list of table names that match the pattern.
   * @throws HiveException
   */
  public List<String> getTablesByType(String dbName, String pattern, TableType type)
      throws HiveException {
    PerfLogger perfLogger = SessionState.getPerfLogger();
    perfLogger.perfLogBegin(CLASS_NAME, PerfLogger.HIVE_GET_TABLE);

    if (dbName == null) {
      dbName = SessionState.get().getCurrentDatabase();
    }

    try {
      List<String> result;
      if (type != null) {
        if (pattern != null) {
          result = getMSC().getTables(dbName, pattern, type);
        } else {
          result = getMSC().getTables(dbName, ".*", type);
        }
      } else {
        if (pattern != null) {
          result = getMSC().getTables(dbName, pattern);
        } else {
          result = getMSC().getTables(dbName, ".*");
        }
      }
      return result;
    } catch (Exception e) {
      throw new HiveException(e);
    } finally {
      perfLogger.perfLogEnd(CLASS_NAME, PerfLogger.HIVE_GET_TABLE, "HS2-cache");
    }
  }

  /**
   * Get the materialized views that have been enabled for rewriting from the
   * cache (registry). It will preprocess them to discard those that are
   * outdated and augment those that need to be augmented, e.g., if incremental
   * rewriting is enabled.
   *
   * @return the list of materialized views available for rewriting from the registry
   * @throws HiveException
   */
  public List<HiveRelOptMaterialization> getPreprocessedMaterializedViewsFromRegistry(
      Set<TableName> tablesUsed, HiveTxnManager txnMgr) throws HiveException {
    // From cache
    List<HiveRelOptMaterialization> materializedViews =
        HiveMaterializedViewsRegistry.get().getRewritingMaterializedViews();
    if (materializedViews.isEmpty()) {
      return Collections.emptyList();
    }
    // Add to final result
    return filterAugmentMaterializedViews(materializedViews, tablesUsed, txnMgr);
  }

  private List<HiveRelOptMaterialization> filterAugmentMaterializedViews(List<HiveRelOptMaterialization> materializedViews,
        Set<TableName> tablesUsed, HiveTxnManager txnMgr) throws HiveException {
    final String validTxnsList = conf.get(ValidTxnList.VALID_TXNS_KEY);
    final boolean tryIncrementalRewriting =
        HiveConf.getBoolVar(conf, HiveConf.ConfVars.HIVE_MATERIALIZED_VIEW_REWRITING_INCREMENTAL);
    try {
      // Final result
      List<HiveRelOptMaterialization> result = new ArrayList<>();
      for (HiveRelOptMaterialization materialization : materializedViews) {
        final Table materializedViewTable = extractTable(materialization);
        final Boolean outdated = isOutdatedMaterializedView(
            materializedViewTable, tablesUsed, false, txnMgr);
        if (outdated == null) {
          continue;
        }

        final CreationMetadata creationMetadata = materializedViewTable.getCreationMetadata();
        if (outdated) {
          // The MV is outdated, see whether we should consider it for rewriting or not
          if (!tryIncrementalRewriting) {
            LOG.debug("Materialized view " + materializedViewTable.getFullyQualifiedName() +
                " ignored for rewriting as its contents are outdated");
            continue;
          }
          // We will rewrite it to include the filters on transaction list
          // so we can produce partial rewritings.
          // This would be costly since we are doing it for every materialized view
          // that is outdated, but it only happens for more than one materialized view
          // if rewriting with outdated materialized views is enabled (currently
          // disabled by default).
          materialization = HiveMaterializedViewUtils.augmentMaterializationWithTimeInformation(
              materialization, validTxnsList, new ValidTxnWriteIdList(
                  creationMetadata.getValidTxnList()));
        }
        result.addAll(HiveMaterializedViewUtils.deriveGroupingSetsMaterializedViews(materialization));
      }
      return result;
    } catch (Exception e) {
      throw new HiveException(e);
    }
  }

  /**
   * Utility method that returns whether a materialized view is outdated (true), not outdated
   * (false), or it cannot be determined (null). The latest case may happen e.g. when the
   * materialized view definition uses external tables.
   * This method checks invalidation time window defined in materialization.
   */
  public Boolean isOutdatedMaterializedView(
          Table materializedViewTable, Set<TableName> tablesUsed,
          boolean forceMVContentsUpToDate, HiveTxnManager txnMgr) throws LockException {

    String validTxnsList = conf.get(ValidTxnList.VALID_TXNS_KEY);
    if (validTxnsList == null) {
      return null;
    }
    long defaultTimeWindow = HiveConf.getTimeVar(conf,
            HiveConf.ConfVars.HIVE_MATERIALIZED_VIEW_REWRITING_TIME_WINDOW, TimeUnit.MILLISECONDS);

    // Check if materialization defined its own invalidation time window
    String timeWindowString = materializedViewTable.getProperty(MATERIALIZED_VIEW_REWRITING_TIME_WINDOW);
    long timeWindow = org.apache.commons.lang3.StringUtils.isEmpty(timeWindowString) ? defaultTimeWindow :
            HiveConf.toTime(timeWindowString,
                    HiveConf.getDefaultTimeUnit(HiveConf.ConfVars.HIVE_MATERIALIZED_VIEW_REWRITING_TIME_WINDOW),
                    TimeUnit.MILLISECONDS);
    CreationMetadata creationMetadata = materializedViewTable.getCreationMetadata();
    boolean outdated = false;
    if (timeWindow < 0L) {
      // We only consider the materialized view to be outdated if forceOutdated = true, i.e.,
      // if it is a rebuild. Otherwise, it passed the test and we use it as it is.
      outdated = forceMVContentsUpToDate;
    } else {
      // Check whether the materialized view is invalidated
      if (forceMVContentsUpToDate || timeWindow == 0L ||
              creationMetadata.getMaterializationTime() < System.currentTimeMillis() - timeWindow) {
        return HiveMaterializedViewUtils.isOutdatedMaterializedView(
                validTxnsList, txnMgr, tablesUsed, materializedViewTable);
      }
    }
    return outdated;
  }

  /**
   * Utility method that returns whether a materialized view is outdated (true), not outdated
   * (false), or it cannot be determined (null). The latest case may happen e.g. when the
   * materialized view definition uses external tables.
   */
  public Boolean isOutdatedMaterializedView(HiveTxnManager txnManager, TableName tableName) throws HiveException {

    Table table = getTable(tableName.getDb(), tableName.getTable());

    String validTxnsList = conf.get(ValidTxnList.VALID_TXNS_KEY);
    if (validTxnsList == null) {
      return null;
    }

    return HiveMaterializedViewUtils.isOutdatedMaterializedView(
        validTxnsList, txnManager, asTableNames(table.getCreationMetadata().getTablesUsed()), table);
  }

  /**
   * Validate that the materialized views retrieved from registry are still up-to-date.
   * For those that are not, the method loads them from the metastore into the registry.
   *
   * @return true if they are up-to-date, otherwise false
   * @throws HiveException
   */
  public boolean validateMaterializedViewsFromRegistry(List<Table> cachedMaterializedViewTables,
      Set<TableName> tablesUsed, HiveTxnManager txnMgr) throws HiveException {
    try {
      // Final result
      boolean result = true;
      for (Table cachedMaterializedViewTable : cachedMaterializedViewTables) {
        // Retrieve the materialized view table from the metastore
        final Table materializedViewTable = getTable(
            cachedMaterializedViewTable.getDbName(), cachedMaterializedViewTable.getTableName());
        if (materializedViewTable == null || !materializedViewTable.isRewriteEnabled()) {
          // This could happen if materialized view has been deleted or rewriting has been disabled.
          // We remove it from the registry and set result to false.
          HiveMaterializedViewsRegistry.get().dropMaterializedView(cachedMaterializedViewTable);
          result = false;
        } else {
          final Boolean outdated = isOutdatedMaterializedView(cachedMaterializedViewTable, tablesUsed, false, txnMgr);
          if (outdated == null) {
            result = false;
            continue;
          }
          // If the cached materialized view was not outdated wrt the query snapshot,
          // then we know that the metastore version should be either the same or
          // more recent. If it is more recent, snapshot isolation will shield us
          // from the reading its contents after snapshot was acquired, but we will
          // update the registry so we have most recent version.
          // On the other hand, if the materialized view in the cache was outdated,
          // we can only use it if the version that was in the cache is the same one
          // that we can find in the metastore.
          if (outdated) {
            if (!cachedMaterializedViewTable.equals(materializedViewTable)) {
              // We ignore and update the registry
              HiveMaterializedViewsRegistry.get().refreshMaterializedView(conf, cachedMaterializedViewTable, materializedViewTable);
              result = false;
            } else {
              // Obtain additional information if we should try incremental rewriting / rebuild
              // We will not try partial rewriting if there were update/delete/compaction operations on source tables
              Materialization invalidationInfo = getMSC().getMaterializationInvalidationInfo(
                  materializedViewTable.getCreationMetadata());
              if (invalidationInfo == null || invalidationInfo.isSourceTablesUpdateDeleteModified() ||
                  invalidationInfo.isSourceTablesCompacted()) {
                // We ignore (as it did not meet the requirements), but we do not need to update it in the
                // registry, since it is up-to-date
                result = false;
              }
            }
          } else if (!cachedMaterializedViewTable.equals(materializedViewTable)) {
            // Update the registry
            HiveMaterializedViewsRegistry.get().refreshMaterializedView(conf, cachedMaterializedViewTable, materializedViewTable);
          }
        }
      }
      return result;
    } catch (Exception e) {
      throw new HiveException(e);
    }
  }

  /**
   * Get the materialized views that have been enabled for rewriting from the
   * metastore. If the materialized view is in the cache, we do not need to
   * parse it to generate a logical plan for the rewriting. Instead, we
   * return the version present in the cache. Further, information provided
   * by the invalidation cache is useful to know whether a materialized view
   * can be used for rewriting or not.
   *
   * @return the list of materialized views available for rewriting
   * @throws HiveException
   */
  public List<HiveRelOptMaterialization> getPreprocessedMaterializedViews(
      Set<TableName> tablesUsed, HiveTxnManager txnMgr)
      throws HiveException {
    // From metastore
    List<Table> materializedViewTables =
        getAllMaterializedViewObjectsForRewriting();
    if (materializedViewTables.isEmpty()) {
      return Collections.emptyList();
    }
    // Return final result
    return getValidMaterializedViews(materializedViewTables, tablesUsed, false, true, txnMgr, EnumSet.of(CALCITE));
  }

  /**
   * Get the target materialized view from the metastore. Although it may load the plan
   * from the registry, it is guaranteed that it will always return an up-to-date version
   * wrt metastore.
   *
   * @return the materialized view for rebuild
   * @throws HiveException
   */
  public HiveRelOptMaterialization getMaterializedViewForRebuild(String dbName, String materializedViewName,
      Set<TableName> tablesUsed, HiveTxnManager txnMgr) throws HiveException {
    List<HiveRelOptMaterialization> validMaterializedViews = getValidMaterializedViews(
            ImmutableList.of(getTable(dbName, materializedViewName)), tablesUsed, true, false, txnMgr, ALL);
    if (validMaterializedViews.isEmpty()) {
      return null;
    }
    Preconditions.checkState(validMaterializedViews.size() == 1,
        "Returned more than a materialized view for rebuild");
    return validMaterializedViews.get(0);
  }

  private List<HiveRelOptMaterialization> getValidMaterializedViews(List<Table> materializedViewTables,
      Set<TableName> tablesUsed, boolean forceMVContentsUpToDate, boolean expandGroupingSets,
      HiveTxnManager txnMgr, EnumSet<HiveRelOptMaterialization.RewriteAlgorithm> scope)
      throws HiveException {
    final String validTxnsList = conf.get(ValidTxnList.VALID_TXNS_KEY);
    final boolean tryIncrementalRewriting =
        HiveConf.getBoolVar(conf, HiveConf.ConfVars.HIVE_MATERIALIZED_VIEW_REWRITING_INCREMENTAL);
    final boolean tryIncrementalRebuild =
        HiveConf.getBoolVar(conf, HiveConf.ConfVars.HIVE_MATERIALIZED_VIEW_REBUILD_INCREMENTAL);
    try {
      // Final result
      List<HiveRelOptMaterialization> result = new ArrayList<>();
      for (Table materializedViewTable : materializedViewTables) {
        final Boolean outdated = isOutdatedMaterializedView(
                materializedViewTable, tablesUsed, forceMVContentsUpToDate, txnMgr);
        if (outdated == null) {
          continue;
        }

        final CreationMetadata creationMetadata = materializedViewTable.getCreationMetadata();
        Materialization invalidationInfo = null;
        if (outdated) {
          // The MV is outdated, see whether we should consider it for rewriting or not
          boolean ignore;
          if (forceMVContentsUpToDate && !tryIncrementalRebuild) {
            // We will not try partial rewriting for rebuild if incremental rebuild is disabled
            ignore = true;
          } else if (!forceMVContentsUpToDate && !tryIncrementalRewriting) {
            // We will not try partial rewriting for non-rebuild if incremental rewriting is disabled
            ignore = true;
          } else {
            // Obtain additional information if we should try incremental rewriting / rebuild
            // We will not try partial rewriting if there were update/delete/compaction operations on source tables
            invalidationInfo = getMSC().getMaterializationInvalidationInfo(creationMetadata);
            ignore = invalidationInfo == null || invalidationInfo.isSourceTablesCompacted();
          }
          if (ignore) {
            LOG.debug("Materialized view " + materializedViewTable.getFullyQualifiedName() +
                " ignored for rewriting as its contents are outdated");
            continue;
          }
        }

        // It passed the test, load
        HiveRelOptMaterialization relOptMaterialization =
            HiveMaterializedViewsRegistry.get().getRewritingMaterializedView(
                materializedViewTable.getDbName(), materializedViewTable.getTableName(), scope);
        if (relOptMaterialization != null) {
          Table cachedMaterializedViewTable = extractTable(relOptMaterialization);
          if (cachedMaterializedViewTable.equals(materializedViewTable)) {
            // It is in the cache and up to date
            if (outdated) {
              // We will rewrite it to include the filters on transaction list
              // so we can produce partial rewritings
              relOptMaterialization = HiveMaterializedViewUtils.augmentMaterializationWithTimeInformation(
                  relOptMaterialization, validTxnsList, new ValidTxnWriteIdList(
                      creationMetadata.getValidTxnList()));
            }
            addToMaterializationList(expandGroupingSets, invalidationInfo, relOptMaterialization, result);
            continue;
          }
        }

        // It was not present in the cache (maybe because it was added by another HS2)
        // or it is not up to date. We need to add it
        if (LOG.isDebugEnabled()) {
          LOG.debug("Materialized view " + materializedViewTable.getFullyQualifiedName() +
              " was not in the cache or it is not supported by specified rewrite algorithm {}", scope);
        }
        HiveRelOptMaterialization hiveRelOptMaterialization =
                HiveMaterializedViewsRegistry.get().createMaterialization(conf, materializedViewTable);
        if (hiveRelOptMaterialization != null && hiveRelOptMaterialization.isSupported(scope)) {
          relOptMaterialization = hiveRelOptMaterialization;
          HiveMaterializedViewsRegistry.get().refreshMaterializedView(conf, null, materializedViewTable);
          if (outdated) {
            // We will rewrite it to include the filters on transaction list
            // so we can produce partial rewritings
            relOptMaterialization = HiveMaterializedViewUtils.augmentMaterializationWithTimeInformation(
                    hiveRelOptMaterialization, validTxnsList, new ValidTxnWriteIdList(
                    creationMetadata.getValidTxnList()));
          }
          addToMaterializationList(expandGroupingSets, invalidationInfo, relOptMaterialization, result);
        }
      }
      return result;
    } catch (Exception e) {
      throw new HiveException(e);
    }
  }

  private void addToMaterializationList(
          boolean expandGroupingSets, Materialization invalidationInfo, HiveRelOptMaterialization relOptMaterialization,
          List<HiveRelOptMaterialization> result) {
    if (expandGroupingSets) {
      List<HiveRelOptMaterialization> hiveRelOptMaterializationList =
              HiveMaterializedViewUtils.deriveGroupingSetsMaterializedViews(relOptMaterialization);
      if (invalidationInfo != null) {
        for (HiveRelOptMaterialization materialization : hiveRelOptMaterializationList) {
          result.add(materialization.updateInvalidation(invalidationInfo));
        }
      } else {
        result.addAll(hiveRelOptMaterializationList);
      }
    } else {
      result.add(invalidationInfo == null ? relOptMaterialization : relOptMaterialization.updateInvalidation(invalidationInfo));
    }
  }

  public List<Table> getAllMaterializedViewObjectsForRewriting() throws HiveException {
    try {
      return getMSC().getAllMaterializedViewObjectsForRewriting()
          .stream()
          .map(Table::new)
          .collect(Collectors.toList());
    } catch (Exception e) {
      throw new HiveException(e);
    }
  }

  /**
   * Get the materialized views from the metastore or from the registry which has the same query definition as the
   * specified sql query text. It is guaranteed that it will always return an up-to-date version wrt metastore.
   * This method filters out outdated Materialized views. It compares the transaction ids of the passed usedTables and
   * the materialized view using the txnMgr.
   * @param querySql extended query text (has fully qualified identifiers)
   * @param tablesUsed List of tables to verify whether materialized view is outdated
   * @param txnMgr Transaction manager to get open transactions affects used tables.
   * @return List of materialized views has matching query definition with querySql
   * @throws HiveException - an exception is thrown during validation or unable to pull transaction ids
   */
  public List<HiveRelOptMaterialization> getMaterializedViewsBySql(
          String querySql, Set<TableName> tablesUsed, HiveTxnManager txnMgr) throws HiveException {

    List<HiveRelOptMaterialization> materializedViews =
            HiveMaterializedViewsRegistry.get().getRewritingMaterializedViews(querySql);
    if (materializedViews.isEmpty()) {
      return Collections.emptyList();
    }

    try {
      // Final result
      List<HiveRelOptMaterialization> result = new ArrayList<>();
      for (HiveRelOptMaterialization materialization : materializedViews) {
        Table materializedViewTable = extractTable(materialization);
        final Boolean outdated = isOutdatedMaterializedView(materializedViewTable, tablesUsed, false, txnMgr);
        if (outdated == null) {
          LOG.debug("Unable to determine if Materialized view " + materializedViewTable.getFullyQualifiedName() +
                  " contents are outdated. It may uses external tables?");
          continue;
        }

        if (outdated) {
          LOG.debug("Materialized view " + materializedViewTable.getFullyQualifiedName() +
                  " ignored for rewriting as its contents are outdated");
          continue;
        }

        result.add(materialization);
      }
      return result;
    } catch (Exception e) {
      throw new HiveException(e);
    }
  }

  /**
   * Get all existing database names.
   *
   * @return List of database names.
   * @throws HiveException
   */
  public List<String> getAllDatabases() throws HiveException {
    try {
      return getMSC().getAllDatabases();
    } catch (Exception e) {
      throw new HiveException(e);
    }
  }

  /**
   * Get all existing databases that match the given
   * pattern. The matching occurs as per Java regular expressions
   *
   * @param databasePattern
   *          java re pattern
   * @return list of database names
   * @throws HiveException
   */
  public List<String> getDatabasesByPattern(String databasePattern) throws HiveException {
    try {
      return getMSC().getDatabases(databasePattern);
    } catch (Exception e) {
      throw new HiveException(e);
    }
  }

  public boolean grantPrivileges(PrivilegeBag privileges)
      throws HiveException {
    try {
      return getMSC().grant_privileges(privileges);
    } catch (Exception e) {
      throw new HiveException(e);
    }
  }

  /**
   * @param privileges
   *          a bag of privileges
   * @return true on success
   * @throws HiveException
   */
  public boolean revokePrivileges(PrivilegeBag privileges, boolean grantOption)
      throws HiveException {
    try {
      return getMSC().revoke_privileges(privileges, grantOption);
    } catch (Exception e) {
      throw new HiveException(e);
    }
  }

  public void validateDatabaseExists(String databaseName) throws SemanticException {
    boolean exists;
    try {
      exists = databaseExists(databaseName);
    } catch (HiveException e) {
      throw new SemanticException(ErrorMsg.DATABASE_NOT_EXISTS.getMsg(databaseName), e);
    }

    if (!exists) {
      throw new SemanticException(ErrorMsg.DATABASE_NOT_EXISTS.getMsg(databaseName));
    }
  }

  /**
   * Query metadata to see if a database with the given name already exists.
   *
   * @param dbName
   * @return true if a database with the given name already exists, false if
   *         does not exist.
   * @throws HiveException
   */
  public boolean databaseExists(String dbName) throws HiveException {
    return getDatabase(dbName) != null;
  }

  /**
   * Get the database by name.
   * @param dbName the name of the database.
   * @return a Database object if this database exists, null otherwise.
   * @throws HiveException
   */
  public Database getDatabase(String dbName) throws HiveException {
    PerfLogger perfLogger = SessionState.getPerfLogger();
    perfLogger.perfLogBegin(CLASS_NAME, PerfLogger.HIVE_GET_DATABASE);
    try {
      return getMSC().getDatabase(dbName);
    } catch (NoSuchObjectException e) {
      return null;
    } catch (Exception e) {
      throw new HiveException(e);
    } finally {
      perfLogger.perfLogEnd(CLASS_NAME, PerfLogger.HIVE_GET_DATABASE, "HS2-cache");
    }
  }

  /**
   * Get the database by name.
   * @param catName catalog name
   * @param dbName the name of the database.
   * @return a Database object if this database exists, null otherwise.
   * @throws HiveException
   */
  public Database getDatabase(String catName, String dbName) throws HiveException {
    PerfLogger perfLogger = SessionState.getPerfLogger();
    perfLogger.perfLogBegin(CLASS_NAME, PerfLogger.HIVE_GET_DATABASE_2);
    try {
      return getMSC().getDatabase(catName, dbName);
    } catch (NoSuchObjectException e) {
      return null;
    } catch (Exception e) {
      throw new HiveException(e);
    } finally {
      perfLogger.perfLogEnd(CLASS_NAME, PerfLogger.HIVE_GET_DATABASE_2, "HS2-cache");
    }
  }

  /**
   * Get the Database object for current database
   * @return a Database object if this database exists, null otherwise.
   * @throws HiveException
   */
  public Database getDatabaseCurrent() throws HiveException {
    String currentDb = SessionState.get().getCurrentDatabase();
    return getDatabase(currentDb);
  }

  private TableSnapshot getTableSnapshot(Table tbl, Long writeId) throws LockException {
    TableSnapshot tableSnapshot = null;
    if ((writeId != null) && (writeId > 0)) {
      ValidWriteIdList writeIds = AcidUtils.getTableValidWriteIdListWithTxnList(
              conf, tbl.getDbName(), tbl.getTableName());
      tableSnapshot = new TableSnapshot(writeId, writeIds.writeToString());
    } else {
      // Make sure we pass in the names, so we can get the correct snapshot for rename table.
      tableSnapshot = AcidUtils.getTableSnapshot(conf, tbl, tbl.getDbName(), tbl.getTableName(),
                                                  true);
    }
    return tableSnapshot;
  }

  /**
   * Load a directory into a Hive Table Partition - Alters existing content of
   * the partition with the contents of loadPath. - If the partition does not
   * exist - one is created - files in loadPath are moved into Hive. But the
   * directory itself is not removed.
   *
   * @param loadPath
   *          Directory containing files to load into Table
   * @param  tbl
   *          name of table to be loaded.
   * @param partSpec
   *          defines which partition needs to be loaded
   * @param loadFileType
   *          if REPLACE_ALL - replace files in the table,
   *          otherwise add files to table (KEEP_EXISTING, OVERWRITE_EXISTING)
   * @param inheritTableSpecs if true, on [re]creating the partition, take the
   *          location/inputformat/outputformat/serde details from table spec
   * @param isSrcLocal
   *          If the source directory is LOCAL
   * @param isAcidIUDoperation
   *          true if this is an ACID operation Insert/Update/Delete operation
   * @param resetStatistics
   *          if true, reset the statistics. If false, do not reset statistics.
   * @param writeId write ID allocated for the current load operation
   * @param stmtId statement ID of the current load statement
   * @param isInsertOverwrite
   * @return Partition object being loaded with data
   */
  public Partition loadPartition(Path loadPath, Table tbl, Map<String, String> partSpec,
                                 LoadFileType loadFileType, boolean inheritTableSpecs,
                                 boolean inheritLocation,
                                 boolean isSkewedStoreAsSubdir,
                                 boolean isSrcLocal, boolean isAcidIUDoperation,
                                 boolean resetStatistics, Long writeId,
                                 int stmtId, boolean isInsertOverwrite, boolean isDirectInsert) throws HiveException {

    PerfLogger perfLogger = SessionState.getPerfLogger();
    perfLogger.perfLogBegin("MoveTask", PerfLogger.LOAD_PARTITION);

    // Get the partition object if it already exists
    Partition oldPart = getPartition(tbl, partSpec, false);
    boolean isTxnTable = AcidUtils.isTransactionalTable(tbl);

    // If config is set, table is not temporary and partition being inserted exists, capture
    // the list of files added. For not yet existing partitions (insert overwrite to new partition
    // or dynamic partition inserts), the add partition event will capture the list of files added.
    List<FileStatus> newFiles = null;
    if (conf.getBoolVar(ConfVars.FIRE_EVENTS_FOR_DML) && !tbl.isTemporary()) {
      newFiles = Collections.synchronizedList(new ArrayList<>());
    }

    Partition newTPart = loadPartitionInternal(loadPath, tbl, partSpec, oldPart,
            loadFileType, inheritTableSpecs,
            inheritLocation, isSkewedStoreAsSubdir, isSrcLocal, isAcidIUDoperation,
            resetStatistics, writeId, stmtId, isInsertOverwrite, isTxnTable, newFiles, isDirectInsert);

    AcidUtils.TableSnapshot tableSnapshot = isTxnTable ? getTableSnapshot(tbl, writeId) : null;
    if (tableSnapshot != null) {
      newTPart.getTPartition().setWriteId(tableSnapshot.getWriteId());
    }

    if (oldPart == null) {
      addPartitionToMetastore(newTPart, resetStatistics, tbl, tableSnapshot);
      // For acid table, add the acid_write event with file list at the time of load itself. But
      // it should be done after partition is created.
      if (isTxnTable && (null != newFiles)) {
        addWriteNotificationLog(tbl, partSpec, newFiles, writeId, null);
      }
    } else {
      try {
        setStatsPropAndAlterPartition(resetStatistics, tbl, newTPart, tableSnapshot);
      } catch (TException e) {
        LOG.error("Error loading partitions", e);
        throw new HiveException(e);
      }
    }

    perfLogger.perfLogEnd("MoveTask", PerfLogger.LOAD_PARTITION);

    return newTPart;
  }

  /**
   * Move all the files from loadPath into Hive. If the partition
   * does not exist - one is created - files in loadPath are moved into Hive. But the
   * directory itself is not removed.
   *
   * @param loadPath
   *          Directory containing files to load into Table
   * @param tbl
   *          name of table to be loaded.
   * @param partSpec
   *          defines which partition needs to be loaded
   * @param oldPart
   *          already existing partition object, can be null
   * @param loadFileType
   *          if REPLACE_ALL - replace files in the table,
   *          otherwise add files to table (KEEP_EXISTING, OVERWRITE_EXISTING)
   * @param inheritTableSpecs if true, on [re]creating the partition, take the
   *          location/inputformat/outputformat/serde details from table spec
   * @param inheritLocation
   *          if true, partition path is generated from table
   * @param isSkewedStoreAsSubdir
   *          if true, skewed is stored as sub-directory
   * @param isSrcLocal
   *          If the source directory is LOCAL
   * @param isAcidIUDoperation
   *          true if this is an ACID operation Insert/Update/Delete operation
   * @param resetStatistics
   *          if true, reset the statistics. Do not reset statistics if false.
   * @param writeId
   *          write ID allocated for the current load operation
   * @param stmtId
   *          statement ID of the current load statement
   * @param isInsertOverwrite
   * @param isTxnTable
   *
   * @return Partition object being loaded with data
   * @throws HiveException
   */
  private Partition loadPartitionInternal(Path loadPath, Table tbl, Map<String, String> partSpec,
                        Partition oldPart, LoadFileType loadFileType, boolean inheritTableSpecs,
                        boolean inheritLocation, boolean isSkewedStoreAsSubdir,
                        boolean isSrcLocal, boolean isAcidIUDoperation, boolean resetStatistics,
                        Long writeId, int stmtId, boolean isInsertOverwrite,
                        boolean isTxnTable, List<FileStatus> newFiles, boolean isDirectInsert) throws HiveException {
    Path tblDataLocationPath =  tbl.getDataLocation();
    boolean isMmTableWrite = AcidUtils.isInsertOnlyTable(tbl.getParameters());
    assert tbl.getPath() != null : "null==getPath() for " + tbl.getTableName();
    boolean isFullAcidTable = AcidUtils.isFullAcidTable(tbl);
    List<FileStatus> newFileStatuses = null;
    try {
      PerfLogger perfLogger = SessionState.getPerfLogger();

      /**
       * Move files before creating the partition since down stream processes
       * check for existence of partition in metadata before accessing the data.
       * If partition is created before data is moved, downstream waiting
       * processes might move forward with partial data
       */

      Path oldPartPath = (oldPart != null) ? oldPart.getDataLocation() : null;
      Path newPartPath = null;

      if (inheritLocation) {
        newPartPath = genPartPathFromTable(tbl, partSpec, tblDataLocationPath);

        if(oldPart != null) {
          /*
           * If we are moving the partition across filesystem boundaries
           * inherit from the table properties. Otherwise (same filesystem) use the
           * original partition location.
           *
           * See: HIVE-1707 and HIVE-2117 for background
           */
          FileSystem oldPartPathFS = oldPartPath.getFileSystem(getConf());
          FileSystem loadPathFS = loadPath.getFileSystem(getConf());
          if (FileUtils.equalsFileSystem(oldPartPathFS,loadPathFS)) {
            newPartPath = oldPartPath;
          }
        }
      } else {
        newPartPath = oldPartPath == null
          ? genPartPathFromTable(tbl, partSpec, tblDataLocationPath) : oldPartPath;
      }

      perfLogger.perfLogBegin("MoveTask", PerfLogger.FILE_MOVES);

      // Note: the stats for ACID tables do not have any coordination with either Hive ACID logic
      //       like txn commits, time outs, etc.; nor the lower level sync in metastore pertaining
      //       to ACID updates. So the are not themselves ACID.

      // Note: this assumes both paths are qualified; which they are, currently.
      if (((isMmTableWrite || isDirectInsert || isFullAcidTable) && loadPath.equals(newPartPath)) ||
              (loadFileType == LoadFileType.IGNORE)) {
        // MM insert query or direct insert; move itself is a no-op.
        if (Utilities.FILE_OP_LOGGER.isTraceEnabled()) {
          Utilities.FILE_OP_LOGGER.trace("not moving " + loadPath + " to " + newPartPath + " (MM = " + isMmTableWrite
              + ", Direct insert = " + isDirectInsert + ")");
        }
        if (newFiles != null) {
          if (!newFiles.isEmpty()) {
            newFileStatuses = new ArrayList<>();
            newFileStatuses.addAll(newFiles);
          } else {
            newFileStatuses = listFilesCreatedByQuery(loadPath, writeId, stmtId);
            newFiles.addAll(newFileStatuses);
          }
        }
        if (Utilities.FILE_OP_LOGGER.isTraceEnabled()) {
          Utilities.FILE_OP_LOGGER.trace("maybe deleting stuff from " + oldPartPath
              + " (new " + newPartPath + ") for replace");
        }
      } else {
        // Either a non-MM query, or a load into MM table from an external source.
        Path destPath = newPartPath;
        if (isMmTableWrite) {
          // We will load into MM directory, and hide previous directories if needed.
          destPath = new Path(destPath, isInsertOverwrite
              ? AcidUtils.baseDir(writeId) : AcidUtils.deltaSubdir(writeId, writeId, stmtId));
        }
        if (!isAcidIUDoperation && isFullAcidTable) {
          destPath = fixFullAcidPathForLoadData(loadFileType, destPath, writeId, stmtId, tbl);
        }
        if (Utilities.FILE_OP_LOGGER.isTraceEnabled()) {
          Utilities.FILE_OP_LOGGER.trace("moving " + loadPath + " to " + destPath);
        }

        boolean isManaged = tbl.getTableType() == TableType.MANAGED_TABLE;
        // TODO: why is "&& !isAcidIUDoperation" needed here?
        if (!isTxnTable && ((loadFileType == LoadFileType.REPLACE_ALL) || (oldPart == null && !isAcidIUDoperation))) {
          //for fullAcid tables we don't delete files for commands with OVERWRITE - we create a new
          // base_x.  (there is Insert Overwrite and Load Data Overwrite)
          boolean isSkipTrash = MetaStoreUtils.isSkipTrash(tbl.getParameters());
          boolean needRecycle = !tbl.isTemporary()
		   && ReplChangeManager.shouldEnableCm(Hive.get().getDatabase(tbl.getDbName()), tbl.getTTable());
          replaceFiles(tbl.getPath(), loadPath, destPath, oldPartPath, getConf(), isSrcLocal,
              isSkipTrash, newFiles, FileUtils.HIDDEN_FILES_PATH_FILTER, needRecycle, isManaged, isInsertOverwrite);
        } else {
          FileSystem fs = destPath.getFileSystem(conf);
          copyFiles(conf, loadPath, destPath, fs, isSrcLocal, isAcidIUDoperation,
              (loadFileType == LoadFileType.OVERWRITE_EXISTING), newFiles,
              tbl.getNumBuckets() > 0, isFullAcidTable, isManaged, false);
        }
      }
      perfLogger.perfLogEnd("MoveTask", PerfLogger.FILE_MOVES);
      Partition newTPart = oldPart != null ? oldPart : new Partition(tbl, partSpec, newPartPath);
      alterPartitionSpecInMemory(tbl, partSpec, newTPart.getTPartition(), inheritTableSpecs, newPartPath.toString());
      validatePartition(newTPart);

      // If config is set, table is not temporary and partition being inserted exists, capture
      // the list of files added. For not yet existing partitions (insert overwrite to new partition
      // or dynamic partition inserts), the add partition event will capture the list of files added.
      // Generate an insert event only if inserting into an existing partition
      // When inserting into a new partition, the add partition event takes care of insert event
      if ((null != oldPart) && (null != newFiles)) {
        if (isTxnTable) {
          addWriteNotificationLog(tbl, partSpec, newFiles, writeId, null);
        } else {
          fireInsertEvent(tbl, partSpec, (loadFileType == LoadFileType.REPLACE_ALL), newFiles);
        }
      } else {
        LOG.debug("No new files were created, and is not a replace, or we're inserting into a "
                + "partition that does not exist yet. Skipping generating INSERT event.");
      }

      // recreate the partition if it existed before
      if (isSkewedStoreAsSubdir) {
        org.apache.hadoop.hive.metastore.api.Partition newCreatedTpart = newTPart.getTPartition();
        SkewedInfo skewedInfo = newCreatedTpart.getSd().getSkewedInfo();
        /* Construct list bucketing location mappings from sub-directory name. */
        Map<List<String>, String> skewedColValueLocationMaps = constructListBucketingLocationMap(
            newPartPath, skewedInfo);
        /* Add list bucketing location mappings. */
        skewedInfo.setSkewedColValueLocationMaps(skewedColValueLocationMaps);
        newCreatedTpart.getSd().setSkewedInfo(skewedInfo);
      }

      // If there is no column stats gather stage present in the plan. So we don't know the accuracy of the stats or
      // auto gather stats is turn off explicitly. We need to reset the stats in both cases.
      if (resetStatistics || !this.getConf().getBoolVar(HiveConf.ConfVars.HIVESTATSAUTOGATHER)) {
        LOG.debug(
            "Clear partition column statistics by setting basic stats to false for " + newTPart.getCompleteName());
        StatsSetupConst.setBasicStatsState(newTPart.getParameters(), StatsSetupConst.FALSE);
      }

      if (oldPart == null) {
        newTPart.getTPartition().setParameters(new HashMap<String,String>());
        if (this.getConf().getBoolVar(HiveConf.ConfVars.HIVESTATSAUTOGATHER)) {
          StatsSetupConst.setStatsStateForCreateTable(newTPart.getParameters(),
              MetaStoreUtils.getColumnNames(tbl.getCols()), StatsSetupConst.TRUE);
        }
        // Note: we are creating a brand new the partition, so this is going to be valid for ACID.
        List<FileStatus> filesForStats = null;
        if (newFileStatuses != null && !newFileStatuses.isEmpty()) {
          filesForStats = newFileStatuses;
        } else {
          if (isTxnTable) {
            filesForStats = AcidUtils.getAcidFilesForStats(newTPart.getTable(), newPartPath, conf, null);
          } else {
            filesForStats = HiveStatsUtils.getFileStatusRecurse(newPartPath, -1, newPartPath.getFileSystem(conf));
          }
        }
        if (filesForStats != null) {
          MetaStoreServerUtils.populateQuickStats(filesForStats, newTPart.getParameters());
        } else {
          // The ACID state is probably absent. Warning is logged in the get method.
          MetaStoreServerUtils.clearQuickStats(newTPart.getParameters());
        }
      }
      return newTPart;
    } catch (IOException | MetaException | InvalidOperationException e) {
      LOG.error("Error in loadPartitionInternal", e);
      throw new HiveException(e);
    }
  }

  private void addPartitionToMetastore(Partition newTPart, boolean resetStatistics,
                                       Table tbl, TableSnapshot tableSnapshot) throws HiveException{
    try {
      LOG.debug("Adding new partition " + newTPart.getSpec());
      getSynchronizedMSC().add_partition(newTPart.getTPartition());
    } catch (AlreadyExistsException aee) {
      // With multiple users concurrently issuing insert statements on the same partition has
      // a side effect that some queries may not see a partition at the time when they're issued,
      // but will realize the partition is actually there when it is trying to add such partition
      // to the metastore and thus get AlreadyExistsException, because some earlier query just
      // created it (race condition).
      // For example, imagine such a table is created:
      //  create table T (name char(50)) partitioned by (ds string);
      // and the following two queries are launched at the same time, from different sessions:
      //  insert into table T partition (ds) values ('Bob', 'today'); -- creates the partition 'today'
      //  insert into table T partition (ds) values ('Joe', 'today'); -- will fail with AlreadyExistsException
      // In that case, we want to retry with alterPartition.
      LOG.debug("Caught AlreadyExistsException, trying to alter partition instead");
      try {
        setStatsPropAndAlterPartition(resetStatistics, tbl, newTPart, tableSnapshot);
      } catch (TException e) {
        LOG.error("Error setStatsPropAndAlterPartition", e);
        throw new HiveException(e);
      }
    } catch (Exception e) {
      try {
        final FileSystem newPathFileSystem = newTPart.getPartitionPath().getFileSystem(this.getConf());
        boolean isSkipTrash = MetaStoreUtils.isSkipTrash(tbl.getParameters());
        final FileStatus status = newPathFileSystem.getFileStatus(newTPart.getPartitionPath());
        Hive.trashFiles(newPathFileSystem, new FileStatus[]{status}, this.getConf(), isSkipTrash);
      } catch (IOException io) {
        LOG.error("Could not delete partition directory contents after failed partition creation: ", io);
      }
      LOG.error("Error addPartitionToMetastore", e);
      throw new HiveException(e);
    }
  }

  private void addPartitionsToMetastore(List<Partition> partitions,
                                        boolean resetStatistics, Table tbl,
                                        List<AcidUtils.TableSnapshot> tableSnapshots)
                                        throws HiveException {
    try {
      if (partitions.isEmpty() || tableSnapshots.isEmpty()) {
        return;
      }
      if (LOG.isDebugEnabled()) {
        StringBuffer debugMsg = new StringBuffer("Adding new partitions ");
        partitions.forEach(partition -> debugMsg.append(partition.getSpec() + " "));
        LOG.debug(debugMsg.toString());
      }
      getSynchronizedMSC().add_partitions(partitions.stream().map(Partition::getTPartition)
              .collect(Collectors.toList()));
    } catch(AlreadyExistsException aee) {
      // With multiple users concurrently issuing insert statements on the same partition has
      // a side effect that some queries may not see a partition at the time when they're issued,
      // but will realize the partition is actually there when it is trying to add such partition
      // to the metastore and thus get AlreadyExistsException, because some earlier query just
      // created it (race condition).
      // For example, imagine such a table is created:
      //  create table T (name char(50)) partitioned by (ds string);
      // and the following two queries are launched at the same time, from different sessions:
      //  insert into table T partition (ds) values ('Bob', 'today'); -- creates the partition 'today'
      //  insert into table T partition (ds) values ('Joe', 'today'); -- will fail with AlreadyExistsException
      // In that case, we want to retry with alterPartition.
      LOG.debug("Caught AlreadyExistsException, trying to add partitions one by one.");
      assert partitions.size() == tableSnapshots.size();
      for (int i = 0; i < partitions.size(); i++) {
        addPartitionToMetastore(partitions.get(i), resetStatistics, tbl,
                tableSnapshots.get(i));
      }
    } catch (Exception e) {
      try {
        for (Partition partition : partitions) {
          final FileSystem newPathFileSystem = partition.getPartitionPath().getFileSystem(this.getConf());
          boolean isSkipTrash = MetaStoreUtils.isSkipTrash(tbl.getParameters());
          final FileStatus status = newPathFileSystem.getFileStatus(partition.getPartitionPath());
          Hive.trashFiles(newPathFileSystem, new FileStatus[]{status}, this.getConf(), isSkipTrash);
        }
      } catch (IOException io) {
        LOG.error("Could not delete partition directory contents after failed partition creation: ", io);
      }
      LOG.error("Failed addPartitionsToMetastore", e);
      throw new HiveException(e);
    }
  }


  private static Path genPartPathFromTable(Table tbl, Map<String, String> partSpec,
      Path tblDataLocationPath) throws MetaException {
    Path partPath = new Path(tbl.getDataLocation(), Warehouse.makePartPath(partSpec));
    return new Path(tblDataLocationPath.toUri().getScheme(),
        tblDataLocationPath.toUri().getAuthority(), partPath.toUri().getPath());
  }

  /**
   * Load Data commands for fullAcid tables write to base_x (if there is overwrite clause) or
   * delta_x_x directory - same as any other Acid write.  This method modifies the destPath to add
   * this path component.
   * @param writeId - write id of the operated table from current transaction (in which this operation is running)
   * @param stmtId - see {@link DbTxnManager#getStmtIdAndIncrement()}
   * @return appropriately modified path
   */
  private Path fixFullAcidPathForLoadData(LoadFileType loadFileType, Path destPath, long writeId, int stmtId, Table tbl) throws HiveException {
    switch (loadFileType) {
      case REPLACE_ALL:
        destPath = new Path(destPath, AcidUtils.baseDir(writeId));
        break;
      case KEEP_EXISTING:
        destPath = new Path(destPath, AcidUtils.deltaSubdir(writeId, writeId, stmtId));
        break;
      case OVERWRITE_EXISTING:
        //should not happen here - this is for replication
      default:
        throw new IllegalArgumentException("Unexpected " + LoadFileType.class.getName() + " " + loadFileType);
    }
    try {
      FileSystem fs = tbl.getDataLocation().getFileSystem(SessionState.getSessionConf());
      if(!FileUtils.mkdir(fs, destPath, conf)) {
        LOG.warn(destPath + " already exists?!?!");
      }
    } catch (IOException e) {
      throw new HiveException("load: error while creating " + destPath + ";loadFileType=" + loadFileType, e);
    }
    return destPath;
  }

  public static void listFilesInsideAcidDirectory(Path acidDir, FileSystem srcFs, List<Path> newFiles, PathFilter filter)
          throws IOException {
    // list out all the files/directory in the path
    FileStatus[] acidFiles = null;
    if (filter != null) {
      acidFiles = srcFs.listStatus(acidDir, filter);
    } else {
      acidFiles = srcFs.listStatus(acidDir);
    }

    if (acidFiles == null) {
      LOG.debug("No files added by this query in: " + acidDir);
      return;
    }
    LOG.debug("Listing files under " + acidDir);
    for (FileStatus acidFile : acidFiles) {
      // need to list out only files, ignore folders.
      if (!acidFile.isDirectory()) {
        newFiles.add(acidFile.getPath());
      } else {
        listFilesInsideAcidDirectory(acidFile.getPath(), srcFs, newFiles, null);
      }
    }
  }

  private List<FileStatus> listFilesCreatedByQuery(Path loadPath, long writeId, int stmtId) throws HiveException {
    try {
      FileSystem srcFs = loadPath.getFileSystem(conf);
      PathFilter filter = new AcidUtils.IdFullPathFiler(writeId, stmtId, loadPath);
      return HdfsUtils.listLocatedFileStatus(srcFs, loadPath, filter, true);
    } catch (FileNotFoundException e) {
      LOG.info("directory does not exist: " + loadPath);
    } catch (IOException e) {
      LOG.error("Error listing files", e);
      throw new HiveException(e);
    }
    return Collections.EMPTY_LIST;
  }

  private void setStatsPropAndAlterPartition(boolean resetStatistics, Table tbl,
                                             Partition newTPart, TableSnapshot tableSnapshot) throws TException {
    EnvironmentContext ec = new EnvironmentContext();
    if (!resetStatistics) {
      ec.putToProperties(StatsSetupConst.DO_NOT_UPDATE_STATS, StatsSetupConst.TRUE);
    }
    LOG.debug("Altering existing partition " + newTPart.getSpec());
    getSynchronizedMSC().alter_partition(tbl.getCatName(),
        tbl.getDbName(), tbl.getTableName(), newTPart.getTPartition(), new EnvironmentContext(),
        tableSnapshot == null ? null : tableSnapshot.getValidWriteIdList());
  }

  private void setStatsPropAndAlterPartitions(boolean resetStatistics, Table tbl,
                                             List<Partition> partitions,
                                              AcidUtils.TableSnapshot tableSnapshot)
          throws TException {
    if (partitions.isEmpty()) {
      return;
    }
    EnvironmentContext ec = new EnvironmentContext();
    if (!resetStatistics) {
      ec.putToProperties(StatsSetupConst.DO_NOT_UPDATE_STATS, StatsSetupConst.TRUE);
    }
    if (LOG.isDebugEnabled()) {
      StringBuilder sb = new StringBuilder("Altering existing partitions ");
      partitions.forEach(p -> sb.append(p.getSpec()));
      LOG.debug(sb.toString());
    }

    String validWriteIdList = null;
    long writeId = 0L;
    if (tableSnapshot != null) {
      validWriteIdList = tableSnapshot.getValidWriteIdList();
      writeId = tableSnapshot.getWriteId();
    }
    getSynchronizedMSC().alter_partitions(tbl.getCatName(), tbl.getDbName(), tbl.getTableName(),
            partitions.stream().map(Partition::getTPartition).collect(Collectors.toList()),
            ec, validWriteIdList, writeId);
  }

  /**
 * Walk through sub-directory tree to construct list bucketing location map.
 *
 * @param fSta
 * @param fSys
 * @param skewedColValueLocationMaps
 * @param newPartPath
 * @param skewedInfo
 * @throws IOException
 */
private void walkDirTree(FileStatus fSta, FileSystem fSys,
    Map<List<String>, String> skewedColValueLocationMaps, Path newPartPath, SkewedInfo skewedInfo)
    throws IOException {
  /* Base Case. It's leaf. */
  if (!fSta.isDir()) {
    if (Utilities.FILE_OP_LOGGER.isTraceEnabled()) {
      Utilities.FILE_OP_LOGGER.trace("Processing LB leaf " + fSta.getPath());
    }
    /* construct one location map if not exists. */
    constructOneLBLocationMap(fSta, skewedColValueLocationMaps, newPartPath, skewedInfo);
    return;
  }

  /* dfs. */
  FileStatus[] children = fSys.listStatus(fSta.getPath(), FileUtils.HIDDEN_FILES_PATH_FILTER);
  if (children != null) {
    if (Utilities.FILE_OP_LOGGER.isTraceEnabled()) {
      Utilities.FILE_OP_LOGGER.trace("Processing LB dir " + fSta.getPath());
    }
    for (FileStatus child : children) {
      walkDirTree(child, fSys, skewedColValueLocationMaps, newPartPath, skewedInfo);
    }
  }
}

/**
 * Construct a list bucketing location map
 * @param fSta
 * @param skewedColValueLocationMaps
 * @param newPartPath
 * @param skewedInfo
 */
private void constructOneLBLocationMap(FileStatus fSta,
    Map<List<String>, String> skewedColValueLocationMaps,
    Path newPartPath, SkewedInfo skewedInfo) {
  Path lbdPath = fSta.getPath().getParent();
  List<String> skewedValue = new ArrayList<String>();
  String lbDirName = FileUtils.unescapePathName(lbdPath.toString());
  String partDirName = FileUtils.unescapePathName(newPartPath.toString());
  String lbDirSuffix = lbDirName.replace(partDirName, ""); // TODO: should it rather do a prefix?
  if (lbDirSuffix.startsWith(Path.SEPARATOR)) {
    lbDirSuffix = lbDirSuffix.substring(1);
  }
  String[] dirNames = lbDirSuffix.split(Path.SEPARATOR);
  int keysFound = 0, dirsToTake = 0;
  int colCount = skewedInfo.getSkewedColNames().size();
  while (dirsToTake < dirNames.length && keysFound < colCount) {
    String dirName = dirNames[dirsToTake++];
    // Construct skewed-value to location map except default directory.
    // why? query logic knows default-dir structure and don't need to get from map
    if (dirName.equalsIgnoreCase(ListBucketingPrunerUtils.HIVE_LIST_BUCKETING_DEFAULT_DIR_NAME)) {
      ++keysFound;
    } else {
      String[] kv = dirName.split("=");
      if (kv.length == 2) {
        skewedValue.add(kv[1]);
        ++keysFound;
      } else {
        // TODO: we should really probably throw. Keep the existing logic for now.
        LOG.warn("Skipping unknown directory " + dirName
            + " when expecting LB keys or default directory (from " + lbDirName + ")");
      }
    }
  }
  for (int i = 0; i < (dirNames.length - dirsToTake); ++i) {
    lbdPath = lbdPath.getParent();
  }
  if (Utilities.FILE_OP_LOGGER.isTraceEnabled()) {
    Utilities.FILE_OP_LOGGER.trace("Saving LB location " + lbdPath + " based on "
      + colCount + " keys and " + fSta.getPath());
  }
  if ((skewedValue.size() > 0) && (skewedValue.size() == colCount)
      && !skewedColValueLocationMaps.containsKey(skewedValue)) {
    skewedColValueLocationMaps.put(skewedValue, lbdPath.toString());
  }
}

  /**
   * Construct location map from path
   *
   * @param newPartPath
   * @param skewedInfo
   * @return
   * @throws IOException
   * @throws FileNotFoundException
   */
  private Map<List<String>, String> constructListBucketingLocationMap(Path newPartPath,
      SkewedInfo skewedInfo) throws IOException, FileNotFoundException {
    Map<List<String>, String> skewedColValueLocationMaps = new HashMap<List<String>, String>();
    FileSystem fSys = newPartPath.getFileSystem(conf);
    walkDirTree(fSys.getFileStatus(newPartPath),
        fSys, skewedColValueLocationMaps, newPartPath, skewedInfo);
    return skewedColValueLocationMaps;
  }

  /**
   * Given a source directory name of the load path, load all dynamically generated partitions
   * into the specified table and return a list of strings that represent the dynamic partition
   * paths.
   * @param tbd table descriptor
   * @param numLB number of buckets
   * @param isAcid true if this is an ACID operation
   * @param writeId writeId, can be 0 unless isAcid == true
   * @param stmtId statementId
   * @param resetStatistics if true, reset statistics. Do not reset statistics otherwise.
   * @param operation ACID operation type
   * @param partitionDetailsMap full dynamic partition specification
   * @return partition map details (PartitionSpec and Partition)
   * @throws HiveException
   */
  public Map<Map<String, String>, Partition> loadDynamicPartitions(final LoadTableDesc tbd, final int numLB,
      final boolean isAcid, final long writeId, final int stmtId, final boolean resetStatistics,
      final AcidUtils.Operation operation, Map<Path, PartitionDetails> partitionDetailsMap) throws HiveException {

    PerfLogger perfLogger = SessionState.getPerfLogger();
    perfLogger.perfLogBegin("MoveTask", PerfLogger.LOAD_DYNAMIC_PARTITIONS);

    final Path loadPath = tbd.getSourcePath();
    final Table tbl = getTable(tbd.getTable().getTableName());
    final Map<String, String> partSpec = tbd.getPartitionSpec();

    final AtomicInteger partitionsLoaded = new AtomicInteger(0);
    final boolean inPlaceEligible = conf.getLong("fs.trash.interval", 0) <= 0
        && InPlaceUpdate.canRenderInPlace(conf) && !SessionState.getConsole().getIsSilent();
    final PrintStream ps = (inPlaceEligible) ? SessionState.getConsole().getInfoStream() : null;

    final SessionState parentSession = SessionState.get();
    List<Callable<Partition>> tasks = Lists.newLinkedList();

<<<<<<< HEAD
    boolean fetchPartitionInfo = true;
=======
    boolean fetchedPartitionsInfo = false;
>>>>>>> 18384b0c
    final boolean scanPartitionsByName = conf.getBoolean(
        ConfVars.HIVE_LOAD_DYNAMIC_PARTITIONS_SCAN_SPECIFIC_PARTITIONS.varname, false);

    // ACID table can be a bigger change. Filed HIVE-25817 for an appropriate fix for ACID tables
    // For now, for ACID tables, skip getting all partitions for a table from HMS (since that
    // can degrade performance for large partitioned tables) and instead make getPartition() call
    // for every dynamic partition
    if (scanPartitionsByName && !tbd.isDirectInsert() && !AcidUtils.isTransactionalTable(tbl)) {
      //Fetch only relevant partitions from HMS for checking old partitions
      List<String> partitionNames = new LinkedList<>();
      for(PartitionDetails details : partitionDetailsMap.values()) {
        if (details.fullSpec != null && !details.fullSpec.isEmpty()) {
          partitionNames.add(Warehouse.makeDynamicPartNameNoTrailingSeperator(details.fullSpec));
        }
      }
      List<Partition> partitions = Hive.get().getPartitionsByNames(tbl, partitionNames);
      for(Partition partition : partitions) {
        LOG.info("HMS partition spec: {}", partition.getSpec());
        partitionDetailsMap.entrySet().parallelStream()
            .filter(entry -> entry.getValue().fullSpec.equals(partition.getSpec()))
            .findAny().ifPresent(entry -> {
          entry.getValue().partition = partition;
          entry.getValue().hasOldPartition = true;
        });
      }
<<<<<<< HEAD
      // no need to fetch partition again in tasks since we have already fetched partitions
      // info in getPartitionsByNames()
      fetchPartitionInfo = false;
=======
      fetchedPartitionsInfo = true;
>>>>>>> 18384b0c
    }

    boolean isTxnTable = AcidUtils.isTransactionalTable(tbl);
    AcidUtils.TableSnapshot tableSnapshot = isTxnTable ? getTableSnapshot(tbl, writeId) : null;

    for (Entry<Path, PartitionDetails> entry : partitionDetailsMap.entrySet()) {
      boolean getPartitionFromHms = fetchPartitionInfo;
      tasks.add(() -> {
        PartitionDetails partitionDetails = entry.getValue();
        Map<String, String> fullPartSpec = partitionDetails.fullSpec;
        try {
          SessionState.setCurrentSessionState(parentSession);
<<<<<<< HEAD
          if (getPartitionFromHms) {
=======
          if (!fetchedPartitionsInfo) {
>>>>>>> 18384b0c
            // didn't fetch partition info from HMS. Getting from HMS now.
            Partition existing = getPartition(tbl, fullPartSpec, false);
            if (existing != null) {
              partitionDetails.partition = existing;
              partitionDetails.hasOldPartition = true;
            }
          }
          LOG.info("New loading path = " + entry.getKey() + " withPartSpec " + fullPartSpec);
          Partition oldPartition = partitionDetails.partition;
          List<FileStatus> newFiles = null;
          if (partitionDetails.newFiles != null) {
            // If we already know the files from the direct insert manifest, use them
            newFiles = partitionDetails.newFiles;
          } else if (conf.getBoolVar(ConfVars.FIRE_EVENTS_FOR_DML) && !tbl.isTemporary() && oldPartition == null) {
            // Otherwise only collect them, if we are going to fire write notifications
            newFiles = Collections.synchronizedList(new ArrayList<>());
          }
          // load the partition
          Partition partition = loadPartitionInternal(entry.getKey(), tbl,
                  fullPartSpec, oldPartition, tbd.getLoadFileType(), true, false, numLB > 0, false, isAcid,
                  resetStatistics, writeId, stmtId, tbd.isInsertOverwrite(), isTxnTable, newFiles, tbd.isDirectInsert());
          // if the partition already existed before the loading, no need to add it again to the
          // metastore
          if (tableSnapshot != null) {
            partition.getTPartition().setWriteId(tableSnapshot.getWriteId());
          }
          partitionDetails.tableSnapshot = tableSnapshot;
          if (oldPartition == null) {
            partitionDetails.newFiles = newFiles;
            partitionDetails.partition = partition;
          }

          if (inPlaceEligible) {
            synchronized (ps) {
              InPlaceUpdate.rePositionCursor(ps);
              partitionsLoaded.incrementAndGet();
              InPlaceUpdate.reprintLine(ps, "Loaded : " + partitionsLoaded.get() + "/"
                  + partitionDetailsMap.size() + " partitions.");
            }
          }

          return partition;
        } catch (Exception e) {
          LOG.error("Exception when loading partition with parameters "
                  + " partPath=" + entry.getKey() + ", "
                  + " table=" + tbl.getTableName() + ", "
                  + " partSpec=" + fullPartSpec + ", "
                  + " loadFileType=" + tbd.getLoadFileType().toString() + ", "
                  + " listBucketingLevel=" + numLB + ", "
                  + " isAcid=" + isAcid + ", "
                  + " resetStatistics=" + resetStatistics, e);
          throw e;
        } finally {
          // get(conf).getMSC can be called in this task, Close the HMS connection right after use, do not wait for finalizer to close it.
          closeCurrent();
        }
      });
    }

    int poolSize = conf.getInt(ConfVars.HIVE_LOAD_DYNAMIC_PARTITIONS_THREAD_COUNT.varname, 1);
    ExecutorService executor = Executors.newFixedThreadPool(poolSize,
            new ThreadFactoryBuilder().setDaemon(true).setNameFormat("load-dynamic-partitionsToAdd-%d").build());

    List<Future<Partition>> futures = Lists.newLinkedList();
    Map<Map<String, String>, Partition> result = Maps.newLinkedHashMap();
    try {
      futures = executor.invokeAll(tasks);
      LOG.info("Number of partitionsToAdd to be added is " + futures.size());
      for (Future<Partition> future : futures) {
        Partition partition = future.get();
        result.put(partition.getSpec(), partition);
      }
      // add new partitions in batch

      addPartitionsToMetastore(
              partitionDetailsMap.entrySet()
                      .stream()
                      .filter(entry -> !entry.getValue().hasOldPartition)
                      .map(entry -> entry.getValue().partition)
                      .collect(Collectors.toList()),
              resetStatistics,
              tbl,
              partitionDetailsMap.entrySet()
                      .stream()
                      .filter(entry -> !entry.getValue().hasOldPartition)
                      .map(entry -> entry.getValue().tableSnapshot)
                      .collect(Collectors.toList()));
      // For acid table, add the acid_write event with file list at the time of load itself. But
      // it should be done after partition is created.

      List<WriteNotificationLogRequest> requestList = new ArrayList<>();
      int maxBatchSize = conf.getIntVar(HIVE_WRITE_NOTIFICATION_MAX_BATCH_SIZE);
      for (Entry<Path, PartitionDetails> entry : partitionDetailsMap.entrySet()) {
        PartitionDetails partitionDetails = entry.getValue();
        if (isTxnTable && partitionDetails.newFiles != null) {
          addWriteNotificationLog(tbl, partitionDetails.fullSpec, partitionDetails.newFiles,
                  writeId, requestList);
          if (requestList != null && requestList.size() >= maxBatchSize) {
            // If the first call returns that the HMS does not supports batching, avoid batching
            // for later requests.
            boolean batchSupported = addWriteNotificationLogInBatch(tbl, requestList);
            if (batchSupported) {
              requestList.clear();
            } else {
              requestList = null;
            }
          }
        }
      }

      if (requestList != null && requestList.size() > 0) {
        addWriteNotificationLogInBatch(tbl, requestList);
      }

      setStatsPropAndAlterPartitions(resetStatistics, tbl,
              partitionDetailsMap.entrySet().stream()
                      .filter(entry -> entry.getValue().hasOldPartition)
                      .map(entry -> entry.getValue().partition)
                      .collect(Collectors.toList()), tableSnapshot);

    } catch (InterruptedException | ExecutionException e) {
      throw new HiveException("Exception when loading " + partitionDetailsMap.size() + " partitions"
              + " in table " + tbl.getTableName()
              + " with loadPath=" + loadPath, e);
    } catch (TException e) {
      LOG.error("Failed loadDynamicPartitions", e);
      throw new HiveException(e);
    } catch (Exception e) {

      StringBuffer logMsg = new StringBuffer();
      logMsg.append("Exception when loading partitionsToAdd with parameters ");
      logMsg.append("partPaths=");
      partitionDetailsMap.keySet().forEach(path -> logMsg.append(path + ", "));
      logMsg.append("table=" + tbl.getTableName() + ", ").
              append("partSpec=" + partSpec + ", ").
              append("loadFileType=" + tbd.getLoadFileType().toString() + ", ").
              append("listBucketingLevel=" + numLB + ", ").
              append("isAcid=" + isAcid + ", ").
              append("resetStatistics=" + resetStatistics);

      LOG.error(logMsg.toString(), e);
      throw e;
    } finally {
      LOG.debug("Cancelling " + futures.size() + " dynamic loading tasks");
      executor.shutdownNow();
    }
    if (HiveConf.getBoolVar(conf, ConfVars.HIVE_IN_TEST) && HiveConf.getBoolVar(conf, ConfVars.HIVETESTMODEFAILLOADDYNAMICPARTITION)) {
      throw new HiveException(HiveConf.ConfVars.HIVETESTMODEFAILLOADDYNAMICPARTITION.name() + "=true");
    }
    try {
      if (isTxnTable) {
        List<String> partNames =
                result.values().stream().map(Partition::getName).collect(Collectors.toList());
        getMSC().addDynamicPartitions(parentSession.getTxnMgr().getCurrentTxnId(), writeId,
                tbl.getDbName(), tbl.getTableName(), partNames,
                AcidUtils.toDataOperationType(operation));
      }
      LOG.info("Loaded " + result.size() + "partitionsToAdd");

      perfLogger.perfLogEnd("MoveTask", PerfLogger.LOAD_DYNAMIC_PARTITIONS);

      return result;
    } catch (TException te) {
      LOG.error("Failed loadDynamicPartitions", te);
      throw new HiveException("Exception updating metastore for acid table "
          + tbd.getTable().getTableName() + " with partitions " + result.values(), te);
    }
  }

  private boolean addWriteNotificationLogInBatch(Table tbl, List<WriteNotificationLogRequest> requestList)
          throws HiveException,MetaException,TException {
    long start = System. currentTimeMillis();
    boolean supported = true;
    WriteNotificationLogBatchRequest rqst = new WriteNotificationLogBatchRequest(tbl.getCatName(), tbl.getDbName(),
            tbl.getTableName(), requestList);
    try {
      get(conf).getSynchronizedMSC().addWriteNotificationLogInBatch(rqst);
    } catch (TApplicationException e) {
      int type = e.getType();
      if (type == TApplicationException.UNKNOWN_METHOD || type == TApplicationException.WRONG_METHOD_NAME) {
        // For older HMS, if the batch API is not supported, fall back to older API.
        LOG.info("addWriteNotificationLogInBatch failed with ", e);
        for (WriteNotificationLogRequest request : requestList) {
          get(conf).getSynchronizedMSC().addWriteNotificationLog(request);
        }
        supported = false;
      }
    }
    long end = System.currentTimeMillis();
    LOG.info("Time taken to add " + requestList.size() + " write notifications: " + ((end - start)/1000F) + " seconds");
    return supported;
  }

  /**
   * Load a directory into a Hive Table. - Alters existing content of table with
   * the contents of loadPath. - If table does not exist - an exception is
   * thrown - files in loadPath are moved into Hive. But the directory itself is
   * not removed.
   *
   * @param loadPath
   *          Directory containing files to load into Table
   * @param tableName
   *          name of table to be loaded.
   * @param loadFileType
   *          if REPLACE_ALL - replace files in the table,
   *          otherwise add files to table (KEEP_EXISTING, OVERWRITE_EXISTING)
   * @param isSrcLocal
   *          If the source directory is LOCAL
   * @param isSkewedStoreAsSubdir
   *          if list bucketing enabled
   * @param isAcidIUDoperation true if this is an ACID based Insert [overwrite]/update/delete
   * @param resetStatistics should reset statistics as part of move.
   * @param writeId write ID allocated for the current load operation
   * @param stmtId statement ID of the current load statement
   */
  public void loadTable(Path loadPath, String tableName, LoadFileType loadFileType, boolean isSrcLocal,
      boolean isSkewedStoreAsSubdir, boolean isAcidIUDoperation, boolean resetStatistics,
      Long writeId, int stmtId, boolean isInsertOverwrite, boolean isDirectInsert) throws HiveException {

    PerfLogger perfLogger = SessionState.getPerfLogger();
    perfLogger.perfLogBegin("MoveTask", PerfLogger.LOAD_TABLE);

    List<FileStatus> newFiles = null;
    Table tbl = getTable(tableName);
    assert tbl.getPath() != null : "null==getPath() for " + tbl.getTableName();
    boolean isTxnTable = AcidUtils.isTransactionalTable(tbl);
    boolean isMmTable = AcidUtils.isInsertOnlyTable(tbl);
    boolean isFullAcidTable = AcidUtils.isFullAcidTable(tbl);
    boolean isCompactionTable = AcidUtils.isCompactionTable(tbl.getParameters());

    if (conf.getBoolVar(ConfVars.FIRE_EVENTS_FOR_DML) && !tbl.isTemporary()) {
      newFiles = Collections.synchronizedList(new ArrayList<FileStatus>());
    }

    // Note: this assumes both paths are qualified; which they are, currently.
    if (((isMmTable || isDirectInsert || isFullAcidTable) && loadPath.equals(tbl.getPath())) || (loadFileType == LoadFileType.IGNORE)) {
      /**
       * some operations on Transactional tables (e.g. Import) write directly to the final location
       * and avoid the 'move' operation.  Since MoveTask does other things, setting 'loadPath' to be
       * the table/partition path indicates that the 'file move' part of MoveTask is not needed.
       */
      if (Utilities.FILE_OP_LOGGER.isDebugEnabled()) {
        Utilities.FILE_OP_LOGGER.debug(
            "not moving " + loadPath + " to " + tbl.getPath() + " (MM)");
      }

      //new files list is required only for event notification.
      if (newFiles != null) {
        newFiles.addAll(listFilesCreatedByQuery(loadPath, writeId, stmtId));
      }
    } else {
      // Either a non-MM query, or a load into MM table from an external source.
      Path tblPath = tbl.getPath();
      Path destPath = tblPath;
      if (isMmTable) {
        // We will load into MM directory, and hide previous directories if needed.
        destPath = new Path(destPath, isInsertOverwrite
            ? AcidUtils.baseDir(writeId) : AcidUtils.deltaSubdir(writeId, writeId, stmtId));
      }
      if (!isAcidIUDoperation && isFullAcidTable) {
        destPath = fixFullAcidPathForLoadData(loadFileType, destPath, writeId, stmtId, tbl);
      }
      Utilities.FILE_OP_LOGGER.debug("moving " + loadPath + " to " + tblPath
          + " (replace = " + loadFileType + ")");

      perfLogger.perfLogBegin("MoveTask", PerfLogger.FILE_MOVES);

      boolean isManaged = tbl.getTableType() == TableType.MANAGED_TABLE;

      if (loadFileType == LoadFileType.REPLACE_ALL && !isTxnTable) {
        //for fullAcid we don't want to delete any files even for OVERWRITE see HIVE-14988/HIVE-17361
        boolean isSkipTrash = MetaStoreUtils.isSkipTrash(tbl.getParameters());
        boolean needRecycle = !tbl.isTemporary()
                && ReplChangeManager.shouldEnableCm(getDatabase(tbl.getDbName()), tbl.getTTable());
        replaceFiles(tblPath, loadPath, destPath, tblPath, conf, isSrcLocal, isSkipTrash,
            newFiles, FileUtils.HIDDEN_FILES_PATH_FILTER, needRecycle, isManaged, isInsertOverwrite);
      } else {
        try {
          FileSystem fs = tbl.getDataLocation().getFileSystem(conf);
          copyFiles(conf, loadPath, destPath, fs, isSrcLocal, isAcidIUDoperation,
              loadFileType == LoadFileType.OVERWRITE_EXISTING, newFiles,
              tbl.getNumBuckets() > 0, isFullAcidTable, isManaged, isCompactionTable);
        } catch (IOException e) {
          throw new HiveException("addFiles: filesystem error in check phase", e);
        }
      }
      perfLogger.perfLogEnd("MoveTask", PerfLogger.FILE_MOVES);
    }

    // If there is no column stats gather stage present in the plan. So we don't know the accuracy of the stats or
    // auto gather stats is turn off explicitly. We need to reset the stats in both cases.
    if (resetStatistics || !this.getConf().getBoolVar(HiveConf.ConfVars.HIVESTATSAUTOGATHER)) {
      LOG.debug("Clear table column statistics and set basic statistics to false for " + tbl.getCompleteName());
      StatsSetupConst.setBasicStatsState(tbl.getParameters(), StatsSetupConst.FALSE);
    }

    try {
      if (isSkewedStoreAsSubdir) {
        SkewedInfo skewedInfo = tbl.getSkewedInfo();
        // Construct list bucketing location mappings from sub-directory name.
        Map<List<String>, String> skewedColValueLocationMaps = constructListBucketingLocationMap(
            tbl.getPath(), skewedInfo);
        // Add list bucketing location mappings.
        skewedInfo.setSkewedColValueLocationMaps(skewedColValueLocationMaps);
      }
    } catch (IOException e) {
      LOG.error("Failed loadTable", e);
      throw new HiveException(e);
    }

    EnvironmentContext environmentContext = null;
    if (!resetStatistics) {
      environmentContext = new EnvironmentContext();
      environmentContext.putToProperties(StatsSetupConst.DO_NOT_UPDATE_STATS, StatsSetupConst.TRUE);
    }

    alterTable(tbl.getCatName(), tbl.getDbName(), tbl.getTableName(), tbl, false, environmentContext,
            true, ((writeId == null) ? 0 : writeId));

    if (AcidUtils.isTransactionalTable(tbl)) {
      addWriteNotificationLog(tbl, null, newFiles, writeId, null);
    } else {
      fireInsertEvent(tbl, null, (loadFileType == LoadFileType.REPLACE_ALL), newFiles);
    }

    perfLogger.perfLogEnd("MoveTask", PerfLogger.LOAD_TABLE);
  }

  /**
   * Creates a partition.
   *
   * @param tbl
   *          table for which partition needs to be created
   * @param partSpec
   *          partition keys and their values
   * @return created partition object
   * @throws HiveException
   *           if table doesn't exist or partition already exists
   */
  @VisibleForTesting
  public Partition createPartition(Table tbl, Map<String, String> partSpec) throws HiveException {
    try {
      org.apache.hadoop.hive.metastore.api.Partition part =
          Partition.createMetaPartitionObject(tbl, partSpec, null);
      AcidUtils.TableSnapshot tableSnapshot = AcidUtils.getTableSnapshot(conf, tbl);
      part.setWriteId(tableSnapshot != null ? tableSnapshot.getWriteId() : 0);
      return new Partition(tbl, getMSC().add_partition(part));
    } catch (Exception e) {
      LOG.error("Failed createPartition", e);
      throw new HiveException(e);
    }
  }

  public List<org.apache.hadoop.hive.metastore.api.Partition> addPartitions(
      List<org.apache.hadoop.hive.metastore.api.Partition> partitions, boolean ifNotExists, boolean needResults)
          throws HiveException {
    try {
      return getMSC().add_partitions(partitions, ifNotExists, needResults);
    } catch (Exception e) {
      LOG.error("Failed addPartitions", e);
      throw new HiveException(e);
    }
  }

  public org.apache.hadoop.hive.metastore.api.Partition getPartition(Table t, String dbName, String tableName,
      List<String> params) throws HiveException {
    try {
      GetPartitionRequest req = new GetPartitionRequest();
      req.setDbName(dbName);
      req.setTblName(tableName);
      req.setPartVals(params);
      if (AcidUtils.isTransactionalTable(t)) {
        ValidWriteIdList validWriteIdList = getValidWriteIdList(dbName, tableName);
        req.setValidWriteIdList(validWriteIdList != null ? validWriteIdList.toString() : null);
        req.setId(t.getTTable().getId());
      }
      GetPartitionResponse res = getMSC().getPartitionRequest(req);
      return res.getPartition();
    } catch (Exception e) {
      LOG.error("Failed getPartition", e);
      throw new HiveException(e);
    }
  }

  public void alterPartitions(String dbName, String tableName,
      List<org.apache.hadoop.hive.metastore.api.Partition> partitions, EnvironmentContext ec, String validWriteIdList,
      long writeId) throws HiveException {
    try {
      getMSC().alter_partitions(dbName, tableName, partitions, ec, validWriteIdList, writeId);
    } catch (Exception e) {
      LOG.error("Failed alterPartitions", e);
      throw new HiveException(e);
    }
  }

  public List<org.apache.hadoop.hive.metastore.api.Partition> getPartitionsByNames(String dbName, String tableName,
      List<String> partitionNames, Table t) throws HiveException {
    try {
      GetPartitionsByNamesRequest req = new GetPartitionsByNamesRequest();
      req.setDb_name(dbName);
      req.setTbl_name(tableName);
      req.setNames(partitionNames);
      return getPartitionsByNames(req, t);
    } catch (Exception e) {
      LOG.error("Failed getPartitionsByNames", e);
      throw new HiveException(e);
    }
  }

    public List<org.apache.hadoop.hive.metastore.api.Partition> getPartitionsByNames(GetPartitionsByNamesRequest req,
      Table table)
        throws HiveException {
    try {
      if (table !=null && AcidUtils.isTransactionalTable(table)) {
        ValidWriteIdList validWriteIdList = getValidWriteIdList(req.getDb_name(), req.getTbl_name());
        req.setValidWriteIdList(validWriteIdList != null ? validWriteIdList.toString() : null);
        req.setId(table.getTTable().getId());
      }
      return (getMSC().getPartitionsByNames(req)).getPartitions();
    } catch (Exception e) {
      LOG.error("Failed getPartitionsByNames", e);
      throw new HiveException(e);
    }
  }
  public Partition getPartition(Table tbl, Map<String, String> partSpec,
      boolean forceCreate) throws HiveException {
    return getPartition(tbl, partSpec, forceCreate, null, true);
  }

  /**
   * Returns partition metadata
   *
   * @param tbl
   *          the partition's table
   * @param partSpec
   *          partition keys and values
   * @param forceCreate
   *          if this is true and partition doesn't exist then a partition is
   *          created
   * @param partPath the path where the partition data is located
   * @param inheritTableSpecs whether to copy over the table specs for if/of/serde
   * @return result partition object or null if there is no partition
   * @throws HiveException
   */
  public Partition getPartition(Table tbl, Map<String, String> partSpec,
      boolean forceCreate, String partPath, boolean inheritTableSpecs) throws HiveException {
    tbl.validatePartColumnNames(partSpec, true);
    List<String> pvals = new ArrayList<String>();
    for (FieldSchema field : tbl.getPartCols()) {
      String val = partSpec.get(field.getName());
      // enable dynamic partitioning
      if ((val == null && !HiveConf.getBoolVar(conf, HiveConf.ConfVars.DYNAMICPARTITIONING))
          || (val != null && val.length() == 0)) {
        throw new HiveException("get partition: Value for key "
            + field.getName() + " is null or empty");
      } else if (val != null){
        pvals.add(val);
      }
    }
    org.apache.hadoop.hive.metastore.api.Partition tpart = null;
    try {
      tpart = getSynchronizedMSC().getPartitionWithAuthInfo(tbl.getDbName(),
          tbl.getTableName(), pvals, getUserName(), getGroupNames());
    } catch (NoSuchObjectException nsoe) {
      // this means no partition exists for the given partition
      // key value pairs - thrift cannot handle null return values, hence
      // getPartition() throws NoSuchObjectException to indicate null partition
      tpart = null;
    } catch (Exception e) {
      LOG.error("Failed getPartitionWithAuthInfo", e);
      throw new HiveException(e);
    }
    try {
      if (forceCreate) {
        if (tpart == null) {
          LOG.debug("creating partition for table " + tbl.getTableName()
                    + " with partition spec : " + partSpec);
          try {
            tpart = getSynchronizedMSC().appendPartition(tbl.getDbName(), tbl.getTableName(), pvals);
          } catch (AlreadyExistsException aee) {
            LOG.debug("Caught already exists exception, trying to alter partition instead");
            tpart = getSynchronizedMSC().getPartitionWithAuthInfo(tbl.getDbName(),
              tbl.getTableName(), pvals, getUserName(), getGroupNames());
            alterPartitionSpec(tbl, partSpec, tpart, inheritTableSpecs, partPath);
          } catch (Exception e) {
            if (CheckJDOException.isJDODataStoreException(e)) {
              // Using utility method above, so that JDODataStoreException doesn't
              // have to be used here. This helps avoid adding jdo dependency for
              // hcatalog client uses
              LOG.debug("Caught JDO exception, trying to alter partition instead");
              tpart = getSynchronizedMSC().getPartitionWithAuthInfo(tbl.getDbName(),
                tbl.getTableName(), pvals, getUserName(), getGroupNames());
              if (tpart == null) {
                // This means the exception was caused by something other than a race condition
                // in creating the partition, since the partition still doesn't exist.
                throw e;
              }
              alterPartitionSpec(tbl, partSpec, tpart, inheritTableSpecs, partPath);
            } else {
              throw e;
            }
          }
        }
        else {
          alterPartitionSpec(tbl, partSpec, tpart, inheritTableSpecs, partPath);
          fireInsertEvent(tbl, partSpec, true, null);
        }
      }
      if (tpart == null) {
        return null;
      }
    } catch (Exception e) {
      LOG.error("Failed getPartition", e);
      throw new HiveException(e);
    }
    return new Partition(tbl, tpart);
  }

  private void alterPartitionSpec(Table tbl,
                                  Map<String, String> partSpec,
                                  org.apache.hadoop.hive.metastore.api.Partition tpart,
                                  boolean inheritTableSpecs,
                                  String partPath) throws HiveException, InvalidOperationException {

    alterPartitionSpecInMemory(tbl, partSpec, tpart, inheritTableSpecs, partPath);
    alterPartition(tbl.getCatalogName(), tbl.getDbName(), tbl.getTableName(),
        new Partition(tbl, tpart), null, true);
  }

  private void alterPartitionSpecInMemory(Table tbl,
      Map<String, String> partSpec,
      org.apache.hadoop.hive.metastore.api.Partition tpart,
      boolean inheritTableSpecs,
      String partPath) throws HiveException, InvalidOperationException {
    LOG.debug("altering partition for table " + tbl.getTableName() + " with partition spec : "
        + partSpec);
    if (inheritTableSpecs) {
      tpart.getSd().setOutputFormat(tbl.getTTable().getSd().getOutputFormat());
      tpart.getSd().setInputFormat(tbl.getTTable().getSd().getInputFormat());
      tpart.getSd().getSerdeInfo().setSerializationLib(tbl.getSerializationLib());
      tpart.getSd().getSerdeInfo().setParameters(
          tbl.getTTable().getSd().getSerdeInfo().getParameters());
      tpart.getSd().setBucketCols(tbl.getBucketCols());
      tpart.getSd().setNumBuckets(tbl.getNumBuckets());
      tpart.getSd().setSortCols(tbl.getSortCols());
    }
    if (partPath == null || partPath.trim().equals("")) {
      throw new HiveException("new partition path should not be null or empty.");
    }
    tpart.getSd().setLocation(partPath);
  }

  public void addWriteNotificationLog(Table tbl, Map<String, String> partitionSpec,
                                       List<FileStatus> newFiles, Long writeId,
                                       List<WriteNotificationLogRequest> requestList) throws HiveException {
    if (!conf.getBoolVar(ConfVars.FIRE_EVENTS_FOR_DML)) {
      LOG.debug("write notification log is ignored as dml event logging is disabled");
      return;
    }

    if (tbl.isTemporary()) {
      LOG.debug("write notification log is ignored as " + tbl.getTableName() + " is temporary : " + writeId);
      return;
    }

    if (newFiles == null || newFiles.isEmpty()) {
      LOG.debug("write notification log is ignored as file list is empty");
      return;
    }

    LOG.debug("adding write notification log for operation " + writeId + " table " + tbl.getCompleteName() +
                        "partition " + partitionSpec + " list of files " + newFiles);

    try {
      Long txnId = SessionState.get().getTxnMgr().getCurrentTxnId();
      List<String> partitionVals = null;
      if (partitionSpec != null && !partitionSpec.isEmpty()) {
        partitionVals = new ArrayList<>();
        for (FieldSchema fs : tbl.getPartitionKeys()) {
          partitionVals.add(partitionSpec.get(fs.getName()));
        }
      }

      addWriteNotificationLog(conf, tbl, partitionVals, txnId, writeId, newFiles, requestList);
    } catch (IOException | TException e) {
      throw new HiveException(e);
    }
  }

  public static void addWriteNotificationLog(HiveConf conf, Table tbl, List<String> partitionVals,
                                             Long txnId, Long writeId, List<FileStatus> newFiles,
                                             List<WriteNotificationLogRequest> requestList)
          throws IOException, HiveException, TException {
    FileSystem fileSystem = tbl.getDataLocation().getFileSystem(conf);
    InsertEventRequestData insertData = new InsertEventRequestData();
    insertData.setReplace(true);

    WriteNotificationLogRequest rqst = new WriteNotificationLogRequest(txnId, writeId,
            tbl.getDbName(), tbl.getTableName(), insertData);
    addInsertFileInformation(newFiles, fileSystem, insertData);
    rqst.setPartitionVals(partitionVals);

    if (requestList == null) {
      get(conf).getSynchronizedMSC().addWriteNotificationLog(rqst);
    } else {
      requestList.add(rqst);
    }
  }

  private void fireInsertEvent(Table tbl, Map<String, String> partitionSpec, boolean replace, List<FileStatus> newFiles)
      throws HiveException {
    if (conf.getBoolVar(ConfVars.FIRE_EVENTS_FOR_DML)) {
      LOG.debug("Firing dml insert event");
      if (tbl.isTemporary()) {
        LOG.debug("Not firing dml insert event as " + tbl.getTableName() + " is temporary");
        return;
      }
      try {
        FileSystem fileSystem = tbl.getDataLocation().getFileSystem(conf);
        FireEventRequestData data = new FireEventRequestData();
        InsertEventRequestData insertData = new InsertEventRequestData();
        insertData.setReplace(replace);
        data.setInsertData(insertData);
        if (newFiles != null && !newFiles.isEmpty()) {
          addInsertFileInformation(newFiles, fileSystem, insertData);
        } else {
          insertData.setFilesAdded(new ArrayList<String>());
        }
        FireEventRequest rqst = new FireEventRequest(true, data);
        rqst.setDbName(tbl.getDbName());
        rqst.setTableName(tbl.getTableName());
        if (partitionSpec != null && partitionSpec.size() > 0) {
          List<String> partVals = new ArrayList<String>(partitionSpec.size());
          for (FieldSchema fs : tbl.getPartitionKeys()) {
            partVals.add(partitionSpec.get(fs.getName()));
          }
          rqst.setPartitionVals(partVals);
        }
        getSynchronizedMSC().fireListenerEvent(rqst);
      } catch (IOException | TException e) {
        throw new HiveException(e);
      }
    }
  }


  private static void addInsertFileInformation(List<FileStatus> newFiles, FileSystem fileSystem,
      InsertEventRequestData insertData) throws IOException {
    LinkedList<Path> directories = null;
    for (FileStatus status : newFiles) {
      if (status.isDirectory()) {
        if (directories == null) {
          directories = new LinkedList<>();
        }
        directories.add(status.getPath());
        continue;
      }
      addInsertNonDirectoryInformation(status.getPath(), fileSystem, insertData);
    }
    if (directories == null) {
      return;
    }
    // We don't expect any nesting in most cases, or a lot of it if it is present; union and LB
    // are some examples where we would have 1, or few, levels respectively.
    while (!directories.isEmpty()) {
      Path dir = directories.poll();
      FileStatus[] contents = fileSystem.listStatus(dir);
      if (contents == null) {
        continue;
      }
      for (FileStatus status : contents) {
        if (status.isDirectory()) {
          directories.add(status.getPath());
          continue;
        }
        addInsertNonDirectoryInformation(status.getPath(), fileSystem, insertData);
      }
    }
  }


  private static void addInsertNonDirectoryInformation(Path p, FileSystem fileSystem,
      InsertEventRequestData insertData) throws IOException {
    insertData.addToFilesAdded(p.toString());
    FileChecksum cksum = fileSystem.getFileChecksum(p);
    String acidDirPath = AcidUtils.getFirstLevelAcidDirPath(p.getParent(), fileSystem);
    // File checksum is not implemented for local filesystem (RawLocalFileSystem)
    if (cksum != null) {
      String checksumString =
          StringUtils.byteToHexString(cksum.getBytes(), 0, cksum.getLength());
      insertData.addToFilesAddedChecksum(checksumString);
    } else {
      // Add an empty checksum string for filesystems that don't generate one
      insertData.addToFilesAddedChecksum("");
    }

    // acid dir will be present only for acid write operations.
    if (acidDirPath != null) {
      insertData.addToSubDirectoryList(acidDirPath);
    }
  }

  public boolean dropPartition(String dbName, String tableName, List<String> partitionValues, boolean deleteData)
      throws HiveException {
    return dropPartition(dbName, tableName, partitionValues, PartitionDropOptions.instance().deleteData(deleteData));
  }

  public boolean dropPartition(String dbName, String tableName, List<String> partitionValues,
      PartitionDropOptions options) throws HiveException {
    try {
      return getMSC().dropPartition(dbName, tableName, partitionValues, options);
    } catch (NoSuchObjectException e) {
      throw new HiveException("Partition or table doesn't exist.", e);
    } catch (Exception e) {
      throw new HiveException(e.getMessage(), e);
    }
  }

  public List<Partition> dropPartitions(String dbName, String tableName,
      List<Pair<Integer, byte[]>> partitionExpressions,
      PartitionDropOptions dropOptions) throws HiveException {
    try {
      Table table = getTable(dbName, tableName);
      List<org.apache.hadoop.hive.metastore.api.Partition> partitions = getMSC().dropPartitions(dbName, tableName,
          partitionExpressions, dropOptions);
      return convertFromMetastore(table, partitions);
    } catch (NoSuchObjectException e) {
      throw new HiveException("Partition or table doesn't exist.", e);
    } catch (Exception e) {
      throw new HiveException(e.getMessage(), e);
    }
  }

  public List<String> getPartitionNames(String dbName, String tblName, short max)
      throws HiveException {
    List<String> names = null;
    try {
      names = getMSC().listPartitionNames(dbName, tblName, max);
    } catch (NoSuchObjectException nsoe) {
      // this means no partition exists for the given dbName and tblName
      // key value pairs - thrift cannot handle null return values, hence
      // listPartitionNames() throws NoSuchObjectException to indicate null partitions
      return Lists.newArrayList();
    } catch (Exception e) {
      LOG.error("Failed getPartitionNames", e);
      throw new HiveException(e);
    }
    return names;
  }

  public List<String> getPartitionNames(String dbName, String tblName,
      Map<String, String> partSpec, short max) throws HiveException {
    List<String> names = null;
    Table t = getTable(dbName, tblName);

    List<String> pvals = MetaStoreUtils.getPvals(t.getPartCols(), partSpec);

    try {
      GetPartitionNamesPsRequest req = new GetPartitionNamesPsRequest();
      req.setTblName(tblName);
      req.setDbName(dbName);
      req.setPartValues(pvals);
      req.setMaxParts(max);
      if (AcidUtils.isTransactionalTable(t)) {
        ValidWriteIdList validWriteIdList = getValidWriteIdList(dbName, tblName);
        req.setValidWriteIdList(validWriteIdList != null ? validWriteIdList.toString() : null);
        req.setId(t.getTTable().getId());
      }
      GetPartitionNamesPsResponse res = getMSC().listPartitionNamesRequest(req);
      names = res.getNames();
    } catch (NoSuchObjectException nsoe) {
      // this means no partition exists for the given partition spec
      // key value pairs - thrift cannot handle null return values, hence
      // listPartitionNames() throws NoSuchObjectException to indicate null partitions
      return Lists.newArrayList();
    } catch (Exception e) {
      LOG.error("Failed getPartitionNames", e);
      throw new HiveException(e);
    }
    return names;
  }

  public List<String> getPartitionNames(Table tbl, ExprNodeGenericFuncDesc expr, String order,
       short maxParts) throws HiveException {
    List<String> names = null;
    // the exprBytes should not be null by thrift definition
    byte[] exprBytes = {(byte)-1};
    if (expr != null) {
      exprBytes = SerializationUtilities.serializeExpressionToKryo(expr);
    }
    try {
      String defaultPartitionName = HiveConf.getVar(conf, ConfVars.DEFAULTPARTITIONNAME);
      PartitionsByExprRequest req =
          new PartitionsByExprRequest(tbl.getDbName(), tbl.getTableName(), ByteBuffer.wrap(exprBytes));
      if (defaultPartitionName != null) {
        req.setDefaultPartitionName(defaultPartitionName);
      }
      if (maxParts >= 0) {
        req.setMaxParts(maxParts);
      }
      req.setOrder(order);
      req.setCatName(tbl.getCatalogName());
      if (AcidUtils.isTransactionalTable(tbl)) {
        ValidWriteIdList validWriteIdList = getValidWriteIdList(tbl.getDbName(), tbl.getTableName());
        req.setValidWriteIdList(validWriteIdList != null ? validWriteIdList.toString() : null);
        req.setId(tbl.getTTable().getId());
      }
      names = getMSC().listPartitionNames(req);

    } catch (NoSuchObjectException nsoe) {
      return Lists.newArrayList();
    } catch (Exception e) {
      LOG.error("Failed getPartitionNames", e);
      throw new HiveException(e);
    }
    return names;
  }

  /**
   * get all the partitions that the table has
   *
   * @param tbl
   *          object for which partition is needed
   * @return list of partition objects
   */
  public List<Partition> getPartitions(Table tbl) throws HiveException {
    PerfLogger perfLogger = SessionState.getPerfLogger();
    perfLogger.perfLogBegin(CLASS_NAME, PerfLogger.HIVE_GET_PARTITIONS);

    try {
      if (tbl.isPartitioned()) {
        List<org.apache.hadoop.hive.metastore.api.Partition> tParts;
        try {
          GetPartitionsPsWithAuthRequest req = new GetPartitionsPsWithAuthRequest();
          req.setTblName(tbl.getTableName());
          req.setDbName(tbl.getDbName());
          req.setUserName(getUserName());
          req.setMaxParts((short) -1);
          req.setGroupNames(getGroupNames());
          if (AcidUtils.isTransactionalTable(tbl)) {
            ValidWriteIdList validWriteIdList = getValidWriteIdList(tbl.getDbName(), tbl.getTableName());
            req.setValidWriteIdList(validWriteIdList != null ? validWriteIdList.toString() : null);
            req.setId(tbl.getTTable().getId());
          }
          GetPartitionsPsWithAuthResponse res = getMSC().listPartitionsWithAuthInfoRequest(req);
          tParts = res.getPartitions();

        } catch (Exception e) {
          LOG.error("Failed getPartitions", e);
          throw new HiveException(e);
        }
        List<Partition> parts = new ArrayList<>(tParts.size());
        for (org.apache.hadoop.hive.metastore.api.Partition tpart : tParts) {
          parts.add(new Partition(tbl, tpart));
        }

        return parts;
      } else {
        return Collections.singletonList(new Partition(tbl));
      }
    } finally {
      perfLogger.perfLogEnd(CLASS_NAME, PerfLogger.HIVE_GET_PARTITIONS, "HS2-cache");
    }
  }

  /**
   * Get all the partitions; unlike {@link #getPartitions(Table)}, does not include auth.
   * @param tbl table for which partitions are needed
   * @return list of partition objects
   */
  public Set<Partition> getAllPartitionsOf(Table tbl) throws HiveException {
    if (!tbl.isPartitioned()) {
      return Sets.newHashSet(new Partition(tbl));
    }

    List<org.apache.hadoop.hive.metastore.api.Partition> tParts;
    try {
      tParts = getMSC().listPartitions(tbl.getDbName(), tbl.getTableName(), (short)-1);
    } catch (Exception e) {
      LOG.error("Failed getAllPartitionsOf", e);
      throw new HiveException(e);
    }
    Set<Partition> parts = new LinkedHashSet<Partition>(tParts.size());
    for (org.apache.hadoop.hive.metastore.api.Partition tpart : tParts) {
      parts.add(new Partition(tbl, tpart));
    }
    return parts;
  }

  /**
   * get all the partitions of the table that matches the given partial
   * specification. partition columns whose value is can be anything should be
   * an empty string.
   *
   * @param tbl
   *          object for which partition is needed. Must be partitioned.
   * @param limit number of partitions to return
   * @return list of partition objects
   * @throws HiveException
   */
  public List<Partition> getPartitions(Table tbl, Map<String, String> partialPartSpec,
      short limit)
  throws HiveException {
    PerfLogger perfLogger = SessionState.getPerfLogger();
    perfLogger.perfLogBegin(CLASS_NAME, PerfLogger.HIVE_GET_PARTITIONS_2);
    try {
      if (!tbl.isPartitioned()) {
        throw new HiveException(ErrorMsg.TABLE_NOT_PARTITIONED, tbl.getTableName());
      }

      List<String> partialPvals = MetaStoreUtils.getPvals(tbl.getPartCols(), partialPartSpec);

      List<org.apache.hadoop.hive.metastore.api.Partition> partitions = null;
      try {
        partitions = getMSC().listPartitionsWithAuthInfo(tbl.getDbName(), tbl.getTableName(),
                partialPvals, limit, getUserName(), getGroupNames());
      } catch (Exception e) {
        throw new HiveException(e);
      }

      List<Partition> qlPartitions = new ArrayList<Partition>();
      for (org.apache.hadoop.hive.metastore.api.Partition p : partitions) {
        qlPartitions.add(new Partition(tbl, p));
      }

      return qlPartitions;
    } finally {
      perfLogger.perfLogEnd(CLASS_NAME, PerfLogger.HIVE_GET_PARTITIONS_2, "HS2-cache");
    }
  }

  /**
   * get all the partitions of the table that matches the given partial
   * specification. partition columns whose value is can be anything should be
   * an empty string.
   *
   * @param tbl
   *          object for which partition is needed. Must be partitioned.
   * @return list of partition objects
   * @throws HiveException
   */
  public List<Partition> getPartitions(Table tbl, Map<String, String> partialPartSpec)
  throws HiveException {
    return getPartitions(tbl, partialPartSpec, (short)-1);
  }

  /**
   * get all the partitions of the table that matches the given partial
   * specification. partition columns whose value is can be anything should be
   * an empty string.
   *
   * @param tbl
   *          object for which partition is needed. Must be partitioned.
   * @param partialPartSpec
   *          partial partition specification (some subpartitions can be empty).
   * @return list of partition objects
   * @throws HiveException
   */
  public List<Partition> getPartitionsByNames(Table tbl,
      Map<String, String> partialPartSpec)
      throws HiveException {

    if (!tbl.isPartitioned()) {
      throw new HiveException(ErrorMsg.TABLE_NOT_PARTITIONED, tbl.getTableName());
    }

    List<String> names = getPartitionNames(tbl.getDbName(), tbl.getTableName(),
        partialPartSpec, (short)-1);

    List<Partition> partitions = getPartitionsByNames(tbl, names);
    return partitions;
  }

  /**
   * Get all partitions of the table that matches the list of given partition names.
   *
   * @param tbl
   *          object for which partition is needed. Must be partitioned.
   * @param partNames
   *          list of partition names
   * @return list of partition objects
   * @throws HiveException
   */
  public List<Partition> getPartitionsByNames(Table tbl, List<String> partNames)
      throws HiveException {
    return getPartitionsByNames(tbl, partNames, false);
  }

  /**
   * Get all partitions of the table that matches the list of given partition names.
   *
   * @param tbl
   *          object for which partition is needed. Must be partitioned.
   * @param partNames
   *          list of partition names
   * @param getColStats
   *          if true, Partition object includes column statistics for that partition.
   * @return list of partition objects
   * @throws HiveException
   */
  public List<Partition> getPartitionsByNames(Table tbl, List<String> partNames, boolean getColStats)
      throws HiveException {

    if (!tbl.isPartitioned()) {
      throw new HiveException(ErrorMsg.TABLE_NOT_PARTITIONED, tbl.getTableName());
    }
    List<Partition> partitions = new ArrayList<Partition>(partNames.size());

    int batchSize = HiveConf.getIntVar(conf, HiveConf.ConfVars.METASTORE_BATCH_RETRIEVE_MAX);
    // TODO: might want to increase the default batch size. 1024 is viable; MS gets OOM if too high.
    int nParts = partNames.size();
    int nBatches = nParts / batchSize;

    try {
      for (int i = 0; i < nBatches; ++i) {
        GetPartitionsByNamesRequest req = new GetPartitionsByNamesRequest();
        req.setDb_name(tbl.getDbName());
        req.setTbl_name(tbl.getTableName());
        req.setNames(partNames.subList(i*batchSize, (i+1)*batchSize));
        req.setGet_col_stats(false);
        List<org.apache.hadoop.hive.metastore.api.Partition> tParts = getPartitionsByNames(req, tbl);

        if (tParts != null) {
          for (org.apache.hadoop.hive.metastore.api.Partition tpart: tParts) {
            partitions.add(new Partition(tbl, tpart));
          }
        }
      }

      if (nParts > nBatches * batchSize) {
       String validWriteIdList = null;
       Long tableId = null;
       if (AcidUtils.isTransactionalTable(tbl)) {
        ValidWriteIdList vWriteIdList = getValidWriteIdList(tbl.getDbName(), tbl.getTableName());
        validWriteIdList = vWriteIdList != null ? vWriteIdList.toString() : null;
        tableId = tbl.getTTable().getId();
      }
        List<org.apache.hadoop.hive.metastore.api.Partition> tParts =
          getMSC().getPartitionsByNames(tbl.getDbName(), tbl.getTableName(),
            partNames.subList(nBatches*batchSize, nParts), getColStats, Constants.HIVE_ENGINE);
        if (tParts != null) {
          for (org.apache.hadoop.hive.metastore.api.Partition tpart: tParts) {
            partitions.add(new Partition(tbl, tpart));
          }
        }
      }
    } catch (Exception e) {
      throw new HiveException(e);
    }
    return partitions;
  }

  /**
   * Get a list of Partitions by filter.
   * @param tbl The table containing the partitions.
   * @param filter A string represent partition predicates.
   * @return a list of partitions satisfying the partition predicates.
   * @throws HiveException
   * @throws MetaException
   * @throws NoSuchObjectException
   * @throws TException
   */
  public List<Partition> getPartitionsByFilter(Table tbl, String filter)
      throws HiveException, MetaException, NoSuchObjectException, TException {

    if (!tbl.isPartitioned()) {
      throw new HiveException(ErrorMsg.TABLE_NOT_PARTITIONED, tbl.getTableName());
    }

    List<org.apache.hadoop.hive.metastore.api.Partition> tParts = getMSC().listPartitionsByFilter(
        tbl.getDbName(), tbl.getTableName(), filter, (short)-1);
    return convertFromMetastore(tbl, tParts);
  }

  private static List<Partition> convertFromMetastore(Table tbl,
      List<org.apache.hadoop.hive.metastore.api.Partition> partitions) throws HiveException {
    if (partitions == null) {
      return Collections.emptyList();
    }

    List<Partition> results = new ArrayList<Partition>(partitions.size());
    for (org.apache.hadoop.hive.metastore.api.Partition tPart : partitions) {
      results.add(new Partition(tbl, tPart));
    }
    return results;
  }

  // This method converts PartitionSpec to Partiton.
  // This is required because listPartitionsSpecByExpr return set of PartitionSpec but hive
  // require Partition
  private static List<Partition> convertFromPartSpec(Iterator<PartitionSpec> iterator, Table tbl)
      throws HiveException, TException {
    if(!iterator.hasNext()) {
      return Collections.emptyList();
    }
    List<Partition> results = new ArrayList<>();

    while (iterator.hasNext()) {
      PartitionSpec partitionSpec = iterator.next();
      if (partitionSpec.getPartitionList() != null) {
        // partitions outside table location
        Iterator<org.apache.hadoop.hive.metastore.api.Partition> externalPartItr =
            partitionSpec.getPartitionList().getPartitions().iterator();
        while(externalPartItr.hasNext()) {
          org.apache.hadoop.hive.metastore.api.Partition msPart =
              externalPartItr.next();
          results.add(new Partition(tbl, msPart));
        }
      } else {
        // partitions within table location
        for(PartitionWithoutSD partitionWithoutSD:partitionSpec.getSharedSDPartitionSpec().getPartitions()) {
          org.apache.hadoop.hive.metastore.api.Partition part = new org.apache.hadoop.hive.metastore.api.Partition();
          part.setTableName(partitionSpec.getTableName());
          part.setDbName(partitionSpec.getDbName());
          part.setCatName(partitionSpec.getCatName());
          part.setCreateTime(partitionWithoutSD.getCreateTime());
          part.setLastAccessTime(partitionWithoutSD.getLastAccessTime());
          part.setParameters(partitionWithoutSD.getParameters());
          part.setPrivileges(partitionWithoutSD.getPrivileges());
          part.setSd(partitionSpec.getSharedSDPartitionSpec().getSd().deepCopy());
          String partitionLocation = null;
          if(partitionWithoutSD.getRelativePath() == null
              || partitionWithoutSD.getRelativePath().isEmpty()) {
            if (tbl.getDataLocation() != null) {
              Path partPath = new Path(tbl.getDataLocation(),
                  Warehouse.makePartName(tbl.getPartCols(),
                      partitionWithoutSD.getValues()));
              partitionLocation = partPath.toString();
            }
          } else {
            partitionLocation = tbl.getSd().getLocation();
            partitionLocation += partitionWithoutSD.getRelativePath();
          }
          part.getSd().setLocation(partitionLocation);
          part.setValues(partitionWithoutSD.getValues());
          part.setWriteId(partitionSpec.getWriteId());
          Partition hivePart = new Partition(tbl, part);
          results.add(hivePart);
        }
      }
    }
    return results;
  }

  /**
   * Get a list of Partitions by expr.
   * @param tbl The table containing the partitions.
   * @param expr A serialized expression for partition predicates.
   * @param conf Hive config.
   * @param partitions the resulting list of partitions
   * @return whether the resulting list contains partitions which may or may not match the expr
   */
  public boolean getPartitionsByExpr(Table tbl, ExprNodeGenericFuncDesc expr, HiveConf conf,
      List<Partition> partitions) throws HiveException, TException {
    PerfLogger perfLogger = SessionState.getPerfLogger();
    perfLogger.perfLogBegin(CLASS_NAME, PerfLogger.HIVE_GET_PARTITIONS_BY_EXPR);
    try {
      Preconditions.checkNotNull(partitions);
      byte[] exprBytes = SerializationUtilities.serializeExpressionToKryo(expr);
      String defaultPartitionName = HiveConf.getVar(conf, ConfVars.DEFAULTPARTITIONNAME);
      List<org.apache.hadoop.hive.metastore.api.PartitionSpec> msParts =
              new ArrayList<>();
      ValidWriteIdList validWriteIdList = null;

      PartitionsByExprRequest req = buildPartitionByExprRequest(tbl, exprBytes, defaultPartitionName, conf,
              null);

      if (AcidUtils.isTransactionalTable(tbl)) {
        validWriteIdList = getValidWriteIdList(tbl.getDbName(), tbl.getTableName());
        req.setValidWriteIdList(validWriteIdList != null ? validWriteIdList.toString() : null);
        req.setId(tbl.getTTable().getId());
      }

      boolean hasUnknownParts = getMSC().listPartitionsSpecByExpr(req, msParts);
      partitions.addAll(convertFromPartSpec(msParts.iterator(), tbl));

      return hasUnknownParts;
    } finally {
      perfLogger.perfLogEnd(CLASS_NAME, PerfLogger.HIVE_GET_PARTITIONS_BY_EXPR, "HS2-cache");
    }
  }

  private PartitionsByExprRequest buildPartitionByExprRequest(Table tbl, byte[] exprBytes, String defaultPartitionName,
                                                              HiveConf conf, String validWriteIdList) {
    PartitionsByExprRequest req = new PartitionsByExprRequest(tbl.getDbName(), tbl.getTableName(),
            ByteBuffer.wrap(exprBytes));
    if (defaultPartitionName != null) {
      req.setDefaultPartitionName(defaultPartitionName);
    }
    req.setCatName(getDefaultCatalog(conf));
    req.setValidWriteIdList(validWriteIdList);
    req.setId(tbl.getTTable().getId());

    return req;
  }

  /**
   * Get a number of Partitions by filter.
   * @param tbl The table containing the partitions.
   * @param filter A string represent partition predicates.
   * @return the number of partitions satisfying the partition predicates.
   * @throws HiveException
   * @throws MetaException
   * @throws NoSuchObjectException
   * @throws TException
   */
  public int getNumPartitionsByFilter(Table tbl, String filter)
    throws HiveException, MetaException, NoSuchObjectException, TException {

    if (!tbl.isPartitioned()) {
      throw new HiveException("Partition spec should only be supplied for a " +
        "partitioned table");
    }

    int numParts = getMSC().getNumPartitionsByFilter(
      tbl.getDbName(), tbl.getTableName(), filter);

    return numParts;
  }

  public void validatePartitionNameCharacters(List<String> partVals) throws HiveException {
    try {
      getMSC().validatePartitionNameCharacters(partVals);
    } catch (Exception e) {
      LOG.error("Failed validatePartitionNameCharacters", e);
      throw new HiveException(e);
    }
  }

  public void createRole(String roleName, String ownerName)
      throws HiveException {
    try {
      getMSC().create_role(new Role(roleName, -1, ownerName));
    } catch (Exception e) {
      throw new HiveException(e);
    }
  }

  public void dropRole(String roleName) throws HiveException {
    try {
      getMSC().drop_role(roleName);
    } catch (Exception e) {
      throw new HiveException(e);
    }
  }

  /**
   * Get all existing role names.
   *
   * @return List of role names.
   * @throws HiveException
   */
  public List<String> getAllRoleNames() throws HiveException {
    try {
      return getMSC().listRoleNames();
    } catch (Exception e) {
      throw new HiveException(e);
    }
  }

  public  List<RolePrincipalGrant> getRoleGrantInfoForPrincipal(String principalName, PrincipalType principalType) throws HiveException {
    try {
      GetRoleGrantsForPrincipalRequest req = new GetRoleGrantsForPrincipalRequest(principalName, principalType);
      GetRoleGrantsForPrincipalResponse resp = getMSC().get_role_grants_for_principal(req);
      return resp.getPrincipalGrants();
    } catch (Exception e) {
      throw new HiveException(e);
    }
  }


  public boolean grantRole(String roleName, String userName,
      PrincipalType principalType, String grantor, PrincipalType grantorType,
      boolean grantOption) throws HiveException {
    try {
      return getMSC().grant_role(roleName, userName, principalType, grantor,
        grantorType, grantOption);
    } catch (Exception e) {
      throw new HiveException(e);
    }
  }

  public boolean revokeRole(String roleName, String userName,
      PrincipalType principalType, boolean grantOption)  throws HiveException {
    try {
      return getMSC().revoke_role(roleName, userName, principalType, grantOption);
    } catch (Exception e) {
      throw new HiveException(e);
    }
  }

  public List<Role> listRoles(String userName,  PrincipalType principalType)
      throws HiveException {
    try {
      return getMSC().list_roles(userName, principalType);
    } catch (Exception e) {
      throw new HiveException(e);
    }
  }

  /**
   * @param objectType
   *          hive object type
   * @param db_name
   *          database name
   * @param table_name
   *          table name
   * @param part_values
   *          partition values
   * @param column_name
   *          column name
   * @param user_name
   *          user name
   * @param group_names
   *          group names
   * @return the privilege set
   * @throws HiveException
   */
  public PrincipalPrivilegeSet get_privilege_set(HiveObjectType objectType,
      String db_name, String table_name, List<String> part_values,
      String column_name, String user_name, List<String> group_names)
      throws HiveException {
    try {
      HiveObjectRef hiveObj = new HiveObjectRef(objectType, db_name,
          table_name, part_values, column_name);
      return getMSC().get_privilege_set(hiveObj, user_name, group_names);
    } catch (Exception e) {
      throw new HiveException(e);
    }
  }

  /**
   * @param objectType
   *          hive object type
   * @param principalName
   * @param principalType
   * @param dbName
   * @param tableName
   * @param partValues
   * @param columnName
   * @return list of privileges
   * @throws HiveException
   */
  public List<HiveObjectPrivilege> showPrivilegeGrant(
      HiveObjectType objectType, String principalName,
      PrincipalType principalType, String dbName, String tableName,
      List<String> partValues, String columnName) throws HiveException {
    try {
      HiveObjectRef hiveObj = new HiveObjectRef(objectType, dbName, tableName,
          partValues, columnName);
      return getMSC().list_privileges(principalName, principalType, hiveObj);
    } catch (Exception e) {
      throw new HiveException(e);
    }
  }

  private static void copyFiles(final HiveConf conf, final FileSystem destFs,
            FileStatus[] srcs, final FileSystem srcFs, final Path destf,
            final boolean isSrcLocal, boolean isOverwrite,
            final List<Path> newFiles, boolean acidRename, boolean isManaged,
            boolean isCompactionTable) throws HiveException {

    try {
      FileStatus fullDestStatus = destFs.getFileStatus(destf);
      if (!fullDestStatus.isDirectory()) {
        throw new HiveException(destf + " is not a directory.");
      }
    } catch (IOException e1) {
      throw new HiveException(e1);
    }

    final List<Future<Pair<Path, Path>>> futures = new LinkedList<>();
    final ExecutorService pool = conf.getInt(ConfVars.HIVE_MOVE_FILES_THREAD_COUNT.varname, 25) > 0 ?
        Executors.newFixedThreadPool(conf.getInt(ConfVars.HIVE_MOVE_FILES_THREAD_COUNT.varname, 25),
        new ThreadFactoryBuilder().setDaemon(true).setNameFormat("Move-Thread-%d").build()) : null;
    // For ACID non-bucketed case, the filenames have to be in the format consistent with INSERT/UPDATE/DELETE Ops,
    // i.e, like 000000_0, 000001_0_copy_1, 000002_0.gz etc.
    // The extension is only maintained for files which are compressed.
    int taskId = 0;
    // Sort the files
    Arrays.sort(srcs);
    String configuredOwner = HiveConf.getVar(conf, ConfVars.HIVE_LOAD_DATA_OWNER);
    FileStatus[] files;
    for (FileStatus src : srcs) {
      if (src.isDirectory()) {
        try {
          files = srcFs.listStatus(src.getPath(), FileUtils.HIDDEN_FILES_PATH_FILTER);
        } catch (IOException e) {
          if (null != pool) {
            pool.shutdownNow();
          }
          throw new HiveException(e);
        }
      } else {
        files = new FileStatus[] {src};
      }

      if (isCompactionTable && HiveConf.getBoolVar(conf, HiveConf.ConfVars.HIVE_WRITE_ACID_VERSION_FILE)) {
        try {
          AcidUtils.OrcAcidVersion.writeVersionFile(destf, destFs);
        } catch (IOException e) {
          if (null != pool) {
            pool.shutdownNow();
          }
          throw new HiveException(e);
        }
      }

      final SessionState parentSession = SessionState.get();
      // Sort the files
      Arrays.sort(files);
      for (final FileStatus srcFile : files) {
        final Path srcP = srcFile.getPath();
        final boolean needToCopy = needToCopy(conf, srcP, destf, srcFs, destFs, configuredOwner, isManaged);

        final boolean isRenameAllowed = !needToCopy && !isSrcLocal;

        final String msg = "Unable to move source " + srcP + " to destination " + destf;

        // If we do a rename for a non-local file, we will be transfering the original
        // file permissions from source to the destination. Else, in case of mvFile() where we
        // copy from source to destination, we will inherit the destination's parent group ownership.
        if (null == pool) {
          try {
            Path destPath = mvFile(conf, srcFs, srcP, destFs, destf, isSrcLocal, isOverwrite, isRenameAllowed,
                    acidRename ? taskId++ : -1);

            if (null != newFiles) {
              newFiles.add(destPath);
            }
          } catch (Exception e) {
            throw getHiveException(e, msg, "Failed to move: {}");
          }
        } else {
          // future only takes final or seemingly final values. Make a final copy of taskId
          final int finalTaskId = acidRename ? taskId++ : -1;
          futures.add(pool.submit(new Callable<Pair<Path, Path>>() {
            @Override
            public Pair<Path, Path> call() throws HiveException {
              SessionState.setCurrentSessionState(parentSession);

              try {
                Path destPath =
                    mvFile(conf, srcFs, srcP, destFs, destf, isSrcLocal, isOverwrite, isRenameAllowed, finalTaskId);

                if (null != newFiles) {
                  newFiles.add(destPath);
                }
                return Pair.of(srcP, destPath);
              } catch (Exception e) {
                throw getHiveException(e, msg);
              }
            }
          }));
        }
      }
    }
    if (null != pool) {
      pool.shutdown();
      for (Future<Pair<Path, Path>> future : futures) {
        try {
          Pair<Path, Path> pair = future.get();
          LOG.debug("Moved src: {}, to dest: {}", pair.getLeft().toString(), pair.getRight().toString());
        } catch (Exception e) {
          throw handlePoolException(pool, e);
        }
      }
    }
  }

  private static boolean isSubDir(Path srcf, Path destf, FileSystem srcFs, FileSystem destFs, boolean isSrcLocal) {
    if (srcf == null) {
      LOG.debug("The source path is null for isSubDir method.");
      return false;
    }

    String fullF1 = getQualifiedPathWithoutSchemeAndAuthority(srcf, srcFs).toString() + Path.SEPARATOR;
    String fullF2 = getQualifiedPathWithoutSchemeAndAuthority(destf, destFs).toString() + Path.SEPARATOR;

    boolean isInTest = HiveConf.getBoolVar(srcFs.getConf(), ConfVars.HIVE_IN_TEST);
    // In the automation, the data warehouse is the local file system based.
    LOG.debug("The source path is " + fullF1 + " and the destination path is " + fullF2);
    if (isInTest) {
      return fullF1.startsWith(fullF2);
    }

    // schema is diff, return false
    String schemaSrcf = srcf.toUri().getScheme();
    String schemaDestf = destf.toUri().getScheme();

    // if the schemaDestf is null, it means the destination is not in the local file system
    if (schemaDestf == null && isSrcLocal) {
      LOG.debug("The source file is in the local while the dest not.");
      return false;
    }

    // If both schema information are provided, they should be the same.
    if (schemaSrcf != null && schemaDestf != null && !schemaSrcf.equals(schemaDestf)) {
      LOG.debug("The source path's schema is " + schemaSrcf +
        " and the destination path's schema is " + schemaDestf + ".");
      return false;
    }

    LOG.debug("The source path is " + fullF1 + " and the destination path is " + fullF2);
    return fullF1.startsWith(fullF2);
  }

  private static Path getQualifiedPathWithoutSchemeAndAuthority(Path srcf, FileSystem fs) {
    Path currentWorkingDir = fs.getWorkingDirectory();
    Path path = srcf.makeQualified(srcf.toUri(), currentWorkingDir);
    return ShimLoader.getHadoopShims().getPathWithoutSchemeAndAuthority(path);
  }

  private static String getPathName(int taskId) {
    return Utilities.replaceTaskId("000000", taskId) + "_0";
  }

  /**
   * <p>
   *   Moves a file from one {@link Path} to another. If {@code isRenameAllowed} is true then the
   *   {@link FileSystem#rename(Path, Path)} method is used to move the file. If its false then the data is copied, if
   *   {@code isSrcLocal} is true then the {@link FileSystem#copyFromLocalFile(Path, Path)} method is used, else
   *   {@link FileUtils#copy(FileSystem, Path, FileSystem, Path, boolean, boolean, HiveConf)} is used.
   * </p>
   *
   * <p>
   *   If the destination file already exists, then {@code _copy_[counter]} is appended to the file name, where counter
   *   is an integer starting from 1.
   * </p>
   *
   * @param conf the {@link HiveConf} to use if copying data
   * @param sourceFs the {@link FileSystem} where the source file exists
   * @param sourcePath the {@link Path} to move
   * @param destFs the {@link FileSystem} to move the file to
   * @param destDirPath the {@link Path} to move the file to
   * @param isSrcLocal if the source file is on the local filesystem
   * @param isOverwrite if true, then overwrite destination file if exist else make a duplicate copy
   * @param isRenameAllowed true if the data should be renamed and not copied, false otherwise
   *
   * @return the {@link Path} the source file was moved to
   *
   * @throws IOException if there was an issue moving the file
   */
  private static Path mvFile(HiveConf conf, FileSystem sourceFs, Path sourcePath, FileSystem destFs, Path destDirPath,
                             boolean isSrcLocal, boolean isOverwrite, boolean isRenameAllowed,
                             int taskId) throws IOException {

    // Strip off the file type, if any so we don't make:
    // 000000_0.gz -> 000000_0.gz_copy_1
    final String fullname = sourcePath.getName();
    final String name;
    if (taskId == -1) { // non-acid
      name = FilenameUtils.getBaseName(sourcePath.getName());
    } else { // acid
      name = getPathName(taskId);
    }
    final String type = FilenameUtils.getExtension(sourcePath.getName());

    // Incase of ACID, the file is ORC so the extension is not relevant and should not be inherited.
    Path destFilePath = new Path(destDirPath, taskId == -1 ? fullname : name);

    /*
    * The below loop may perform bad when the destination file already exists and it has too many _copy_
    * files as well. A desired approach was to call listFiles() and get a complete list of files from
    * the destination, and check whether the file exists or not on that list. However, millions of files
    * could live on the destination directory, and on concurrent situations, this can cause OOM problems.
    *
    * I'll leave the below loop for now until a better approach is found.
    */
    for (int counter = 1; destFs.exists(destFilePath); counter++) {
      if (isOverwrite) {
        destFs.delete(destFilePath, false);
        break;
      }
      destFilePath =  new Path(destDirPath, name + (Utilities.COPY_KEYWORD + counter) +
              ((taskId == -1 && !type.isEmpty()) ? "." + type : ""));
    }

    if (isRenameAllowed) {
      destFs.rename(sourcePath, destFilePath);
    } else if (isSrcLocal) {
      destFs.copyFromLocalFile(sourcePath, destFilePath);
    } else {
      if (!FileUtils.copy(sourceFs, sourcePath, destFs, destFilePath,
          false,   // delete source
          false,  // overwrite destination
          conf)) {
        LOG.error("Copy failed for source: " + sourcePath + " to destination: " + destFilePath);
        throw new IOException("File copy failed.");
      }

      // Source file delete may fail because of permission issue as executing user might not
      // have permission to delete the files in the source path. Ignore this failure.
      try {
        if (!sourceFs.delete(sourcePath, true)) {
          LOG.warn("Delete source failed for source: " + sourcePath + " during copy to destination: " + destFilePath);
        }
      } catch (Exception e) {
        LOG.warn("Delete source failed for source: " + sourcePath + " during copy to destination: " + destFilePath, e);
      }
    }
    return destFilePath;
  }

  // Clears the dest dir when src is sub-dir of dest.
  public static void clearDestForSubDirSrc(final HiveConf conf, Path dest,
      Path src, boolean isSrcLocal) throws IOException {
    FileSystem destFS = dest.getFileSystem(conf);
    FileSystem srcFS = src.getFileSystem(conf);
    if (isSubDir(src, dest, srcFS, destFS, isSrcLocal)) {
      final Path fullSrcPath = getQualifiedPathWithoutSchemeAndAuthority(src, srcFS);
      final Path fullDestPath = getQualifiedPathWithoutSchemeAndAuthority(dest, destFS);
      if (fullSrcPath.equals(fullDestPath)) {
        return;
      }
      Path parent = fullSrcPath;
      while (!parent.getParent().equals(fullDestPath)) {
        parent = parent.getParent();
      }
      FileStatus[] existingFiles = destFS.listStatus(
          dest, FileUtils.HIDDEN_FILES_PATH_FILTER);
      for (FileStatus fileStatus : existingFiles) {
        if (!fileStatus.getPath().getName().equals(parent.getName())) {
          destFS.delete(fileStatus.getPath(), true);
        }
      }
    }
  }

  /**
   * Recycles the files recursively from the input path to the cmroot directory either by copying or moving it.
   *
   * @param dataPath Path of the data files to be recycled to cmroot
   * @param isPurge
   *          When set to true files which needs to be recycled are not moved to Trash
   */
  public void recycleDirToCmPath(Path dataPath, boolean isPurge) throws HiveException {
    try {
      CmRecycleRequest request = new CmRecycleRequest(dataPath.toString(), isPurge);
      getSynchronizedMSC().recycleDirToCmPath(request);
    } catch (Exception e) {
      throw new HiveException(e);
    }
  }

  private static void deleteAndRename(FileSystem destFs, Path destFile, FileStatus srcStatus, Path destPath)
          throws IOException {
    try {
      // rename cannot overwrite non empty destination directory, so deleting the destination before renaming.
      destFs.delete(destFile);
      LOG.info("Deleted destination file" + destFile.toUri());
    } catch (FileNotFoundException e) {
      // no worries
    }
    if(!destFs.rename(srcStatus.getPath(), destFile)) {
      throw new IOException("rename for src path: " + srcStatus.getPath() + " to dest:"
              + destPath + " returned false");
    }
  }

  //it is assumed that parent directory of the destf should already exist when this
  //method is called. when the replace value is true, this method works a little different
  //from mv command if the destf is a directory, it replaces the destf instead of moving under
  //the destf. in this case, the replaced destf still preserves the original destf's permission
  public static boolean moveFile(final HiveConf conf, Path srcf, final Path destf, boolean replace,
                                 boolean isSrcLocal, boolean isManaged) throws HiveException {
    final FileSystem srcFs, destFs;
    try {
      destFs = destf.getFileSystem(conf);
    } catch (IOException e) {
      LOG.error("Failed to get dest fs", e);
      throw new HiveException(e.getMessage(), e);
    }
    try {
      srcFs = srcf.getFileSystem(conf);
    } catch (IOException e) {
      LOG.error("Failed to get src fs", e);
      throw new HiveException(e.getMessage(), e);
    }

    String configuredOwner = HiveConf.getVar(conf, ConfVars.HIVE_LOAD_DATA_OWNER);

    // If source path is a subdirectory of the destination path (or the other way around):
    //   ex: INSERT OVERWRITE DIRECTORY 'target/warehouse/dest4.out' SELECT src.value WHERE src.key >= 300;
    //   where the staging directory is a subdirectory of the destination directory
    // (1) Do not delete the dest dir before doing the move operation.
    // (2) It is assumed that subdir and dir are in same encryption zone.
    // (3) Move individual files from scr dir to dest dir.
    boolean srcIsSubDirOfDest = isSubDir(srcf, destf, srcFs, destFs, isSrcLocal),
        destIsSubDirOfSrc = isSubDir(destf, srcf, destFs, srcFs, false);
    final String msg = "Unable to move source " + srcf + " to destination " + destf;
    try {
      if (replace) {
        try{
          //if destf is an existing directory:
          //if replace is true, delete followed by rename(mv) is equivalent to replace
          //if replace is false, rename (mv) actually move the src under dest dir
          //if destf is an existing file, rename is actually a replace, and do not need
          // to delete the file first
          if (replace && !srcIsSubDirOfDest) {
            destFs.delete(destf, true);
            LOG.debug("The path " + destf.toString() + " is deleted");
          }
        } catch (FileNotFoundException ignore) {
        }
      }
      final SessionState parentSession = SessionState.get();
      if (isSrcLocal) {
        // For local src file, copy to hdfs
        destFs.copyFromLocalFile(srcf, destf);
        return true;
      } else {
        if (needToCopy(conf, srcf, destf, srcFs, destFs, configuredOwner, isManaged)) {
          //copy if across file system or encryption zones.
          LOG.debug("Copying source " + srcf + " to " + destf + " because HDFS encryption zones are different.");
          return FileUtils.copy(srcf.getFileSystem(conf), srcf, destf.getFileSystem(conf), destf,
              true,    // delete source
              replace, // overwrite destination
              conf);
        } else {
          if (srcIsSubDirOfDest || destIsSubDirOfSrc) {
            FileStatus[] srcs = destFs.listStatus(srcf, FileUtils.HIDDEN_FILES_PATH_FILTER);

            List<Future<Void>> futures = new LinkedList<>();
            final ExecutorService pool = conf.getInt(ConfVars.HIVE_MOVE_FILES_THREAD_COUNT.varname, 25) > 0 ?
                Executors.newFixedThreadPool(conf.getInt(ConfVars.HIVE_MOVE_FILES_THREAD_COUNT.varname, 25),
                new ThreadFactoryBuilder().setDaemon(true).setNameFormat("Move-Thread-%d").build()) : null;
            if (destIsSubDirOfSrc && !destFs.exists(destf)) {
              if (Utilities.FILE_OP_LOGGER.isTraceEnabled()) {
                Utilities.FILE_OP_LOGGER.trace("Creating " + destf);
              }
              destFs.mkdirs(destf);
            }
            /* Move files one by one because source is a subdirectory of destination */
            for (final FileStatus srcStatus : srcs) {

              final Path destFile = new Path(destf, srcStatus.getPath().getName());

              final String poolMsg =
                  "Unable to move source " + srcStatus.getPath() + " to destination " + destFile;

              if (null == pool) {
                deleteAndRename(destFs, destFile, srcStatus, destf);
              } else {
                futures.add(pool.submit(new Callable<Void>() {
                  @Override
                  public Void call() throws HiveException {
                    SessionState.setCurrentSessionState(parentSession);
                    try {
                      deleteAndRename(destFs, destFile, srcStatus, destf);
                    } catch (Exception e) {
                      throw getHiveException(e, poolMsg);
                    }
                    return null;
                  }
                }));
              }
            }
            if (null != pool) {
              pool.shutdown();
              for (Future<Void> future : futures) {
                try {
                  future.get();
                } catch (Exception e) {
                  throw handlePoolException(pool, e);
                }
              }
            }
            return true;
          } else {
            if (destFs.rename(srcf, destf)) {
              return true;
            }
            return false;
          }
        }
      }
    } catch (Exception e) {
      throw getHiveException(e, msg);
    }
  }

  static private HiveException getHiveException(Exception e, String msg) {
    return getHiveException(e, msg, null);
  }

  static private HiveException handlePoolException(ExecutorService pool, Exception e) {
    HiveException he = null;

    if (e instanceof HiveException) {
      he = (HiveException) e;
      if (he.getCanonicalErrorMsg() != ErrorMsg.GENERIC_ERROR) {
        if (he.getCanonicalErrorMsg() == ErrorMsg.UNRESOLVED_RT_EXCEPTION) {
          LOG.error("Failed to move: {}", he.getMessage());
        } else {
          LOG.error("Failed to move: {}", he.getRemoteErrorMsg());
        }
      }
    } else {
      LOG.error("Failed to move: {}", e.getMessage());
      he = new HiveException(e.getCause());
    }
    pool.shutdownNow();
    return he;
  }

  static private HiveException getHiveException(Exception e, String msg, String logMsg) {
    // The message from remote exception includes the entire stack.  The error thrown from
    // hive based on the remote exception needs only the first line.
    String hiveErrMsg = null;

    if (e.getMessage() != null) {
      hiveErrMsg = String.format("%s%s%s", msg, ": ",
          Splitter.on(System.getProperty("line.separator")).split(e.getMessage()).iterator()
              .next());
    } else {
      hiveErrMsg = msg;
    }

    ErrorMsg errorMsg = ErrorMsg.getErrorMsg(e);

    if (logMsg != null) {
      LOG.info(String.format(logMsg, e.getMessage()));
    }

    if (errorMsg != ErrorMsg.UNRESOLVED_RT_EXCEPTION) {
      return new HiveException(e, e.getMessage(), errorMsg, hiveErrMsg);
    } else {
      return new HiveException(msg, e);
    }
  }

  /**
   * If moving across different FileSystems or differnent encryption zone, need to do a File copy instead of rename.
   * TODO- consider if need to do this for different file authority.
   * @throws HiveException
   */
  static private boolean needToCopy(final HiveConf conf, Path srcf, Path destf, FileSystem srcFs,
                                      FileSystem destFs, String configuredOwner, boolean isManaged) throws HiveException {
    //Check if different FileSystems
    if (!FileUtils.equalsFileSystem(srcFs, destFs)) {
      return true;
    }

    if (isManaged && !configuredOwner.isEmpty() && srcFs instanceof DistributedFileSystem) {
      // Need some extra checks
      // Get the running owner
      FileStatus srcs;

      try {
        srcs = srcFs.getFileStatus(srcf);
        String runningUser = UserGroupInformation.getLoginUser().getShortUserName();
        boolean isOwned = FileUtils.isOwnerOfFileHierarchy(srcFs, srcs, configuredOwner, false);
        if (configuredOwner.equals(runningUser)) {
          // Check if owner has write permission, else it will have to copy
          if (!(isOwned &&
              FileUtils.isActionPermittedForFileHierarchy(
                  srcFs, srcs, configuredOwner, FsAction.WRITE, false))) {
            return true;
          }
        } else {
          // If the configured owner does not own the file, throw
          if (!isOwned) {
            throw new HiveException("Load Data failed for " + srcf + " as the file is not owned by "
            + configuredOwner + " and load data is also not ran as " + configuredOwner);
          } else {
            return true;
          }
        }
      } catch (IOException e) {
        throw new HiveException("Could not fetch FileStatus for source file");
      } catch (HiveException e) {
        throw new HiveException(e);
      } catch (Exception e) {
        throw new HiveException(" Failed in looking up Permissions on file + " + srcf);
      }
    }

    // if Encryption not enabled, no copy needed
    if (!DFSUtilClient.isHDFSEncryptionEnabled(conf)) {
      return false;
    }
    //Check if different encryption zones
    HadoopShims.HdfsEncryptionShim srcHdfsEncryptionShim = SessionState.get().getHdfsEncryptionShim(srcFs, conf);
    HadoopShims.HdfsEncryptionShim destHdfsEncryptionShim = SessionState.get().getHdfsEncryptionShim(destFs, conf);
    try {
      return srcHdfsEncryptionShim != null
          && destHdfsEncryptionShim != null
          && (srcHdfsEncryptionShim.isPathEncrypted(srcf) || destHdfsEncryptionShim.isPathEncrypted(destf))
          && !srcHdfsEncryptionShim.arePathsOnSameEncryptionZone(srcf, destf, destHdfsEncryptionShim);
    } catch (IOException e) {
      throw new HiveException(e);
    }
  }

  /**
   * Copy files.  This handles building the mapping for buckets and such between the source and
   * destination
   * @param conf Configuration object
   * @param srcf source directory, if bucketed should contain bucket files
   * @param destf directory to move files into
   * @param fs Filesystem
   * @param isSrcLocal true if source is on local file system
   * @param isAcidIUD true if this is an ACID based Insert/Update/Delete
   * @param isOverwrite if true, then overwrite if destination file exist, else add a duplicate copy
   * @param newFiles if this is non-null, a list of files that were created as a result of this
   *                 move will be returned.
   * @param isManaged if table is managed.
   * @param isCompactionTable is table used in query-based compaction
   * @throws HiveException
   */
  static protected void copyFiles(HiveConf conf, Path srcf, Path destf, FileSystem fs,
      boolean isSrcLocal, boolean isAcidIUD, boolean isOverwrite, List<FileStatus> newFilesStatus, boolean isBucketed,
      boolean isFullAcidTable, boolean isManaged, boolean isCompactionTable) throws HiveException {
    try {
      // create the destination if it does not exist
      if (!fs.exists(destf)) {
        FileUtils.mkdir(fs, destf, conf);
      }
    } catch (IOException e) {
      throw new HiveException(
          "copyFiles: error while checking/creating destination directory!!!",
          e);
    }

    FileStatus[] srcs;
    FileSystem srcFs;
    try {
      srcFs = srcf.getFileSystem(conf);
      srcs = srcFs.globStatus(srcf);
    } catch (IOException e) {
      LOG.error("addFiles: filesystem error in check phase", e);
      throw new HiveException("addFiles: filesystem error in check phase. " + e.getMessage(), e);
    }
    if (srcs == null) {
      LOG.info("No sources specified to move: " + srcf);
      return;
      // srcs = new FileStatus[0]; Why is this needed?
    }

    List<Path> newFiles = null;
    if (newFilesStatus != null) {
      newFiles = Collections.synchronizedList(new ArrayList<Path>());
    }

    // If we're moving files around for an ACID write then the rules and paths are all different.
    // You can blame this on Owen.
    if (isAcidIUD) {
      moveAcidFiles(srcFs, srcs, destf, newFiles);
    } else {
      // For ACID non-bucketed case, the filenames have to be in the format consistent with INSERT/UPDATE/DELETE Ops,
      // i.e, like 000000_0, 000001_0_copy_1, 000002_0.gz etc.
      // The extension is only maintained for files which are compressed.
      copyFiles(conf, fs, srcs, srcFs, destf, isSrcLocal, isOverwrite,
              newFiles, isFullAcidTable && !isBucketed, isManaged, isCompactionTable);
    }

    if (newFilesStatus != null) {
      for (Path filePath : newFiles) {
        try {
          newFilesStatus.add(fs.getFileStatus(filePath));
        } catch (Exception e) {
          LOG.error("Failed to get getFileStatus", e);
          throw new HiveException(e.getMessage());
        }
      }
    }
  }

  public static void moveAcidFiles(FileSystem fs, FileStatus[] stats, Path dst,
                                    List<Path> newFiles) throws HiveException {
    // The layout for ACID files is table|partname/base|delta|delete_delta/bucket
    // We will always only be writing delta files ( except IOW which writes base_X/ ).
    // In the buckets created by FileSinkOperator
    // it will look like original_bucket/delta|delete_delta/bucket
    // (e.g. .../-ext-10004/000000_0/delta_0000014_0000014_0000/bucket_00000).  So we need to
    // move that into the above structure. For the first mover there will be no delta directory,
    // so we can move the whole directory.
    // For everyone else we will need to just move the buckets under the existing delta
    // directory.

    Set<Path> createdDeltaDirs = new HashSet<Path>();
    // Open the original path we've been given and find the list of original buckets
    for (FileStatus stat : stats) {
      Path srcPath = stat.getPath();

      LOG.debug("Acid move Looking for original buckets in " + srcPath);

      FileStatus[] origBucketStats = null;
      try {
        origBucketStats = fs.listStatus(srcPath, AcidUtils.originalBucketFilter);
        if(origBucketStats == null || origBucketStats.length == 0) {
          /**
           check if we are dealing with data with non-standard layout. For example a write
           produced by a (optimized) Union All query
           which looks like
          └── -ext-10000
            ├── HIVE_UNION_SUBDIR_1
            │   └── 000000_0
            │       └── delta_0000019_0000019_0001
            │           ├── _orc_acid_version
            │           └── bucket_00000
            ├── HIVE_UNION_SUBDIR_2
            │   └── 000000_0
            │       └── delta_0000019_0000019_0002
            │           ├── _orc_acid_version
            │           └── bucket_00000
           The assumption is that we either have all data in subdirs or root of srcPath
           but not both.
           For Union case, we expect delta dirs to have unique names which is assured by
           {@link org.apache.hadoop.hive.ql.optimizer.QueryPlanPostProcessor}
          */
          FileStatus[] unionSubdirs = fs.globStatus(new Path(srcPath,
            AbstractFileMergeOperator.UNION_SUDBIR_PREFIX + "[0-9]*"));
          List<FileStatus> buckets = new ArrayList<>();
          for(FileStatus unionSubdir : unionSubdirs) {
            Collections.addAll(buckets,
              fs.listStatus(unionSubdir.getPath(), AcidUtils.originalBucketFilter));
          }
          origBucketStats = buckets.toArray(new FileStatus[buckets.size()]);
        }
      } catch (IOException e) {
        String msg = "Unable to look for bucket files in src path " + srcPath.toUri().toString();
        LOG.error(msg);
        throw new HiveException(msg, e);
      }
      LOG.debug("Acid move found " + origBucketStats.length + " original buckets");

      for (FileStatus origBucketStat : origBucketStats) {
        Path origBucketPath = origBucketStat.getPath();
        moveAcidFiles(AcidUtils.DELTA_PREFIX, AcidUtils.deltaFileFilter,
                fs, dst, origBucketPath, createdDeltaDirs, newFiles);
        moveAcidFiles(AcidUtils.DELETE_DELTA_PREFIX, AcidUtils.deleteEventDeltaDirFilter,
                fs, dst,origBucketPath, createdDeltaDirs, newFiles);
        moveAcidFiles(AcidUtils.BASE_PREFIX, AcidUtils.baseFileFilter,//for Insert Overwrite
                fs, dst, origBucketPath, createdDeltaDirs, newFiles);
      }
    }
  }

  private static void moveAcidFiles(String deltaFileType, PathFilter pathFilter, FileSystem fs,
                                    Path dst, Path origBucketPath, Set<Path> createdDeltaDirs,
                                    List<Path> newFiles) throws HiveException {
    LOG.debug("Acid move looking for " + deltaFileType + " files in bucket " + origBucketPath);

    FileStatus[] deltaStats = null;
    try {
      deltaStats = fs.listStatus(origBucketPath, pathFilter);
    } catch (IOException e) {
      throw new HiveException("Unable to look for " + deltaFileType + " files in original bucket " +
          origBucketPath.toUri().toString(), e);
    }
    LOG.debug("Acid move found " + deltaStats.length + " " + deltaFileType + " files");

    for (FileStatus deltaStat : deltaStats) {
      Path deltaPath = deltaStat.getPath();
      // Create the delta directory.  Don't worry if it already exists,
      // as that likely means another task got to it first.  Then move each of the buckets.
      // it would be more efficient to try to move the delta with it's buckets but that is
      // harder to make race condition proof.
      Path deltaDest = new Path(dst, deltaPath.getName());
      try {
        if (!createdDeltaDirs.contains(deltaDest)) {
          try {
            if(fs.mkdirs(deltaDest)) {
              try {
                fs.rename(AcidUtils.OrcAcidVersion.getVersionFilePath(deltaStat.getPath()),
                    AcidUtils.OrcAcidVersion.getVersionFilePath(deltaDest));
              } catch (FileNotFoundException fnf) {
                // There might be no side file. Skip in this case.
              }
            }
            createdDeltaDirs.add(deltaDest);
          } catch (IOException swallowIt) {
            // Don't worry about this, as it likely just means it's already been created.
            LOG.info("Unable to create " + deltaFileType + " directory " + deltaDest +
                ", assuming it already exists: " + swallowIt.getMessage());
          }
        }
        FileStatus[] bucketStats = fs.listStatus(deltaPath, AcidUtils.bucketFileFilter);
        LOG.debug("Acid move found " + bucketStats.length + " bucket files");
        for (FileStatus bucketStat : bucketStats) {
          Path bucketSrc = bucketStat.getPath();
          Path bucketDest = new Path(deltaDest, bucketSrc.getName());
          final String msg = "Unable to move source " + bucketSrc + " to destination " +
              bucketDest;
          LOG.info("Moving bucket " + bucketSrc.toUri().toString() + " to " +
              bucketDest.toUri().toString());
          try {
            fs.rename(bucketSrc, bucketDest);
            if (newFiles != null) {
              newFiles.add(bucketDest);
            }
          } catch (Exception e) {
            throw getHiveException(e, msg);
          }
        }
      } catch (IOException e) {
        throw new HiveException("Error moving acid files " + e.getMessage(), e);
      }
    }
  }

  /**
   * Replaces files in the partition with new data set specified by srcf. Works
   * by renaming directory of srcf to the destination file.
   * srcf, destf, and tmppath should resident in the same DFS, but the oldPath can be in a
   * different DFS.
   *
   * @param tablePath path of the table.  Used to identify permission inheritance.
   * @param srcf
   *          Source directory to be renamed to tmppath. It should be a
   *          leaf directory where the final data files reside. However it
   *          could potentially contain subdirectories as well.
   * @param destf
   *          The directory where the final data needs to go
   * @param oldPath
   *          The directory where the old data location, need to be cleaned up.  Most of time, will be the same
   *          as destf, unless its across FileSystem boundaries.
   * @param purge
   *          When set to true files which needs to be deleted are not moved to Trash
   * @param isSrcLocal
   *          If the source directory is LOCAL
   * @param newFiles
   *          Output the list of new files replaced in the destination path
   * @param isManaged
   *          If the table is managed.
   */
  private void replaceFiles(Path tablePath, Path srcf, Path destf, Path oldPath, HiveConf conf,
          boolean isSrcLocal, boolean purge, List<FileStatus> newFiles, PathFilter deletePathFilter,
      boolean isNeedRecycle, boolean isManaged, boolean isInsertOverwrite) throws HiveException {
    try {

      FileSystem destFs = destf.getFileSystem(conf);
      // check if srcf contains nested sub-directories
      FileStatus[] srcs;
      FileSystem srcFs;
      try {
        srcFs = srcf.getFileSystem(conf);
        srcs = srcFs.globStatus(srcf);
      } catch (IOException e) {
        throw new HiveException("Getting globStatus " + srcf.toString(), e);
      }

      // the extra check is required to make ALTER TABLE ... CONCATENATE work
      if (oldPath != null && (srcs != null || isInsertOverwrite)) {
        deleteOldPathForReplace(destf, oldPath, conf, purge, deletePathFilter, isNeedRecycle);
      }

      if (srcs == null) {
        LOG.info("No sources specified to move: " + srcf);
        return;
      }

      // first call FileUtils.mkdir to make sure that destf directory exists, if not, it creates
      // destf
      boolean destfExist = FileUtils.mkdir(destFs, destf, conf);
      if(!destfExist) {
        throw new IOException("Directory " + destf.toString()
            + " does not exist and could not be created.");
      }

      // Two cases:
      // 1. srcs has only a src directory, if rename src directory to destf, we also need to
      // Copy/move each file under the source directory to avoid to delete the destination
      // directory if it is the root of an HDFS encryption zone.
      // 2. srcs must be a list of files -- ensured by LoadSemanticAnalyzer
      // in both cases, we move the file under destf
      if (srcs.length == 1 && srcs[0].isDirectory()) {
        if (!moveFile(conf, srcs[0].getPath(), destf, true, isSrcLocal, isManaged)) {
          throw new IOException("Error moving: " + srcf + " into: " + destf);
        }

        // Add file paths of the files that will be moved to the destination if the caller needs it
        if (newFiles != null) {
          newFiles.addAll(HdfsUtils.listLocatedFileStatus(destFs, destf, null, true));
        }
      } else {
        final Map<Future<Boolean>, Path> moveFutures = Maps.newLinkedHashMapWithExpectedSize(srcs.length);
        final int moveFilesThreadCount = HiveConf.getIntVar(conf, ConfVars.HIVE_MOVE_FILES_THREAD_COUNT);
        final ExecutorService pool = moveFilesThreadCount > 0
            ? Executors.newFixedThreadPool(
                moveFilesThreadCount,
                new ThreadFactoryBuilder().setDaemon(true).setNameFormat("Replace-Thread-%d").build())
            : MoreExecutors.newDirectExecutorService();
        final SessionState parentSession = SessionState.get();
        // its either a file or glob
        for (FileStatus src : srcs) {
          Path destFile = new Path(destf, src.getPath().getName());
          moveFutures.put(
              pool.submit(
                  new Callable<Boolean>() {
                    @Override
                    public Boolean call() throws Exception {
                      SessionState.setCurrentSessionState(parentSession);
                      return moveFile(
                          conf, src.getPath(), destFile, true, isSrcLocal, isManaged);
                    }
                  }),
              destFile);
        }

        pool.shutdown();
        for (Map.Entry<Future<Boolean>, Path> moveFuture : moveFutures.entrySet()) {
          boolean moveFailed;
          try {
            moveFailed = !moveFuture.getKey().get();
          } catch (InterruptedException | ExecutionException e) {
            pool.shutdownNow();
            if (e.getCause() instanceof IOException) {
              throw (IOException) e.getCause();
            }
            if (e.getCause() instanceof HiveException) {
              throw (HiveException) e.getCause();
            }
            throw handlePoolException(pool, e);
          }
          if (moveFailed) {
            throw new IOException("Error moving: " + srcf + " into: " + destf);
          }

          // Add file paths of the files that will be moved to the destination if the caller needs it
          if (null != newFiles) {
            newFiles.add(destFs.getFileStatus(moveFuture.getValue()));
          }
        }
      }
    } catch (IOException e) {
      throw new HiveException(e.getMessage(), e);
    }
  }

  private void deleteOldPathForReplace(Path destPath, Path oldPath, HiveConf conf, boolean purge,
      PathFilter pathFilter, boolean isNeedRecycle) throws HiveException {
    Utilities.FILE_OP_LOGGER.debug("Deleting old paths for replace in " + destPath
        + " and old path " + oldPath);
    boolean isOldPathUnderDestf = false;
    try {
      FileSystem oldFs = oldPath.getFileSystem(conf);
      FileSystem destFs = destPath.getFileSystem(conf);
      // if oldPath is destf or its subdir, its should definitely be deleted, otherwise its
      // existing content might result in incorrect (extra) data.
      // But not sure why we changed not to delete the oldPath in HIVE-8750 if it is
      // not the destf or its subdir?
      isOldPathUnderDestf = isSubDir(oldPath, destPath, oldFs, destFs, false);
      if (isOldPathUnderDestf) {
        cleanUpOneDirectoryForReplace(oldPath, oldFs, pathFilter, conf, purge, isNeedRecycle);
      }
    } catch (IOException e) {
      if (isOldPathUnderDestf) {
        // if oldPath is a subdir of destf but it could not be cleaned
        throw new HiveException("Directory " + oldPath.toString()
            + " could not be cleaned up.", e);
      } else {
        //swallow the exception since it won't affect the final result
        LOG.warn("Directory " + oldPath.toString() + " cannot be cleaned: " + e, e);
      }
    }
  }


  public void cleanUpOneDirectoryForReplace(Path path, FileSystem fs,
      PathFilter pathFilter, HiveConf conf, boolean purge, boolean isNeedRecycle) throws IOException, HiveException {
    if (isNeedRecycle && conf.getBoolVar(HiveConf.ConfVars.REPLCMENABLED)) {
      recycleDirToCmPath(path, purge);
    }
    FileStatus[] statuses = fs.listStatus(path, pathFilter);
    if (statuses == null || statuses.length == 0) {
      return;
    }
    if (Utilities.FILE_OP_LOGGER.isTraceEnabled()) {
      String s = "Deleting files under " + path + " for replace: ";
      for (FileStatus file : statuses) {
        s += file.getPath().getName() + ", ";
      }
      Utilities.FILE_OP_LOGGER.trace(s);
    }

    if (!trashFiles(fs, statuses, conf, purge)) {
      throw new HiveException("Old path " + path + " has not been cleaned up.");
    }
  }


  /**
   * Trashes or deletes all files under a directory. Leaves the directory as is.
   * @param fs FileSystem to use
   * @param statuses fileStatuses of files to be deleted
   * @param conf hive configuration
   * @return true if deletion successful
   * @throws IOException
   */
  public static boolean trashFiles(final FileSystem fs, final FileStatus[] statuses,
      final Configuration conf, final boolean purge)
      throws IOException {
    boolean result = true;

    if (statuses == null || statuses.length == 0) {
      return false;
    }
    final List<Future<Boolean>> futures = new LinkedList<>();
    final ExecutorService pool = conf.getInt(ConfVars.HIVE_MOVE_FILES_THREAD_COUNT.varname, 25) > 0 ?
        Executors.newFixedThreadPool(conf.getInt(ConfVars.HIVE_MOVE_FILES_THREAD_COUNT.varname, 25),
        new ThreadFactoryBuilder().setDaemon(true).setNameFormat("Delete-Thread-%d").build()) : null;
    final SessionState parentSession = SessionState.get();
    for (final FileStatus status : statuses) {
      if (null == pool) {
        result &= FileUtils.moveToTrash(fs, status.getPath(), conf, purge);
      } else {
        futures.add(pool.submit(new Callable<Boolean>() {
          @Override
          public Boolean call() throws Exception {
            SessionState.setCurrentSessionState(parentSession);
            return FileUtils.moveToTrash(fs, status.getPath(), conf, purge);
          }
        }));
      }
    }
    if (null != pool) {
      pool.shutdown();
      for (Future<Boolean> future : futures) {
        try {
          result &= future.get();
        } catch (InterruptedException | ExecutionException e) {
          LOG.error("Failed to delete: ",e);
          pool.shutdownNow();
          throw new IOException(e);
        }
      }
    }
    return result;
  }

  public static boolean isHadoop1() {
    return ShimLoader.getMajorVersion().startsWith("0.20");
  }

  public List<Partition> exchangeTablePartitions(Map<String, String> partitionSpecs,
      String sourceDb, String sourceTable, String destDb,
      String destinationTableName) throws HiveException {
    try {
      List<org.apache.hadoop.hive.metastore.api.Partition> partitions =
        getMSC().exchange_partitions(partitionSpecs, sourceDb, sourceTable, destDb,
        destinationTableName);

      return convertFromMetastore(getTable(destDb, destinationTableName), partitions);
    } catch (Exception ex) {
      LOG.error("Failed exchangeTablePartitions", ex);
      throw new HiveException(ex);
    }
  }

  /**
   * Creates a metastore client. Currently it creates only JDBC based client as
   * File based store support is removed
   *
   * @returns a Meta Store Client
   * @throws HiveMetaException
   *           if a working client can't be created
   */
  private IMetaStoreClient createMetaStoreClient(boolean allowEmbedded) throws MetaException {

    HiveMetaHookLoader hookLoader = new HiveMetaHookLoader() {
      @Override
      public HiveMetaHook getHook(
              org.apache.hadoop.hive.metastore.api.Table tbl)
              throws MetaException {
        HiveStorageHandler storageHandler = createStorageHandler(tbl);
        return storageHandler == null ? null : storageHandler.getMetaHook();
      }
    };

    if (conf.getBoolVar(ConfVars.METASTORE_FASTPATH)) {
      return new SessionHiveMetaStoreClient(conf, hookLoader, allowEmbedded);
    } else {
      return RetryingMetaStoreClient.getProxy(conf, hookLoader, metaCallTimeMap,
          SessionHiveMetaStoreClient.class.getName(), allowEmbedded);
    }
  }

  @Nullable
  private HiveStorageHandler createStorageHandler(org.apache.hadoop.hive.metastore.api.Table tbl) throws MetaException {
    try {
      if (tbl == null) {
        return null;
      }
      HiveStorageHandler storageHandler =
              HiveUtils.getStorageHandler(conf, tbl.getParameters().get(META_TABLE_STORAGE));
      return storageHandler;
    } catch (HiveException ex) {
      LOG.error("Failed createStorageHandler", ex);
      throw new MetaException(
              "Failed to load storage handler:  " + ex.getMessage());
    }
  }

  public static class SchemaException extends MetaException {
    private static final long serialVersionUID = 1L;
    public SchemaException(String message) {
      super(message);
    }
  }

  /**
   * @return synchronized metastore client
   * @throws MetaException
   */
  @LimitedPrivate(value = {"Hive"})
  @Unstable
  public synchronized SynchronizedMetaStoreClient getSynchronizedMSC() throws MetaException {
    if (syncMetaStoreClient == null) {
      syncMetaStoreClient = new SynchronizedMetaStoreClient(getMSC(true, false));
    }
    return syncMetaStoreClient;
  }

  /**
   * Sets the metastore client for the current thread
   * @throws MetaException
   */
  @VisibleForTesting
  public synchronized void setMSC(IMetaStoreClient client)
      throws MetaException {
    metaStoreClient = client;
  }

  /**
   * @return the metastore client for the current thread
   * @throws MetaException
   */
  @LimitedPrivate(value = {"Hive"})
  @Unstable
  public synchronized IMetaStoreClient getMSC() throws MetaException {
    return getMSC(true, false);
  }

  /**
   * @return the metastore client for the current thread
   * @throws MetaException
   */
  @LimitedPrivate(value = {"Hive"})
  @Unstable
  public synchronized IMetaStoreClient getMSC(
      boolean allowEmbedded, boolean forceCreate) throws MetaException {
    if (metaStoreClient == null || forceCreate) {
      try {
        owner = UserGroupInformation.getCurrentUser();
      } catch(IOException e) {
        String msg = "Error getting current user: " + e.getMessage();
        LOG.error(msg, e);
        throw new MetaException(msg + "\n" + StringUtils.stringifyException(e));
      }
      try {
        metaStoreClient = createMetaStoreClient(allowEmbedded);
      } catch (RuntimeException ex) {
        Throwable t = ex.getCause();
        while (t != null) {
          if (t instanceof JDODataStoreException && t.getMessage() != null
              && t.getMessage().contains("autoCreate")) {
            LOG.error("Cannot initialize metastore due to autoCreate error", t);
            // DataNucleus wants us to auto-create, but we shall do no such thing.
            throw new SchemaException("Hive metastore database is not initialized. Please use "
              + "schematool (e.g. ./schematool -initSchema -dbType ...) to create the schema. If "
              + "needed, don't forget to include the option to auto-create the underlying database"
              + " in your JDBC connection string (e.g. ?createDatabaseIfNotExist=true for mysql)");
          }
          t = t.getCause();
        }
        throw ex;
      }
      String metaStoreUris = conf.getVar(HiveConf.ConfVars.METASTOREURIS);
      if (!org.apache.commons.lang3.StringUtils.isEmpty(metaStoreUris)) {
        // get a synchronized wrapper if the meta store is remote.
        metaStoreClient = HiveMetaStoreClient.newSynchronizedClient(metaStoreClient);
      }
    }
    return metaStoreClient;
  }

  private static String getUserName() {
    return SessionState.getUserFromAuthenticator();
  }

  private List<String> getGroupNames() {
    SessionState ss = SessionState.get();
    if (ss != null && ss.getAuthenticator() != null) {
      return ss.getAuthenticator().getGroupNames();
    }
    return null;
  }

  public static List<FieldSchema> getFieldsFromDeserializer(String name,
      Deserializer serde) throws HiveException {
    try {
      return HiveMetaStoreUtils.getFieldsFromDeserializer(name, serde);
    } catch (SerDeException e) {
      throw new HiveException("Error in getting fields from serde. "
          + e.getMessage(), e);
    } catch (MetaException e) {
      throw new HiveException("Error in getting fields from serde."
          + e.getMessage(), e);
    }
  }

  public boolean setPartitionColumnStatistics(
      SetPartitionsStatsRequest request) throws HiveException {
    try {
      ColumnStatistics colStat = request.getColStats().get(0);
      ColumnStatisticsDesc statsDesc = colStat.getStatsDesc();

      // In case of replication, the request already has valid writeId and valid transaction id
      // list obtained from the source. Just use it.
      if (request.getWriteId() <= 0 || request.getValidWriteIdList() == null) {
        Table tbl = getTable(statsDesc.getDbName(), statsDesc.getTableName());
        AcidUtils.TableSnapshot tableSnapshot = AcidUtils.getTableSnapshot(conf, tbl, true);
        request.setValidWriteIdList(tableSnapshot != null ? tableSnapshot.getValidWriteIdList() : null);
        request.setWriteId(tableSnapshot != null ? tableSnapshot.getWriteId() : 0);
      }

      return getMSC().setPartitionColumnStatistics(request);
    } catch (Exception e) {
      LOG.debug("Failed setPartitionColumnStatistics", e);
      throw new HiveException(e);
    }
  }

  public List<ColumnStatisticsObj> getTableColumnStatistics(
      String dbName, String tableName, List<String> colNames, boolean checkTransactional)
      throws HiveException {

    PerfLogger perfLogger = SessionState.getPerfLogger();
    perfLogger.perfLogBegin(CLASS_NAME, PerfLogger.HIVE_GET_TABLE_COLUMN_STATS);
    List<ColumnStatisticsObj> retv = null;
    try {
      if (checkTransactional) {
        Table tbl = getTable(dbName, tableName);
        AcidUtils.TableSnapshot tableSnapshot = AcidUtils.getTableSnapshot(conf, tbl);
        retv = getMSC().getTableColumnStatistics(dbName, tableName, colNames, Constants.HIVE_ENGINE,
            tableSnapshot != null ? tableSnapshot.getValidWriteIdList() : null);
      } else {
        retv = getMSC().getTableColumnStatistics(dbName, tableName, colNames, Constants.HIVE_ENGINE);
      }

      return retv;
    } catch (Exception e) {
      LOG.debug("Failed getTableColumnStatistics", e);
      throw new HiveException(e);
    } finally {
      perfLogger.perfLogEnd(CLASS_NAME, PerfLogger.HIVE_GET_TABLE_COLUMN_STATS, "HS2-cache");
    }
  }

  public Map<String, List<ColumnStatisticsObj>> getPartitionColumnStatistics(
      String dbName, String tableName, List<String> partNames, List<String> colNames,
      boolean checkTransactional)
      throws HiveException {
    String writeIdList = null;
    try {
      if (checkTransactional) {
        Table tbl = getTable(dbName, tableName);
        AcidUtils.TableSnapshot tableSnapshot = AcidUtils.getTableSnapshot(conf, tbl);
        writeIdList = tableSnapshot != null ? tableSnapshot.getValidWriteIdList() : null;
      }

      return getMSC().getPartitionColumnStatistics(
          dbName, tableName, partNames, colNames, Constants.HIVE_ENGINE, writeIdList);
    } catch (Exception e) {
      LOG.debug("Failed getPartitionColumnStatistics", e);
      throw new HiveException(e);
    }
  }

  public AggrStats getAggrColStatsFor(String dbName, String tblName,
     List<String> colNames, List<String> partName, boolean checkTransactional) {
    PerfLogger perfLogger = SessionState.getPerfLogger();
    perfLogger.perfLogBegin(CLASS_NAME, PerfLogger.HIVE_GET_AGGR_COL_STATS);
    String writeIdList = null;
    try {
      if (checkTransactional) {
        Table tbl = getTable(dbName, tblName);
        AcidUtils.TableSnapshot tableSnapshot = AcidUtils.getTableSnapshot(conf, tbl);
        writeIdList = tableSnapshot != null ? tableSnapshot.getValidWriteIdList() : null;
      }
      AggrStats result = getMSC().getAggrColStatsFor(dbName, tblName, colNames, partName, Constants.HIVE_ENGINE,
              writeIdList);

      return result;
    } catch (Exception e) {
      LOG.debug("Failed getAggrColStatsFor", e);
      return new AggrStats(new ArrayList<ColumnStatisticsObj>(),0);
    } finally {
      perfLogger.perfLogEnd(CLASS_NAME, PerfLogger.HIVE_GET_AGGR_COL_STATS, "HS2-cache");
    }
  }

  public boolean deleteTableColumnStatistics(String dbName, String tableName, String colName)
    throws HiveException {
    try {
      return getMSC().deleteTableColumnStatistics(dbName, tableName, colName, Constants.HIVE_ENGINE);
    } catch(Exception e) {
      LOG.debug("Failed deleteTableColumnStatistics", e);
      throw new HiveException(e);
    }
  }

  public boolean deletePartitionColumnStatistics(String dbName, String tableName, String partName,
    String colName) throws HiveException {
      try {
        return getMSC().deletePartitionColumnStatistics(dbName, tableName, partName, colName, Constants.HIVE_ENGINE);
      } catch(Exception e) {
        LOG.debug("Failed deletePartitionColumnStatistics", e);
        throw new HiveException(e);
      }
    }

  public void updateTransactionalStatistics(UpdateTransactionalStatsRequest req) throws HiveException {
    try {
      getMSC().updateTransactionalStatistics(req);
    } catch(Exception e) {
      LOG.debug("Failed updateTransactionalStatistics", e);
      throw new HiveException(e);
    }
  }

  public Table newTable(String tableName) throws HiveException {
    String[] names = Utilities.getDbTableName(tableName);
    return new Table(names[0], names[1]);
  }

  public String getDelegationToken(String owner, String renewer)
    throws HiveException{
    try {
      return getMSC().getDelegationToken(owner, renewer);
    } catch(Exception e) {
      LOG.error("Failed getDelegationToken", e);
      throw new HiveException(e);
    }
  }

  public void cancelDelegationToken(String tokenStrForm)
    throws HiveException {
    try {
      getMSC().cancelDelegationToken(tokenStrForm);
    }  catch(Exception e) {
      LOG.error("Failed cancelDelegationToken", e);
      throw new HiveException(e);
    }
  }

  /**
   * @deprecated use {@link #compact2(String, String, String, String, Map)}
   */
  @Deprecated
  public void compact(String dbname, String tableName, String partName, String compactType,
                      Map<String, String> tblproperties) throws HiveException {
    compact2(dbname, tableName, partName, compactType, tblproperties);
  }
  /**
   * Enqueue a compaction request.  Only 1 compaction for a given resource (db/table/partSpec) can
   * be scheduled/running at any given time.
   * @param dbname name of the database, if null default will be used.
   * @param tableName name of the table, cannot be null
   * @param partName name of the partition, if null table will be compacted (valid only for
   *                 non-partitioned tables).
   * @param compactType major or minor
   * @param tblproperties the list of tblproperties to overwrite for this compaction
   * @return id of new request or id already existing request for specified resource
   * @throws HiveException
   */
  public CompactionResponse compact2(String dbname, String tableName, String partName, String compactType,
                                     Map<String, String> tblproperties)
      throws HiveException {
    try {
      CompactionType cr = null;
      if ("major".equalsIgnoreCase(compactType)) {
        cr = CompactionType.MAJOR;
      } else if ("minor".equalsIgnoreCase(compactType)) {
        cr = CompactionType.MINOR;
      } else {
        throw new RuntimeException("Unknown compaction type " + compactType);
      }
      return getMSC().compact2(dbname, tableName, partName, cr, tblproperties);
    } catch (Exception e) {
      LOG.error("Failed compact2", e);
      throw new HiveException(e);
    }
  }
  public ShowCompactResponse showCompactions() throws HiveException {
    try {
      return getMSC().showCompactions();
    } catch (Exception e) {
      LOG.error("Failed showCompactions", e);
      throw new HiveException(e);
    }
  }

  public GetOpenTxnsInfoResponse showTransactions() throws HiveException {
    try {
      return getMSC().showTxns();
    } catch (Exception e) {
      LOG.error("Failed showTransactions", e);
      throw new HiveException(e);
    }
  }

  public void abortTransactions(List<Long> txnids) throws HiveException {
    try {
      getMSC().abortTxns(txnids);
    } catch (Exception e) {
      LOG.error("Failed abortTransactions", e);
      throw new HiveException(e);
    }
  }

  public void createFunction(Function func) throws HiveException {
    try {
      getMSC().createFunction(func);
    } catch (TException te) {
      throw new HiveException(te);
    }
  }

  public void alterFunction(String dbName, String funcName, Function newFunction)
      throws HiveException {
    try {
      getMSC().alterFunction(dbName, funcName, newFunction);
    } catch (TException te) {
      throw new HiveException(te);
    }
  }

  public void dropFunction(String dbName, String funcName)
      throws HiveException {
    try {
      getMSC().dropFunction(dbName, funcName);
    } catch (TException te) {
      throw new HiveException(te);
    }
  }

  public Function getFunction(String dbName, String funcName) throws HiveException {
    try {
      return getMSC().getFunction(dbName, funcName);
    } catch (TException te) {
      throw new HiveException(te);
    }
  }

  public List<Function> getAllFunctions() throws HiveException {
    try {
      List<Function> functions = getMSC().getAllFunctions().getFunctions();
      return functions == null ? new ArrayList<Function>() : functions;
    } catch (TException te) {
      throw new HiveException(te);
    }
  }

  public List<String> getFunctions(String dbName, String pattern) throws HiveException {
    try {
      return getMSC().getFunctions(dbName, pattern);
    } catch (TException te) {
      throw new HiveException(te);
    }
  }

  public void setMetaConf(String propName, String propValue) throws HiveException {
    try {
      getMSC().setMetaConf(propName, propValue);
    } catch (TException te) {
      throw new HiveException(te);
    }
  }

  public String getMetaConf(String propName) throws HiveException {
    try {
      return getMSC().getMetaConf(propName);
    } catch (TException te) {
      throw new HiveException(te);
    }
  }

  public void clearMetaCallTiming() {
    metaCallTimeMap.clear();
  }

  public static ImmutableMap<String, Long> dumpMetaCallTimingWithoutEx(String phase) {
    try {
      return get().dumpAndClearMetaCallTiming(phase);
    } catch (HiveException he) {
      LOG.warn("Caught exception attempting to write metadata call information " + he, he);
    }
    return null;
  }

  public ImmutableMap<String, Long> dumpAndClearMetaCallTiming(String phase) {
    if (LOG.isInfoEnabled()) {
      boolean phaseInfoLogged = logDumpPhase(phase);
      LOG.info("Total time spent in each metastore function (ms): " + metaCallTimeMap);
      // print information about calls that took longer time at INFO level
      for (Entry<String, Long> callTime : metaCallTimeMap.entrySet()) {
        // dump information if call took more than 1 sec (1000ms)
        if (callTime.getValue() > 1000) {
          if (!phaseInfoLogged) {
            phaseInfoLogged = logDumpPhase(phase);
          }
          LOG.info("Total time spent in this metastore function was greater than 1000ms : "
              + callTime);
        }
      }
    }

    ImmutableMap<String, Long> result = ImmutableMap.copyOf(metaCallTimeMap);
    metaCallTimeMap.clear();
    return result;
  }

  private boolean logDumpPhase(String phase) {
    LOG.info("Dumping metastore api call timing information for : " + phase + " phase");
    return true;
  }

  public Iterable<Map.Entry<Long, ByteBuffer>> getFileMetadata(
      List<Long> fileIds) throws HiveException {
    try {
      return getMSC().getFileMetadata(fileIds);
    } catch (TException e) {
      throw new HiveException(e);
    }
  }

  public Iterable<Map.Entry<Long, MetadataPpdResult>> getFileMetadataByExpr(
      List<Long> fileIds, ByteBuffer sarg, boolean doGetFooters) throws HiveException {
    try {
      return getMSC().getFileMetadataBySarg(fileIds, sarg, doGetFooters);
    } catch (TException e) {
      throw new HiveException(e);
    }
  }

  public void clearFileMetadata(List<Long> fileIds) throws HiveException {
    try {
      getMSC().clearFileMetadata(fileIds);
    } catch (TException e) {
      throw new HiveException(e);
    }
  }

  public void putFileMetadata(List<Long> fileIds, List<ByteBuffer> metadata) throws HiveException {
    try {
      getMSC().putFileMetadata(fileIds, metadata);
    } catch (TException e) {
      throw new HiveException(e);
    }
  }

  public void cacheFileMetadata(
      String dbName, String tableName, String partName, boolean allParts) throws HiveException {
    try {
      boolean willCache = getMSC().cacheFileMetadata(dbName, tableName, partName, allParts);
      if (!willCache) {
        throw new HiveException(
            "Caching file metadata is not supported by metastore or for this file format");
      }
    } catch (TException e) {
      throw new HiveException(e);
    }
  }

  public void dropConstraint(String dbName, String tableName, String constraintName)
    throws HiveException, NoSuchObjectException {
    try {
      getMSC().dropConstraint(dbName, tableName, constraintName);
    } catch (NoSuchObjectException e) {
      throw e;
    } catch (Exception e) {
      throw new HiveException(e);
    }
  }

  public List<SQLPrimaryKey> getPrimaryKeyList(String dbName, String tblName) throws HiveException, NoSuchObjectException {
    try {
      return getMSC().getPrimaryKeys(new PrimaryKeysRequest(dbName, tblName));
    } catch (NoSuchObjectException e) {
      throw e;
    } catch (Exception e) {
      throw new HiveException(e);
    }
  }

  public List<SQLForeignKey> getForeignKeyList(String dbName, String tblName) throws HiveException, NoSuchObjectException {
    try {
      return getMSC().getForeignKeys(new ForeignKeysRequest(null, null, dbName, tblName));
    } catch (NoSuchObjectException e) {
      throw e;
    } catch (Exception e) {
      throw new HiveException(e);
    }
  }

  public List<SQLUniqueConstraint> getUniqueConstraintList(String dbName, String tblName) throws HiveException, NoSuchObjectException {
    try {
      return getMSC().getUniqueConstraints(new UniqueConstraintsRequest(getDefaultCatalog(conf), dbName, tblName));
    } catch (NoSuchObjectException e) {
      throw e;
    } catch (Exception e) {
      throw new HiveException(e);
    }
  }

  public List<SQLNotNullConstraint> getNotNullConstraintList(String dbName, String tblName) throws HiveException, NoSuchObjectException {
    try {
      return getMSC().getNotNullConstraints(new NotNullConstraintsRequest(getDefaultCatalog(conf), dbName, tblName));
    } catch (NoSuchObjectException e) {
      throw e;
    } catch (Exception e) {
      throw new HiveException(e);
    }
  }

  public List<SQLDefaultConstraint> getDefaultConstraintList(String dbName, String tblName) throws HiveException, NoSuchObjectException {
    try {
      return getMSC().getDefaultConstraints(new DefaultConstraintsRequest(getDefaultCatalog(conf), dbName, tblName));
    } catch (NoSuchObjectException e) {
      throw e;
    } catch (Exception e) {
      throw new HiveException(e);
    }
  }

  public List<SQLCheckConstraint> getCheckConstraintList(String dbName, String tblName) throws HiveException, NoSuchObjectException {
    try {
      return getMSC().getCheckConstraints(new CheckConstraintsRequest(getDefaultCatalog(conf), dbName, tblName));
    } catch (NoSuchObjectException e) {
      throw e;
    } catch (Exception e) {
      throw new HiveException(e);
    }
  }

  public SQLAllTableConstraints getTableConstraints(String dbName, String tblName, long tableId)
      throws HiveException, NoSuchObjectException {
    try {
      ValidWriteIdList validWriteIdList = getValidWriteIdList(dbName, tblName);
      AllTableConstraintsRequest request = new AllTableConstraintsRequest(dbName, tblName, getDefaultCatalog(conf));
      request.setTableId(tableId);
      request.setValidWriteIdList(validWriteIdList != null ? validWriteIdList.writeToString() : null);
      return getMSC().getAllTableConstraints(request);
    } catch (NoSuchObjectException e) {
      throw e;
    } catch (Exception e) {
      throw new HiveException(e);
    }
  }

  public TableConstraintsInfo getTableConstraints(String dbName, String tblName, boolean fetchReliable,
      boolean fetchEnabled, long tableId) throws HiveException {
    PerfLogger perfLogger = SessionState.getPerfLogger();
    perfLogger.perfLogBegin(CLASS_NAME, PerfLogger.HIVE_GET_TABLE_CONSTRAINTS);

    try {

      ValidWriteIdList validWriteIdList = getValidWriteIdList(dbName,tblName);
      AllTableConstraintsRequest request = new AllTableConstraintsRequest(dbName, tblName, getDefaultCatalog(conf));
      request.setValidWriteIdList(validWriteIdList != null ? validWriteIdList.writeToString() : null);
      request.setTableId(tableId);

      SQLAllTableConstraints tableConstraints = getMSC().getAllTableConstraints(request);
      if (fetchReliable && tableConstraints != null) {
        if (CollectionUtils.isNotEmpty(tableConstraints.getPrimaryKeys())) {
          tableConstraints.setPrimaryKeys(
              tableConstraints.getPrimaryKeys().stream().filter(SQLPrimaryKey::isRely_cstr)
                  .collect(Collectors.toList()));
        }
        if (CollectionUtils.isNotEmpty(tableConstraints.getForeignKeys())) {
          tableConstraints.setForeignKeys(
              tableConstraints.getForeignKeys().stream().filter(SQLForeignKey::isRely_cstr)
                  .collect(Collectors.toList()));
        }
        if (CollectionUtils.isNotEmpty(tableConstraints.getUniqueConstraints())) {
          tableConstraints.setUniqueConstraints(tableConstraints.getUniqueConstraints().stream()
              .filter(SQLUniqueConstraint::isRely_cstr).collect(Collectors.toList()));
        }
        if (CollectionUtils.isNotEmpty(tableConstraints.getNotNullConstraints())) {
          tableConstraints.setNotNullConstraints(tableConstraints.getNotNullConstraints().stream()
              .filter(SQLNotNullConstraint::isRely_cstr).collect(Collectors.toList()));
        }
      }

      if (fetchEnabled && tableConstraints != null) {
        if (CollectionUtils.isNotEmpty(tableConstraints.getCheckConstraints())) {
          tableConstraints.setCheckConstraints(
              tableConstraints.getCheckConstraints().stream().filter(SQLCheckConstraint::isEnable_cstr)
                  .collect(Collectors.toList()));
        }
        if (CollectionUtils.isNotEmpty(tableConstraints.getDefaultConstraints())) {
          tableConstraints.setDefaultConstraints(tableConstraints.getDefaultConstraints().stream()
              .filter(SQLDefaultConstraint::isEnable_cstr).collect(Collectors.toList()));
        }
      }
      return new TableConstraintsInfo(new PrimaryKeyInfo(tableConstraints.getPrimaryKeys(), tblName, dbName),
          new ForeignKeyInfo(tableConstraints.getForeignKeys(), tblName, dbName),
          new UniqueConstraint(tableConstraints.getUniqueConstraints(), tblName, dbName),
          new DefaultConstraint(tableConstraints.getDefaultConstraints(), tblName, dbName),
          new CheckConstraint(tableConstraints.getCheckConstraints()),
          new NotNullConstraint(tableConstraints.getNotNullConstraints(), tblName, dbName));
    } catch (Exception e) {
      throw new HiveException(e);
    } finally {
      perfLogger.perfLogEnd(CLASS_NAME, PerfLogger.HIVE_GET_TABLE_CONSTRAINTS, "HS2-cache");
    }
  }

  /**
   * Get not null constraints associated with the table that are enabled/enforced.
   *
   * @param dbName Database Name
   * @param tblName Table Name
   * @return Not null constraints associated with the table.
   * @throws HiveException
   */
  public NotNullConstraint getEnabledNotNullConstraints(String dbName, String tblName)
      throws HiveException {
    try {
      List<SQLNotNullConstraint> notNullConstraints = getMSC().getNotNullConstraints(
              new NotNullConstraintsRequest(getDefaultCatalog(conf), dbName, tblName));
      if (notNullConstraints != null && !notNullConstraints.isEmpty()) {
        notNullConstraints = notNullConstraints.stream()
          .filter(nnc -> nnc.isEnable_cstr())
          .collect(Collectors.toList());
      }
      return new NotNullConstraint(notNullConstraints, tblName, dbName);
    } catch (Exception e) {
      throw new HiveException(e);
    }
  }

  /**
   * Get CHECK constraints associated with the table that are enabled
   *
   * @param dbName Database Name
   * @param tblName Table Name
   * @return CHECK constraints associated with the table.
   * @throws HiveException
   */
  public CheckConstraint getEnabledCheckConstraints(String dbName, String tblName)
      throws HiveException {
    try {
      List<SQLCheckConstraint> checkConstraints = getMSC().getCheckConstraints(
          new CheckConstraintsRequest(getDefaultCatalog(conf), dbName, tblName));
      if (checkConstraints != null && !checkConstraints.isEmpty()) {
        checkConstraints = checkConstraints.stream()
            .filter(nnc -> nnc.isEnable_cstr())
            .collect(Collectors.toList());
      }
      return new CheckConstraint(checkConstraints);
    } catch (Exception e) {
      throw new HiveException(e);
    }
  }
  /**
   * Get Default constraints associated with the table that are enabled
   *
   * @param dbName Database Name
   * @param tblName Table Name
   * @return Default constraints associated with the table.
   * @throws HiveException
   */
  public DefaultConstraint getEnabledDefaultConstraints(String dbName, String tblName)
      throws HiveException {
    try {
      List<SQLDefaultConstraint> defaultConstraints = getMSC().getDefaultConstraints(
          new DefaultConstraintsRequest(getDefaultCatalog(conf), dbName, tblName));
      if (defaultConstraints != null && !defaultConstraints.isEmpty()) {
        defaultConstraints = defaultConstraints.stream()
            .filter(nnc -> nnc.isEnable_cstr())
            .collect(Collectors.toList());
      }
      return new DefaultConstraint(defaultConstraints, tblName, dbName);
    } catch (Exception e) {
      throw new HiveException(e);
    }
  }


  public void addPrimaryKey(List<SQLPrimaryKey> primaryKeyCols)
    throws HiveException, NoSuchObjectException {
    try {
      getMSC().addPrimaryKey(primaryKeyCols);
    } catch (Exception e) {
      throw new HiveException(e);
    }
  }

  public void addForeignKey(List<SQLForeignKey> foreignKeyCols)
    throws HiveException, NoSuchObjectException {
    try {
      getMSC().addForeignKey(foreignKeyCols);
    } catch (Exception e) {
      throw new HiveException(e);
    }
  }

  public void addUniqueConstraint(List<SQLUniqueConstraint> uniqueConstraintCols)
    throws HiveException, NoSuchObjectException {
    try {
      getMSC().addUniqueConstraint(uniqueConstraintCols);
    } catch (Exception e) {
      throw new HiveException(e);
    }
  }

  public void addNotNullConstraint(List<SQLNotNullConstraint> notNullConstraintCols)
    throws HiveException, NoSuchObjectException {
    try {
      getMSC().addNotNullConstraint(notNullConstraintCols);
    } catch (Exception e) {
      throw new HiveException(e);
    }
  }

  public void addDefaultConstraint(List<SQLDefaultConstraint> defaultConstraints)
      throws HiveException, NoSuchObjectException {
    try {
      getMSC().addDefaultConstraint(defaultConstraints);
    } catch (Exception e) {
      throw new HiveException(e);
    }
  }

  public void addCheckConstraint(List<SQLCheckConstraint> checkConstraints)
      throws HiveException, NoSuchObjectException {
    try {
      getMSC().addCheckConstraint(checkConstraints);
    } catch (Exception e) {
      throw new HiveException(e);
    }
  }

  public void createResourcePlan(WMResourcePlan resourcePlan, String copyFromName, boolean ifNotExists)
      throws HiveException {
    String ns = conf.getVar(ConfVars.HIVE_SERVER2_WM_NAMESPACE);
    if (resourcePlan.isSetNs() && !ns.equals(resourcePlan.getNs())) {
      throw new HiveException("Cannot create a plan in a different NS; was "
          + resourcePlan.getNs() + ", configured " + ns);
    }
    resourcePlan.setNs(ns);

    try {
      getMSC().createResourcePlan(resourcePlan, copyFromName);
    } catch (AlreadyExistsException e) {
      if (!ifNotExists) {
        throw new HiveException(e, ErrorMsg.RESOURCE_PLAN_ALREADY_EXISTS, resourcePlan.getName());
      }
    } catch (Exception e) {
      throw new HiveException(e);
    }
  }

  public WMFullResourcePlan getResourcePlan(String rpName) throws HiveException {
    try {
      return getMSC().getResourcePlan(rpName, conf.getVar(ConfVars.HIVE_SERVER2_WM_NAMESPACE));
    } catch (NoSuchObjectException e) {
      return null;
    } catch (Exception e) {
      throw new HiveException(e);
    }
  }

  public List<WMResourcePlan> getAllResourcePlans() throws HiveException {
    try {
      return getMSC().getAllResourcePlans(conf.getVar(ConfVars.HIVE_SERVER2_WM_NAMESPACE));
    } catch (Exception e) {
      throw new HiveException(e);
    }
  }

  public void dropResourcePlan(String rpName, boolean ifExists) throws HiveException {
    try {
      String ns = conf.getVar(ConfVars.HIVE_SERVER2_WM_NAMESPACE);
      getMSC().dropResourcePlan(rpName, ns);
    } catch (NoSuchObjectException e) {
      if (!ifExists) {
        throw new HiveException(e, ErrorMsg.RESOURCE_PLAN_NOT_EXISTS, rpName);
      }
    } catch (Exception e) {
      throw new HiveException(e);
    }
  }

  public WMFullResourcePlan alterResourcePlan(String rpName, WMNullableResourcePlan resourcePlan,
      boolean canActivateDisabled, boolean isForceDeactivate, boolean isReplace) throws HiveException {
    try {
      String ns = conf.getVar(ConfVars.HIVE_SERVER2_WM_NAMESPACE);
      if (resourcePlan.isSetNs() && !ns.equals(resourcePlan.getNs())) {
        throw new HiveException("Cannot modify a plan in a different NS; was "
            + resourcePlan.getNs() + ", configured " + ns);
      }
      resourcePlan.setNs(ns);
      return getMSC().alterResourcePlan(rpName, ns, resourcePlan, canActivateDisabled,
          isForceDeactivate, isReplace);
    } catch (Exception e) {
      throw new HiveException(e);
    }
  }

  public WMFullResourcePlan getActiveResourcePlan() throws HiveException {
    try {
      String ns = conf.getVar(ConfVars.HIVE_SERVER2_WM_NAMESPACE);
      return getMSC().getActiveResourcePlan(ns);
    } catch (Exception e) {
      throw new HiveException(e);
    }
  }

  public WMValidateResourcePlanResponse validateResourcePlan(String rpName) throws HiveException {
    try {
      String ns = conf.getVar(ConfVars.HIVE_SERVER2_WM_NAMESPACE);
      return getMSC().validateResourcePlan(rpName, ns);
    } catch (Exception e) {
      throw new HiveException(e);
    }
  }

  public void createWMTrigger(WMTrigger trigger) throws HiveException {
    try {
      String ns = conf.getVar(ConfVars.HIVE_SERVER2_WM_NAMESPACE);
      if (trigger.isSetNs() && !ns.equals(trigger.getNs())) {
        throw new HiveException("Cannot create a trigger in a different NS; was "
            + trigger.getNs() + ", configured " + ns);
      }
      trigger.setNs(ns);
      getMSC().createWMTrigger(trigger);
    } catch (Exception e) {
      throw new HiveException(e);
    }
  }

  public void alterWMTrigger(WMTrigger trigger) throws HiveException {
    try {
      String ns = conf.getVar(ConfVars.HIVE_SERVER2_WM_NAMESPACE);
      if (trigger.isSetNs() && !ns.equals(trigger.getNs())) {
        throw new HiveException("Cannot modify a trigger in a different NS; was "
            + trigger.getNs() + ", configured " + ns);
      }
      trigger.setNs(ns);
      getMSC().alterWMTrigger(trigger);
    } catch (Exception e) {
      throw new HiveException(e);
    }
  }

  public void dropWMTrigger(String rpName, String triggerName) throws HiveException {
    try {
      getMSC().dropWMTrigger(rpName, triggerName, conf.getVar(ConfVars.HIVE_SERVER2_WM_NAMESPACE));
    } catch (Exception e) {
      throw new HiveException(e);
    }
  }

  public void createWMPool(WMPool pool) throws HiveException {
    try {
      String ns = conf.getVar(ConfVars.HIVE_SERVER2_WM_NAMESPACE);
      if (pool.isSetNs() && !ns.equals(pool.getNs())) {
        throw new HiveException("Cannot create a pool in a different NS; was "
            + pool.getNs() + ", configured " + ns);
      }
      pool.setNs(ns);
      getMSC().createWMPool(pool);
    } catch (Exception e) {
      throw new HiveException(e);
    }
  }

  public void alterWMPool(WMNullablePool pool, String poolPath) throws HiveException {
    try {
      String ns = conf.getVar(ConfVars.HIVE_SERVER2_WM_NAMESPACE);
      if (pool.isSetNs() && !ns.equals(pool.getNs())) {
        throw new HiveException("Cannot modify a pool in a different NS; was "
            + pool.getNs() + ", configured " + ns);
      }
      pool.setNs(ns);
      getMSC().alterWMPool(pool, poolPath);
    } catch (Exception e) {
      throw new HiveException(e);
    }
  }

  public void dropWMPool(String resourcePlanName, String poolPath) throws HiveException {
    try {
      getMSC().dropWMPool(resourcePlanName, poolPath,
          conf.getVar(ConfVars.HIVE_SERVER2_WM_NAMESPACE));
    } catch (Exception e) {
      throw new HiveException(e);
    }
  }

  public void createOrUpdateWMMapping(WMMapping mapping, boolean isUpdate)
      throws HiveException {
    try {
      String ns = conf.getVar(ConfVars.HIVE_SERVER2_WM_NAMESPACE);
      if (mapping.isSetNs() && !ns.equals(mapping.getNs())) {
        throw new HiveException("Cannot create a mapping in a different NS; was "
            + mapping.getNs() + ", configured " + ns);
      }
      mapping.setNs(ns);
      getMSC().createOrUpdateWMMapping(mapping, isUpdate);
    } catch (Exception e) {
      throw new HiveException(e);
    }
  }

  public void dropWMMapping(WMMapping mapping) throws HiveException {
    try {
      String ns = conf.getVar(ConfVars.HIVE_SERVER2_WM_NAMESPACE);
      if (mapping.isSetNs() && !ns.equals(mapping.getNs())) {
        throw new HiveException("Cannot modify a mapping in a different NS; was "
            + mapping.getNs() + ", configured " + ns);
      }
      mapping.setNs(ns);
      getMSC().dropWMMapping(mapping);
    } catch (Exception e) {
      throw new HiveException(e);
    }
  }

  // TODO: eh
  public void createOrDropTriggerToPoolMapping(String resourcePlanName, String triggerName,
      String poolPath, boolean shouldDrop) throws HiveException {
    try {
      getMSC().createOrDropTriggerToPoolMapping(resourcePlanName, triggerName, poolPath,
          shouldDrop, conf.getVar(ConfVars.HIVE_SERVER2_WM_NAMESPACE));
    } catch (Exception e) {
      throw new HiveException(e);
    }
  }

  @Nullable
  public StorageHandlerInfo getStorageHandlerInfo(Table table)
      throws HiveException {
    try {
      HiveStorageHandler storageHandler = createStorageHandler(table.getTTable());
      return storageHandler == null ? null : storageHandler.getStorageHandlerInfo(table.getTTable());
    } catch (Exception e) {
      throw new HiveException(e);
    }
  }
}<|MERGE_RESOLUTION|>--- conflicted
+++ resolved
@@ -3041,11 +3041,7 @@
     final SessionState parentSession = SessionState.get();
     List<Callable<Partition>> tasks = Lists.newLinkedList();
 
-<<<<<<< HEAD
     boolean fetchPartitionInfo = true;
-=======
-    boolean fetchedPartitionsInfo = false;
->>>>>>> 18384b0c
     final boolean scanPartitionsByName = conf.getBoolean(
         ConfVars.HIVE_LOAD_DYNAMIC_PARTITIONS_SCAN_SPECIFIC_PARTITIONS.varname, false);
 
@@ -3071,30 +3067,23 @@
           entry.getValue().hasOldPartition = true;
         });
       }
-<<<<<<< HEAD
+
       // no need to fetch partition again in tasks since we have already fetched partitions
       // info in getPartitionsByNames()
       fetchPartitionInfo = false;
-=======
-      fetchedPartitionsInfo = true;
->>>>>>> 18384b0c
     }
 
     boolean isTxnTable = AcidUtils.isTransactionalTable(tbl);
     AcidUtils.TableSnapshot tableSnapshot = isTxnTable ? getTableSnapshot(tbl, writeId) : null;
 
     for (Entry<Path, PartitionDetails> entry : partitionDetailsMap.entrySet()) {
-      boolean getPartitionFromHms = fetchPartitionInfo;
+      final boolean getPartitionFromHms = fetchPartitionInfo;
       tasks.add(() -> {
         PartitionDetails partitionDetails = entry.getValue();
         Map<String, String> fullPartSpec = partitionDetails.fullSpec;
         try {
           SessionState.setCurrentSessionState(parentSession);
-<<<<<<< HEAD
           if (getPartitionFromHms) {
-=======
-          if (!fetchedPartitionsInfo) {
->>>>>>> 18384b0c
             // didn't fetch partition info from HMS. Getting from HMS now.
             Partition existing = getPartition(tbl, fullPartSpec, false);
             if (existing != null) {
