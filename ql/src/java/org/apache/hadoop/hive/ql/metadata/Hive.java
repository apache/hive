--- conflicted
+++ resolved
@@ -2612,11 +2612,7 @@
           // base_x.  (there is Insert Overwrite and Load Data Overwrite)
           boolean isSkipTrash = MetaStoreUtils.isSkipTrash(tbl.getParameters());
           boolean needRecycle = !tbl.isTemporary()
-<<<<<<< HEAD
-              && ReplChangeManager.shouldEnableCm(getDatabase(tbl.getDbName()), tbl.getTTable());
-=======
-		   && ReplChangeManager.shouldEnableCm(Hive.get().getDatabase(tbl.getDbName()), tbl.getTTable());
->>>>>>> fffb31f2
+            && ReplChangeManager.shouldEnableCm(Hive.get().getDatabase(tbl.getDbName()), tbl.getTTable());
           replaceFiles(tbl.getPath(), loadPath, destPath, oldPartPath, getConf(), isSrcLocal,
               isSkipTrash, newFiles, FileUtils.HIDDEN_FILES_PATH_FILTER, needRecycle, isManaged, isInsertOverwrite);
         } else {
