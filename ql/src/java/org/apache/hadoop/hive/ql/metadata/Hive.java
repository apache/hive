/*
 * Licensed to the Apache Software Foundation (ASF) under one
 * or more contributor license agreements.  See the NOTICE file
 * distributed with this work for additional information
 * regarding copyright ownership.  The ASF licenses this file
 * to you under the Apache License, Version 2.0 (the
 * "License"); you may not use this file except in compliance
 * with the License.  You may obtain a copy of the License at
 *
 *     http://www.apache.org/licenses/LICENSE-2.0
 *
 * Unless required by applicable law or agreed to in writing, software
 * distributed under the License is distributed on an "AS IS" BASIS,
 * WITHOUT WARRANTIES OR CONDITIONS OF ANY KIND, either express or implied.
 * See the License for the specific language governing permissions and
 * limitations under the License.
 */

package org.apache.hadoop.hive.ql.metadata;

import com.google.common.annotations.VisibleForTesting;
import com.google.common.base.Preconditions;
import com.google.common.base.Splitter;
import com.google.common.collect.ImmutableMap;
import com.google.common.collect.Lists;
import com.google.common.collect.Maps;
import com.google.common.collect.Sets;
import com.google.common.util.concurrent.MoreExecutors;
import com.google.common.util.concurrent.ThreadFactoryBuilder;

import static org.apache.hadoop.hive.common.AcidConstants.SOFT_DELETE_TABLE;

import static org.apache.hadoop.hive.conf.Constants.MATERIALIZED_VIEW_REWRITING_TIME_WINDOW;
import static org.apache.hadoop.hive.conf.HiveConf.ConfVars.HIVE_LOAD_DYNAMIC_PARTITIONS_SCAN_SPECIFIC_PARTITIONS;
import static org.apache.hadoop.hive.conf.HiveConf.ConfVars.HIVE_WRITE_NOTIFICATION_MAX_BATCH_SIZE;
import static org.apache.hadoop.hive.metastore.api.hive_metastoreConstants.META_TABLE_STORAGE;
import static org.apache.hadoop.hive.metastore.utils.MetaStoreUtils.convertToGetPartitionsByNamesRequest;
import static org.apache.hadoop.hive.metastore.utils.MetaStoreUtils.getDefaultCatalog;
import static org.apache.hadoop.hive.ql.io.AcidUtils.getFullTableName;
import static org.apache.hadoop.hive.ql.metadata.HiveRelOptMaterialization.RewriteAlgorithm.CALCITE;
import static org.apache.hadoop.hive.ql.metadata.HiveRelOptMaterialization.RewriteAlgorithm.ALL;
import static org.apache.hadoop.hive.ql.optimizer.calcite.rules.views.HiveMaterializedViewUtils.extractTable;
import static org.apache.hadoop.hive.serde.serdeConstants.SERIALIZATION_FORMAT;
import static org.apache.hadoop.hive.serde.serdeConstants.STRING_TYPE_NAME;

import java.io.FileNotFoundException;
import java.io.IOException;
import java.io.PrintStream;
import java.net.InetAddress;
import java.net.UnknownHostException;
import java.nio.ByteBuffer;
import java.util.ArrayList;
import java.util.Arrays;
import java.util.BitSet;
import java.util.Collections;
import java.util.EnumSet;
import java.util.HashMap;
import java.util.HashSet;
import java.util.Iterator;
import java.util.LinkedHashSet;
import java.util.LinkedList;
import java.util.List;
import java.util.Map;
import java.util.Map.Entry;
import java.util.Optional;
import java.util.concurrent.Callable;
import java.util.concurrent.ConcurrentHashMap;
import java.util.concurrent.ExecutionException;
import java.util.concurrent.ExecutorService;
import java.util.concurrent.Executors;
import java.util.concurrent.Future;
import java.util.concurrent.TimeUnit;
import java.util.concurrent.atomic.AtomicInteger;
import java.util.Set;
import java.util.stream.Collectors;

import javax.annotation.Nullable;
import javax.jdo.JDODataStoreException;

import com.google.common.collect.ImmutableList;

import org.apache.commons.collections4.CollectionUtils;
import org.apache.commons.io.FilenameUtils;
import org.apache.commons.lang3.ObjectUtils;
import org.apache.commons.lang3.tuple.Pair;
import org.apache.hadoop.conf.Configuration;
import org.apache.hadoop.fs.FileChecksum;
import org.apache.hadoop.fs.FileStatus;
import org.apache.hadoop.fs.FileSystem;
import org.apache.hadoop.fs.Path;
import org.apache.hadoop.fs.PathFilter;
import org.apache.hadoop.fs.permission.FsAction;
import org.apache.hadoop.hdfs.DFSUtilClient;
import org.apache.hadoop.hdfs.DistributedFileSystem;
import org.apache.hadoop.hive.common.FileUtils;
import org.apache.hadoop.hive.common.HiveStatsUtils;
import org.apache.hadoop.hive.common.StatsSetupConst;
import org.apache.hadoop.hive.common.TableName;
import org.apache.hadoop.hive.common.ValidReaderWriteIdList;
import org.apache.hadoop.hive.common.ValidTxnList;
import org.apache.hadoop.hive.common.ValidWriteIdList;
import org.apache.hadoop.hive.common.classification.InterfaceAudience.LimitedPrivate;
import org.apache.hadoop.hive.common.classification.InterfaceStability.Unstable;
import org.apache.hadoop.hive.common.log.InPlaceUpdate;
import org.apache.hadoop.hive.conf.Constants;
import org.apache.hadoop.hive.conf.HiveConf;
import org.apache.hadoop.hive.conf.HiveConf.ConfVars;
import org.apache.hadoop.hive.metastore.api.CompactionRequest;
import org.apache.hadoop.hive.metastore.api.GetPartitionsByNamesRequest;
import org.apache.hadoop.hive.metastore.api.GetTableRequest;
import org.apache.hadoop.hive.metastore.api.UpdateTransactionalStatsRequest;
import org.apache.hadoop.hive.metastore.api.NoSuchObjectException;
import org.apache.hadoop.hive.ql.io.HdfsUtils;
import org.apache.hadoop.hive.metastore.HiveMetaException;
import org.apache.hadoop.hive.metastore.HiveMetaHook;
import org.apache.hadoop.hive.metastore.HiveMetaHookLoader;
import org.apache.hadoop.hive.metastore.HiveMetaStoreClient;
import org.apache.hadoop.hive.metastore.HiveMetaStoreUtils;
import org.apache.hadoop.hive.metastore.IMetaStoreClient;
import org.apache.hadoop.hive.metastore.PartitionDropOptions;
import org.apache.hadoop.hive.metastore.RetryingMetaStoreClient;
import org.apache.hadoop.hive.metastore.SynchronizedMetaStoreClient;
import org.apache.hadoop.hive.metastore.TableType;
import org.apache.hadoop.hive.metastore.Warehouse;
import org.apache.hadoop.hive.metastore.api.AggrStats;
import org.apache.hadoop.hive.metastore.api.AllTableConstraintsRequest;
import org.apache.hadoop.hive.metastore.api.AlreadyExistsException;
import org.apache.hadoop.hive.metastore.api.CheckConstraintsRequest;
import org.apache.hadoop.hive.metastore.api.CmRecycleRequest;
import org.apache.hadoop.hive.metastore.api.ColumnStatistics;
import org.apache.hadoop.hive.metastore.api.ColumnStatisticsDesc;
import org.apache.hadoop.hive.metastore.api.ColumnStatisticsObj;
import org.apache.hadoop.hive.metastore.api.CompactionResponse;
import org.apache.hadoop.hive.metastore.api.CompactionType;
import org.apache.hadoop.hive.metastore.api.Database;
import org.apache.hadoop.hive.metastore.api.DataConnector;
import org.apache.hadoop.hive.metastore.api.DefaultConstraintsRequest;
import org.apache.hadoop.hive.metastore.api.DropDatabaseRequest;
import org.apache.hadoop.hive.metastore.api.EnvironmentContext;
import org.apache.hadoop.hive.metastore.api.FieldSchema;
import org.apache.hadoop.hive.metastore.api.FireEventRequest;
import org.apache.hadoop.hive.metastore.api.FireEventRequestData;
import org.apache.hadoop.hive.metastore.api.ForeignKeysRequest;
import org.apache.hadoop.hive.metastore.api.Function;
import org.apache.hadoop.hive.metastore.api.GetOpenTxnsInfoResponse;
import org.apache.hadoop.hive.metastore.api.GetPartitionNamesPsRequest;
import org.apache.hadoop.hive.metastore.api.GetPartitionNamesPsResponse;
import org.apache.hadoop.hive.metastore.api.GetPartitionRequest;
import org.apache.hadoop.hive.metastore.api.GetPartitionResponse;
import org.apache.hadoop.hive.metastore.api.GetPartitionsPsWithAuthRequest;
import org.apache.hadoop.hive.metastore.api.GetPartitionsPsWithAuthResponse;
import org.apache.hadoop.hive.metastore.api.GetRoleGrantsForPrincipalRequest;
import org.apache.hadoop.hive.metastore.api.GetRoleGrantsForPrincipalResponse;
import org.apache.hadoop.hive.metastore.api.HiveObjectPrivilege;
import org.apache.hadoop.hive.metastore.api.HiveObjectRef;
import org.apache.hadoop.hive.metastore.api.HiveObjectType;
import org.apache.hadoop.hive.metastore.api.InsertEventRequestData;
import org.apache.hadoop.hive.metastore.api.InvalidOperationException;
import org.apache.hadoop.hive.metastore.api.Materialization;
import org.apache.hadoop.hive.metastore.api.MetaException;
import org.apache.hadoop.hive.metastore.api.MetadataPpdResult;
import org.apache.hadoop.hive.metastore.api.NotNullConstraintsRequest;
import org.apache.hadoop.hive.metastore.api.PartitionSpec;
import org.apache.hadoop.hive.metastore.api.PartitionWithoutSD;
import org.apache.hadoop.hive.metastore.api.PartitionsByExprRequest;
import org.apache.hadoop.hive.metastore.api.PrimaryKeysRequest;
import org.apache.hadoop.hive.metastore.api.PrincipalPrivilegeSet;
import org.apache.hadoop.hive.metastore.api.PrincipalType;
import org.apache.hadoop.hive.metastore.api.PrivilegeBag;
import org.apache.hadoop.hive.metastore.api.Role;
import org.apache.hadoop.hive.metastore.api.RolePrincipalGrant;
import org.apache.hadoop.hive.metastore.api.SQLAllTableConstraints;
import org.apache.hadoop.hive.metastore.api.SQLCheckConstraint;
import org.apache.hadoop.hive.metastore.api.SQLDefaultConstraint;
import org.apache.hadoop.hive.metastore.api.SQLForeignKey;
import org.apache.hadoop.hive.metastore.api.SQLNotNullConstraint;
import org.apache.hadoop.hive.metastore.api.SQLPrimaryKey;
import org.apache.hadoop.hive.metastore.api.SQLUniqueConstraint;
import org.apache.hadoop.hive.metastore.api.SetPartitionsStatsRequest;
import org.apache.hadoop.hive.metastore.api.ShowCompactResponse;
import org.apache.hadoop.hive.metastore.api.SkewedInfo;
import org.apache.hadoop.hive.metastore.api.UniqueConstraintsRequest;
import org.apache.hadoop.hive.metastore.api.WMFullResourcePlan;
import org.apache.hadoop.hive.metastore.api.WMMapping;
import org.apache.hadoop.hive.metastore.api.WMNullablePool;
import org.apache.hadoop.hive.metastore.api.WMNullableResourcePlan;
import org.apache.hadoop.hive.metastore.api.WMPool;
import org.apache.hadoop.hive.metastore.api.WMResourcePlan;
import org.apache.hadoop.hive.metastore.api.WMTrigger;
import org.apache.hadoop.hive.metastore.api.WMValidateResourcePlanResponse;
import org.apache.hadoop.hive.metastore.api.WriteNotificationLogRequest;
import org.apache.hadoop.hive.metastore.api.WriteNotificationLogBatchRequest;
import org.apache.hadoop.hive.metastore.api.hive_metastoreConstants;
import org.apache.hadoop.hive.metastore.ReplChangeManager;
import org.apache.hadoop.hive.metastore.utils.MetaStoreServerUtils;
import org.apache.hadoop.hive.metastore.utils.MetaStoreUtils;
import org.apache.hadoop.hive.metastore.api.ShowCompactRequest;
import org.apache.hadoop.hive.ql.ErrorMsg;
import org.apache.hadoop.hive.ql.ddl.database.drop.DropDatabaseDesc;
import org.apache.hadoop.hive.ql.exec.AbstractFileMergeOperator;
import org.apache.hadoop.hive.ql.exec.FunctionRegistry;
import org.apache.hadoop.hive.ql.exec.FunctionUtils;
import org.apache.hadoop.hive.ql.exec.SerializationUtilities;
import org.apache.hadoop.hive.ql.exec.Utilities;
import org.apache.hadoop.hive.ql.exec.Utilities.PartitionDetails;
import org.apache.hadoop.hive.ql.io.AcidUtils;
import org.apache.hadoop.hive.ql.io.AcidUtils.TableSnapshot;
import org.apache.hadoop.hive.ql.lockmgr.DbTxnManager;
import org.apache.hadoop.hive.ql.lockmgr.HiveTxnManager;
import org.apache.hadoop.hive.ql.lockmgr.LockException;
import org.apache.hadoop.hive.ql.log.PerfLogger;
import org.apache.hadoop.hive.ql.optimizer.calcite.rules.views.HiveMaterializedViewUtils;
import org.apache.hadoop.hive.ql.optimizer.listbucketingpruner.ListBucketingPrunerUtils;
import org.apache.hadoop.hive.ql.parse.ASTNode;
import org.apache.hadoop.hive.ql.parse.AlterTableExecuteSpec;
import org.apache.hadoop.hive.ql.parse.SemanticException;
import org.apache.hadoop.hive.ql.plan.ExprNodeDesc;
import org.apache.hadoop.hive.ql.plan.ExprNodeGenericFuncDesc;
import org.apache.hadoop.hive.ql.plan.LoadTableDesc;
import org.apache.hadoop.hive.ql.plan.LoadTableDesc.LoadFileType;
import org.apache.hadoop.hive.ql.session.CreateTableAutomaticGrant;
import org.apache.hadoop.hive.ql.session.SessionState;
import org.apache.hadoop.hive.serde2.Deserializer;
import org.apache.hadoop.hive.serde2.SerDeException;
import org.apache.hadoop.hive.serde2.lazy.LazySimpleSerDe;
import org.apache.hadoop.hive.shims.HadoopShims;
import org.apache.hadoop.hive.shims.ShimLoader;
import org.apache.hadoop.mapred.InputFormat;
import org.apache.hadoop.security.UserGroupInformation;
import org.apache.hadoop.util.StringUtils;
import org.apache.hive.common.util.HiveVersionInfo;
import org.apache.thrift.TException;
import org.apache.thrift.TApplicationException;
import org.slf4j.Logger;
import org.slf4j.LoggerFactory;

/**
 * This class has functions that implement meta data/DDL operations using calls
 * to the metastore.
 * It has a metastore client instance it uses to communicate with the metastore.
 *
 * It is a thread local variable, and the instances is accessed using static
 * get methods in this class.
 */

@SuppressWarnings({"deprecation", "rawtypes"})
public class Hive {

  static final private Logger LOG = LoggerFactory.getLogger("hive.ql.metadata.Hive");
  private final String CLASS_NAME = Hive.class.getName();

  private HiveConf conf = null;
  private IMetaStoreClient metaStoreClient;
  private SynchronizedMetaStoreClient syncMetaStoreClient;
  private UserGroupInformation owner;
  private boolean isAllowClose = true;

  // metastore calls timing information
  private final ConcurrentHashMap<String, Long> metaCallTimeMap = new ConcurrentHashMap<>();

  // Static class to store thread local Hive object.
  private static class ThreadLocalHive extends ThreadLocal<Hive> {
    @Override
    protected Hive initialValue() {
      return null;
    }

    @Override
    public synchronized void set(Hive hiveObj) {
      Hive currentHive = this.get();
      if (currentHive != hiveObj) {
        // Remove/close current thread-local Hive object before overwriting with new Hive object.
        remove();
        super.set(hiveObj);
      }
    }

    @Override
    public synchronized void remove() {
      Hive currentHive = this.get();
      if (currentHive != null) {
        // Close the metastore connections before removing it from thread local hiveDB.
        currentHive.close(false);
        super.remove();
      }
    }
  }

  private static ThreadLocalHive hiveDB = new ThreadLocalHive();

  // Note that while this is an improvement over static initialization, it is still not,
  // technically, valid, cause nothing prevents us from connecting to several metastores in
  // the same process. This will still only get the functions from the first metastore.
  private final static AtomicInteger didRegisterAllFuncs = new AtomicInteger(0);
  private final static int REG_FUNCS_NO = 0, REG_FUNCS_DONE = 2, REG_FUNCS_PENDING = 1;

  // register all permanent functions. need improvement
  private void registerAllFunctionsOnce() throws HiveException {
    boolean breakLoop = false;
    while (!breakLoop) {
      int val = didRegisterAllFuncs.get();
      switch (val) {
      case REG_FUNCS_NO: {
        if (didRegisterAllFuncs.compareAndSet(val, REG_FUNCS_PENDING)) {
          breakLoop = true;
          break;
        }
        continue;
      }
      case REG_FUNCS_PENDING: {
        synchronized (didRegisterAllFuncs) {
          try {
            didRegisterAllFuncs.wait(100);
          } catch (InterruptedException e) {
            Thread.currentThread().interrupt();
            return;
          }
        }
        continue;
      }
      case REG_FUNCS_DONE: return;
      default: throw new AssertionError(val);
      }
    }
    try {
      reloadFunctions();
      didRegisterAllFuncs.compareAndSet(REG_FUNCS_PENDING, REG_FUNCS_DONE);
    } catch (Exception | Error e) {
      LOG.warn("Failed to register all functions.", e);
      didRegisterAllFuncs.compareAndSet(REG_FUNCS_PENDING, REG_FUNCS_NO);
      if (e instanceof Exception) {
        throw new HiveException(e);
      } else {
        throw e;
      }
    } finally {
      synchronized (didRegisterAllFuncs) {
        didRegisterAllFuncs.notifyAll();
      }
    }
  }


  public void reloadFunctions() throws HiveException {
    HashSet<String> registryFunctions = new HashSet<String>(
        FunctionRegistry.getFunctionNames(".+\\..+"));
    for (Function function : getAllFunctions()) {
      String functionName = function.getFunctionName();
      try {
        LOG.info("Registering function " + functionName + " " + function.getClassName());
        String qualFunc = FunctionUtils.qualifyFunctionName(functionName, function.getDbName());
        FunctionRegistry.registerPermanentFunction(qualFunc, function.getClassName(), false,
                    FunctionUtils.toFunctionResource(function.getResourceUris()));
        registryFunctions.remove(qualFunc);
      } catch (Exception e) {
        LOG.warn("Failed to register persistent function " +
                functionName + ":" + function.getClassName() + ". Ignore and continue.");
      }
    }
    // unregister functions from local system registry that are not in getAllFunctions()
    for (String functionName : registryFunctions) {
      try {
        FunctionRegistry.unregisterPermanentFunction(functionName);
      } catch (Exception e) {
        LOG.warn("Failed to unregister persistent function " +
            functionName + "on reload. Ignore and continue.");
      }
    }
  }

  public static Hive get(Configuration c, Class<?> clazz) throws HiveException {
    return get(c instanceof HiveConf ? (HiveConf)c : new HiveConf(c, clazz));
  }

  /**
   * Gets hive object for the current thread. If one is not initialized then a
   * new one is created If the new configuration is different in metadata conf
   * vars, or the owner will be different then a new one is created.
   *
   * @param c
   *          new Hive Configuration
   * @return Hive object for current thread
   * @throws HiveException
   *
   */
  public static Hive get(HiveConf c) throws HiveException {
    return getInternal(c, false, false, true);
  }

  public static Hive createHiveForSession(HiveConf c) throws HiveException {
    return create(c, true);
  }

  public void setConf(HiveConf c) {
    this.conf = c;
  }

  /**
   * Same as {@link #get(HiveConf)}, except that it checks only the object identity of existing
   * MS client, assuming the relevant settings would be unchanged within the same conf object.
   */
  public static Hive getWithFastCheck(HiveConf c) throws HiveException {
    return getWithFastCheck(c, true);
  }

  /**
   * Same as {@link #get(HiveConf)}, except that it checks only the object identity of existing
   * MS client, assuming the relevant settings would be unchanged within the same conf object.
   */
  public static Hive getWithFastCheck(HiveConf c, boolean doRegisterAllFns) throws HiveException {
    return getInternal(c, false, true, doRegisterAllFns);
  }

  /**
   * Same as {@link #get(HiveConf)}, except that it does not register all functions.
   */
  public static Hive getWithoutRegisterFns(HiveConf c) throws HiveException {
    return getInternal(c, false, false, false);
  }

  private static Hive getInternal(HiveConf c, boolean needsRefresh, boolean isFastCheck,
      boolean doRegisterAllFns) throws HiveException {
    Hive db = hiveDB.get();
    if (db == null || !db.isCurrentUserOwner() || needsRefresh
        || (c != null && !isCompatible(db, c, isFastCheck))) {
      if (db != null) {
        LOG.debug("Creating new db. db = " + db + ", needsRefresh = " + needsRefresh +
                ", db.isCurrentUserOwner = " + db.isCurrentUserOwner());
        closeCurrent();
      }
      db = create(c, doRegisterAllFns);
    }
    if (c != null) {
      db.conf = c;
    }
    return db;
  }

  private static Hive create(HiveConf c, boolean doRegisterAllFns) throws HiveException {
    if (c == null) {
      c = createHiveConf();
    }
    c.set("fs.scheme.class", "dfs");
    Hive newdb = new Hive(c, doRegisterAllFns);
    if (newdb.getHMSClientCapabilities() == null || newdb.getHMSClientCapabilities().length == 0) {
      if (c.get(HiveConf.ConfVars.METASTORE_CLIENT_CAPABILITIES.varname) != null) {
        String[] capabilities = c.get(HiveConf.ConfVars.METASTORE_CLIENT_CAPABILITIES.varname).split(",");
        newdb.setHMSClientCapabilities(capabilities);
        String hostName = "unknown";
        try {
          hostName = InetAddress.getLocalHost().getCanonicalHostName();
        } catch (UnknownHostException ue) {
        }
        newdb.setHMSClientIdentifier("Hiveserver2#" + HiveVersionInfo.getVersion() + "@" + hostName);
      }
    }
    hiveDB.set(newdb);
    return newdb;
  }

  private static HiveConf createHiveConf() {
    SessionState session = SessionState.get();
    return (session == null) ? new HiveConf(Hive.class) : session.getConf();
  }

  public void setHMSClientCapabilities(String[] capabilities) {
    HiveMetaStoreClient.setProcessorCapabilities(capabilities);
  }

  public void setHMSClientIdentifier(final String id) {
    HiveMetaStoreClient.setProcessorIdentifier(id);
  }

  public String[] getHMSClientCapabilities() {
    return HiveMetaStoreClient.getProcessorCapabilities();
  }

  public String getHMSClientIdentifier() {
    return HiveMetaStoreClient.getProcessorIdentifier();
  }

  private static boolean isCompatible(Hive db, HiveConf c, boolean isFastCheck) {
    if (isFastCheck) {
      return (db.metaStoreClient == null || db.metaStoreClient.isSameConfObj(c))
          && (db.syncMetaStoreClient == null || db.syncMetaStoreClient.isSameConfObj(c));
    } else {
      return (db.metaStoreClient == null || db.metaStoreClient.isCompatibleWith(c))
          && (db.syncMetaStoreClient == null || db.syncMetaStoreClient.isCompatibleWith(c));
    }
  }

  private boolean isCurrentUserOwner() throws HiveException {
    try {
      return owner == null || owner.equals(UserGroupInformation.getCurrentUser());
    } catch(IOException e) {
      throw new HiveException("Error getting current user: " + e.getMessage(), e);
    }
  }

  public static Hive getThreadLocal() {
    return hiveDB.get();
  }

  public static Hive get() throws HiveException {
    return get(true);
  }

  @VisibleForTesting
  public static Hive get(IMetaStoreClient msc) throws HiveException, MetaException {
    Hive hive = get(true);
    hive.setMSC(msc);
    return hive;
  }

  public static Hive get(boolean doRegisterAllFns) throws HiveException {
    return getInternal(null, false, false, doRegisterAllFns);
  }

  /**
   * get a connection to metastore. see get(HiveConf) function for comments
   *
   * @param c
   *          new conf
   * @param needsRefresh
   *          if true then creates a new one
   * @return The connection to the metastore
   * @throws HiveException
   */
  public static Hive get(HiveConf c, boolean needsRefresh) throws HiveException {
    return getInternal(c, needsRefresh, false, true);
  }

  public static void set(Hive hive) {
    hiveDB.set(hive);
  }

  public static void closeCurrent() {
    hiveDB.remove();
  }

  /**
   * Hive
   *
   * @param c
   *
   */
  private Hive(HiveConf c, boolean doRegisterAllFns) throws HiveException {
    conf = c;
    // turn off calcite rexnode normalization
    System.setProperty("calcite.enable.rexnode.digest.normalize", "false");
    if (doRegisterAllFns) {
      registerAllFunctionsOnce();
    }
  }

  /**
   * GC is attempting to destroy the object.
   * No one references this Hive anymore, so HMS connection from this Hive object can be closed.
   * @throws Throwable
   */
  @Override
  protected void finalize() throws Throwable {
    close(true);
    super.finalize();
  }

  /**
   * Marks if the given Hive object is allowed to close metastore connections.
   * @param allowClose
   */
  public void setAllowClose(boolean allowClose) {
    isAllowClose = allowClose;
  }

  /**
   * Gets the allowClose flag which determines if it is allowed to close metastore connections.
   * @return allowClose flag
   */
  public boolean allowClose() {
    return isAllowClose;
  }

  /**
   * Closes the connection to metastore for the calling thread if allow to close.
   * @param forceClose - Override the isAllowClose flag to forcefully close the MS connections.
   */
  public void close(boolean forceClose) {
    if (allowClose() || forceClose) {
      LOG.debug("Closing current thread's connection to Hive Metastore.");
      if (metaStoreClient != null) {
        metaStoreClient.close();
        metaStoreClient = null;
      }
      // syncMetaStoreClient is wrapped on metaStoreClient. So, it is enough to close it once.
      syncMetaStoreClient = null;
      if (owner != null) {
        owner = null;
      }
    }
  }

  /**
   * Create a database
   * @param db
   * @param ifNotExist if true, will ignore AlreadyExistsException exception
   * @throws AlreadyExistsException
   * @throws HiveException
   */
  public void createDatabase(Database db, boolean ifNotExist)
      throws AlreadyExistsException, HiveException {
    try {
      getMSC().createDatabase(db);
    } catch (AlreadyExistsException e) {
      if (!ifNotExist) {
        throw e;
      }
    } catch (Exception e) {
      throw new HiveException(e);
    }
  }

  /**
   * Create a Database. Raise an error if a database with the same name already exists.
   * @param db
   * @throws AlreadyExistsException
   * @throws HiveException
   */
  public void createDatabase(Database db) throws AlreadyExistsException, HiveException {
    createDatabase(db, false);
  }

  /**
   * Drop a database.
   * @param name
   * @throws NoSuchObjectException
   * @throws HiveException
   * @see org.apache.hadoop.hive.metastore.HiveMetaStoreClient#dropDatabase(java.lang.String)
   */
  public void dropDatabase(String name) throws HiveException, NoSuchObjectException {
    dropDatabase(name, true, false, false);
  }

  /**
   * Drop a database
   * @param name
   * @param deleteData
   * @param ignoreUnknownDb if true, will ignore NoSuchObjectException
   * @throws HiveException
   * @throws NoSuchObjectException
   */
  public void dropDatabase(String name, boolean deleteData, boolean ignoreUnknownDb)
      throws HiveException, NoSuchObjectException {
    dropDatabase(name, deleteData, ignoreUnknownDb, false);
  }

  /**
   * Drop a database
   * @param name
   * @param deleteData
   * @param ignoreUnknownDb if true, will ignore NoSuchObjectException
   * @param cascade         if true, delete all tables on the DB if exists. Otherwise, the query
   *                        will fail if table still exists.
   * @throws HiveException
   * @throws NoSuchObjectException
   */
  public void dropDatabase(String name, boolean deleteData, boolean ignoreUnknownDb, boolean cascade)
      throws HiveException, NoSuchObjectException {
    dropDatabase(new DropDatabaseDesc(name, ignoreUnknownDb, cascade, deleteData));
  }

  public void dropDatabase(DropDatabaseDesc desc) 
      throws HiveException, NoSuchObjectException {
    boolean isSoftDelete = HiveConf.getBoolVar(conf, ConfVars.HIVE_ACID_LOCKLESS_READS_ENABLED);
    
    long txnId = Optional.ofNullable(SessionState.get())
      .map(SessionState::getTxnMgr)
      .map(HiveTxnManager::getCurrentTxnId).orElse(0L);
    
    DropDatabaseRequest req = new DropDatabaseRequest();
    req.setCatalogName(getDefaultCatalog(conf));
    req.setName(desc.getDatabaseName());
    req.setIgnoreUnknownDb(desc.getIfExists());
    req.setDeleteData(desc.isDeleteData());
    req.setCascade(desc.isCasdade());
    req.setSoftDelete(isSoftDelete);
    req.setTxnId(txnId);
    
    try {
      getMSC().dropDatabase(req);
    } catch (NoSuchObjectException e) {
      throw e;
    } catch (Exception e) {
      throw new HiveException(e);
    }
  }

  /**
   * Dry run that translates table
   *
   * @param tbl
   *          a table object
   * @throws HiveException
   */
  public Table getTranslateTableDryrun(org.apache.hadoop.hive.metastore.api.Table tbl) throws HiveException {
    org.apache.hadoop.hive.metastore.api.Table tTable = null;
    try {
      tTable  = getMSC().getTranslateTableDryrun(tbl);
    } catch (AlreadyExistsException e) {
      throw new HiveException(e);
    } catch (Exception e) {
      throw new HiveException(e);
    }
    return new Table(tTable);
  }

  /**
   * Creates a table metadata and the directory for the table data
   *
   * @param tableName
   *          name of the table
   * @param columns
   *          list of fields of the table
   * @param partCols
   *          partition keys of the table
   * @param fileInputFormat
   *          Class of the input format of the table data file
   * @param fileOutputFormat
   *          Class of the output format of the table data file
   * @throws HiveException
   *           thrown if the args are invalid or if the metadata or the data
   *           directory couldn't be created
   */
  public void createTable(String tableName, List<String> columns,
      List<String> partCols, Class<? extends InputFormat> fileInputFormat,
      Class<?> fileOutputFormat) throws HiveException {
    this.createTable(tableName, columns, partCols, fileInputFormat,
        fileOutputFormat, -1, null);
  }

  /**
   * Creates a table metadata and the directory for the table data
   *
   * @param tableName
   *          name of the table
   * @param columns
   *          list of fields of the table
   * @param partCols
   *          partition keys of the table
   * @param fileInputFormat
   *          Class of the input format of the table data file
   * @param fileOutputFormat
   *          Class of the output format of the table data file
   * @param bucketCount
   *          number of buckets that each partition (or the table itself) should
   *          be divided into
   * @throws HiveException
   *           thrown if the args are invalid or if the metadata or the data
   *           directory couldn't be created
   */
  public void createTable(String tableName, List<String> columns,
      List<String> partCols, Class<? extends InputFormat> fileInputFormat,
      Class<?> fileOutputFormat, int bucketCount, List<String> bucketCols)
      throws HiveException {
    createTable(tableName, columns, partCols, fileInputFormat, fileOutputFormat, bucketCount,
        bucketCols, null);
  }

  /**
   * Create a table metadata and the directory for the table data
   * @param tableName table name
   * @param columns list of fields of the table
   * @param partCols partition keys of the table
   * @param fileInputFormat Class of the input format of the table data file
   * @param fileOutputFormat Class of the output format of the table data file
   * @param bucketCount number of buckets that each partition (or the table itself) should be
   *                    divided into
   * @param bucketCols Bucket columns
   * @param parameters Parameters for the table
   * @throws HiveException
   */
  public void createTable(String tableName, List<String> columns, List<String> partCols,
                          Class<? extends InputFormat> fileInputFormat,
                          Class<?> fileOutputFormat, int bucketCount, List<String> bucketCols,
                          Map<String, String> parameters) throws HiveException {
    if (columns == null) {
      throw new HiveException("columns not specified for table " + tableName);
    }

    Table tbl = newTable(tableName);
    tbl.setInputFormatClass(fileInputFormat.getName());
    tbl.setOutputFormatClass(fileOutputFormat.getName());

    for (String col : columns) {
      FieldSchema field = new FieldSchema(col, STRING_TYPE_NAME, "default");
      tbl.getCols().add(field);
    }

    if (partCols != null) {
      for (String partCol : partCols) {
        FieldSchema part = new FieldSchema();
        part.setName(partCol);
        part.setType(STRING_TYPE_NAME); // default partition key
        tbl.getPartCols().add(part);
      }
    }
    tbl.setSerializationLib(LazySimpleSerDe.class.getName());
    tbl.setNumBuckets(bucketCount);
    tbl.setBucketCols(bucketCols);
    if (parameters != null) {
      tbl.setParameters(parameters);
    }
    createTable(tbl);
  }


  public void alterTable(Table newTbl, boolean cascade, EnvironmentContext environmentContext,
      boolean transactional) throws HiveException {
    alterTable(newTbl.getCatName(), newTbl.getDbName(),
        newTbl.getTableName(), newTbl, cascade, environmentContext, transactional);
  }

  /**
   * Updates the existing table metadata with the new metadata.
   *
   * @param fullyQlfdTblName
   *          name of the existing table
   * @param newTbl
   *          new name of the table. could be the old name
   * @param transactional
   *          Need to generate and save a table snapshot into the metastore?
   * @throws HiveException
   */
  public void alterTable(String fullyQlfdTblName, Table newTbl, EnvironmentContext environmentContext,
                         boolean transactional)
      throws HiveException {
    String[] names = Utilities.getDbTableName(fullyQlfdTblName);
    alterTable(null, names[0], names[1], newTbl, false, environmentContext, transactional);
  }

  public void alterTable(String fullyQlfdTblName, Table newTbl, boolean cascade,
      EnvironmentContext environmentContext, boolean transactional)
      throws HiveException {
    String[] names = Utilities.getDbTableName(fullyQlfdTblName);
    alterTable(null, names[0], names[1], newTbl, cascade, environmentContext, transactional);
  }

  public void alterTable(String fullyQlfdTblName, Table newTbl, boolean cascade,
                         EnvironmentContext environmentContext, boolean transactional, long writeId)
          throws HiveException {
    String[] names = Utilities.getDbTableName(fullyQlfdTblName);
    alterTable(null, names[0], names[1], newTbl, cascade, environmentContext, transactional,
                writeId);
  }

  public void alterTable(String catName, String dbName, String tblName, Table newTbl, boolean cascade,
                         EnvironmentContext environmentContext, boolean transactional) throws HiveException {
    alterTable(catName, dbName, tblName, newTbl, cascade, environmentContext, transactional, 0);
  }

  public void alterTable(String catName, String dbName, String tblName, Table newTbl, boolean cascade,
      EnvironmentContext environmentContext, boolean transactional, long replWriteId)
      throws HiveException {

    if (catName == null) {
      catName = getDefaultCatalog(conf);
    }
    try {
      // Remove the DDL_TIME so it gets refreshed
      if (newTbl.getParameters() != null) {
        newTbl.getParameters().remove(hive_metastoreConstants.DDL_TIME);
      }
      newTbl.checkValidity(conf);
      if (environmentContext == null) {
        environmentContext = new EnvironmentContext();
      }
      if (cascade) {
        environmentContext.putToProperties(StatsSetupConst.CASCADE, StatsSetupConst.TRUE);
      }

      // Take a table snapshot and set it to newTbl.
      AcidUtils.TableSnapshot tableSnapshot = null;
      if (transactional) {
        if (replWriteId > 0) {
          // We need a valid writeId list for a transactional table modification. During
          // replication we do not have a valid writeId list which was used to modify the table
          // on the source. But we know for sure that the writeId associated with it was valid
          // then (otherwise modification would have failed on the source). So use a valid
          // transaction list with only that writeId.
          ValidWriteIdList writeIds = new ValidReaderWriteIdList(TableName.getDbTable(dbName, tblName),
                                                                  new long[0], new BitSet(),
                                                                  replWriteId);
          tableSnapshot = new TableSnapshot(replWriteId, writeIds.writeToString());
        } else {
          // Make sure we pass in the names, so we can get the correct snapshot for rename table.
          tableSnapshot = AcidUtils.getTableSnapshot(conf, newTbl, dbName, tblName, true);
        }
        if (tableSnapshot != null) {
          newTbl.getTTable().setWriteId(tableSnapshot.getWriteId());
        } else {
          LOG.warn("Cannot get a table snapshot for " + tblName);
        }
      }

      // Why is alter_partitions synchronized while this isn't?
      getMSC().alter_table(
          catName, dbName, tblName, newTbl.getTTable(), environmentContext,
          tableSnapshot == null ? null : tableSnapshot.getValidWriteIdList());
    } catch (MetaException e) {
      throw new HiveException("Unable to alter table. " + e.getMessage(), e);
    } catch (TException e) {
      throw new HiveException("Unable to alter table. " + e.getMessage(), e);
    }
  }

  /**
   * Create a dataconnector
   * @param connector
   * @param ifNotExist if true, will ignore AlreadyExistsException exception
   * @throws AlreadyExistsException
   * @throws HiveException
   */
  public void createDataConnector(DataConnector connector, boolean ifNotExist)
      throws AlreadyExistsException, HiveException {
    try {
      getMSC().createDataConnector(connector);
    } catch (AlreadyExistsException e) {
      if (!ifNotExist) {
        throw e;
      }
    } catch (Exception e) {
      throw new HiveException(e);
    }
  }

  /**
   * Create a DataConnector. Raise an error if a dataconnector with the same name already exists.
   * @param connector
   * @throws AlreadyExistsException
   * @throws HiveException
   */
  public void createDataConnector(DataConnector connector) throws AlreadyExistsException, HiveException {
    createDataConnector(connector, false);
  }

  /**
   * Drop a dataconnector.
   * @param name
   * @throws NoSuchObjectException
   * @throws HiveException
   * @see org.apache.hadoop.hive.metastore.HiveMetaStoreClient#dropDataConnector(java.lang.String, boolean, boolean)
   */
  public void dropDataConnector(String name, boolean ifNotExists) throws HiveException, NoSuchObjectException {
    dropDataConnector(name, ifNotExists, true);
  }

  /**
   * Drop a dataconnector
   * @param name
   * @param checkReferences drop only if there are no dbs referencing this connector
   * @throws HiveException
   * @throws NoSuchObjectException
   */
  public void dropDataConnector(String name, boolean ifNotExists, boolean checkReferences)
      throws HiveException, NoSuchObjectException {
    try {
      getMSC().dropDataConnector(name, ifNotExists, checkReferences);
    } catch (Exception e) {
      throw new HiveException(e);
    }
  }

  /**
   * Get the dataconnector by name.
   * @param dcName the name of the dataconnector.
   * @return a DataConnector object if this dataconnector exists, null otherwise.
   * @throws HiveException
   */
  public DataConnector getDataConnector(String dcName) throws HiveException {
    try {
      return getMSC().getDataConnector(dcName);
    } catch (NoSuchObjectException e) {
      return null;
    } catch (Exception e) {
      throw new HiveException(e);
    }
  }

  /**
   * Get all dataconnector names.
   * @return List of all dataconnector names.
   * @throws HiveException
   */
  public List<String> getAllDataConnectorNames() throws HiveException {
    try {
      return getMSC().getAllDataConnectorNames();
    } catch (NoSuchObjectException e) {
      return null;
    } catch (Exception e) {
      throw new HiveException(e);
    }
  }

  public void alterDataConnector(String dcName, DataConnector connector)
      throws HiveException {
    try {
      getMSC().alterDataConnector(dcName, connector);
    } catch (MetaException e) {
      throw new HiveException("Unable to alter dataconnector " + dcName + ". " + e.getMessage(), e);
    } catch (NoSuchObjectException e) {
      throw new HiveException("DataConnector " + dcName + " does not exists.", e);
    } catch (TException e) {
      throw new HiveException("Unable to alter dataconnector " + dcName + ". " + e.getMessage(), e);
    }
  }

  public void updateCreationMetadata(String dbName, String tableName, MaterializedViewMetadata metadata)
      throws HiveException {
    try {
      getMSC().updateCreationMetadata(dbName, tableName, metadata.creationMetadata);
    } catch (TException e) {
      throw new HiveException("Unable to update creation metadata " + e.getMessage(), e);
    }
  }

  /**
   * Updates the existing partition metadata with the new metadata.
   *
   * @param tblName
   *          name of the existing table
   * @param newPart
   *          new partition
   * @throws InvalidOperationException
   *           if the changes in metadata is not acceptable
   * @throws HiveException
   */
  @Deprecated
  public void alterPartition(String tblName, Partition newPart,
      EnvironmentContext environmentContext, boolean transactional)
      throws InvalidOperationException, HiveException {
    String[] names = Utilities.getDbTableName(tblName);
    alterPartition(null, names[0], names[1], newPart, environmentContext, transactional);
  }

  /**
   * Updates the existing partition metadata with the new metadata.
   *
   * @param dbName
   *          name of the exiting table's database
   * @param tblName
   *          name of the existing table
   * @param newPart
   *          new partition
   * @param environmentContext
   *          environment context for the method
   * @param transactional
   *          indicates this call is for transaction stats
   * @throws InvalidOperationException
   *           if the changes in metadata is not acceptable
   * @throws HiveException
   */
  public void alterPartition(String catName, String dbName, String tblName, Partition newPart,
                             EnvironmentContext environmentContext, boolean transactional)
      throws InvalidOperationException, HiveException {
    try {
      if (catName == null) {
        catName = getDefaultCatalog(conf);
      }
      validatePartition(newPart);
      String location = newPart.getLocation();
      if (location != null) {
        location = Utilities.getQualifiedPath(conf, new Path(location));
        newPart.setLocation(location);
      }
      if (environmentContext == null) {
        environmentContext = new EnvironmentContext();
      }
      AcidUtils.TableSnapshot tableSnapshot = null;
      if (transactional) {
        tableSnapshot = AcidUtils.getTableSnapshot(conf, newPart.getTable(), true);
        if (tableSnapshot != null) {
          newPart.getTPartition().setWriteId(tableSnapshot.getWriteId());
        } else {
          LOG.warn("Cannot get a table snapshot for " + tblName);
        }
      }
      getSynchronizedMSC().alter_partition(catName,
          dbName, tblName, newPart.getTPartition(), environmentContext,
          tableSnapshot == null ? null : tableSnapshot.getValidWriteIdList());

    } catch (MetaException e) {
      throw new HiveException("Unable to alter partition. " + e.getMessage(), e);
    } catch (TException e) {
      throw new HiveException("Unable to alter partition. " + e.getMessage(), e);
    }
  }

  private void validatePartition(Partition newPart) throws HiveException {
    // Remove the DDL time so that it gets refreshed
    if (newPart.getParameters() != null) {
      newPart.getParameters().remove(hive_metastoreConstants.DDL_TIME);
    }
    newPart.checkValidity();
  }

  /**
   * Updates the existing table metadata with the new metadata.
   *
   * @param tblName
   *          name of the existing table
   * @param newParts
   *          new partitions
   * @param transactional
   *          Need to generate and save a table snapshot into the metastore?
   * @throws InvalidOperationException
   *           if the changes in metadata is not acceptable
   * @throws HiveException
   */
  public void alterPartitions(String tblName, List<Partition> newParts,
                              EnvironmentContext environmentContext, boolean transactional)
      throws InvalidOperationException, HiveException {
    String[] names = Utilities.getDbTableName(tblName);
    List<org.apache.hadoop.hive.metastore.api.Partition> newTParts =
      new ArrayList<org.apache.hadoop.hive.metastore.api.Partition>();
    try {
      AcidUtils.TableSnapshot tableSnapshot = null;
      if (transactional) {
        tableSnapshot = AcidUtils.getTableSnapshot(conf, newParts.get(0).getTable(), true);
      }
      // Remove the DDL time so that it gets refreshed
      for (Partition tmpPart: newParts) {
        if (tmpPart.getParameters() != null) {
          tmpPart.getParameters().remove(hive_metastoreConstants.DDL_TIME);
        }
        String location = tmpPart.getLocation();
        if (location != null) {
          location = Utilities.getQualifiedPath(conf, new Path(location));
          tmpPart.setLocation(location);
        }
        newTParts.add(tmpPart.getTPartition());
      }
      getMSC().alter_partitions(names[0], names[1], newTParts, environmentContext,
          tableSnapshot != null ? tableSnapshot.getValidWriteIdList() : null,
          tableSnapshot != null ? tableSnapshot.getWriteId() : -1);
    } catch (MetaException e) {
      throw new HiveException("Unable to alter partition. " + e.getMessage(), e);
    } catch (TException e) {
      throw new HiveException("Unable to alter partition. " + e.getMessage(), e);
    }
  }
  /**
   * Rename a old partition to new partition
   *
   * @param tbl
   *          existing table
   * @param oldPartSpec
   *          spec of old partition
   * @param newPart
   *          new partition
   * @throws HiveException
   */
  public void renamePartition(Table tbl, Map<String, String> oldPartSpec, Partition newPart,
                              long replWriteId)
      throws HiveException {
    try {
      Map<String, String> newPartSpec = newPart.getSpec();
      if (oldPartSpec.keySet().size() != tbl.getPartCols().size()
          || newPartSpec.keySet().size() != tbl.getPartCols().size()) {
        throw new HiveException("Unable to rename partition to the same name: number of partition cols don't match. ");
      }
      if (!oldPartSpec.keySet().equals(newPartSpec.keySet())){
        throw new HiveException("Unable to rename partition to the same name: old and new partition cols don't match. ");
      }
      List<String> pvals = new ArrayList<String>();

      for (FieldSchema field : tbl.getPartCols()) {
        String val = oldPartSpec.get(field.getName());
        if (val == null || val.length() == 0) {
          throw new HiveException("get partition: Value for key "
              + field.getName() + " is null or empty");
        } else if (val != null){
          pvals.add(val);
        }
      }
      String validWriteIds = null;
      boolean clonePart = false;
      long txnId = 0;
      
      if (AcidUtils.isTransactionalTable(tbl)) {
        TableSnapshot tableSnapshot;
        if (replWriteId > 0) {
          // We need a valid writeId list for a transactional table modification. During
          // replication we do not have a valid writeId list which was used to modify the table
          // on the source. But we know for sure that the writeId associated with it was valid
          // then (otherwise modification would have failed on the source). So use a valid
          // transaction list with only that writeId.
          ValidWriteIdList writeIds = new ValidReaderWriteIdList(TableName.getDbTable(tbl.getDbName(),
                  tbl.getTableName()), new long[0], new BitSet(), replWriteId);
          tableSnapshot = new TableSnapshot(replWriteId, writeIds.writeToString());
        } else {
          // Set table snapshot to api.Table to make it persistent.
          tableSnapshot = AcidUtils.getTableSnapshot(conf, tbl, true);
        }

        if (tableSnapshot != null) {
          newPart.getTPartition().setWriteId(tableSnapshot.getWriteId());
          validWriteIds = tableSnapshot.getValidWriteIdList();
        }
        clonePart = HiveConf.getBoolVar(conf, ConfVars.HIVE_ACID_RENAME_PARTITION_MAKE_COPY)
          || HiveConf.getBoolVar(conf, ConfVars.HIVE_ACID_LOCKLESS_READS_ENABLED);

        txnId = Optional.ofNullable(SessionState.get())
          .map(ss -> ss.getTxnMgr().getCurrentTxnId()).orElse(0L);
      }

      String catName = (tbl.getCatalogName() != null) ? tbl.getCatalogName() : getDefaultCatalog(conf);
      getMSC().renamePartition(catName, tbl.getDbName(), tbl.getTableName(), pvals,
          newPart.getTPartition(), validWriteIds, txnId, clonePart);

    } catch (InvalidOperationException e){
      throw new HiveException("Unable to rename partition. " + e.getMessage(), e);
    } catch (MetaException e) {
      throw new HiveException("Unable to rename partition. " + e.getMessage(), e);
    } catch (TException e) {
      throw new HiveException("Unable to rename partition. " + e.getMessage(), e);
    }
  }

  // TODO: this whole path won't work with catalogs
  public void alterDatabase(String dbName, Database db)
      throws HiveException {
    try {
      getMSC().alterDatabase(dbName, db);
    } catch (MetaException e) {
      throw new HiveException("Unable to alter database " + dbName + ". " + e.getMessage(), e);
    } catch (NoSuchObjectException e) {
      throw new HiveException("Database " + dbName + " does not exists.", e);
    } catch (TException e) {
      throw new HiveException("Unable to alter database " + dbName + ". " + e.getMessage(), e);
    }
  }
  /**
   * Creates the table with the give objects
   *
   * @param tbl
   *          a table object
   * @throws HiveException
   */
  public void createTable(Table tbl) throws HiveException {
    createTable(tbl, false);
  }

  // TODO: from here down dozens of methods do not support catalog. I got tired marking them.

  /**
   * Creates the table with the given objects. It takes additional arguments for
   * primary keys and foreign keys associated with the table.
   *
   * @param tbl
   *          a table object
   * @param ifNotExists
   *          if true, ignore AlreadyExistsException
   * @param primaryKeys
   *          primary key columns associated with the table
   * @param foreignKeys
   *          foreign key columns associated with the table
   * @param uniqueConstraints
   *          UNIQUE constraints associated with the table
   * @param notNullConstraints
   *          NOT NULL constraints associated with the table
   * @param defaultConstraints
   *          DEFAULT constraints associated with the table
   * @param checkConstraints
   *          CHECK constraints associated with the table
   * @throws HiveException
   */
  public void createTable(Table tbl, boolean ifNotExists,
    List<SQLPrimaryKey> primaryKeys,
    List<SQLForeignKey> foreignKeys,
    List<SQLUniqueConstraint> uniqueConstraints,
    List<SQLNotNullConstraint> notNullConstraints,
    List<SQLDefaultConstraint> defaultConstraints,
    List<SQLCheckConstraint> checkConstraints)
            throws HiveException {
    try {
      if (org.apache.commons.lang3.StringUtils.isBlank(tbl.getDbName())) {
        tbl.setDbName(SessionState.get().getCurrentDatabase());
      }
      if (tbl.getCols().size() == 0 || tbl.getSd().getColsSize() == 0) {
        tbl.setFields(HiveMetaStoreUtils.getFieldsFromDeserializer(tbl.getTableName(), tbl.getDeserializer(), conf));
      }
      tbl.checkValidity(conf);
      if (tbl.getParameters() != null) {
        tbl.getParameters().remove(hive_metastoreConstants.DDL_TIME);
      }
      org.apache.hadoop.hive.metastore.api.Table tTbl = tbl.getTTable();
      PrincipalPrivilegeSet principalPrivs = new PrincipalPrivilegeSet();
      SessionState ss = SessionState.get();
      if (ss != null) {
        CreateTableAutomaticGrant grants = ss.getCreateTableGrants();
        if (grants != null) {
          principalPrivs.setUserPrivileges(grants.getUserGrants());
          principalPrivs.setGroupPrivileges(grants.getGroupGrants());
          principalPrivs.setRolePrivileges(grants.getRoleGrants());
          tTbl.setPrivileges(principalPrivs);
        }
        if (AcidUtils.isTransactionalTable(tbl)) {
          boolean createTableUseSuffix = HiveConf.getBoolVar(conf, ConfVars.HIVE_ACID_CREATE_TABLE_USE_SUFFIX)
            || HiveConf.getBoolVar(conf, ConfVars.HIVE_ACID_LOCKLESS_READS_ENABLED);

          if (createTableUseSuffix 
                && (tbl.getSd().getLocation() == null || tbl.getSd().getLocation().isEmpty())) {
            tbl.setProperty(SOFT_DELETE_TABLE, Boolean.TRUE.toString());
          }
          tTbl.setTxnId(ss.getTxnMgr().getCurrentTxnId());
        }
      }
      // Set table snapshot to api.Table to make it persistent. A transactional table being
      // replicated may have a valid write Id copied from the source. Use that instead of
      // crafting one on the replica.
      if (tTbl.getWriteId() <= 0) {
        TableSnapshot tableSnapshot = AcidUtils.getTableSnapshot(conf, tbl, true);
        if (tableSnapshot != null) {
          tTbl.setWriteId(tableSnapshot.getWriteId());
        }
      }

      if (primaryKeys == null && foreignKeys == null
              && uniqueConstraints == null && notNullConstraints == null && defaultConstraints == null
          && checkConstraints == null) {
        getMSC().createTable(tTbl);
      } else {
        getMSC().createTableWithConstraints(tTbl, primaryKeys, foreignKeys,
            uniqueConstraints, notNullConstraints, defaultConstraints, checkConstraints);
      }

    } catch (AlreadyExistsException e) {
      if (!ifNotExists) {
        throw new HiveException(e);
      }
    } catch (Exception e) {
      throw new HiveException(e);
    }
  }

  public void createTable(Table tbl, boolean ifNotExists) throws HiveException {
   createTable(tbl, ifNotExists, null, null, null, null,
               null, null);
 }

  public static List<FieldSchema> getFieldsFromDeserializerForMsStorage(
      Table tbl, Deserializer deserializer, Configuration conf) throws SerDeException, MetaException {
    List<FieldSchema> schema = HiveMetaStoreUtils.getFieldsFromDeserializer(tbl.getTableName(), deserializer, conf);
    for (FieldSchema field : schema) {
      field.setType(MetaStoreUtils.TYPE_FROM_DESERIALIZER);
    }
    return schema;
  }

  /**
   * Drops table along with the data in it. If the table doesn't exist then it
   * is a no-op. If ifPurge option is specified it is passed to the
   * hdfs command that removes table data from warehouse to make it skip trash.
   *
   * @param tableName
   *          table to drop
   * @param ifPurge
   *          completely purge the table (skipping trash) while removing data from warehouse
   * @throws HiveException
   *           thrown if the drop fails
   */
  public void dropTable(String tableName, boolean ifPurge) throws HiveException {
    String[] names = Utilities.getDbTableName(tableName);
    dropTable(names[0], names[1], true, true, ifPurge);
  }

  public void dropTable(Table table, boolean ifPurge) throws HiveException {
    boolean tableWithSuffix = AcidUtils.isTableSoftDeleteEnabled(table, conf);
    long txnId = Optional.ofNullable(SessionState.get())
      .map(ss -> ss.getTxnMgr().getCurrentTxnId()).orElse(0L);
    table.getTTable().setTxnId(txnId);

    dropTable(table.getTTable(), !tableWithSuffix, true, ifPurge);
  }

  /**
   * Drops table along with the data in it. If the table doesn't exist then it
   * is a no-op
   *
   * @param tableName
   *          table to drop
   * @throws HiveException
   *           thrown if the drop fails
   */
  public void dropTable(String tableName) throws HiveException {
    dropTable(tableName, false);
  }

  /**
   * Drops table along with the data in it. If the table doesn't exist then it
   * is a no-op
   *
   * @param dbName
   *          database where the table lives
   * @param tableName
   *          table to drop
   * @throws HiveException
   *           thrown if the drop fails
   */
  public void dropTable(String dbName, String tableName) throws HiveException {
    dropTable(dbName, tableName, true, true, false);
  }

  /**
   * Drops the table.
   *
   * @param dbName
   * @param tableName
   * @param deleteData
   *          deletes the underlying data along with metadata
   * @param ignoreUnknownTab
   *          an exception is thrown if this is false and the table doesn't exist
   * @throws HiveException
   */
  public void dropTable(String dbName, String tableName, boolean deleteData,
      boolean ignoreUnknownTab) throws HiveException {
    dropTable(dbName, tableName, deleteData, ignoreUnknownTab, false);
  }

  /**
   * Drops the table.
   *
   * @param dbName
   * @param tableName
   * @param deleteData
   *          deletes the underlying data along with metadata
   * @param ignoreUnknownTab
   *          an exception is thrown if this is false and the table doesn't exist
   * @param ifPurge
   *          completely purge the table skipping trash while removing data from warehouse
   * @throws HiveException
   */
  public void dropTable(String dbName, String tableName, boolean deleteData,
      boolean ignoreUnknownTab, boolean ifPurge) throws HiveException {
    try {
      getMSC().dropTable(dbName, tableName, deleteData, ignoreUnknownTab, ifPurge);
    } catch (NoSuchObjectException e) {
      if (!ignoreUnknownTab) {
        throw new HiveException(e);
      }
    } catch (Exception e) {
      throw new HiveException(e);
    }
  }

  public void dropTable(org.apache.hadoop.hive.metastore.api.Table table, 
      boolean deleteData, boolean ignoreUnknownTab, boolean ifPurge) throws HiveException {
    try {
      getMSC().dropTable(table, deleteData, ignoreUnknownTab, ifPurge);
    } catch (Exception e) {
      throw new HiveException(e);
    } finally {
      AcidUtils.tryInvalidateDirCache(table);
    }
  }

  /**
   * Truncates the table/partition as per specifications. Just trash the data files
   *
   * @param dbDotTableName
   *          name of the table
   * @throws HiveException
   */
  public void truncateTable(String dbDotTableName, Map<String, String> partSpec, Long writeId) throws HiveException {
    try {
      Table table = getTable(dbDotTableName, true);
      AcidUtils.TableSnapshot snapshot = null;
      if (AcidUtils.isTransactionalTable(table)) {
        if (writeId <= 0) {
          snapshot = AcidUtils.getTableSnapshot(conf, table, true);
        } else {
          String fullTableName = getFullTableName(table.getDbName(), table.getTableName());
          ValidWriteIdList writeIdList = getMSC().getValidWriteIds(fullTableName, writeId);
          snapshot = new TableSnapshot(writeId, writeIdList.writeToString());
        }
      }

      // TODO: APIs with catalog names
      List<String> partNames = ((null == partSpec)
        ? null : getPartitionNames(table.getDbName(), table.getTableName(), partSpec, (short) -1));
      if (snapshot == null) {
        getMSC().truncateTable(table.getDbName(), table.getTableName(), partNames);
      } else {
        boolean truncateUseBase = HiveConf.getBoolVar(conf, HiveConf.ConfVars.HIVE_ACID_TRUNCATE_USE_BASE)
          || HiveConf.getBoolVar(conf, HiveConf.ConfVars.HIVE_ACID_LOCKLESS_READS_ENABLED);
        getMSC().truncateTable(table.getDbName(), table.getTableName(), partNames,
            snapshot.getValidWriteIdList(), snapshot.getWriteId(), !truncateUseBase);
      }
    } catch (Exception e) {
      throw new HiveException(e);
    }
  }

  public HiveConf getConf() {
    return (conf);
  }

  /**
   * Returns metadata for the table named tableName
   * @param tableName the name of the table
   * @return the table metadata
   * @throws HiveException if there's an internal error or if the
   * table doesn't exist
   */
  public Table getTable(final String tableName) throws HiveException {
    return this.getTable(tableName, true);
  }

  /**
   * Returns metadata for the table named tableName
   * @param tableName the name of the table
   * @param throwException controls whether an exception is thrown or a returns a null
   * @return the table metadata
   * @throws HiveException if there's an internal error or if the
   * table doesn't exist
   */
  public Table getTable(final String tableName, boolean throwException) throws HiveException {
    String[] nameParts = tableName.split("\\.");
    if (nameParts.length == 3) {
      Table table = this.getTable(nameParts[0], nameParts[1], nameParts[2], throwException);
      return table;
    } else {
      String[] names = Utilities.getDbTableName(tableName);
      Table table = this.getTable(names[0], names[1], null, throwException);
      return table;
    }
  }

  /**
   * Returns metadata of the table
   *
   * @param dbName
   *          the name of the database
   * @param tableName
   *          the name of the table
   * @return the table
   * @exception HiveException
   *              if there's an internal error or if the table doesn't exist
   */
  public Table getTable(final String dbName, final String tableName) throws HiveException {
     // TODO: catalog... etc everywhere
    if (tableName.contains(".")) {
      String[] names = Utilities.getDbTableName(tableName);
      return this.getTable(names[0], names[1], null, true);
    } else {
      return this.getTable(dbName, tableName, null, true);
    }
  }

  /**
   * Returns metadata of the table
   *
   * @param tableName
   *          the tableName object
   * @return the table
   * @exception HiveException
   *              if there's an internal error or if the table doesn't exist
   */
  public Table getTable(TableName tableName) throws HiveException {
    return this.getTable(ObjectUtils.firstNonNull(tableName.getDb(), SessionState.get().getCurrentDatabase()),
        tableName.getTable(), null, true);
  }

  /**
   * Returns metadata of the table
   *
   * @param dbName
   *          the name of the database
   * @param tableName
   *          the name of the table
   * @param metaTableName
   *          the name of the metadata table
   * @param throwException
   *          controls whether an exception is thrown or a returns a null
   * @return the table or if throwException is false a null value.
   * @throws HiveException
   */
  public Table getTable(final String dbName, final String tableName,
                        final String metaTableName, boolean throwException) throws HiveException {
    return this.getTable(dbName, tableName, metaTableName, throwException, false);
  }

  /**
   * Returns metadata of the table
   *
   * @param dbName
   *          the name of the database
   * @param tableName
   *          the name of the table
   * @param throwException
   *          controls whether an exception is thrown or a returns a null
   * @return the table or if throwException is false a null value.
   * @throws HiveException
   */
  public Table getTable(final String dbName, final String tableName, boolean throwException) throws HiveException {
    return this.getTable(dbName, tableName, null, throwException);
  }

  /**
   * Returns metadata of the table.
   *
   * @param dbName
   *          the name of the database
   * @param tableName
   *          the name of the table
   * @param throwException
   *          controls whether an exception is thrown or a returns a null
   * @param checkTransactional
   *          checks whether the metadata table stats are valid (or
   *          compilant with the snapshot isolation of) for the current transaction.
   * @return the table or if throwException is false a null value.
   * @throws HiveException
   */
  public Table getTable(final String dbName, final String tableName, boolean throwException, boolean checkTransactional)
      throws HiveException {
    return getTable(dbName, tableName, null, throwException, checkTransactional, false);
  }

  /**
   * Returns metadata of the table.
   *
   * @param dbName
   *          the name of the database
   * @param tableName
   *          the name of the table
   * @param metaTableName
   *          the name of the metadata table
   * @param throwException
   *          controls whether an exception is thrown or a returns a null
   * @param checkTransactional
   *          checks whether the metadata table stats are valid (or
   *          compilant with the snapshot isolation of) for the current transaction.
   * @return the table or if throwException is false a null value.
   * @throws HiveException
   */
  public Table getTable(final String dbName, final String tableName, String metaTableName, boolean throwException,
                        boolean checkTransactional) throws HiveException {
    return getTable(dbName, tableName, metaTableName, throwException, checkTransactional, false);
  }

  /**
   * Returns metadata of the table.
   *
   * @param dbName
   *          the name of the database
   * @param tableName
   *          the name of the table
   * @param metaTableName
   *          the name of the metadata table
   * @param throwException
   *          controls whether an exception is thrown or a returns a null
   * @param checkTransactional
   *          checks whether the metadata table stats are valid (or
   *          compilant with the snapshot isolation of) for the current transaction.
   * @param getColumnStats
   *          get column statistics if available
   * @return the table or if throwException is false a null value.
   * @throws HiveException
   */
  public Table getTable(final String dbName, final String tableName, String metaTableName, boolean throwException,
                        boolean checkTransactional, boolean getColumnStats) throws HiveException {

    if (tableName == null || tableName.equals("")) {
      throw new HiveException("empty table creation??");
    }

    // Get the table from metastore
    org.apache.hadoop.hive.metastore.api.Table tTable = null;
    try {
      // Note: this is currently called w/true from StatsOptimizer only.
      GetTableRequest request = new GetTableRequest(dbName, tableName);
      request.setCatName(getDefaultCatalog(conf));
      request.setGetColumnStats(getColumnStats);
      request.setEngine(Constants.HIVE_ENGINE);
      if (checkTransactional) {
        ValidWriteIdList validWriteIdList = null;
        long txnId = SessionState.get() != null && SessionState.get().getTxnMgr() != null ?
            SessionState.get().getTxnMgr().getCurrentTxnId() : 0;
        if (txnId > 0) {
          validWriteIdList = AcidUtils.getTableValidWriteIdListWithTxnList(conf, dbName, tableName);
        }
        request.setValidWriteIdList(validWriteIdList != null ? validWriteIdList.toString() : null);
      }
      tTable = getMSC().getTable(request);
    } catch (NoSuchObjectException e) {
      if (throwException) {
        throw new InvalidTableException(tableName);
      }
      return null;
    } catch (Exception e) {
      throw new HiveException("Unable to fetch table " + tableName + ". " + e.getMessage(), e);
    }

    // For non-views, we need to do some extra fixes
    if (!TableType.VIRTUAL_VIEW.toString().equals(tTable.getTableType())) {
      // Fix the non-printable chars
      Map<String, String> parameters = tTable.getSd().getParameters();
      String sf = parameters!=null?parameters.get(SERIALIZATION_FORMAT) : null;
      if (sf != null) {
        char[] b = sf.toCharArray();
        if ((b.length == 1) && (b[0] < 10)) { // ^A, ^B, ^C, ^D, \t
          parameters.put(SERIALIZATION_FORMAT, Integer.toString(b[0]));
        }
      }

      // Use LazySimpleSerDe for MetadataTypedColumnsetSerDe.
      // NOTE: LazySimpleSerDe does not support tables with a single column of
      // col
      // of type "array<string>". This happens when the table is created using
      // an
      // earlier version of Hive.
      if (org.apache.hadoop.hive.serde2.MetadataTypedColumnsetSerDe.class
          .getName().equals(
            tTable.getSd().getSerdeInfo().getSerializationLib())
          && tTable.getSd().getColsSize() > 0
          && tTable.getSd().getCols().get(0).getType().indexOf('<') == -1) {
        tTable.getSd().getSerdeInfo().setSerializationLib(
            org.apache.hadoop.hive.serde2.lazy.LazySimpleSerDe.class.getName());
      }
    }

    Table t = new Table(tTable);
    if (metaTableName != null) {
      if (t.getStorageHandler() == null || !t.getStorageHandler().isMetadataTableSupported()) {
        throw new SemanticException(ErrorMsg.METADATA_TABLE_NOT_SUPPORTED, t.getTableName());
      }
      if (!t.getStorageHandler().isValidMetadataTable(metaTableName)) {
        throw new SemanticException(ErrorMsg.INVALID_METADATA_TABLE_NAME, metaTableName);
      }
    }
    t.setMetaTable(metaTableName);
    return t;
  }

  /**
   * Get ValidWriteIdList for the current transaction.
   * This fetches the ValidWriteIdList from the metastore for a given table if txnManager has an open transaction.
   *
   * @param dbName
   * @param tableName
   * @return
   * @throws LockException
   */
  private ValidWriteIdList getValidWriteIdList(String dbName, String tableName) throws LockException {
    ValidWriteIdList validWriteIdList = null;
    long txnId = SessionState.get() != null && SessionState.get().getTxnMgr() != null ? SessionState.get().getTxnMgr().getCurrentTxnId() : 0;
    if (txnId > 0) {
      validWriteIdList = AcidUtils.getTableValidWriteIdListWithTxnList(conf, dbName, tableName);
    }
    return validWriteIdList;
  }

  /**
   * Get all table names for the current database.
   * @return List of table names
   * @throws HiveException
   */
  public List<String> getAllTables() throws HiveException {
    return getTablesByType(SessionState.get().getCurrentDatabase(), null, null);
  }

  /**
   * Get all table names for the specified database.
   * @param dbName
   * @return List of table names
   * @throws HiveException
   */
  public List<String> getAllTables(String dbName) throws HiveException {
    return getTablesByType(dbName, ".*", null);
  }

  /**
   * Get all tables for the specified database.
   * @param dbName
   * @return List of all tables
   * @throws HiveException
   */
  public List<Table> getAllTableObjects(String dbName) throws HiveException {
    return getTableObjects(dbName, ".*", null);
  }

  /**
   * Get all materialized view names for the specified database.
   * @param dbName
   * @return List of materialized view table names
   * @throws HiveException
   */
  public List<String> getAllMaterializedViews(String dbName) throws HiveException {
    return getTablesByType(dbName, ".*", TableType.MATERIALIZED_VIEW);
  }

  /**
   * Get all materialized views for the specified database.
   * @param dbName
   * @return List of materialized view table objects
   * @throws HiveException
   */
  public List<Table> getAllMaterializedViewObjects(String dbName) throws HiveException {
    return getTableObjects(dbName, ".*", TableType.MATERIALIZED_VIEW);
  }

  /**
   * Get materialized views for the specified database that match the provided regex pattern.
   * @param dbName
   * @param pattern
   * @return List of materialized view table objects
   * @throws HiveException
   */
  public List<Table> getMaterializedViewObjectsByPattern(String dbName, String pattern) throws HiveException {
    return getTableObjects(dbName, pattern, TableType.MATERIALIZED_VIEW);
  }

  public List<Table> getTableObjects(String dbName, String pattern, TableType tableType) throws HiveException {
    try {
      return Lists.transform(getMSC().getTableObjectsByName(dbName, getTablesByType(dbName, pattern, tableType)),
        new com.google.common.base.Function<org.apache.hadoop.hive.metastore.api.Table, Table>() {
          @Override
          public Table apply(org.apache.hadoop.hive.metastore.api.Table table) {
            return new Table(table);
          }
        }
      );
    } catch (Exception e) {
      throw new HiveException(e);
    }
  }

  /**
   * Returns all existing tables from default database which match the given
   * pattern. The matching occurs as per Java regular expressions
   *
   * @param tablePattern
   *          java re pattern
   * @return list of table names
   * @throws HiveException
   */
  public List<String> getTablesByPattern(String tablePattern) throws HiveException {
    return getTablesByType(SessionState.get().getCurrentDatabase(),
        tablePattern, null);
  }

  /**
   * Returns all existing tables from the specified database which match the given
   * pattern. The matching occurs as per Java regular expressions.
   * @param dbName
   * @param tablePattern
   * @return list of table names
   * @throws HiveException
   */
  public List<String> getTablesByPattern(String dbName, String tablePattern) throws HiveException {
    return getTablesByType(dbName, tablePattern, null);
  }

  /**
   * Returns all existing tables from the given database which match the given
   * pattern. The matching occurs as per Java regular expressions
   *
   * @param database
   *          the database name
   * @param tablePattern
   *          java re pattern
   * @return list of table names
   * @throws HiveException
   */
  public List<String> getTablesForDb(String database, String tablePattern)
      throws HiveException {
    return getTablesByType(database, tablePattern, null);
  }

  /**
   * Returns all existing tables of a type (VIRTUAL_VIEW|EXTERNAL_TABLE|MANAGED_TABLE) from the specified
   * database which match the given pattern. The matching occurs as per Java regular expressions.
   * @param dbName Database name to find the tables in. if null, uses the current database in this session.
   * @param pattern A pattern to match for the table names.If null, returns all names from this DB.
   * @param type The type of tables to return. VIRTUAL_VIEWS for views. If null, returns all tables and views.
   * @return list of table names that match the pattern.
   * @throws HiveException
   */
  public List<String> getTablesByType(String dbName, String pattern, TableType type)
      throws HiveException {
    PerfLogger perfLogger = SessionState.getPerfLogger();
    perfLogger.perfLogBegin(CLASS_NAME, PerfLogger.HIVE_GET_TABLE);

    if (dbName == null) {
      dbName = SessionState.get().getCurrentDatabase();
    }

    try {
      List<String> result;
      if (type != null) {
        if (pattern != null) {
          result = getMSC().getTables(dbName, pattern, type);
        } else {
          result = getMSC().getTables(dbName, ".*", type);
        }
      } else {
        if (pattern != null) {
          result = getMSC().getTables(dbName, pattern);
        } else {
          result = getMSC().getTables(dbName, ".*");
        }
      }
      return result;
    } catch (Exception e) {
      throw new HiveException(e);
    } finally {
      perfLogger.perfLogEnd(CLASS_NAME, PerfLogger.HIVE_GET_TABLE, "HS2-cache");
    }
  }

  /**
   * Get the materialized views that have been enabled for rewriting from the
   * cache (registry). It will preprocess them to discard those that are
   * outdated and augment those that need to be augmented, e.g., if incremental
   * rewriting is enabled.
   *
   * @return the list of materialized views available for rewriting from the registry
   * @throws HiveException
   */
  public List<HiveRelOptMaterialization> getPreprocessedMaterializedViewsFromRegistry(
      Set<TableName> tablesUsed, HiveTxnManager txnMgr) throws HiveException {
    // From cache
    List<HiveRelOptMaterialization> materializedViews =
        HiveMaterializedViewsRegistry.get().getRewritingMaterializedViews();
    if (materializedViews.isEmpty()) {
      return Collections.emptyList();
    }
    // Add to final result
    return filterAugmentMaterializedViews(materializedViews, tablesUsed, txnMgr);
  }

  private List<HiveRelOptMaterialization> filterAugmentMaterializedViews(List<HiveRelOptMaterialization> materializedViews,
        Set<TableName> tablesUsed, HiveTxnManager txnMgr) throws HiveException {
    final String validTxnsList = conf.get(ValidTxnList.VALID_TXNS_KEY);
    final boolean tryIncrementalRewriting =
        HiveConf.getBoolVar(conf, HiveConf.ConfVars.HIVE_MATERIALIZED_VIEW_REWRITING_INCREMENTAL);
    try {
      // Final result
      List<HiveRelOptMaterialization> result = new ArrayList<>();
      for (HiveRelOptMaterialization materialization : materializedViews) {
        final Table materializedViewTable = extractTable(materialization);
        final Boolean outdated = isOutdatedMaterializedView(
            materializedViewTable, tablesUsed, false, txnMgr);
        if (outdated == null) {
          continue;
        }

        if (outdated) {
          // The MV is outdated, see whether we should consider it for rewriting or not
          if (!tryIncrementalRewriting) {
            LOG.debug("Materialized view " + materializedViewTable.getFullyQualifiedName() +
                " ignored for rewriting as its contents are outdated");
            continue;
          }
          // We will rewrite it to include the filters on transaction list
          // so we can produce partial rewritings.
          // This would be costly since we are doing it for every materialized view
          // that is outdated, but it only happens for more than one materialized view
          // if rewriting with outdated materialized views is enabled (currently
          // disabled by default).
          materialization = HiveMaterializedViewUtils.augmentMaterializationWithTimeInformation(
              materialization, validTxnsList, materializedViewTable.getMVMetadata().getSnapshot());
        }
        result.addAll(HiveMaterializedViewUtils.deriveGroupingSetsMaterializedViews(materialization));
      }
      return result;
    } catch (Exception e) {
      throw new HiveException(e);
    }
  }

  /**
   * Utility method that returns whether a materialized view is outdated (true), not outdated
   * (false), or it cannot be determined (null). The latest case may happen e.g. when the
   * materialized view definition uses external tables.
   * This method checks invalidation time window defined in materialization.
   */
  public Boolean isOutdatedMaterializedView(
          Table materializedViewTable, Set<TableName> tablesUsed,
          boolean forceMVContentsUpToDate, HiveTxnManager txnMgr) throws HiveException {

    String validTxnsList = conf.get(ValidTxnList.VALID_TXNS_KEY);
    if (validTxnsList == null) {
      return null;
    }
    long defaultTimeWindow = HiveConf.getTimeVar(conf,
            HiveConf.ConfVars.HIVE_MATERIALIZED_VIEW_REWRITING_TIME_WINDOW, TimeUnit.MILLISECONDS);

    // Check if materialization defined its own invalidation time window
    String timeWindowString = materializedViewTable.getProperty(MATERIALIZED_VIEW_REWRITING_TIME_WINDOW);
    long timeWindow = org.apache.commons.lang3.StringUtils.isEmpty(timeWindowString) ? defaultTimeWindow :
            HiveConf.toTime(timeWindowString,
                    HiveConf.getDefaultTimeUnit(HiveConf.ConfVars.HIVE_MATERIALIZED_VIEW_REWRITING_TIME_WINDOW),
                    TimeUnit.MILLISECONDS);
    MaterializedViewMetadata mvMetadata = materializedViewTable.getMVMetadata();
    boolean outdated = false;
    if (timeWindow < 0L) {
      // We only consider the materialized view to be outdated if forceOutdated = true, i.e.,
      // if it is a rebuild. Otherwise, it passed the test and we use it as it is.
      outdated = forceMVContentsUpToDate;
    } else {
      // Check whether the materialized view is invalidated
      if (forceMVContentsUpToDate || timeWindow == 0L ||
              mvMetadata.getMaterializationTime() < System.currentTimeMillis() - timeWindow) {
        return HiveMaterializedViewUtils.isOutdatedMaterializedView(
                validTxnsList, txnMgr, this, tablesUsed, materializedViewTable);
      }
    }
    return outdated;
  }

  /**
   * Utility method that returns whether a materialized view is outdated (true), not outdated
   * (false), or it cannot be determined (null). The latest case may happen e.g. when the
   * materialized view definition uses external tables.
   */
  public Boolean isOutdatedMaterializedView(HiveTxnManager txnManager, TableName tableName) throws HiveException {

    Table table = getTable(tableName.getDb(), tableName.getTable());

    String validTxnsList = conf.get(ValidTxnList.VALID_TXNS_KEY);
    if (validTxnsList == null) {
      return null;
    }

    return HiveMaterializedViewUtils.isOutdatedMaterializedView(
        validTxnsList, txnManager, this, table.getMVMetadata().getSourceTableNames(), table);
  }

  /**
   * Validate that the materialized views retrieved from registry are still up-to-date.
   * For those that are not, the method loads them from the metastore into the registry.
   *
   * @return true if they are up-to-date, otherwise false
   * @throws HiveException
   */
  public boolean validateMaterializedViewsFromRegistry(List<Table> cachedMaterializedViewTables,
      Set<TableName> tablesUsed, HiveTxnManager txnMgr) throws HiveException {
    try {
      // Final result
      boolean result = true;
      for (Table cachedMaterializedViewTable : cachedMaterializedViewTables) {
        // Retrieve the materialized view table from the metastore
        final Table materializedViewTable = getTable(
            cachedMaterializedViewTable.getDbName(), cachedMaterializedViewTable.getTableName());
        if (materializedViewTable == null || !materializedViewTable.isRewriteEnabled()) {
          // This could happen if materialized view has been deleted or rewriting has been disabled.
          // We remove it from the registry and set result to false.
          HiveMaterializedViewsRegistry.get().dropMaterializedView(cachedMaterializedViewTable);
          result = false;
        } else {
          final Boolean outdated = isOutdatedMaterializedView(cachedMaterializedViewTable, tablesUsed, false, txnMgr);
          if (outdated == null) {
            result = false;
            continue;
          }
          // If the cached materialized view was not outdated wrt the query snapshot,
          // then we know that the metastore version should be either the same or
          // more recent. If it is more recent, snapshot isolation will shield us
          // from the reading its contents after snapshot was acquired, but we will
          // update the registry so we have most recent version.
          // On the other hand, if the materialized view in the cache was outdated,
          // we can only use it if the version that was in the cache is the same one
          // that we can find in the metastore.
          if (outdated) {
            if (!cachedMaterializedViewTable.equals(materializedViewTable)) {
              // We ignore and update the registry
              HiveMaterializedViewsRegistry.get().refreshMaterializedView(conf, cachedMaterializedViewTable, materializedViewTable);
              result = false;
            } else {
              // Obtain additional information if we should try incremental rewriting / rebuild
              // We will not try partial rewriting if there were update/delete/compaction operations on source tables
              Materialization invalidationInfo = getMSC().getMaterializationInvalidationInfo(
                  materializedViewTable.getMVMetadata().creationMetadata, conf.get(ValidTxnList.VALID_TXNS_KEY));
              if (invalidationInfo == null || invalidationInfo.isSourceTablesUpdateDeleteModified() ||
                  invalidationInfo.isSourceTablesCompacted()) {
                // We ignore (as it did not meet the requirements), but we do not need to update it in the
                // registry, since it is up-to-date
                result = false;
              }
            }
          } else if (!cachedMaterializedViewTable.equals(materializedViewTable)) {
            // Update the registry
            HiveMaterializedViewsRegistry.get().refreshMaterializedView(conf, cachedMaterializedViewTable, materializedViewTable);
          }
        }
      }
      return result;
    } catch (Exception e) {
      throw new HiveException(e);
    }
  }

  /**
   * Get the materialized views that have been enabled for rewriting from the
   * metastore. If the materialized view is in the cache, we do not need to
   * parse it to generate a logical plan for the rewriting. Instead, we
   * return the version present in the cache. Further, information provided
   * by the invalidation cache is useful to know whether a materialized view
   * can be used for rewriting or not.
   *
   * @return the list of materialized views available for rewriting
   * @throws HiveException
   */
  public List<HiveRelOptMaterialization> getPreprocessedMaterializedViews(
      Set<TableName> tablesUsed, HiveTxnManager txnMgr)
      throws HiveException {
    // From metastore
    List<Table> materializedViewTables =
        getAllMaterializedViewObjectsForRewriting();
    if (materializedViewTables.isEmpty()) {
      return Collections.emptyList();
    }
    // Return final result
    return getValidMaterializedViews(materializedViewTables, tablesUsed, false, true, txnMgr, EnumSet.of(CALCITE));
  }

  /**
   * Get the target materialized view from the metastore. Although it may load the plan
   * from the registry, it is guaranteed that it will always return an up-to-date version
   * wrt metastore.
   *
   * @return the materialized view for rebuild
   * @throws HiveException
   */
  public HiveRelOptMaterialization getMaterializedViewForRebuild(String dbName, String materializedViewName,
      Set<TableName> tablesUsed, HiveTxnManager txnMgr) throws HiveException {
    List<HiveRelOptMaterialization> validMaterializedViews = getValidMaterializedViews(
            ImmutableList.of(getTable(dbName, materializedViewName)), tablesUsed, true, false, txnMgr, ALL);
    if (validMaterializedViews.isEmpty()) {
      return null;
    }
    Preconditions.checkState(validMaterializedViews.size() == 1,
        "Returned more than a materialized view for rebuild");
    return validMaterializedViews.get(0);
  }

  private List<HiveRelOptMaterialization> getValidMaterializedViews(List<Table> materializedViewTables,
      Set<TableName> tablesUsed, boolean forceMVContentsUpToDate, boolean expandGroupingSets,
      HiveTxnManager txnMgr, EnumSet<HiveRelOptMaterialization.RewriteAlgorithm> scope)
      throws HiveException {
    final String validTxnsList = conf.get(ValidTxnList.VALID_TXNS_KEY);
    final boolean tryIncrementalRewriting =
        HiveConf.getBoolVar(conf, HiveConf.ConfVars.HIVE_MATERIALIZED_VIEW_REWRITING_INCREMENTAL);
    final boolean tryIncrementalRebuild =
        HiveConf.getBoolVar(conf, HiveConf.ConfVars.HIVE_MATERIALIZED_VIEW_REBUILD_INCREMENTAL);
    try {
      // Final result
      List<HiveRelOptMaterialization> result = new ArrayList<>();
      for (Table materializedViewTable : materializedViewTables) {
        final Boolean outdated = isOutdatedMaterializedView(
                materializedViewTable, tablesUsed, forceMVContentsUpToDate, txnMgr);
        if (outdated == null) {
          continue;
        }

        final MaterializedViewMetadata metadata = materializedViewTable.getMVMetadata();
        Materialization invalidationInfo = null;
        if (outdated) {
          // The MV is outdated, see whether we should consider it for rewriting or not
          boolean ignore;
          if (forceMVContentsUpToDate && !tryIncrementalRebuild) {
            // We will not try partial rewriting for rebuild if incremental rebuild is disabled
            ignore = true;
          } else if (!forceMVContentsUpToDate && !tryIncrementalRewriting) {
            // We will not try partial rewriting for non-rebuild if incremental rewriting is disabled
            ignore = true;
          } else {
            // Obtain additional information if we should try incremental rewriting / rebuild
            // We will not try partial rewriting if there were update/delete/compaction operations on source tables
            invalidationInfo = getMSC().getMaterializationInvalidationInfo(
                    metadata.creationMetadata, conf.get(ValidTxnList.VALID_TXNS_KEY));
            ignore = invalidationInfo == null || invalidationInfo.isSourceTablesCompacted();
          }
          if (ignore) {
            LOG.debug("Materialized view " + materializedViewTable.getFullyQualifiedName() +
                " ignored for rewriting as its contents are outdated");
            continue;
          }
        }

        // It passed the test, load
        HiveRelOptMaterialization relOptMaterialization =
            HiveMaterializedViewsRegistry.get().getRewritingMaterializedView(
                materializedViewTable.getDbName(), materializedViewTable.getTableName(), scope);
        if (relOptMaterialization != null) {
          Table cachedMaterializedViewTable = extractTable(relOptMaterialization);
          if (cachedMaterializedViewTable.equals(materializedViewTable)) {
            // It is in the cache and up to date
            if (outdated) {
              // We will rewrite it to include the filters on transaction list
              // so we can produce partial rewritings
              relOptMaterialization = HiveMaterializedViewUtils.augmentMaterializationWithTimeInformation(
                  relOptMaterialization, validTxnsList, metadata.getSnapshot());
            }
            addToMaterializationList(expandGroupingSets, invalidationInfo, relOptMaterialization, result);
            continue;
          }
        }

        // It was not present in the cache (maybe because it was added by another HS2)
        // or it is not up to date. We need to add it
        if (LOG.isDebugEnabled()) {
          LOG.debug("Materialized view " + materializedViewTable.getFullyQualifiedName() +
              " was not in the cache or it is not supported by specified rewrite algorithm {}", scope);
        }
        HiveRelOptMaterialization hiveRelOptMaterialization =
                HiveMaterializedViewsRegistry.get().createMaterialization(conf, materializedViewTable);
        if (hiveRelOptMaterialization != null && hiveRelOptMaterialization.isSupported(scope)) {
          relOptMaterialization = hiveRelOptMaterialization;
          HiveMaterializedViewsRegistry.get().refreshMaterializedView(conf, null, materializedViewTable);
          if (outdated) {
            // We will rewrite it to include the filters on transaction list
            // so we can produce partial rewritings
            relOptMaterialization = HiveMaterializedViewUtils.augmentMaterializationWithTimeInformation(
                    hiveRelOptMaterialization, validTxnsList, metadata.getSnapshot());
          }
          addToMaterializationList(expandGroupingSets, invalidationInfo, relOptMaterialization, result);
        }
      }
      return result;
    } catch (Exception e) {
      throw new HiveException(e);
    }
  }

  private void addToMaterializationList(
          boolean expandGroupingSets, Materialization invalidationInfo, HiveRelOptMaterialization relOptMaterialization,
          List<HiveRelOptMaterialization> result) {
    if (expandGroupingSets) {
      List<HiveRelOptMaterialization> hiveRelOptMaterializationList =
              HiveMaterializedViewUtils.deriveGroupingSetsMaterializedViews(relOptMaterialization);
      if (invalidationInfo != null) {
        for (HiveRelOptMaterialization materialization : hiveRelOptMaterializationList) {
          result.add(materialization.updateInvalidation(invalidationInfo));
        }
      } else {
        result.addAll(hiveRelOptMaterializationList);
      }
    } else {
      result.add(invalidationInfo == null ? relOptMaterialization : relOptMaterialization.updateInvalidation(invalidationInfo));
    }
  }

  public List<Table> getAllMaterializedViewObjectsForRewriting() throws HiveException {
    try {
      return getMSC().getAllMaterializedViewObjectsForRewriting()
          .stream()
          .map(Table::new)
          .collect(Collectors.toList());
    } catch (Exception e) {
      throw new HiveException(e);
    }
  }

  /**
   * Get the materialized views from the metastore or from the registry which has the same query definition as the
   * specified sql query text. It is guaranteed that it will always return an up-to-date version wrt metastore.
   * This method filters out outdated Materialized views. It compares the transaction ids of the passed usedTables and
   * the materialized view using the txnMgr.
   * @param tablesUsed List of tables to verify whether materialized view is outdated
   * @param txnMgr Transaction manager to get open transactions affects used tables.
   * @return List of materialized views has matching query definition with querySql
   * @throws HiveException - an exception is thrown during validation or unable to pull transaction ids
   */
  public List<HiveRelOptMaterialization> getMaterializedViewsByAST(
          ASTNode astNode, Set<TableName> tablesUsed, HiveTxnManager txnMgr) throws HiveException {

    List<HiveRelOptMaterialization> materializedViews =
            HiveMaterializedViewsRegistry.get().getRewritingMaterializedViews(astNode);
    if (materializedViews.isEmpty()) {
      return Collections.emptyList();
    }

    try {
      // Final result
      List<HiveRelOptMaterialization> result = new ArrayList<>();
      for (HiveRelOptMaterialization materialization : materializedViews) {
        Table materializedViewTable = extractTable(materialization);
        final Boolean outdated = isOutdatedMaterializedView(materializedViewTable, tablesUsed, false, txnMgr);
        if (outdated == null) {
          LOG.debug("Unable to determine if Materialized view " + materializedViewTable.getFullyQualifiedName() +
                  " contents are outdated. It may uses external tables?");
          continue;
        }

        if (outdated) {
          LOG.debug("Materialized view " + materializedViewTable.getFullyQualifiedName() +
                  " ignored for rewriting as its contents are outdated");
          continue;
        }

        result.add(materialization);
      }
      return result;
    } catch (Exception e) {
      throw new HiveException(e);
    }
  }

  /**
   * Get all existing database names.
   *
   * @return List of database names.
   * @throws HiveException
   */
  public List<String> getAllDatabases() throws HiveException {
    try {
      return getMSC().getAllDatabases();
    } catch (Exception e) {
      throw new HiveException(e);
    }
  }

  /**
   * Get all existing databases that match the given
   * pattern. The matching occurs as per Java regular expressions
   *
   * @param databasePattern
   *          java re pattern
   * @return list of database names
   * @throws HiveException
   */
  public List<String> getDatabasesByPattern(String databasePattern) throws HiveException {
    try {
      return getMSC().getDatabases(databasePattern);
    } catch (Exception e) {
      throw new HiveException(e);
    }
  }

  public boolean grantPrivileges(PrivilegeBag privileges)
      throws HiveException {
    try {
      return getMSC().grant_privileges(privileges);
    } catch (Exception e) {
      throw new HiveException(e);
    }
  }

  /**
   * @param privileges
   *          a bag of privileges
   * @return true on success
   * @throws HiveException
   */
  public boolean revokePrivileges(PrivilegeBag privileges, boolean grantOption)
      throws HiveException {
    try {
      return getMSC().revoke_privileges(privileges, grantOption);
    } catch (Exception e) {
      throw new HiveException(e);
    }
  }

  public void validateDatabaseExists(String databaseName) throws SemanticException {
    boolean exists;
    try {
      exists = databaseExists(databaseName);
    } catch (HiveException e) {
      throw new SemanticException(ErrorMsg.DATABASE_NOT_EXISTS.getMsg(databaseName), e);
    }

    if (!exists) {
      throw new SemanticException(ErrorMsg.DATABASE_NOT_EXISTS.getMsg(databaseName));
    }
  }

  /**
   * Query metadata to see if a database with the given name already exists.
   *
   * @param dbName
   * @return true if a database with the given name already exists, false if
   *         does not exist.
   * @throws HiveException
   */
  public boolean databaseExists(String dbName) throws HiveException {
    return getDatabase(dbName) != null;
  }

  /**
   * Get the database by name.
   * @param dbName the name of the database.
   * @return a Database object if this database exists, null otherwise.
   * @throws HiveException
   */
  public Database getDatabase(String dbName) throws HiveException {
    PerfLogger perfLogger = SessionState.getPerfLogger();
    perfLogger.perfLogBegin(CLASS_NAME, PerfLogger.HIVE_GET_DATABASE);
    try {
      return getMSC().getDatabase(dbName);
    } catch (NoSuchObjectException e) {
      return null;
    } catch (Exception e) {
      throw new HiveException(e);
    } finally {
      perfLogger.perfLogEnd(CLASS_NAME, PerfLogger.HIVE_GET_DATABASE, "HS2-cache");
    }
  }

  /**
   * Get the database by name.
   * @param catName catalog name
   * @param dbName the name of the database.
   * @return a Database object if this database exists, null otherwise.
   * @throws HiveException
   */
  public Database getDatabase(String catName, String dbName) throws HiveException {
    PerfLogger perfLogger = SessionState.getPerfLogger();
    perfLogger.perfLogBegin(CLASS_NAME, PerfLogger.HIVE_GET_DATABASE_2);
    try {
      return getMSC().getDatabase(catName, dbName);
    } catch (NoSuchObjectException e) {
      return null;
    } catch (Exception e) {
      throw new HiveException(e);
    } finally {
      perfLogger.perfLogEnd(CLASS_NAME, PerfLogger.HIVE_GET_DATABASE_2, "HS2-cache");
    }
  }

  /**
   * Get the Database object for current database
   * @return a Database object if this database exists, null otherwise.
   * @throws HiveException
   */
  public Database getDatabaseCurrent() throws HiveException {
    String currentDb = SessionState.get().getCurrentDatabase();
    return getDatabase(currentDb);
  }

  private TableSnapshot getTableSnapshot(Table tbl, Long writeId) throws LockException {
    TableSnapshot tableSnapshot = null;
    if ((writeId != null) && (writeId > 0)) {
      ValidWriteIdList writeIds = AcidUtils.getTableValidWriteIdListWithTxnList(
              conf, tbl.getDbName(), tbl.getTableName());
      tableSnapshot = new TableSnapshot(writeId, writeIds.writeToString());
    } else {
      // Make sure we pass in the names, so we can get the correct snapshot for rename table.
      tableSnapshot = AcidUtils.getTableSnapshot(conf, tbl, tbl.getDbName(), tbl.getTableName(),
                                                  true);
    }
    return tableSnapshot;
  }

  /**
   * Load a directory into a Hive Table Partition - Alters existing content of
   * the partition with the contents of loadPath. - If the partition does not
   * exist - one is created - files in loadPath are moved into Hive. But the
   * directory itself is not removed.
   *
   * @param loadPath
   *          Directory containing files to load into Table
   * @param  tbl
   *          name of table to be loaded.
   * @param partSpec
   *          defines which partition needs to be loaded
   * @param loadFileType
   *          if REPLACE_ALL - replace files in the table,
   *          otherwise add files to table (KEEP_EXISTING, OVERWRITE_EXISTING)
   * @param inheritTableSpecs if true, on [re]creating the partition, take the
   *          location/inputformat/outputformat/serde details from table spec
   * @param isSrcLocal
   *          If the source directory is LOCAL
   * @param isAcidIUDoperation
   *          true if this is an ACID operation Insert/Update/Delete operation
   * @param resetStatistics
   *          if true, reset the statistics. If false, do not reset statistics.
   * @param writeId write ID allocated for the current load operation
   * @param stmtId statement ID of the current load statement
   * @param isInsertOverwrite
   * @return Partition object being loaded with data
   */
  public Partition loadPartition(Path loadPath, Table tbl, Map<String, String> partSpec,
                                 LoadFileType loadFileType, boolean inheritTableSpecs,
                                 boolean inheritLocation,
                                 boolean isSkewedStoreAsSubdir,
                                 boolean isSrcLocal, boolean isAcidIUDoperation,
                                 boolean resetStatistics, Long writeId,
                                 int stmtId, boolean isInsertOverwrite, boolean isDirectInsert) throws HiveException {

    PerfLogger perfLogger = SessionState.getPerfLogger();
    perfLogger.perfLogBegin("MoveTask", PerfLogger.LOAD_PARTITION);

    // Get the partition object if it already exists
    Partition oldPart = getPartition(tbl, partSpec, false);
    boolean isTxnTable = AcidUtils.isTransactionalTable(tbl);

    // If config is set, table is not temporary and partition being inserted exists, capture
    // the list of files added. For not yet existing partitions (insert overwrite to new partition
    // or dynamic partition inserts), the add partition event will capture the list of files added.
    List<FileStatus> newFiles = null;
    if (conf.getBoolVar(ConfVars.FIRE_EVENTS_FOR_DML) && !tbl.isTemporary()) {
      newFiles = Collections.synchronizedList(new ArrayList<>());
    }

    Partition newTPart = loadPartitionInternal(loadPath, tbl, partSpec, oldPart,
            loadFileType, inheritTableSpecs,
            inheritLocation, isSkewedStoreAsSubdir, isSrcLocal, isAcidIUDoperation,
            resetStatistics, writeId, stmtId, isInsertOverwrite, isTxnTable, newFiles, isDirectInsert);

    AcidUtils.TableSnapshot tableSnapshot = isTxnTable ? getTableSnapshot(tbl, writeId) : null;
    if (tableSnapshot != null) {
      newTPart.getTPartition().setWriteId(tableSnapshot.getWriteId());
    }

    if (oldPart == null) {
      addPartitionToMetastore(newTPart, resetStatistics, tbl, tableSnapshot);
      // For acid table, add the acid_write event with file list at the time of load itself. But
      // it should be done after partition is created.
      if (isTxnTable && (null != newFiles)) {
        addWriteNotificationLog(tbl, partSpec, newFiles, writeId, null);
      }
    } else {
      try {
        setStatsPropAndAlterPartition(resetStatistics, tbl, newTPart, tableSnapshot);
      } catch (TException e) {
        LOG.error("Error loading partitions", e);
        throw new HiveException(e);
      }
    }

    perfLogger.perfLogEnd("MoveTask", PerfLogger.LOAD_PARTITION);

    return newTPart;
  }

  /**
   * Move all the files from loadPath into Hive. If the partition
   * does not exist - one is created - files in loadPath are moved into Hive. But the
   * directory itself is not removed.
   *
   * @param loadPath
   *          Directory containing files to load into Table
   * @param tbl
   *          name of table to be loaded.
   * @param partSpec
   *          defines which partition needs to be loaded
   * @param oldPart
   *          already existing partition object, can be null
   * @param loadFileType
   *          if REPLACE_ALL - replace files in the table,
   *          otherwise add files to table (KEEP_EXISTING, OVERWRITE_EXISTING)
   * @param inheritTableSpecs if true, on [re]creating the partition, take the
   *          location/inputformat/outputformat/serde details from table spec
   * @param inheritLocation
   *          if true, partition path is generated from table
   * @param isSkewedStoreAsSubdir
   *          if true, skewed is stored as sub-directory
   * @param isSrcLocal
   *          If the source directory is LOCAL
   * @param isAcidIUDoperation
   *          true if this is an ACID operation Insert/Update/Delete operation
   * @param resetStatistics
   *          if true, reset the statistics. Do not reset statistics if false.
   * @param writeId
   *          write ID allocated for the current load operation
   * @param stmtId
   *          statement ID of the current load statement
   * @param isInsertOverwrite
   * @param isTxnTable
   *
   * @return Partition object being loaded with data
   * @throws HiveException
   */
  private Partition loadPartitionInternal(Path loadPath, Table tbl, Map<String, String> partSpec,
                        Partition oldPart, LoadFileType loadFileType, boolean inheritTableSpecs,
                        boolean inheritLocation, boolean isSkewedStoreAsSubdir,
                        boolean isSrcLocal, boolean isAcidIUDoperation, boolean resetStatistics,
                        Long writeId, int stmtId, boolean isInsertOverwrite,
                        boolean isTxnTable, List<FileStatus> newFiles, boolean isDirectInsert) throws HiveException {
    Path tblDataLocationPath =  tbl.getDataLocation();
    boolean isMmTableWrite = AcidUtils.isInsertOnlyTable(tbl.getParameters());
    assert tbl.getPath() != null : "null==getPath() for " + tbl.getTableName();
    boolean isFullAcidTable = AcidUtils.isFullAcidTable(tbl);
    List<FileStatus> newFileStatuses = null;
    try {
      PerfLogger perfLogger = SessionState.getPerfLogger();

      /**
       * Move files before creating the partition since down stream processes
       * check for existence of partition in metadata before accessing the data.
       * If partition is created before data is moved, downstream waiting
       * processes might move forward with partial data
       */

      Path oldPartPath = (oldPart != null) ? oldPart.getDataLocation() : null;
      Path newPartPath = null;

      if (inheritLocation) {
        newPartPath = genPartPathFromTable(tbl, partSpec, tblDataLocationPath);

        if(oldPart != null) {
          /*
           * If we are moving the partition across filesystem boundaries
           * inherit from the table properties. Otherwise (same filesystem) use the
           * original partition location.
           *
           * See: HIVE-1707 and HIVE-2117 for background
           */
          FileSystem oldPartPathFS = oldPartPath.getFileSystem(getConf());
          FileSystem tblPathFS = tblDataLocationPath.getFileSystem(getConf());
          if (FileUtils.isEqualFileSystemAndSameOzoneBucket(oldPartPathFS, tblPathFS, oldPartPath, tblDataLocationPath)) {
            newPartPath = oldPartPath;
          }
        }
      } else {
        newPartPath = oldPartPath == null
          ? genPartPathFromTable(tbl, partSpec, tblDataLocationPath) : oldPartPath;
      }

      perfLogger.perfLogBegin("MoveTask", PerfLogger.FILE_MOVES);

      // Note: the stats for ACID tables do not have any coordination with either Hive ACID logic
      //       like txn commits, time outs, etc.; nor the lower level sync in metastore pertaining
      //       to ACID updates. So the are not themselves ACID.

      // Note: this assumes both paths are qualified; which they are, currently.
      if (((isMmTableWrite || isDirectInsert || isFullAcidTable) && loadPath.equals(newPartPath)) ||
              (loadFileType == LoadFileType.IGNORE)) {
        // MM insert query or direct insert; move itself is a no-op.
        if (Utilities.FILE_OP_LOGGER.isTraceEnabled()) {
          Utilities.FILE_OP_LOGGER.trace("not moving " + loadPath + " to " + newPartPath + " (MM = " + isMmTableWrite
              + ", Direct insert = " + isDirectInsert + ")");
        }
        if (newFiles != null) {
          if (!newFiles.isEmpty()) {
            newFileStatuses = new ArrayList<>();
            newFileStatuses.addAll(newFiles);
          } else {
            newFileStatuses = listFilesCreatedByQuery(loadPath, writeId, stmtId);
            newFiles.addAll(newFileStatuses);
          }
        }
        if (Utilities.FILE_OP_LOGGER.isTraceEnabled()) {
          Utilities.FILE_OP_LOGGER.trace("maybe deleting stuff from " + oldPartPath
              + " (new " + newPartPath + ") for replace");
        }
      } else {
        // Either a non-MM query, or a load into MM table from an external source.
        Path destPath = newPartPath;
        if (isMmTableWrite) {
          // We will load into MM directory, and hide previous directories if needed.
          destPath = new Path(destPath, isInsertOverwrite
              ? AcidUtils.baseDir(writeId) : AcidUtils.deltaSubdir(writeId, writeId, stmtId));
        }
        if (!isAcidIUDoperation && isFullAcidTable) {
          destPath = fixFullAcidPathForLoadData(loadFileType, destPath, writeId, stmtId, tbl);
        }
        if (Utilities.FILE_OP_LOGGER.isTraceEnabled()) {
          Utilities.FILE_OP_LOGGER.trace("moving " + loadPath + " to " + destPath);
        }

        boolean isManaged = tbl.getTableType() == TableType.MANAGED_TABLE;
        // TODO: why is "&& !isAcidIUDoperation" needed here?
        if (!isTxnTable && ((loadFileType == LoadFileType.REPLACE_ALL) || (oldPart == null && !isAcidIUDoperation))) {
          //for fullAcid tables we don't delete files for commands with OVERWRITE - we create a new
          // base_x.  (there is Insert Overwrite and Load Data Overwrite)
          boolean isSkipTrash = MetaStoreUtils.isSkipTrash(tbl.getParameters());
          boolean needRecycle = !tbl.isTemporary()
              && ReplChangeManager.shouldEnableCm(getDatabase(tbl.getDbName()), tbl.getTTable());
          replaceFiles(tbl.getPath(), loadPath, destPath, oldPartPath, getConf(), isSrcLocal,
              isSkipTrash, newFiles, FileUtils.HIDDEN_FILES_PATH_FILTER, needRecycle, isManaged, isInsertOverwrite);
        } else {
          FileSystem fs = destPath.getFileSystem(conf);
          copyFiles(conf, loadPath, destPath, fs, isSrcLocal, isAcidIUDoperation,
              (loadFileType == LoadFileType.OVERWRITE_EXISTING), newFiles,
              tbl.getNumBuckets() > 0, isFullAcidTable, isManaged, false);
        }
      }
      perfLogger.perfLogEnd("MoveTask", PerfLogger.FILE_MOVES);
      Partition newTPart = oldPart != null ? oldPart : new Partition(tbl, partSpec, newPartPath);
      alterPartitionSpecInMemory(tbl, partSpec, newTPart.getTPartition(), inheritTableSpecs, newPartPath.toString());
      validatePartition(newTPart);

      // If config is set, table is not temporary and partition being inserted exists, capture
      // the list of files added. For not yet existing partitions (insert overwrite to new partition
      // or dynamic partition inserts), the add partition event will capture the list of files added.
      // Generate an insert event only if inserting into an existing partition
      // When inserting into a new partition, the add partition event takes care of insert event
      if ((null != oldPart) && (null != newFiles)) {
        if (isTxnTable) {
          addWriteNotificationLog(tbl, partSpec, newFiles, writeId, null);
        } else {
          fireInsertEvent(tbl, partSpec, (loadFileType == LoadFileType.REPLACE_ALL), newFiles);
        }
      } else {
        LOG.debug("No new files were created, and is not a replace, or we're inserting into a "
                + "partition that does not exist yet. Skipping generating INSERT event.");
      }

      // recreate the partition if it existed before
      if (isSkewedStoreAsSubdir) {
        org.apache.hadoop.hive.metastore.api.Partition newCreatedTpart = newTPart.getTPartition();
        SkewedInfo skewedInfo = newCreatedTpart.getSd().getSkewedInfo();
        /* Construct list bucketing location mappings from sub-directory name. */
        Map<List<String>, String> skewedColValueLocationMaps = constructListBucketingLocationMap(
            newPartPath, skewedInfo);
        /* Add list bucketing location mappings. */
        skewedInfo.setSkewedColValueLocationMaps(skewedColValueLocationMaps);
        newCreatedTpart.getSd().setSkewedInfo(skewedInfo);
      }

      // If there is no column stats gather stage present in the plan. So we don't know the accuracy of the stats or
      // auto gather stats is turn off explicitly. We need to reset the stats in both cases.
      if (resetStatistics || !this.getConf().getBoolVar(HiveConf.ConfVars.HIVESTATSAUTOGATHER)) {
        LOG.debug(
            "Clear partition column statistics by setting basic stats to false for " + newTPart.getCompleteName());
        StatsSetupConst.setBasicStatsState(newTPart.getParameters(), StatsSetupConst.FALSE);
      }

      if (oldPart == null) {
        newTPart.getTPartition().setParameters(new HashMap<String,String>());
        if (this.getConf().getBoolVar(HiveConf.ConfVars.HIVESTATSAUTOGATHER)) {
          StatsSetupConst.setStatsStateForCreateTable(newTPart.getParameters(),
              MetaStoreUtils.getColumnNames(tbl.getCols()), StatsSetupConst.TRUE);
        }
        // Note: we are creating a brand new the partition, so this is going to be valid for ACID.
        List<FileStatus> filesForStats = null;
        if (newFileStatuses != null && !newFileStatuses.isEmpty()) {
          filesForStats = newFileStatuses;
        } else {
          if (isTxnTable) {
            filesForStats = AcidUtils.getAcidFilesForStats(newTPart.getTable(), newPartPath, conf, null);
          } else {
            filesForStats = HiveStatsUtils.getFileStatusRecurse(newPartPath, -1, newPartPath.getFileSystem(conf));
          }
        }
        if (filesForStats != null) {
          MetaStoreServerUtils.populateQuickStats(filesForStats, newTPart.getParameters());
        } else {
          // The ACID state is probably absent. Warning is logged in the get method.
          MetaStoreServerUtils.clearQuickStats(newTPart.getParameters());
        }
      }
      return newTPart;
    } catch (IOException | MetaException | InvalidOperationException e) {
      LOG.error("Error in loadPartitionInternal", e);
      throw new HiveException(e);
    }
  }

  private void addPartitionToMetastore(Partition newTPart, boolean resetStatistics,
                                       Table tbl, TableSnapshot tableSnapshot) throws HiveException{
    try {
      LOG.debug("Adding new partition " + newTPart.getSpec());
      getSynchronizedMSC().add_partition(newTPart.getTPartition());
    } catch (AlreadyExistsException aee) {
      // With multiple users concurrently issuing insert statements on the same partition has
      // a side effect that some queries may not see a partition at the time when they're issued,
      // but will realize the partition is actually there when it is trying to add such partition
      // to the metastore and thus get AlreadyExistsException, because some earlier query just
      // created it (race condition).
      // For example, imagine such a table is created:
      //  create table T (name char(50)) partitioned by (ds string);
      // and the following two queries are launched at the same time, from different sessions:
      //  insert into table T partition (ds) values ('Bob', 'today'); -- creates the partition 'today'
      //  insert into table T partition (ds) values ('Joe', 'today'); -- will fail with AlreadyExistsException
      // In that case, we want to retry with alterPartition.
      LOG.debug("Caught AlreadyExistsException, trying to alter partition instead");
      try {
        setStatsPropAndAlterPartition(resetStatistics, tbl, newTPart, tableSnapshot);
      } catch (TException e) {
        LOG.error("Error setStatsPropAndAlterPartition", e);
        throw new HiveException(e);
      }
    } catch (Exception e) {
      try {
        final FileSystem newPathFileSystem = newTPart.getPartitionPath().getFileSystem(this.getConf());
        boolean isSkipTrash = MetaStoreUtils.isSkipTrash(tbl.getParameters());
        final FileStatus status = newPathFileSystem.getFileStatus(newTPart.getPartitionPath());
        Hive.trashFiles(newPathFileSystem, new FileStatus[]{status}, this.getConf(), isSkipTrash);
      } catch (IOException io) {
        LOG.error("Could not delete partition directory contents after failed partition creation: ", io);
      }
      LOG.error("Error addPartitionToMetastore", e);
      throw new HiveException(e);
    }
  }

  private void addPartitionsToMetastore(List<Partition> partitions,
                                        boolean resetStatistics, Table tbl,
                                        List<AcidUtils.TableSnapshot> tableSnapshots)
                                        throws HiveException {
    try {
      if (partitions.isEmpty() || tableSnapshots.isEmpty()) {
        return;
      }
      if (LOG.isDebugEnabled()) {
        StringBuffer debugMsg = new StringBuffer("Adding new partitions ");
        partitions.forEach(partition -> debugMsg.append(partition.getSpec() + " "));
        LOG.debug(debugMsg.toString());
      }
      getSynchronizedMSC().add_partitions(partitions.stream().map(Partition::getTPartition)
              .collect(Collectors.toList()));
    } catch(AlreadyExistsException aee) {
      // With multiple users concurrently issuing insert statements on the same partition has
      // a side effect that some queries may not see a partition at the time when they're issued,
      // but will realize the partition is actually there when it is trying to add such partition
      // to the metastore and thus get AlreadyExistsException, because some earlier query just
      // created it (race condition).
      // For example, imagine such a table is created:
      //  create table T (name char(50)) partitioned by (ds string);
      // and the following two queries are launched at the same time, from different sessions:
      //  insert into table T partition (ds) values ('Bob', 'today'); -- creates the partition 'today'
      //  insert into table T partition (ds) values ('Joe', 'today'); -- will fail with AlreadyExistsException
      // In that case, we want to retry with alterPartition.
      LOG.debug("Caught AlreadyExistsException, trying to add partitions one by one.");
      assert partitions.size() == tableSnapshots.size();
      for (int i = 0; i < partitions.size(); i++) {
        addPartitionToMetastore(partitions.get(i), resetStatistics, tbl,
                tableSnapshots.get(i));
      }
    } catch (Exception e) {
      try {
        for (Partition partition : partitions) {
          final FileSystem newPathFileSystem = partition.getPartitionPath().getFileSystem(this.getConf());
          boolean isSkipTrash = MetaStoreUtils.isSkipTrash(tbl.getParameters());
          final FileStatus status = newPathFileSystem.getFileStatus(partition.getPartitionPath());
          Hive.trashFiles(newPathFileSystem, new FileStatus[]{status}, this.getConf(), isSkipTrash);
        }
      } catch (IOException io) {
        LOG.error("Could not delete partition directory contents after failed partition creation: ", io);
      }
      LOG.error("Failed addPartitionsToMetastore", e);
      throw new HiveException(e);
    }
  }


  private static Path genPartPathFromTable(Table tbl, Map<String, String> partSpec,
      Path tblDataLocationPath) throws MetaException {
    Path partPath = new Path(tbl.getDataLocation(), Warehouse.makePartPath(partSpec));
    return new Path(tblDataLocationPath.toUri().getScheme(),
        tblDataLocationPath.toUri().getAuthority(), partPath.toUri().getPath());
  }

  /**
   * Load Data commands for fullAcid tables write to base_x (if there is overwrite clause) or
   * delta_x_x directory - same as any other Acid write.  This method modifies the destPath to add
   * this path component.
   * @param writeId - write id of the operated table from current transaction (in which this operation is running)
   * @param stmtId - see {@link DbTxnManager#getStmtIdAndIncrement()}
   * @return appropriately modified path
   */
  private Path fixFullAcidPathForLoadData(LoadFileType loadFileType, Path destPath, long writeId, int stmtId, Table tbl) throws HiveException {
    switch (loadFileType) {
      case REPLACE_ALL:
        destPath = new Path(destPath, AcidUtils.baseDir(writeId));
        break;
      case KEEP_EXISTING:
        destPath = new Path(destPath, AcidUtils.deltaSubdir(writeId, writeId, stmtId));
        break;
      case OVERWRITE_EXISTING:
        //should not happen here - this is for replication
      default:
        throw new IllegalArgumentException("Unexpected " + LoadFileType.class.getName() + " " + loadFileType);
    }
    try {
      FileSystem fs = tbl.getDataLocation().getFileSystem(SessionState.getSessionConf());
      if(!FileUtils.mkdir(fs, destPath, conf)) {
        LOG.warn(destPath + " already exists?!?!");
      }
    } catch (IOException e) {
      throw new HiveException("load: error while creating " + destPath + ";loadFileType=" + loadFileType, e);
    }
    return destPath;
  }

  public static void listFilesInsideAcidDirectory(Path acidDir, FileSystem srcFs, List<Path> newFiles, PathFilter filter)
          throws IOException {
    // list out all the files/directory in the path
    FileStatus[] acidFiles = null;
    if (filter != null) {
      acidFiles = srcFs.listStatus(acidDir, filter);
    } else {
      acidFiles = srcFs.listStatus(acidDir);
    }

    if (acidFiles == null) {
      LOG.debug("No files added by this query in: " + acidDir);
      return;
    }
    LOG.debug("Listing files under " + acidDir);
    for (FileStatus acidFile : acidFiles) {
      // need to list out only files, ignore folders.
      if (!acidFile.isDirectory()) {
        newFiles.add(acidFile.getPath());
      } else {
        listFilesInsideAcidDirectory(acidFile.getPath(), srcFs, newFiles, null);
      }
    }
  }

  private List<FileStatus> listFilesCreatedByQuery(Path loadPath, long writeId, int stmtId) throws HiveException {
    try {
      FileSystem srcFs = loadPath.getFileSystem(conf);
      PathFilter filter = new AcidUtils.IdFullPathFiler(writeId, stmtId, loadPath);
      return HdfsUtils.listLocatedFileStatus(srcFs, loadPath, filter, true);
    } catch (FileNotFoundException e) {
      LOG.info("directory does not exist: " + loadPath);
    } catch (IOException e) {
      LOG.error("Error listing files", e);
      throw new HiveException(e);
    }
    return Collections.EMPTY_LIST;
  }

  private void setStatsPropAndAlterPartition(boolean resetStatistics, Table tbl,
                                             Partition newTPart, TableSnapshot tableSnapshot) throws TException {
    EnvironmentContext ec = new EnvironmentContext();
    if (!resetStatistics) {
      ec.putToProperties(StatsSetupConst.DO_NOT_UPDATE_STATS, StatsSetupConst.TRUE);
    }
    LOG.debug("Altering existing partition " + newTPart.getSpec());
    getSynchronizedMSC().alter_partition(tbl.getCatName(),
        tbl.getDbName(), tbl.getTableName(), newTPart.getTPartition(), new EnvironmentContext(),
        tableSnapshot == null ? null : tableSnapshot.getValidWriteIdList());
  }

  private void setStatsPropAndAlterPartitions(boolean resetStatistics, Table tbl,
                                             List<Partition> partitions,
                                              AcidUtils.TableSnapshot tableSnapshot)
          throws TException {
    if (partitions.isEmpty()) {
      return;
    }
    EnvironmentContext ec = new EnvironmentContext();
    if (!resetStatistics) {
      ec.putToProperties(StatsSetupConst.DO_NOT_UPDATE_STATS, StatsSetupConst.TRUE);
    }
    if (LOG.isDebugEnabled()) {
      StringBuilder sb = new StringBuilder("Altering existing partitions ");
      partitions.forEach(p -> sb.append(p.getSpec()));
      LOG.debug(sb.toString());
    }

    String validWriteIdList = null;
    long writeId = 0L;
    if (tableSnapshot != null) {
      validWriteIdList = tableSnapshot.getValidWriteIdList();
      writeId = tableSnapshot.getWriteId();
    }
    getSynchronizedMSC().alter_partitions(tbl.getCatName(), tbl.getDbName(), tbl.getTableName(),
            partitions.stream().map(Partition::getTPartition).collect(Collectors.toList()),
            ec, validWriteIdList, writeId);
  }

  /**
 * Walk through sub-directory tree to construct list bucketing location map.
 *
 * @param fSta
 * @param fSys
 * @param skewedColValueLocationMaps
 * @param newPartPath
 * @param skewedInfo
 * @throws IOException
 */
private void walkDirTree(FileStatus fSta, FileSystem fSys,
    Map<List<String>, String> skewedColValueLocationMaps, Path newPartPath, SkewedInfo skewedInfo)
    throws IOException {
  /* Base Case. It's leaf. */
  if (!fSta.isDir()) {
    if (Utilities.FILE_OP_LOGGER.isTraceEnabled()) {
      Utilities.FILE_OP_LOGGER.trace("Processing LB leaf " + fSta.getPath());
    }
    /* construct one location map if not exists. */
    constructOneLBLocationMap(fSta, skewedColValueLocationMaps, newPartPath, skewedInfo);
    return;
  }

  /* dfs. */
  FileStatus[] children = fSys.listStatus(fSta.getPath(), FileUtils.HIDDEN_FILES_PATH_FILTER);
  if (children != null) {
    if (Utilities.FILE_OP_LOGGER.isTraceEnabled()) {
      Utilities.FILE_OP_LOGGER.trace("Processing LB dir " + fSta.getPath());
    }
    for (FileStatus child : children) {
      walkDirTree(child, fSys, skewedColValueLocationMaps, newPartPath, skewedInfo);
    }
  }
}

/**
 * Construct a list bucketing location map
 * @param fSta
 * @param skewedColValueLocationMaps
 * @param newPartPath
 * @param skewedInfo
 */
private void constructOneLBLocationMap(FileStatus fSta,
    Map<List<String>, String> skewedColValueLocationMaps,
    Path newPartPath, SkewedInfo skewedInfo) {
  Path lbdPath = fSta.getPath().getParent();
  List<String> skewedValue = new ArrayList<String>();
  String lbDirName = FileUtils.unescapePathName(lbdPath.toString());
  String partDirName = FileUtils.unescapePathName(newPartPath.toString());
  String lbDirSuffix = lbDirName.replace(partDirName, ""); // TODO: should it rather do a prefix?
  if (lbDirSuffix.startsWith(Path.SEPARATOR)) {
    lbDirSuffix = lbDirSuffix.substring(1);
  }
  String[] dirNames = lbDirSuffix.split(Path.SEPARATOR);
  int keysFound = 0, dirsToTake = 0;
  int colCount = skewedInfo.getSkewedColNames().size();
  while (dirsToTake < dirNames.length && keysFound < colCount) {
    String dirName = dirNames[dirsToTake++];
    // Construct skewed-value to location map except default directory.
    // why? query logic knows default-dir structure and don't need to get from map
    if (dirName.equalsIgnoreCase(ListBucketingPrunerUtils.HIVE_LIST_BUCKETING_DEFAULT_DIR_NAME)) {
      ++keysFound;
    } else {
      String[] kv = dirName.split("=");
      if (kv.length == 2) {
        skewedValue.add(kv[1]);
        ++keysFound;
      } else {
        // TODO: we should really probably throw. Keep the existing logic for now.
        LOG.warn("Skipping unknown directory " + dirName
            + " when expecting LB keys or default directory (from " + lbDirName + ")");
      }
    }
  }
  for (int i = 0; i < (dirNames.length - dirsToTake); ++i) {
    lbdPath = lbdPath.getParent();
  }
  if (Utilities.FILE_OP_LOGGER.isTraceEnabled()) {
    Utilities.FILE_OP_LOGGER.trace("Saving LB location " + lbdPath + " based on "
      + colCount + " keys and " + fSta.getPath());
  }
  if ((skewedValue.size() > 0) && (skewedValue.size() == colCount)
      && !skewedColValueLocationMaps.containsKey(skewedValue)) {
    skewedColValueLocationMaps.put(skewedValue, lbdPath.toString());
  }
}

  /**
   * Construct location map from path
   *
   * @param newPartPath
   * @param skewedInfo
   * @return
   * @throws IOException
   * @throws FileNotFoundException
   */
  private Map<List<String>, String> constructListBucketingLocationMap(Path newPartPath,
      SkewedInfo skewedInfo) throws IOException, FileNotFoundException {
    Map<List<String>, String> skewedColValueLocationMaps = new HashMap<List<String>, String>();
    FileSystem fSys = newPartPath.getFileSystem(conf);
    walkDirTree(fSys.getFileStatus(newPartPath),
        fSys, skewedColValueLocationMaps, newPartPath, skewedInfo);
    return skewedColValueLocationMaps;
  }

  /**
   * Given a source directory name of the load path, load all dynamically generated partitions
   * into the specified table and return a list of strings that represent the dynamic partition
   * paths.
   * @param tbd table descriptor
   * @param numLB number of buckets
   * @param isAcid true if this is an ACID operation
   * @param writeId writeId, can be 0 unless isAcid == true
   * @param stmtId statementId
   * @param resetStatistics if true, reset statistics. Do not reset statistics otherwise.
   * @param operation ACID operation type
   * @param partitionDetailsMap full dynamic partition specification
   * @return partition map details (PartitionSpec and Partition)
   * @throws HiveException
   */
  public Map<Map<String, String>, Partition> loadDynamicPartitions(final LoadTableDesc tbd, final int numLB,
      final boolean isAcid, final long writeId, final int stmtId, final boolean resetStatistics,
      final AcidUtils.Operation operation, Map<Path, PartitionDetails> partitionDetailsMap) throws HiveException {

    PerfLogger perfLogger = SessionState.getPerfLogger();
    perfLogger.perfLogBegin("MoveTask", PerfLogger.LOAD_DYNAMIC_PARTITIONS);

    final Path loadPath = tbd.getSourcePath();
    final Table tbl = getTable(tbd.getTable().getTableName());
    final Map<String, String> partSpec = tbd.getPartitionSpec();

    final AtomicInteger partitionsLoaded = new AtomicInteger(0);
    final boolean inPlaceEligible = conf.getLong("fs.trash.interval", 0) <= 0
        && InPlaceUpdate.canRenderInPlace(conf) && !SessionState.getConsole().getIsSilent();
    final PrintStream ps = (inPlaceEligible) ? SessionState.getConsole().getInfoStream() : null;

    final SessionState parentSession = SessionState.get();
    List<Callable<Partition>> tasks = Lists.newLinkedList();

    boolean fetchPartitionInfo = true;
    final boolean scanPartitionsByName =
        HiveConf.getBoolVar(conf, HIVE_LOAD_DYNAMIC_PARTITIONS_SCAN_SPECIFIC_PARTITIONS);

    // ACID table can be a bigger change. Filed HIVE-25817 for an appropriate fix for ACID tables
    // For now, for ACID tables, skip getting all partitions for a table from HMS (since that
    // can degrade performance for large partitioned tables) and instead make getPartition() call
    // for every dynamic partition
    if (scanPartitionsByName && !tbd.isDirectInsert() && !AcidUtils.isTransactionalTable(tbl)) {
      //Fetch only relevant partitions from HMS for checking old partitions
      List<String> partitionNames = new LinkedList<>();
      for(PartitionDetails details : partitionDetailsMap.values()) {
        if (details.fullSpec != null && !details.fullSpec.isEmpty()) {
          partitionNames.add(Warehouse.makeDynamicPartNameNoTrailingSeperator(details.fullSpec));
        }
      }
      List<Partition> partitions = Hive.get().getPartitionsByNames(tbl, partitionNames);
      for(Partition partition : partitions) {
        LOG.debug("HMS partition spec: {}", partition.getSpec());
        partitionDetailsMap.entrySet().parallelStream()
            .filter(entry -> entry.getValue().fullSpec.equals(partition.getSpec()))
            .findAny().ifPresent(entry -> {
          entry.getValue().partition = partition;
          entry.getValue().hasOldPartition = true;
        });
      }
      // no need to fetch partition again in tasks since we have already fetched partitions
      // info in getPartitionsByNames()
      fetchPartitionInfo = false;
    }

    boolean isTxnTable = AcidUtils.isTransactionalTable(tbl);
    AcidUtils.TableSnapshot tableSnapshot = isTxnTable ? getTableSnapshot(tbl, writeId) : null;

    for (Entry<Path, PartitionDetails> entry : partitionDetailsMap.entrySet()) {
      boolean getPartitionFromHms = fetchPartitionInfo;
      tasks.add(() -> {
        PartitionDetails partitionDetails = entry.getValue();
        Map<String, String> fullPartSpec = partitionDetails.fullSpec;
        try {
          SessionState.setCurrentSessionState(parentSession);
          if (getPartitionFromHms) {
            // didn't fetch partition info from HMS. Getting from HMS now.
            Partition existing = getPartition(tbl, fullPartSpec, false);
            if (existing != null) {
              partitionDetails.partition = existing;
              partitionDetails.hasOldPartition = true;
            }
          }
          LOG.info("New loading path = " + entry.getKey() + " withPartSpec " + fullPartSpec);
          Partition oldPartition = partitionDetails.partition;
          List<FileStatus> newFiles = null;
          if (partitionDetails.newFiles != null) {
            // If we already know the files from the direct insert manifest, use them
            newFiles = partitionDetails.newFiles;
          } else if (conf.getBoolVar(ConfVars.FIRE_EVENTS_FOR_DML) && !tbl.isTemporary()) {
            // Otherwise only collect them, if we are going to fire write notifications
            newFiles = Collections.synchronizedList(new ArrayList<>());
          }
          // load the partition
          Partition partition = loadPartitionInternal(entry.getKey(), tbl,
                  fullPartSpec, oldPartition, tbd.getLoadFileType(), true, false, numLB > 0, false, isAcid,
                  resetStatistics, writeId, stmtId, tbd.isInsertOverwrite(), isTxnTable, newFiles, tbd.isDirectInsert());
          // if the partition already existed before the loading, no need to add it again to the
          // metastore
          if (tableSnapshot != null) {
            partition.getTPartition().setWriteId(tableSnapshot.getWriteId());
          }
          partitionDetails.tableSnapshot = tableSnapshot;
          if (oldPartition == null) {
            partitionDetails.newFiles = newFiles;
            partitionDetails.partition = partition;
          }

          if (inPlaceEligible) {
            synchronized (ps) {
              InPlaceUpdate.rePositionCursor(ps);
              partitionsLoaded.incrementAndGet();
              InPlaceUpdate.reprintLine(ps, "Loaded : " + partitionsLoaded.get() + "/"
                  + partitionDetailsMap.size() + " partitions.");
            }
          }

          return partition;
        } catch (Exception e) {
          LOG.error("Exception when loading partition with parameters "
                  + " partPath=" + entry.getKey() + ", "
                  + " table=" + tbl.getTableName() + ", "
                  + " partSpec=" + fullPartSpec + ", "
                  + " loadFileType=" + tbd.getLoadFileType().toString() + ", "
                  + " listBucketingLevel=" + numLB + ", "
                  + " isAcid=" + isAcid + ", "
                  + " resetStatistics=" + resetStatistics, e);
          throw e;
        } finally {
          // get(conf).getMSC can be called in this task, Close the HMS connection right after use, do not wait for finalizer to close it.
          closeCurrent();
        }
      });
    }

    int poolSize = conf.getInt(ConfVars.HIVE_LOAD_DYNAMIC_PARTITIONS_THREAD_COUNT.varname, 1);
    ExecutorService executor = Executors.newFixedThreadPool(poolSize,
            new ThreadFactoryBuilder().setDaemon(true).setNameFormat("load-dynamic-partitionsToAdd-%d").build());

    List<Future<Partition>> futures = Lists.newLinkedList();
    Map<Map<String, String>, Partition> result = Maps.newLinkedHashMap();
    try {
      futures = executor.invokeAll(tasks);
      LOG.info("Number of partitionsToAdd to be added is " + futures.size());
      for (Future<Partition> future : futures) {
        Partition partition = future.get();
        result.put(partition.getSpec(), partition);
      }
      // add new partitions in batch

      addPartitionsToMetastore(
              partitionDetailsMap.entrySet()
                      .stream()
                      .filter(entry -> !entry.getValue().hasOldPartition)
                      .map(entry -> entry.getValue().partition)
                      .collect(Collectors.toList()),
              resetStatistics,
              tbl,
              partitionDetailsMap.entrySet()
                      .stream()
                      .filter(entry -> !entry.getValue().hasOldPartition)
                      .map(entry -> entry.getValue().tableSnapshot)
                      .collect(Collectors.toList()));
      // For acid table, add the acid_write event with file list at the time of load itself. But
      // it should be done after partition is created.

      List<WriteNotificationLogRequest> requestList = new ArrayList<>();
      int maxBatchSize = conf.getIntVar(HIVE_WRITE_NOTIFICATION_MAX_BATCH_SIZE);
      for (Entry<Path, PartitionDetails> entry : partitionDetailsMap.entrySet()) {
        PartitionDetails partitionDetails = entry.getValue();
        if (isTxnTable && partitionDetails.newFiles != null) {
          addWriteNotificationLog(tbl, partitionDetails.fullSpec, partitionDetails.newFiles,
                  writeId, requestList);
          if (requestList != null && requestList.size() >= maxBatchSize) {
            // If the first call returns that the HMS does not supports batching, avoid batching
            // for later requests.
            boolean batchSupported = addWriteNotificationLogInBatch(tbl, requestList);
            if (batchSupported) {
              requestList.clear();
            } else {
              requestList = null;
            }
          }
        }
      }

      if (requestList != null && requestList.size() > 0) {
        addWriteNotificationLogInBatch(tbl, requestList);
      }

      setStatsPropAndAlterPartitions(resetStatistics, tbl,
              partitionDetailsMap.entrySet().stream()
                      .filter(entry -> entry.getValue().hasOldPartition)
                      .map(entry -> entry.getValue().partition)
                      .collect(Collectors.toList()), tableSnapshot);

    } catch (InterruptedException | ExecutionException e) {
      throw new HiveException("Exception when loading " + partitionDetailsMap.size() + " partitions"
              + " in table " + tbl.getTableName()
              + " with loadPath=" + loadPath, e);
    } catch (TException e) {
      LOG.error("Failed loadDynamicPartitions", e);
      throw new HiveException(e);
    } catch (Exception e) {

      StringBuffer logMsg = new StringBuffer();
      logMsg.append("Exception when loading partitionsToAdd with parameters ");
      logMsg.append("partPaths=");
      partitionDetailsMap.keySet().forEach(path -> logMsg.append(path + ", "));
      logMsg.append("table=" + tbl.getTableName() + ", ").
              append("partSpec=" + partSpec + ", ").
              append("loadFileType=" + tbd.getLoadFileType().toString() + ", ").
              append("listBucketingLevel=" + numLB + ", ").
              append("isAcid=" + isAcid + ", ").
              append("resetStatistics=" + resetStatistics);

      LOG.error(logMsg.toString(), e);
      throw e;
    } finally {
      LOG.debug("Cancelling " + futures.size() + " dynamic loading tasks");
      executor.shutdownNow();
    }
    if (HiveConf.getBoolVar(conf, ConfVars.HIVE_IN_TEST) && HiveConf.getBoolVar(conf, ConfVars.HIVETESTMODEFAILLOADDYNAMICPARTITION)) {
      throw new HiveException(HiveConf.ConfVars.HIVETESTMODEFAILLOADDYNAMICPARTITION.name() + "=true");
    }
    try {
      if (isTxnTable) {
        List<String> partNames =
                result.values().stream().map(Partition::getName).collect(Collectors.toList());
        getMSC().addDynamicPartitions(parentSession.getTxnMgr().getCurrentTxnId(), writeId,
                tbl.getDbName(), tbl.getTableName(), partNames,
                AcidUtils.toDataOperationType(operation));
      }
      LOG.info("Loaded " + result.size() + "partitionsToAdd");

      perfLogger.perfLogEnd("MoveTask", PerfLogger.LOAD_DYNAMIC_PARTITIONS);

      return result;
    } catch (TException te) {
      LOG.error("Failed loadDynamicPartitions", te);
      throw new HiveException("Exception updating metastore for acid table "
          + tbd.getTable().getTableName() + " with partitions " + result.values(), te);
    }
  }

  private boolean addWriteNotificationLogInBatch(Table tbl, List<WriteNotificationLogRequest> requestList)
          throws HiveException,MetaException,TException {
    long start = System. currentTimeMillis();
    boolean supported = true;
    WriteNotificationLogBatchRequest rqst = new WriteNotificationLogBatchRequest(tbl.getCatName(), tbl.getDbName(),
            tbl.getTableName(), requestList);
    try {
      get(conf).getSynchronizedMSC().addWriteNotificationLogInBatch(rqst);
    } catch (TApplicationException e) {
      int type = e.getType();
      if (type == TApplicationException.UNKNOWN_METHOD || type == TApplicationException.WRONG_METHOD_NAME) {
        // For older HMS, if the batch API is not supported, fall back to older API.
        LOG.info("addWriteNotificationLogInBatch failed with ", e);
        for (WriteNotificationLogRequest request : requestList) {
          get(conf).getSynchronizedMSC().addWriteNotificationLog(request);
        }
        supported = false;
      }
    }
    long end = System.currentTimeMillis();
    LOG.info("Time taken to add " + requestList.size() + " write notifications: " + ((end - start)/1000F) + " seconds");
    return supported;
  }

  /**
   * Load a directory into a Hive Table. - Alters existing content of table with
   * the contents of loadPath. - If table does not exist - an exception is
   * thrown - files in loadPath are moved into Hive. But the directory itself is
   * not removed.
   *
   * @param loadPath
   *          Directory containing files to load into Table
   * @param tableName
   *          name of table to be loaded.
   * @param loadFileType
   *          if REPLACE_ALL - replace files in the table,
   *          otherwise add files to table (KEEP_EXISTING, OVERWRITE_EXISTING)
   * @param isSrcLocal
   *          If the source directory is LOCAL
   * @param isSkewedStoreAsSubdir
   *          if list bucketing enabled
   * @param isAcidIUDoperation true if this is an ACID based Insert [overwrite]/update/delete
   * @param resetStatistics should reset statistics as part of move.
   * @param writeId write ID allocated for the current load operation
   * @param stmtId statement ID of the current load statement
   */
  public void loadTable(Path loadPath, String tableName, LoadFileType loadFileType, boolean isSrcLocal,
      boolean isSkewedStoreAsSubdir, boolean isAcidIUDoperation, boolean resetStatistics,
      Long writeId, int stmtId, boolean isInsertOverwrite, boolean isDirectInsert) throws HiveException {

    PerfLogger perfLogger = SessionState.getPerfLogger();
    perfLogger.perfLogBegin("MoveTask", PerfLogger.LOAD_TABLE);

    List<FileStatus> newFiles = null;
    Table tbl = getTable(tableName);
    assert tbl.getPath() != null : "null==getPath() for " + tbl.getTableName();
    boolean isTxnTable = AcidUtils.isTransactionalTable(tbl);
    boolean isMmTable = AcidUtils.isInsertOnlyTable(tbl);
    boolean isFullAcidTable = AcidUtils.isFullAcidTable(tbl);
    boolean isCompactionTable = AcidUtils.isCompactionTable(tbl.getParameters());

    if (conf.getBoolVar(ConfVars.FIRE_EVENTS_FOR_DML) && !tbl.isTemporary()) {
      newFiles = Collections.synchronizedList(new ArrayList<FileStatus>());
    }

    // Note: this assumes both paths are qualified; which they are, currently.
    if (((isMmTable || isDirectInsert || isFullAcidTable) && loadPath.equals(tbl.getPath())) || (loadFileType == LoadFileType.IGNORE)) {
      /**
       * some operations on Transactional tables (e.g. Import) write directly to the final location
       * and avoid the 'move' operation.  Since MoveTask does other things, setting 'loadPath' to be
       * the table/partition path indicates that the 'file move' part of MoveTask is not needed.
       */
      if (Utilities.FILE_OP_LOGGER.isDebugEnabled()) {
        Utilities.FILE_OP_LOGGER.debug(
            "not moving " + loadPath + " to " + tbl.getPath() + " (MM)");
      }

      //new files list is required only for event notification.
      if (newFiles != null) {
        newFiles.addAll(listFilesCreatedByQuery(loadPath, writeId, stmtId));
      }
    } else {
      // Either a non-MM query, or a load into MM table from an external source.
      Path tblPath = tbl.getPath();
      Path destPath = tblPath;
      if (isMmTable) {
        // We will load into MM directory, and hide previous directories if needed.
        destPath = new Path(destPath, isInsertOverwrite
            ? AcidUtils.baseDir(writeId) : AcidUtils.deltaSubdir(writeId, writeId, stmtId));
      }
      if (!isAcidIUDoperation && isFullAcidTable) {
        destPath = fixFullAcidPathForLoadData(loadFileType, destPath, writeId, stmtId, tbl);
      }
      Utilities.FILE_OP_LOGGER.debug("moving " + loadPath + " to " + tblPath
          + " (replace = " + loadFileType + ")");

      perfLogger.perfLogBegin("MoveTask", PerfLogger.FILE_MOVES);

      boolean isManaged = tbl.getTableType() == TableType.MANAGED_TABLE;

      if (loadFileType == LoadFileType.REPLACE_ALL && !isTxnTable) {
        //for fullAcid we don't want to delete any files even for OVERWRITE see HIVE-14988/HIVE-17361
        boolean isSkipTrash = MetaStoreUtils.isSkipTrash(tbl.getParameters());
        boolean needRecycle = !tbl.isTemporary()
                && ReplChangeManager.shouldEnableCm(getDatabase(tbl.getDbName()), tbl.getTTable());
        replaceFiles(tblPath, loadPath, destPath, tblPath, conf, isSrcLocal, isSkipTrash,
            newFiles, FileUtils.HIDDEN_FILES_PATH_FILTER, needRecycle, isManaged, isInsertOverwrite);
      } else {
        try {
          FileSystem fs = tbl.getDataLocation().getFileSystem(conf);
          copyFiles(conf, loadPath, destPath, fs, isSrcLocal, isAcidIUDoperation,
              loadFileType == LoadFileType.OVERWRITE_EXISTING, newFiles,
              tbl.getNumBuckets() > 0, isFullAcidTable, isManaged, isCompactionTable);
        } catch (IOException e) {
          throw new HiveException("addFiles: filesystem error in check phase", e);
        }
      }
      perfLogger.perfLogEnd("MoveTask", PerfLogger.FILE_MOVES);
    }

    // If there is no column stats gather stage present in the plan. So we don't know the accuracy of the stats or
    // auto gather stats is turn off explicitly. We need to reset the stats in both cases.
    if (resetStatistics || !this.getConf().getBoolVar(HiveConf.ConfVars.HIVESTATSAUTOGATHER)) {
      LOG.debug("Clear table column statistics and set basic statistics to false for " + tbl.getCompleteName());
      StatsSetupConst.setBasicStatsState(tbl.getParameters(), StatsSetupConst.FALSE);
    }

    try {
      if (isSkewedStoreAsSubdir) {
        SkewedInfo skewedInfo = tbl.getSkewedInfo();
        // Construct list bucketing location mappings from sub-directory name.
        Map<List<String>, String> skewedColValueLocationMaps = constructListBucketingLocationMap(
            tbl.getPath(), skewedInfo);
        // Add list bucketing location mappings.
        skewedInfo.setSkewedColValueLocationMaps(skewedColValueLocationMaps);
      }
    } catch (IOException e) {
      LOG.error("Failed loadTable", e);
      throw new HiveException(e);
    }

    EnvironmentContext environmentContext = null;
    if (!resetStatistics) {
      environmentContext = new EnvironmentContext();
      environmentContext.putToProperties(StatsSetupConst.DO_NOT_UPDATE_STATS, StatsSetupConst.TRUE);
    }

    alterTable(tbl.getCatName(), tbl.getDbName(), tbl.getTableName(), tbl, false, environmentContext,
            true, ((writeId == null) ? 0 : writeId));

    if (AcidUtils.isTransactionalTable(tbl)) {
      addWriteNotificationLog(tbl, null, newFiles, writeId, null);
    } else {
      fireInsertEvent(tbl, null, (loadFileType == LoadFileType.REPLACE_ALL), newFiles);
    }

    perfLogger.perfLogEnd("MoveTask", PerfLogger.LOAD_TABLE);
  }

  /**
   * Creates a partition.
   *
   * @param tbl
   *          table for which partition needs to be created
   * @param partSpec
   *          partition keys and their values
   * @return created partition object
   * @throws HiveException
   *           if table doesn't exist or partition already exists
   */
  @VisibleForTesting
  public Partition createPartition(Table tbl, Map<String, String> partSpec) throws HiveException {
    try {
      org.apache.hadoop.hive.metastore.api.Partition part =
          Partition.createMetaPartitionObject(tbl, partSpec, null);
      AcidUtils.TableSnapshot tableSnapshot = AcidUtils.getTableSnapshot(conf, tbl);
      part.setWriteId(tableSnapshot != null ? tableSnapshot.getWriteId() : 0);
      return new Partition(tbl, getMSC().add_partition(part));
    } catch (Exception e) {
      LOG.error("Failed createPartition", e);
      throw new HiveException(e);
    }
  }

  public List<org.apache.hadoop.hive.metastore.api.Partition> addPartitions(
      List<org.apache.hadoop.hive.metastore.api.Partition> partitions, boolean ifNotExists, boolean needResults)
          throws HiveException {
    try {
      return getMSC().add_partitions(partitions, ifNotExists, needResults);
    } catch (Exception e) {
      LOG.error("Failed addPartitions", e);
      throw new HiveException(e);
    }
  }

  public org.apache.hadoop.hive.metastore.api.Partition getPartition(Table t, String dbName, String tableName,
      List<String> params) throws HiveException {
    try {
      GetPartitionRequest req = new GetPartitionRequest();
      req.setDbName(dbName);
      req.setTblName(tableName);
      req.setPartVals(params);
      if (AcidUtils.isTransactionalTable(t)) {
        ValidWriteIdList validWriteIdList = getValidWriteIdList(dbName, tableName);
        req.setValidWriteIdList(validWriteIdList != null ? validWriteIdList.toString() : null);
        req.setId(t.getTTable().getId());
      }
      GetPartitionResponse res = getMSC().getPartitionRequest(req);
      return res.getPartition();
    } catch (Exception e) {
      LOG.error("Failed getPartition", e);
      throw new HiveException(e);
    }
  }

  public void alterPartitions(String dbName, String tableName,
      List<org.apache.hadoop.hive.metastore.api.Partition> partitions, EnvironmentContext ec, String validWriteIdList,
      long writeId) throws HiveException {
    try {
      getMSC().alter_partitions(dbName, tableName, partitions, ec, validWriteIdList, writeId);
    } catch (Exception e) {
      LOG.error("Failed alterPartitions", e);
      throw new HiveException(e);
    }
  }

  public List<org.apache.hadoop.hive.metastore.api.Partition> getPartitionsByNames(String dbName, String tableName,
      List<String> partitionNames, Table t) throws HiveException {
    try {
      GetPartitionsByNamesRequest req = new GetPartitionsByNamesRequest();
      req.setDb_name(dbName);
      req.setTbl_name(tableName);
      req.setNames(partitionNames);
      return getPartitionsByNames(req, t);
    } catch (Exception e) {
      LOG.error("Failed getPartitionsByNames", e);
      throw new HiveException(e);
    }
  }

    public List<org.apache.hadoop.hive.metastore.api.Partition> getPartitionsByNames(GetPartitionsByNamesRequest req,
      Table table)
        throws HiveException {
    try {
      if (table !=null && AcidUtils.isTransactionalTable(table)) {
        ValidWriteIdList validWriteIdList = getValidWriteIdList(req.getDb_name(), req.getTbl_name());
        req.setValidWriteIdList(validWriteIdList != null ? validWriteIdList.toString() : null);
        req.setId(table.getTTable().getId());
      }
      return (getMSC().getPartitionsByNames(req)).getPartitions();
    } catch (Exception e) {
      LOG.error("Failed getPartitionsByNames", e);
      throw new HiveException(e);
    }
  }
  public Partition getPartition(Table tbl, Map<String, String> partSpec,
      boolean forceCreate) throws HiveException {
    return getPartition(tbl, partSpec, forceCreate, null, true);
  }

  /**
   * Returns partition metadata
   *
   * @param tbl
   *          the partition's table
   * @param partSpec
   *          partition keys and values
   * @param forceCreate
   *          if this is true and partition doesn't exist then a partition is
   *          created
   * @param partPath the path where the partition data is located
   * @param inheritTableSpecs whether to copy over the table specs for if/of/serde
   * @return result partition object or null if there is no partition
   * @throws HiveException
   */
  public Partition getPartition(Table tbl, Map<String, String> partSpec,
      boolean forceCreate, String partPath, boolean inheritTableSpecs) throws HiveException {
    tbl.validatePartColumnNames(partSpec, true);
    List<String> pvals = new ArrayList<String>();
    for (FieldSchema field : tbl.getPartCols()) {
      String val = partSpec.get(field.getName());
      // enable dynamic partitioning
      if ((val == null && !HiveConf.getBoolVar(conf, HiveConf.ConfVars.DYNAMICPARTITIONING))
          || (val != null && val.length() == 0)) {
        throw new HiveException("get partition: Value for key "
            + field.getName() + " is null or empty");
      } else if (val != null){
        pvals.add(val);
      }
    }
    org.apache.hadoop.hive.metastore.api.Partition tpart = null;
    try {
      tpart = getSynchronizedMSC().getPartitionWithAuthInfo(tbl.getDbName(),
          tbl.getTableName(), pvals, getUserName(), getGroupNames());
    } catch (NoSuchObjectException nsoe) {
      // this means no partition exists for the given partition
      // key value pairs - thrift cannot handle null return values, hence
      // getPartition() throws NoSuchObjectException to indicate null partition
      tpart = null;
    } catch (Exception e) {
      LOG.error("Failed getPartitionWithAuthInfo", e);
      throw new HiveException(e);
    }
    try {
      if (forceCreate) {
        if (tpart == null) {
          LOG.debug("creating partition for table " + tbl.getTableName()
                    + " with partition spec : " + partSpec);
          try {
            tpart = getSynchronizedMSC().appendPartition(tbl.getDbName(), tbl.getTableName(), pvals);
          } catch (AlreadyExistsException aee) {
            LOG.debug("Caught already exists exception, trying to alter partition instead");
            tpart = getSynchronizedMSC().getPartitionWithAuthInfo(tbl.getDbName(),
              tbl.getTableName(), pvals, getUserName(), getGroupNames());
            alterPartitionSpec(tbl, partSpec, tpart, inheritTableSpecs, partPath);
          } catch (Exception e) {
            if (CheckJDOException.isJDODataStoreException(e)) {
              // Using utility method above, so that JDODataStoreException doesn't
              // have to be used here. This helps avoid adding jdo dependency for
              // hcatalog client uses
              LOG.debug("Caught JDO exception, trying to alter partition instead");
              tpart = getSynchronizedMSC().getPartitionWithAuthInfo(tbl.getDbName(),
                tbl.getTableName(), pvals, getUserName(), getGroupNames());
              if (tpart == null) {
                // This means the exception was caused by something other than a race condition
                // in creating the partition, since the partition still doesn't exist.
                throw e;
              }
              alterPartitionSpec(tbl, partSpec, tpart, inheritTableSpecs, partPath);
            } else {
              throw e;
            }
          }
        }
        else {
          alterPartitionSpec(tbl, partSpec, tpart, inheritTableSpecs, partPath);
          fireInsertEvent(tbl, partSpec, true, null);
        }
      }
      if (tpart == null) {
        return null;
      }
    } catch (Exception e) {
      LOG.error("Failed getPartition", e);
      throw new HiveException(e);
    }
    return new Partition(tbl, tpart);
  }

  private void alterPartitionSpec(Table tbl,
                                  Map<String, String> partSpec,
                                  org.apache.hadoop.hive.metastore.api.Partition tpart,
                                  boolean inheritTableSpecs,
                                  String partPath) throws HiveException, InvalidOperationException {

    alterPartitionSpecInMemory(tbl, partSpec, tpart, inheritTableSpecs, partPath);
    alterPartition(tbl.getCatalogName(), tbl.getDbName(), tbl.getTableName(),
        new Partition(tbl, tpart), null, true);
  }

  private void alterPartitionSpecInMemory(Table tbl,
      Map<String, String> partSpec,
      org.apache.hadoop.hive.metastore.api.Partition tpart,
      boolean inheritTableSpecs,
      String partPath) throws HiveException, InvalidOperationException {
    LOG.debug("altering partition for table " + tbl.getTableName() + " with partition spec : "
        + partSpec);
    if (inheritTableSpecs) {
      tpart.getSd().setOutputFormat(tbl.getTTable().getSd().getOutputFormat());
      tpart.getSd().setInputFormat(tbl.getTTable().getSd().getInputFormat());
      tpart.getSd().getSerdeInfo().setSerializationLib(tbl.getSerializationLib());
      tpart.getSd().getSerdeInfo().setParameters(
          tbl.getTTable().getSd().getSerdeInfo().getParameters());
      tpart.getSd().setBucketCols(tbl.getBucketCols());
      tpart.getSd().setNumBuckets(tbl.getNumBuckets());
      tpart.getSd().setSortCols(tbl.getSortCols());
    }
    if (partPath == null || partPath.trim().equals("")) {
      throw new HiveException("new partition path should not be null or empty.");
    }
    tpart.getSd().setLocation(partPath);
  }

  public void addWriteNotificationLog(Table tbl, Map<String, String> partitionSpec,
                                       List<FileStatus> newFiles, Long writeId,
                                       List<WriteNotificationLogRequest> requestList) throws HiveException {
    if (!conf.getBoolVar(ConfVars.FIRE_EVENTS_FOR_DML)) {
      LOG.debug("write notification log is ignored as dml event logging is disabled");
      return;
    }

    if (tbl.isTemporary()) {
      LOG.debug("write notification log is ignored as " + tbl.getTableName() + " is temporary : " + writeId);
      return;
    }

    if (newFiles == null || newFiles.isEmpty()) {
      LOG.debug("write notification log is ignored as file list is empty");
      return;
    }

    LOG.debug("adding write notification log for operation " + writeId + " table " + tbl.getCompleteName() +
                        "partition " + partitionSpec + " list of files " + newFiles);

    try {
      Long txnId = SessionState.get().getTxnMgr().getCurrentTxnId();
      List<String> partitionVals = null;
      if (partitionSpec != null && !partitionSpec.isEmpty()) {
        partitionVals = new ArrayList<>();
        for (FieldSchema fs : tbl.getPartitionKeys()) {
          partitionVals.add(partitionSpec.get(fs.getName()));
        }
      }

      addWriteNotificationLog(conf, tbl, partitionVals, txnId, writeId, newFiles, requestList);
    } catch (IOException | TException e) {
      throw new HiveException(e);
    }
  }

  public static void addWriteNotificationLog(HiveConf conf, Table tbl, List<String> partitionVals,
                                             Long txnId, Long writeId, List<FileStatus> newFiles,
                                             List<WriteNotificationLogRequest> requestList)
          throws IOException, HiveException, TException {
    FileSystem fileSystem = tbl.getDataLocation().getFileSystem(conf);
    InsertEventRequestData insertData = new InsertEventRequestData();
    insertData.setReplace(true);

    WriteNotificationLogRequest rqst = new WriteNotificationLogRequest(txnId, writeId,
            tbl.getDbName(), tbl.getTableName(), insertData);
    addInsertFileInformation(newFiles, fileSystem, insertData);
    rqst.setPartitionVals(partitionVals);

    if (requestList == null) {
      get(conf).getSynchronizedMSC().addWriteNotificationLog(rqst);
    } else {
      requestList.add(rqst);
    }
  }

  private void fireInsertEvent(Table tbl, Map<String, String> partitionSpec, boolean replace, List<FileStatus> newFiles)
      throws HiveException {
    if (conf.getBoolVar(ConfVars.FIRE_EVENTS_FOR_DML)) {
      LOG.debug("Firing dml insert event");
      if (tbl.isTemporary()) {
        LOG.debug("Not firing dml insert event as " + tbl.getTableName() + " is temporary");
        return;
      }
      try {
        FileSystem fileSystem = tbl.getDataLocation().getFileSystem(conf);
        FireEventRequestData data = new FireEventRequestData();
        InsertEventRequestData insertData = new InsertEventRequestData();
        insertData.setReplace(replace);
        data.setInsertData(insertData);
        if (newFiles != null && !newFiles.isEmpty()) {
          addInsertFileInformation(newFiles, fileSystem, insertData);
        } else {
          insertData.setFilesAdded(new ArrayList<String>());
        }
        FireEventRequest rqst = new FireEventRequest(true, data);
        rqst.setDbName(tbl.getDbName());
        rqst.setTableName(tbl.getTableName());
        if (partitionSpec != null && partitionSpec.size() > 0) {
          List<String> partVals = new ArrayList<String>(partitionSpec.size());
          for (FieldSchema fs : tbl.getPartitionKeys()) {
            partVals.add(partitionSpec.get(fs.getName()));
          }
          rqst.setPartitionVals(partVals);
        }
        getSynchronizedMSC().fireListenerEvent(rqst);
      } catch (IOException | TException e) {
        throw new HiveException(e);
      }
    }
  }


  private static void addInsertFileInformation(List<FileStatus> newFiles, FileSystem fileSystem,
      InsertEventRequestData insertData) throws IOException {
    LinkedList<Path> directories = null;
    for (FileStatus status : newFiles) {
      if (status.isDirectory()) {
        if (directories == null) {
          directories = new LinkedList<>();
        }
        directories.add(status.getPath());
        continue;
      }
      addInsertNonDirectoryInformation(status.getPath(), fileSystem, insertData);
    }
    if (directories == null) {
      return;
    }
    // We don't expect any nesting in most cases, or a lot of it if it is present; union and LB
    // are some examples where we would have 1, or few, levels respectively.
    while (!directories.isEmpty()) {
      Path dir = directories.poll();
      FileStatus[] contents = fileSystem.listStatus(dir);
      if (contents == null) {
        continue;
      }
      for (FileStatus status : contents) {
        if (status.isDirectory()) {
          directories.add(status.getPath());
          continue;
        }
        addInsertNonDirectoryInformation(status.getPath(), fileSystem, insertData);
      }
    }
  }


  private static void addInsertNonDirectoryInformation(Path p, FileSystem fileSystem,
      InsertEventRequestData insertData) throws IOException {
    insertData.addToFilesAdded(p.toString());
    FileChecksum cksum = fileSystem.getFileChecksum(p);
    String acidDirPath = AcidUtils.getFirstLevelAcidDirPath(p.getParent(), fileSystem);
    // File checksum is not implemented for local filesystem (RawLocalFileSystem)
    if (cksum != null) {
      String checksumString =
          StringUtils.byteToHexString(cksum.getBytes(), 0, cksum.getLength());
      insertData.addToFilesAddedChecksum(checksumString);
    } else {
      // Add an empty checksum string for filesystems that don't generate one
      insertData.addToFilesAddedChecksum("");
    }

    // acid dir will be present only for acid write operations.
    if (acidDirPath != null) {
      insertData.addToSubDirectoryList(acidDirPath);
    }
  }

  public boolean dropPartition(String dbName, String tableName, List<String> partitionValues, boolean deleteData)
      throws HiveException {
    return dropPartition(dbName, tableName, partitionValues, PartitionDropOptions.instance().deleteData(deleteData));
  }

  public boolean dropPartition(String dbName, String tableName, List<String> partitionValues,
      PartitionDropOptions options) throws HiveException {
    try {
      return getMSC().dropPartition(dbName, tableName, partitionValues, options);
    } catch (NoSuchObjectException e) {
      throw new HiveException("Partition or table doesn't exist.", e);
    } catch (Exception e) {
      throw new HiveException(e.getMessage(), e);
    }
  }

  public List<Partition> dropPartitions(String dbName, String tableName,
      List<Pair<Integer, byte[]>> partitionExpressions,
      PartitionDropOptions dropOptions) throws HiveException {
    try {
      Table table = getTable(dbName, tableName);
      if (!dropOptions.deleteData) {
        AcidUtils.TableSnapshot snapshot = AcidUtils.getTableSnapshot(conf, table, true);
        if (snapshot != null) {
          dropOptions.setWriteId(snapshot.getWriteId());
        }
        long txnId = Optional.ofNullable(SessionState.get())
          .map(ss -> ss.getTxnMgr().getCurrentTxnId()).orElse(0L);
        dropOptions.setTxnId(txnId);
      }
      List<org.apache.hadoop.hive.metastore.api.Partition> partitions = getMSC().dropPartitions(dbName, tableName,
          partitionExpressions, dropOptions);
      return convertFromMetastore(table, partitions);
    } catch (NoSuchObjectException e) {
      throw new HiveException("Partition or table doesn't exist.", e);
    } catch (Exception e) {
      throw new HiveException(e.getMessage(), e);
    }
  }

  public List<String> getPartitionNames(String dbName, String tblName, short max)
      throws HiveException {
    List<String> names = null;
    try {
      names = getMSC().listPartitionNames(dbName, tblName, max);
    } catch (NoSuchObjectException nsoe) {
      // this means no partition exists for the given dbName and tblName
      // key value pairs - thrift cannot handle null return values, hence
      // listPartitionNames() throws NoSuchObjectException to indicate null partitions
      return Lists.newArrayList();
    } catch (Exception e) {
      LOG.error("Failed getPartitionNames", e);
      throw new HiveException(e);
    }
    return names;
  }

  public List<String> getPartitionNames(String dbName, String tblName,
      Map<String, String> partSpec, short max) throws HiveException {
    List<String> names = null;
    Table t = getTable(dbName, tblName);

    List<String> pvals = MetaStoreUtils.getPvals(t.getPartCols(), partSpec);

    try {
      GetPartitionNamesPsRequest req = new GetPartitionNamesPsRequest();
      req.setTblName(tblName);
      req.setDbName(dbName);
      req.setPartValues(pvals);
      req.setMaxParts(max);
      if (AcidUtils.isTransactionalTable(t)) {
        ValidWriteIdList validWriteIdList = getValidWriteIdList(dbName, tblName);
        req.setValidWriteIdList(validWriteIdList != null ? validWriteIdList.toString() : null);
        req.setId(t.getTTable().getId());
      }
      GetPartitionNamesPsResponse res = getMSC().listPartitionNamesRequest(req);
      names = res.getNames();
    } catch (NoSuchObjectException nsoe) {
      // this means no partition exists for the given partition spec
      // key value pairs - thrift cannot handle null return values, hence
      // listPartitionNames() throws NoSuchObjectException to indicate null partitions
      return Lists.newArrayList();
    } catch (Exception e) {
      LOG.error("Failed getPartitionNames", e);
      throw new HiveException(e);
    }
    return names;
  }

  public List<String> getPartitionNames(Table tbl, ExprNodeGenericFuncDesc expr, String order,
       short maxParts) throws HiveException {
    List<String> names = null;
    // the exprBytes should not be null by thrift definition
    byte[] exprBytes = {(byte)-1};
    if (expr != null) {
      exprBytes = SerializationUtilities.serializeObjectWithTypeInformation(expr);
    }
    try {
      String defaultPartitionName = HiveConf.getVar(conf, ConfVars.DEFAULTPARTITIONNAME);
      PartitionsByExprRequest req =
          new PartitionsByExprRequest(tbl.getDbName(), tbl.getTableName(), ByteBuffer.wrap(exprBytes));
      if (defaultPartitionName != null) {
        req.setDefaultPartitionName(defaultPartitionName);
      }
      if (maxParts >= 0) {
        req.setMaxParts(maxParts);
      }
      req.setOrder(order);
      req.setCatName(tbl.getCatalogName());
      if (AcidUtils.isTransactionalTable(tbl)) {
        ValidWriteIdList validWriteIdList = getValidWriteIdList(tbl.getDbName(), tbl.getTableName());
        req.setValidWriteIdList(validWriteIdList != null ? validWriteIdList.toString() : null);
        req.setId(tbl.getTTable().getId());
      }
      names = getMSC().listPartitionNames(req);

    } catch (NoSuchObjectException nsoe) {
      return Lists.newArrayList();
    } catch (Exception e) {
      LOG.error("Failed getPartitionNames", e);
      throw new HiveException(e);
    }
    return names;
  }

  /**
   * get all the partitions that the table has
   *
   * @param tbl
   *          object for which partition is needed
   * @return list of partition objects
   */
  public List<Partition> getPartitions(Table tbl) throws HiveException {
    PerfLogger perfLogger = SessionState.getPerfLogger();
    perfLogger.perfLogBegin(CLASS_NAME, PerfLogger.HIVE_GET_PARTITIONS);

    try {
      if (tbl.isPartitioned()) {
        List<org.apache.hadoop.hive.metastore.api.Partition> tParts;
        try {
          GetPartitionsPsWithAuthRequest req = new GetPartitionsPsWithAuthRequest();
          req.setTblName(tbl.getTableName());
          req.setDbName(tbl.getDbName());
          req.setUserName(getUserName());
          req.setMaxParts((short) -1);
          req.setGroupNames(getGroupNames());
          if (AcidUtils.isTransactionalTable(tbl)) {
            ValidWriteIdList validWriteIdList = getValidWriteIdList(tbl.getDbName(), tbl.getTableName());
            req.setValidWriteIdList(validWriteIdList != null ? validWriteIdList.toString() : null);
            req.setId(tbl.getTTable().getId());
          }
          GetPartitionsPsWithAuthResponse res = getMSC().listPartitionsWithAuthInfoRequest(req);
          tParts = res.getPartitions();

        } catch (Exception e) {
          LOG.error("Failed getPartitions", e);
          throw new HiveException(e);
        }
        List<Partition> parts = new ArrayList<>(tParts.size());
        for (org.apache.hadoop.hive.metastore.api.Partition tpart : tParts) {
          parts.add(new Partition(tbl, tpart));
        }

        return parts;
      } else {
        return Collections.singletonList(new Partition(tbl));
      }
    } finally {
      perfLogger.perfLogEnd(CLASS_NAME, PerfLogger.HIVE_GET_PARTITIONS, "HS2-cache");
    }
  }

  /**
   * Get all the partitions; unlike {@link #getPartitions(Table)}, does not include auth.
   * @param tbl table for which partitions are needed
   * @return list of partition objects
   */
  public Set<Partition> getAllPartitionsOf(Table tbl) throws HiveException {
    if (!tbl.isPartitioned()) {
      return Sets.newHashSet(new Partition(tbl));
    }

    List<org.apache.hadoop.hive.metastore.api.Partition> tParts;
    try {
      tParts = getMSC().listPartitions(tbl.getDbName(), tbl.getTableName(), (short)-1);
    } catch (Exception e) {
      LOG.error("Failed getAllPartitionsOf", e);
      throw new HiveException(e);
    }
    Set<Partition> parts = new LinkedHashSet<Partition>(tParts.size());
    for (org.apache.hadoop.hive.metastore.api.Partition tpart : tParts) {
      parts.add(new Partition(tbl, tpart));
    }
    return parts;
  }

  /**
   * get all the partitions of the table that matches the given partial
   * specification. partition columns whose value is can be anything should be
   * an empty string.
   *
   * @param tbl
   *          object for which partition is needed. Must be partitioned.
   * @param limit number of partitions to return
   * @return list of partition objects
   * @throws HiveException
   */
  public List<Partition> getPartitions(Table tbl, Map<String, String> partialPartSpec,
      short limit)
  throws HiveException {
    PerfLogger perfLogger = SessionState.getPerfLogger();
    perfLogger.perfLogBegin(CLASS_NAME, PerfLogger.HIVE_GET_PARTITIONS_2);
    try {
      if (!tbl.isPartitioned()) {
        throw new HiveException(ErrorMsg.TABLE_NOT_PARTITIONED, tbl.getTableName());
      }

      List<String> partialPvals = MetaStoreUtils.getPvals(tbl.getPartCols(), partialPartSpec);

      List<org.apache.hadoop.hive.metastore.api.Partition> partitions = null;
      try {
        partitions = getMSC().listPartitionsWithAuthInfo(tbl.getDbName(), tbl.getTableName(),
                partialPvals, limit, getUserName(), getGroupNames());
      } catch (Exception e) {
        throw new HiveException(e);
      }

      List<Partition> qlPartitions = new ArrayList<Partition>();
      for (org.apache.hadoop.hive.metastore.api.Partition p : partitions) {
        qlPartitions.add(new Partition(tbl, p));
      }

      return qlPartitions;
    } finally {
      perfLogger.perfLogEnd(CLASS_NAME, PerfLogger.HIVE_GET_PARTITIONS_2, "HS2-cache");
    }
  }

  /**
   * get all the partitions of the table that matches the given partial
   * specification. partition columns whose value is can be anything should be
   * an empty string.
   *
   * @param tbl
   *          object for which partition is needed. Must be partitioned.
   * @return list of partition objects
   * @throws HiveException
   */
  public List<Partition> getPartitions(Table tbl, Map<String, String> partialPartSpec)
  throws HiveException {
    return getPartitions(tbl, partialPartSpec, (short)-1);
  }

  /**
   * get all the partitions of the table that matches the given partial
   * specification. partition columns whose value is can be anything should be
   * an empty string.
   *
   * @param tbl
   *          object for which partition is needed. Must be partitioned.
   * @param partialPartSpec
   *          partial partition specification (some subpartitions can be empty).
   * @return list of partition objects
   * @throws HiveException
   */
  public List<Partition> getPartitionsByNames(Table tbl,
      Map<String, String> partialPartSpec)
      throws HiveException {

    if (!tbl.isPartitioned()) {
      throw new HiveException(ErrorMsg.TABLE_NOT_PARTITIONED, tbl.getTableName());
    }

    List<String> names = getPartitionNames(tbl.getDbName(), tbl.getTableName(),
        partialPartSpec, (short)-1);

    List<Partition> partitions = getPartitionsByNames(tbl, names);
    return partitions;
  }

  /**
   * Get all partitions of the table that matches the list of given partition names.
   *
   * @param tbl
   *          object for which partition is needed. Must be partitioned.
   * @param partNames
   *          list of partition names
   * @return list of partition objects
   * @throws HiveException
   */
  public List<Partition> getPartitionsByNames(Table tbl, List<String> partNames)
      throws HiveException {
    return getPartitionsByNames(tbl, partNames, false);
  }

  /**
   * Get all partitions of the table that matches the list of given partition names.
   *
   * @param tbl
   *          object for which partition is needed. Must be partitioned.
   * @param partNames
   *          list of partition names
   * @param getColStats
   *          if true, Partition object includes column statistics for that partition.
   * @return list of partition objects
   * @throws HiveException
   */
  public List<Partition> getPartitionsByNames(Table tbl, List<String> partNames, boolean getColStats)
      throws HiveException {

    if (!tbl.isPartitioned()) {
      throw new HiveException(ErrorMsg.TABLE_NOT_PARTITIONED, tbl.getTableName());
    }
    List<Partition> partitions = new ArrayList<Partition>(partNames.size());

    int batchSize = HiveConf.getIntVar(conf, HiveConf.ConfVars.METASTORE_BATCH_RETRIEVE_MAX);
    // TODO: might want to increase the default batch size. 1024 is viable; MS gets OOM if too high.
    int nParts = partNames.size();
    int nBatches = nParts / batchSize;

    try {
      for (int i = 0; i < nBatches; ++i) {
        GetPartitionsByNamesRequest req = new GetPartitionsByNamesRequest();
        req.setDb_name(tbl.getDbName());
        req.setTbl_name(tbl.getTableName());
        req.setNames(partNames.subList(i*batchSize, (i+1)*batchSize));
        req.setGet_col_stats(false);
        List<org.apache.hadoop.hive.metastore.api.Partition> tParts = getPartitionsByNames(req, tbl);

        if (tParts != null) {
          for (org.apache.hadoop.hive.metastore.api.Partition tpart: tParts) {
            partitions.add(new Partition(tbl, tpart));
          }
        }
      }

      if (nParts > nBatches * batchSize) {
        String validWriteIdList = null;
        Long tableId = null;
        if (AcidUtils.isTransactionalTable(tbl)) {
          ValidWriteIdList vWriteIdList = getValidWriteIdList(tbl.getDbName(), tbl.getTableName());
          validWriteIdList = vWriteIdList != null ? vWriteIdList.toString() : null;
          tableId = tbl.getTTable().getId();
        }
        GetPartitionsByNamesRequest req = convertToGetPartitionsByNamesRequest(tbl.getDbName(), tbl.getTableName(),
            partNames.subList(nBatches*batchSize, nParts), getColStats, Constants.HIVE_ENGINE, validWriteIdList,
            tableId);
        List<org.apache.hadoop.hive.metastore.api.Partition> tParts =
            getMSC().getPartitionsByNames(req).getPartitions();
        if (tParts != null) {
          for (org.apache.hadoop.hive.metastore.api.Partition tpart: tParts) {
            partitions.add(new Partition(tbl, tpart));
          }
        }
      }
    } catch (Exception e) {
      throw new HiveException(e);
    }
    return partitions;
  }

  /**
   * Get a list of Partitions by filter.
   * @param tbl The table containing the partitions.
   * @param filter A string represent partition predicates.
   * @return a list of partitions satisfying the partition predicates.
   * @throws HiveException
   * @throws MetaException
   * @throws NoSuchObjectException
   * @throws TException
   */
  public List<Partition> getPartitionsByFilter(Table tbl, String filter)
      throws HiveException, MetaException, NoSuchObjectException, TException {

    if (!tbl.isPartitioned()) {
      throw new HiveException(ErrorMsg.TABLE_NOT_PARTITIONED, tbl.getTableName());
    }

    List<org.apache.hadoop.hive.metastore.api.Partition> tParts = getMSC().listPartitionsByFilter(
        tbl.getDbName(), tbl.getTableName(), filter, (short)-1);
    return convertFromMetastore(tbl, tParts);
  }

  private static List<Partition> convertFromMetastore(Table tbl,
      List<org.apache.hadoop.hive.metastore.api.Partition> partitions) throws HiveException {
    if (partitions == null) {
      return Collections.emptyList();
    }

    List<Partition> results = new ArrayList<Partition>(partitions.size());
    for (org.apache.hadoop.hive.metastore.api.Partition tPart : partitions) {
      results.add(new Partition(tbl, tPart));
    }
    return results;
  }

  // This method converts PartitionSpec to Partiton.
  // This is required because listPartitionsSpecByExpr return set of PartitionSpec but hive
  // require Partition
  private static List<Partition> convertFromPartSpec(Iterator<PartitionSpec> iterator, Table tbl)
      throws HiveException, TException {
    if(!iterator.hasNext()) {
      return Collections.emptyList();
    }
    List<Partition> results = new ArrayList<>();

    while (iterator.hasNext()) {
      PartitionSpec partitionSpec = iterator.next();
      if (partitionSpec.getPartitionList() != null) {
        // partitions outside table location
        Iterator<org.apache.hadoop.hive.metastore.api.Partition> externalPartItr =
            partitionSpec.getPartitionList().getPartitions().iterator();
        while(externalPartItr.hasNext()) {
          org.apache.hadoop.hive.metastore.api.Partition msPart =
              externalPartItr.next();
          results.add(new Partition(tbl, msPart));
        }
      } else {
        // partitions within table location
        for(PartitionWithoutSD partitionWithoutSD:partitionSpec.getSharedSDPartitionSpec().getPartitions()) {
          org.apache.hadoop.hive.metastore.api.Partition part = new org.apache.hadoop.hive.metastore.api.Partition();
          part.setTableName(partitionSpec.getTableName());
          part.setDbName(partitionSpec.getDbName());
          part.setCatName(partitionSpec.getCatName());
          part.setCreateTime(partitionWithoutSD.getCreateTime());
          part.setLastAccessTime(partitionWithoutSD.getLastAccessTime());
          part.setParameters(partitionWithoutSD.getParameters());
          part.setPrivileges(partitionWithoutSD.getPrivileges());
          part.setSd(partitionSpec.getSharedSDPartitionSpec().getSd().deepCopy());
          String partitionLocation = null;
          if(partitionWithoutSD.getRelativePath() == null
              || partitionWithoutSD.getRelativePath().isEmpty()) {
            if (tbl.getDataLocation() != null) {
              Path partPath = new Path(tbl.getDataLocation(),
                  Warehouse.makePartName(tbl.getPartCols(),
                      partitionWithoutSD.getValues()));
              partitionLocation = partPath.toString();
            }
          } else {
            partitionLocation = tbl.getSd().getLocation();
            partitionLocation += partitionWithoutSD.getRelativePath();
          }
          part.getSd().setLocation(partitionLocation);
          part.setValues(partitionWithoutSD.getValues());
          part.setWriteId(partitionSpec.getWriteId());
          Partition hivePart = new Partition(tbl, part);
          results.add(hivePart);
        }
      }
    }
    return results;
  }

  /**
   * Get a list of Partitions by expr.
   * @param tbl The table containing the partitions.
   * @param expr A serialized expression for partition predicates.
   * @param conf Hive config.
   * @param partitions the resulting list of partitions
   * @return whether the resulting list contains partitions which may or may not match the expr
   */
  public boolean getPartitionsByExpr(Table tbl, ExprNodeDesc expr, HiveConf conf,
      List<Partition> partitions) throws HiveException, TException {
    PerfLogger perfLogger = SessionState.getPerfLogger();
    perfLogger.perfLogBegin(CLASS_NAME, PerfLogger.HIVE_GET_PARTITIONS_BY_EXPR);
    try {
      Preconditions.checkNotNull(partitions);
      byte[] exprBytes = SerializationUtilities.serializeObjectWithTypeInformation(expr);
      String defaultPartitionName = HiveConf.getVar(conf, ConfVars.DEFAULTPARTITIONNAME);
      List<org.apache.hadoop.hive.metastore.api.PartitionSpec> msParts =
              new ArrayList<>();
      ValidWriteIdList validWriteIdList = null;

      PartitionsByExprRequest req = buildPartitionByExprRequest(tbl, exprBytes, defaultPartitionName, conf,
              null);

      if (AcidUtils.isTransactionalTable(tbl)) {
        validWriteIdList = getValidWriteIdList(tbl.getDbName(), tbl.getTableName());
        req.setValidWriteIdList(validWriteIdList != null ? validWriteIdList.toString() : null);
        req.setId(tbl.getTTable().getId());
      }

      boolean hasUnknownParts = getMSC().listPartitionsSpecByExpr(req, msParts);
      partitions.addAll(convertFromPartSpec(msParts.iterator(), tbl));

      return hasUnknownParts;
    } finally {
      perfLogger.perfLogEnd(CLASS_NAME, PerfLogger.HIVE_GET_PARTITIONS_BY_EXPR, "HS2-cache");
    }
  }

  private PartitionsByExprRequest buildPartitionByExprRequest(Table tbl, byte[] exprBytes, String defaultPartitionName,
                                                              HiveConf conf, String validWriteIdList) {
    PartitionsByExprRequest req = new PartitionsByExprRequest(tbl.getDbName(), tbl.getTableName(),
            ByteBuffer.wrap(exprBytes));
    if (defaultPartitionName != null) {
      req.setDefaultPartitionName(defaultPartitionName);
    }
    req.setCatName(getDefaultCatalog(conf));
    req.setValidWriteIdList(validWriteIdList);
    req.setId(tbl.getTTable().getId());

    return req;
  }

  /**
   * Get a number of Partitions by filter.
   * @param tbl The table containing the partitions.
   * @param filter A string represent partition predicates.
   * @return the number of partitions satisfying the partition predicates.
   * @throws HiveException
   * @throws MetaException
   * @throws NoSuchObjectException
   * @throws TException
   */
  public int getNumPartitionsByFilter(Table tbl, String filter)
    throws HiveException, MetaException, NoSuchObjectException, TException {

    if (!tbl.isPartitioned()) {
      throw new HiveException("Partition spec should only be supplied for a " +
        "partitioned table");
    }

    int numParts = getMSC().getNumPartitionsByFilter(
      tbl.getDbName(), tbl.getTableName(), filter);

    return numParts;
  }

  public void validatePartitionNameCharacters(List<String> partVals) throws HiveException {
    try {
      getMSC().validatePartitionNameCharacters(partVals);
    } catch (Exception e) {
      LOG.error("Failed validatePartitionNameCharacters", e);
      throw new HiveException(e);
    }
  }

  public void createRole(String roleName, String ownerName)
      throws HiveException {
    try {
      getMSC().create_role(new Role(roleName, -1, ownerName));
    } catch (Exception e) {
      throw new HiveException(e);
    }
  }

  public void dropRole(String roleName) throws HiveException {
    try {
      getMSC().drop_role(roleName);
    } catch (Exception e) {
      throw new HiveException(e);
    }
  }

  /**
   * Get all existing role names.
   *
   * @return List of role names.
   * @throws HiveException
   */
  public List<String> getAllRoleNames() throws HiveException {
    try {
      return getMSC().listRoleNames();
    } catch (Exception e) {
      throw new HiveException(e);
    }
  }

  public  List<RolePrincipalGrant> getRoleGrantInfoForPrincipal(String principalName, PrincipalType principalType) throws HiveException {
    try {
      GetRoleGrantsForPrincipalRequest req = new GetRoleGrantsForPrincipalRequest(principalName, principalType);
      GetRoleGrantsForPrincipalResponse resp = getMSC().get_role_grants_for_principal(req);
      return resp.getPrincipalGrants();
    } catch (Exception e) {
      throw new HiveException(e);
    }
  }


  public boolean grantRole(String roleName, String userName,
      PrincipalType principalType, String grantor, PrincipalType grantorType,
      boolean grantOption) throws HiveException {
    try {
      return getMSC().grant_role(roleName, userName, principalType, grantor,
        grantorType, grantOption);
    } catch (Exception e) {
      throw new HiveException(e);
    }
  }

  public boolean revokeRole(String roleName, String userName,
      PrincipalType principalType, boolean grantOption)  throws HiveException {
    try {
      return getMSC().revoke_role(roleName, userName, principalType, grantOption);
    } catch (Exception e) {
      throw new HiveException(e);
    }
  }

  public List<Role> listRoles(String userName,  PrincipalType principalType)
      throws HiveException {
    try {
      return getMSC().list_roles(userName, principalType);
    } catch (Exception e) {
      throw new HiveException(e);
    }
  }

  /**
   * @param objectType
   *          hive object type
   * @param db_name
   *          database name
   * @param table_name
   *          table name
   * @param part_values
   *          partition values
   * @param column_name
   *          column name
   * @param user_name
   *          user name
   * @param group_names
   *          group names
   * @return the privilege set
   * @throws HiveException
   */
  public PrincipalPrivilegeSet get_privilege_set(HiveObjectType objectType,
      String db_name, String table_name, List<String> part_values,
      String column_name, String user_name, List<String> group_names)
      throws HiveException {
    try {
      HiveObjectRef hiveObj = new HiveObjectRef(objectType, db_name,
          table_name, part_values, column_name);
      return getMSC().get_privilege_set(hiveObj, user_name, group_names);
    } catch (Exception e) {
      throw new HiveException(e);
    }
  }

  /**
   * @param objectType
   *          hive object type
   * @param principalName
   * @param principalType
   * @param dbName
   * @param tableName
   * @param partValues
   * @param columnName
   * @return list of privileges
   * @throws HiveException
   */
  public List<HiveObjectPrivilege> showPrivilegeGrant(
      HiveObjectType objectType, String principalName,
      PrincipalType principalType, String dbName, String tableName,
      List<String> partValues, String columnName) throws HiveException {
    try {
      HiveObjectRef hiveObj = new HiveObjectRef(objectType, dbName, tableName,
          partValues, columnName);
      return getMSC().list_privileges(principalName, principalType, hiveObj);
    } catch (Exception e) {
      throw new HiveException(e);
    }
  }

  private static void copyFiles(final HiveConf conf, final FileSystem destFs,
            FileStatus[] srcs, final FileSystem srcFs, final Path destf,
            final boolean isSrcLocal, boolean isOverwrite,
            final List<Path> newFiles, boolean acidRename, boolean isManaged,
            boolean isCompactionTable) throws HiveException {

    try {
      FileStatus fullDestStatus = destFs.getFileStatus(destf);
      if (!fullDestStatus.isDirectory()) {
        throw new HiveException(destf + " is not a directory.");
      }
    } catch (IOException e1) {
      throw new HiveException(e1);
    }

    final List<Future<Pair<Path, Path>>> futures = new LinkedList<>();
    final ExecutorService pool = conf.getInt(ConfVars.HIVE_MOVE_FILES_THREAD_COUNT.varname, 25) > 0 ?
        Executors.newFixedThreadPool(conf.getInt(ConfVars.HIVE_MOVE_FILES_THREAD_COUNT.varname, 25),
        new ThreadFactoryBuilder().setDaemon(true).setNameFormat("Move-Thread-%d").build()) : null;
    // For ACID non-bucketed case, the filenames have to be in the format consistent with INSERT/UPDATE/DELETE Ops,
    // i.e, like 000000_0, 000001_0_copy_1, 000002_0.gz etc.
    // The extension is only maintained for files which are compressed.
    int taskId = 0;
    // Sort the files
    Arrays.sort(srcs);
    String configuredOwner = HiveConf.getVar(conf, ConfVars.HIVE_LOAD_DATA_OWNER);
    FileStatus[] files;
    for (FileStatus src : srcs) {
      if (src.isDirectory()) {
        try {
          files = srcFs.listStatus(src.getPath(), FileUtils.HIDDEN_FILES_PATH_FILTER);
        } catch (IOException e) {
          if (null != pool) {
            pool.shutdownNow();
          }
          throw new HiveException(e);
        }
      } else {
        files = new FileStatus[] {src};
      }

      if (isCompactionTable && HiveConf.getBoolVar(conf, HiveConf.ConfVars.HIVE_WRITE_ACID_VERSION_FILE)) {
        try {
          AcidUtils.OrcAcidVersion.writeVersionFile(destf, destFs);
        } catch (IOException e) {
          if (null != pool) {
            pool.shutdownNow();
          }
          throw new HiveException(e);
        }
      }

      final SessionState parentSession = SessionState.get();
      // Sort the files
      Arrays.sort(files);
      for (final FileStatus srcFile : files) {
        final Path srcP = srcFile.getPath();
        final boolean needToCopy = needToCopy(conf, srcP, destf, srcFs, destFs, configuredOwner, isManaged);

        final boolean isRenameAllowed = !needToCopy && !isSrcLocal;

        final String msg = "Unable to move source " + srcP + " to destination " + destf;

        // If we do a rename for a non-local file, we will be transfering the original
        // file permissions from source to the destination. Else, in case of mvFile() where we
        // copy from source to destination, we will inherit the destination's parent group ownership.
        if (null == pool) {
          try {
            Path destPath = mvFile(conf, srcFs, srcP, destFs, destf, isSrcLocal, isOverwrite, isRenameAllowed,
                    acidRename ? taskId++ : -1);

            if (null != newFiles) {
              newFiles.add(destPath);
            }
          } catch (Exception e) {
            throw getHiveException(e, msg, "Failed to move: {}");
          }
        } else {
          // future only takes final or seemingly final values. Make a final copy of taskId
          final int finalTaskId = acidRename ? taskId++ : -1;
          futures.add(pool.submit(new Callable<Pair<Path, Path>>() {
            @Override
            public Pair<Path, Path> call() throws HiveException {
              SessionState.setCurrentSessionState(parentSession);

              try {
                Path destPath =
                    mvFile(conf, srcFs, srcP, destFs, destf, isSrcLocal, isOverwrite, isRenameAllowed, finalTaskId);

                if (null != newFiles) {
                  newFiles.add(destPath);
                }
                return Pair.of(srcP, destPath);
              } catch (Exception e) {
                throw getHiveException(e, msg);
              }
            }
          }));
        }
      }
    }
    if (null != pool) {
      pool.shutdown();
      for (Future<Pair<Path, Path>> future : futures) {
        try {
          Pair<Path, Path> pair = future.get();
          LOG.debug("Moved src: {}, to dest: {}", pair.getLeft().toString(), pair.getRight().toString());
        } catch (Exception e) {
          throw handlePoolException(pool, e);
        }
      }
    }
  }

  private static boolean isSubDir(Path srcf, Path destf, FileSystem srcFs, FileSystem destFs, boolean isSrcLocal) {
    if (srcf == null) {
      LOG.debug("The source path is null for isSubDir method.");
      return false;
    }

    String fullF1 = getQualifiedPathWithoutSchemeAndAuthority(srcf, srcFs).toString() + Path.SEPARATOR;
    String fullF2 = getQualifiedPathWithoutSchemeAndAuthority(destf, destFs).toString() + Path.SEPARATOR;

    boolean isInTest = HiveConf.getBoolVar(srcFs.getConf(), ConfVars.HIVE_IN_TEST);
    // In the automation, the data warehouse is the local file system based.
    LOG.debug("The source path is " + fullF1 + " and the destination path is " + fullF2);
    if (isInTest) {
      return fullF1.startsWith(fullF2);
    }

    // schema is diff, return false
    String schemaSrcf = srcf.toUri().getScheme();
    String schemaDestf = destf.toUri().getScheme();

    // if the schemaDestf is null, it means the destination is not in the local file system
    if (schemaDestf == null && isSrcLocal) {
      LOG.debug("The source file is in the local while the dest not.");
      return false;
    }

    // If both schema information are provided, they should be the same.
    if (schemaSrcf != null && schemaDestf != null && !schemaSrcf.equals(schemaDestf)) {
      LOG.debug("The source path's schema is " + schemaSrcf +
        " and the destination path's schema is " + schemaDestf + ".");
      return false;
    }

    LOG.debug("The source path is " + fullF1 + " and the destination path is " + fullF2);
    return fullF1.startsWith(fullF2);
  }

  private static Path getQualifiedPathWithoutSchemeAndAuthority(Path srcf, FileSystem fs) {
    Path currentWorkingDir = fs.getWorkingDirectory();
    Path path = srcf.makeQualified(srcf.toUri(), currentWorkingDir);
    return ShimLoader.getHadoopShims().getPathWithoutSchemeAndAuthority(path);
  }

  private static String getPathName(int taskId) {
    return Utilities.replaceTaskId("000000", taskId) + "_0";
  }

  /**
   * <p>
   *   Moves a file from one {@link Path} to another. If {@code isRenameAllowed} is true then the
   *   {@link FileSystem#rename(Path, Path)} method is used to move the file. If its false then the data is copied, if
   *   {@code isSrcLocal} is true then the {@link FileSystem#copyFromLocalFile(Path, Path)} method is used, else
   *   {@link FileUtils#copy(FileSystem, Path, FileSystem, Path, boolean, boolean, HiveConf)} is used.
   * </p>
   *
   * <p>
   *   If the destination file already exists, then {@code _copy_[counter]} is appended to the file name, where counter
   *   is an integer starting from 1.
   * </p>
   *
   * @param conf the {@link HiveConf} to use if copying data
   * @param sourceFs the {@link FileSystem} where the source file exists
   * @param sourcePath the {@link Path} to move
   * @param destFs the {@link FileSystem} to move the file to
   * @param destDirPath the {@link Path} to move the file to
   * @param isSrcLocal if the source file is on the local filesystem
   * @param isOverwrite if true, then overwrite destination file if exist else make a duplicate copy
   * @param isRenameAllowed true if the data should be renamed and not copied, false otherwise
   *
   * @return the {@link Path} the source file was moved to
   *
   * @throws IOException if there was an issue moving the file
   */
  private static Path mvFile(HiveConf conf, FileSystem sourceFs, Path sourcePath, FileSystem destFs, Path destDirPath,
                             boolean isSrcLocal, boolean isOverwrite, boolean isRenameAllowed,
                             int taskId) throws IOException {

    // Strip off the file type, if any so we don't make:
    // 000000_0.gz -> 000000_0.gz_copy_1
    final String fullname = sourcePath.getName();
    final String name;
    if (taskId == -1) { // non-acid
      name = FilenameUtils.getBaseName(sourcePath.getName());
    } else { // acid
      name = getPathName(taskId);
    }
    final String type = FilenameUtils.getExtension(sourcePath.getName());

    // Incase of ACID, the file is ORC so the extension is not relevant and should not be inherited.
    Path destFilePath = new Path(destDirPath, taskId == -1 ? fullname : name);

    /*
    * The below loop may perform bad when the destination file already exists and it has too many _copy_
    * files as well. A desired approach was to call listFiles() and get a complete list of files from
    * the destination, and check whether the file exists or not on that list. However, millions of files
    * could live on the destination directory, and on concurrent situations, this can cause OOM problems.
    *
    * I'll leave the below loop for now until a better approach is found.
    */
    for (int counter = 1; destFs.exists(destFilePath); counter++) {
      if (isOverwrite) {
        destFs.delete(destFilePath, false);
        break;
      }
      destFilePath =  new Path(destDirPath, name + (Utilities.COPY_KEYWORD + counter) +
              ((taskId == -1 && !type.isEmpty()) ? "." + type : ""));
    }

    if (isRenameAllowed) {
      destFs.rename(sourcePath, destFilePath);
    } else if (isSrcLocal) {
      destFs.copyFromLocalFile(sourcePath, destFilePath);
    } else {
      if (!FileUtils.copy(sourceFs, sourcePath, destFs, destFilePath,
          false,   // delete source
          false,  // overwrite destination
          conf)) {
        LOG.error("Copy failed for source: " + sourcePath + " to destination: " + destFilePath);
        throw new IOException("File copy failed.");
      }

      // Source file delete may fail because of permission issue as executing user might not
      // have permission to delete the files in the source path. Ignore this failure.
      try {
        if (!sourceFs.delete(sourcePath, true)) {
          LOG.warn("Delete source failed for source: " + sourcePath + " during copy to destination: " + destFilePath);
        }
      } catch (Exception e) {
        LOG.warn("Delete source failed for source: " + sourcePath + " during copy to destination: " + destFilePath, e);
      }
    }
    return destFilePath;
  }

  // Clears the dest dir when src is sub-dir of dest.
  public static void clearDestForSubDirSrc(final HiveConf conf, Path dest,
      Path src, boolean isSrcLocal) throws IOException {
    FileSystem destFS = dest.getFileSystem(conf);
    FileSystem srcFS = src.getFileSystem(conf);
    if (isSubDir(src, dest, srcFS, destFS, isSrcLocal)) {
      final Path fullSrcPath = getQualifiedPathWithoutSchemeAndAuthority(src, srcFS);
      final Path fullDestPath = getQualifiedPathWithoutSchemeAndAuthority(dest, destFS);
      if (fullSrcPath.equals(fullDestPath)) {
        return;
      }
      Path parent = fullSrcPath;
      while (!parent.getParent().equals(fullDestPath)) {
        parent = parent.getParent();
      }
      FileStatus[] existingFiles = destFS.listStatus(
          dest, FileUtils.HIDDEN_FILES_PATH_FILTER);
      for (FileStatus fileStatus : existingFiles) {
        if (!fileStatus.getPath().getName().equals(parent.getName())) {
          destFS.delete(fileStatus.getPath(), true);
        }
      }
    }
  }

  /**
   * Recycles the files recursively from the input path to the cmroot directory either by copying or moving it.
   *
   * @param dataPath Path of the data files to be recycled to cmroot
   * @param isPurge
   *          When set to true files which needs to be recycled are not moved to Trash
   */
  public void recycleDirToCmPath(Path dataPath, boolean isPurge) throws HiveException {
    try {
      CmRecycleRequest request = new CmRecycleRequest(dataPath.toString(), isPurge);
      getSynchronizedMSC().recycleDirToCmPath(request);
    } catch (Exception e) {
      throw new HiveException(e);
    }
  }

  private static void deleteAndRename(FileSystem destFs, Path destFile, FileStatus srcStatus, Path destPath)
          throws IOException {
    try {
      // rename cannot overwrite non empty destination directory, so deleting the destination before renaming.
      destFs.delete(destFile);
      LOG.info("Deleted destination file" + destFile.toUri());
    } catch (FileNotFoundException e) {
      // no worries
    }
    if(!destFs.rename(srcStatus.getPath(), destFile)) {
      throw new IOException("rename for src path: " + srcStatus.getPath() + " to dest:"
              + destPath + " returned false");
    }
  }

  //it is assumed that parent directory of the destf should already exist when this
  //method is called. when the replace value is true, this method works a little different
  //from mv command if the destf is a directory, it replaces the destf instead of moving under
  //the destf. in this case, the replaced destf still preserves the original destf's permission
  public static boolean moveFile(final HiveConf conf, Path srcf, final Path destf, boolean replace,
                                 boolean isSrcLocal, boolean isManaged) throws HiveException {
    final FileSystem srcFs, destFs;
    try {
      destFs = destf.getFileSystem(conf);
    } catch (IOException e) {
      LOG.error("Failed to get dest fs", e);
      throw new HiveException(e.getMessage(), e);
    }
    try {
      srcFs = srcf.getFileSystem(conf);
    } catch (IOException e) {
      LOG.error("Failed to get src fs", e);
      throw new HiveException(e.getMessage(), e);
    }

    String configuredOwner = HiveConf.getVar(conf, ConfVars.HIVE_LOAD_DATA_OWNER);

    // If source path is a subdirectory of the destination path (or the other way around):
    //   ex: INSERT OVERWRITE DIRECTORY 'target/warehouse/dest4.out' SELECT src.value WHERE src.key >= 300;
    //   where the staging directory is a subdirectory of the destination directory
    // (1) Do not delete the dest dir before doing the move operation.
    // (2) It is assumed that subdir and dir are in same encryption zone.
    // (3) Move individual files from scr dir to dest dir.
    boolean srcIsSubDirOfDest = isSubDir(srcf, destf, srcFs, destFs, isSrcLocal),
        destIsSubDirOfSrc = isSubDir(destf, srcf, destFs, srcFs, false);
    final String msg = "Unable to move source " + srcf + " to destination " + destf;
    try {
      if (replace) {
        try{
          //if destf is an existing directory:
          //if replace is true, delete followed by rename(mv) is equivalent to replace
          //if replace is false, rename (mv) actually move the src under dest dir
          //if destf is an existing file, rename is actually a replace, and do not need
          // to delete the file first
          if (replace && !srcIsSubDirOfDest) {
            destFs.delete(destf, true);
            LOG.debug("The path " + destf.toString() + " is deleted");
          }
        } catch (FileNotFoundException ignore) {
        }
      }
      final SessionState parentSession = SessionState.get();
      if (isSrcLocal) {
        // For local src file, copy to hdfs
        destFs.copyFromLocalFile(srcf, destf);
        return true;
      } else {
        if (needToCopy(conf, srcf, destf, srcFs, destFs, configuredOwner, isManaged)) {
          //copy if across file system or encryption zones.
          LOG.debug("Copying source " + srcf + " to " + destf + " because HDFS encryption zones are different.");
          return FileUtils.copy(srcf.getFileSystem(conf), srcf, destf.getFileSystem(conf), destf,
              true,    // delete source
              replace, // overwrite destination
              conf);
        } else {
          if (srcIsSubDirOfDest || destIsSubDirOfSrc) {
            FileStatus[] srcs = destFs.listStatus(srcf, FileUtils.HIDDEN_FILES_PATH_FILTER);

            List<Future<Void>> futures = new LinkedList<>();
            final ExecutorService pool = conf.getInt(ConfVars.HIVE_MOVE_FILES_THREAD_COUNT.varname, 25) > 0 ?
                Executors.newFixedThreadPool(conf.getInt(ConfVars.HIVE_MOVE_FILES_THREAD_COUNT.varname, 25),
                new ThreadFactoryBuilder().setDaemon(true).setNameFormat("Move-Thread-%d").build()) : null;
            if (destIsSubDirOfSrc && !destFs.exists(destf)) {
              if (Utilities.FILE_OP_LOGGER.isTraceEnabled()) {
                Utilities.FILE_OP_LOGGER.trace("Creating " + destf);
              }
              destFs.mkdirs(destf);
            }
            /* Move files one by one because source is a subdirectory of destination */
            for (final FileStatus srcStatus : srcs) {

              final Path destFile = new Path(destf, srcStatus.getPath().getName());

              final String poolMsg =
                  "Unable to move source " + srcStatus.getPath() + " to destination " + destFile;

              if (null == pool) {
                deleteAndRename(destFs, destFile, srcStatus, destf);
              } else {
                futures.add(pool.submit(new Callable<Void>() {
                  @Override
                  public Void call() throws HiveException {
                    SessionState.setCurrentSessionState(parentSession);
                    try {
                      deleteAndRename(destFs, destFile, srcStatus, destf);
                    } catch (Exception e) {
                      throw getHiveException(e, poolMsg);
                    }
                    return null;
                  }
                }));
              }
            }
            if (null != pool) {
              pool.shutdown();
              for (Future<Void> future : futures) {
                try {
                  future.get();
                } catch (Exception e) {
                  throw handlePoolException(pool, e);
                }
              }
            }
            return true;
          } else {
            if (destFs.rename(srcf, destf)) {
              return true;
            }
            return false;
          }
        }
      }
    } catch (Exception e) {
      throw getHiveException(e, msg);
    }
  }

  static private HiveException getHiveException(Exception e, String msg) {
    return getHiveException(e, msg, null);
  }

  static private HiveException handlePoolException(ExecutorService pool, Exception e) {
    HiveException he = null;

    if (e instanceof HiveException) {
      he = (HiveException) e;
      if (he.getCanonicalErrorMsg() != ErrorMsg.GENERIC_ERROR) {
        if (he.getCanonicalErrorMsg() == ErrorMsg.UNRESOLVED_RT_EXCEPTION) {
          LOG.error("Failed to move: {}", he.getMessage());
        } else {
          LOG.error("Failed to move: {}", he.getRemoteErrorMsg());
        }
      }
    } else {
      LOG.error("Failed to move: {}", e.getMessage());
      he = new HiveException(e.getCause());
    }
    pool.shutdownNow();
    return he;
  }

  static private HiveException getHiveException(Exception e, String msg, String logMsg) {
    // The message from remote exception includes the entire stack.  The error thrown from
    // hive based on the remote exception needs only the first line.
    String hiveErrMsg = null;

    if (e.getMessage() != null) {
      hiveErrMsg = String.format("%s%s%s", msg, ": ",
          Splitter.on(System.getProperty("line.separator")).split(e.getMessage()).iterator()
              .next());
    } else {
      hiveErrMsg = msg;
    }

    ErrorMsg errorMsg = ErrorMsg.getErrorMsg(e);

    if (logMsg != null) {
      LOG.info(String.format(logMsg, e.getMessage()));
    }

    if (errorMsg != ErrorMsg.UNRESOLVED_RT_EXCEPTION) {
      return new HiveException(e, e.getMessage(), errorMsg, hiveErrMsg);
    } else {
      return new HiveException(msg, e);
    }
  }

  /**
   * If moving across different FileSystems or differnent encryption zone, need to do a File copy instead of rename.
   * TODO- consider if need to do this for different file authority.
   * @throws HiveException
   */
  static private boolean needToCopy(final HiveConf conf, Path srcf, Path destf, FileSystem srcFs,
                                      FileSystem destFs, String configuredOwner, boolean isManaged) throws HiveException {
    //Check if different FileSystems
    if (!FileUtils.isEqualFileSystemAndSameOzoneBucket(srcFs, destFs, srcf, destf)) {
      return true;
    }

    if (isManaged && !configuredOwner.isEmpty() && srcFs instanceof DistributedFileSystem) {
      // Need some extra checks
      // Get the running owner
      FileStatus srcs;

      try {
        srcs = srcFs.getFileStatus(srcf);
        String runningUser = UserGroupInformation.getLoginUser().getShortUserName();
        boolean isOwned = FileUtils.isOwnerOfFileHierarchy(srcFs, srcs, configuredOwner, false);
        if (configuredOwner.equals(runningUser)) {
          // Check if owner has write permission, else it will have to copy
          UserGroupInformation proxyUser = null;
          try {
            proxyUser = FileUtils.getProxyUser(configuredOwner);
            FileSystem fsAsUser = FileUtils.getFsAsUser(srcFs, proxyUser);
            if (!(isOwned && FileUtils.isActionPermittedForFileHierarchy(srcFs, srcs, configuredOwner, FsAction.WRITE,
                false, fsAsUser))) {
              return true;
            }
          }
          finally {
            FileUtils.closeFs(proxyUser);
          }
        } else {
          // If the configured owner does not own the file, throw
          if (!isOwned) {
            throw new HiveException("Load Data failed for " + srcf + " as the file is not owned by "
            + configuredOwner + " and load data is also not ran as " + configuredOwner);
          } else {
            return true;
          }
        }
      } catch (IOException e) {
        throw new HiveException("Could not fetch FileStatus for source file");
      } catch (HiveException e) {
        throw new HiveException(e);
      } catch (Exception e) {
        throw new HiveException(" Failed in looking up Permissions on file + " + srcf);
      }
    }

    // if Encryption not enabled, no copy needed
    if (!DFSUtilClient.isHDFSEncryptionEnabled(conf)) {
      return false;
    }
    //Check if different encryption zones
    HadoopShims.HdfsEncryptionShim srcHdfsEncryptionShim = SessionState.get().getHdfsEncryptionShim(srcFs, conf);
    HadoopShims.HdfsEncryptionShim destHdfsEncryptionShim = SessionState.get().getHdfsEncryptionShim(destFs, conf);
    try {
      return srcHdfsEncryptionShim != null
          && destHdfsEncryptionShim != null
          && (srcHdfsEncryptionShim.isPathEncrypted(srcf) || destHdfsEncryptionShim.isPathEncrypted(destf))
          && !srcHdfsEncryptionShim.arePathsOnSameEncryptionZone(srcf, destf, destHdfsEncryptionShim);
    } catch (IOException e) {
      throw new HiveException(e);
    }
  }

  /**
   * Copy files.  This handles building the mapping for buckets and such between the source and
   * destination
   * @param conf Configuration object
   * @param srcf source directory, if bucketed should contain bucket files
   * @param destf directory to move files into
   * @param fs Filesystem
   * @param isSrcLocal true if source is on local file system
   * @param isAcidIUD true if this is an ACID based Insert/Update/Delete
   * @param isOverwrite if true, then overwrite if destination file exist, else add a duplicate copy
   * @param newFilesStatus if this is non-null, a list of files that were created as a result of this
   *                 move will be returned.
   * @param isManaged if table is managed.
   * @param isCompactionTable is table used in query-based compaction
   * @throws HiveException
   */
  static protected void copyFiles(HiveConf conf, Path srcf, Path destf, FileSystem fs,
      boolean isSrcLocal, boolean isAcidIUD, boolean isOverwrite, List<FileStatus> newFilesStatus, boolean isBucketed,
      boolean isFullAcidTable, boolean isManaged, boolean isCompactionTable) throws HiveException {
    try {
      // create the destination if it does not exist
      if (!fs.exists(destf)) {
        FileUtils.mkdir(fs, destf, conf);
      }
    } catch (IOException e) {
      throw new HiveException(
          "copyFiles: error while checking/creating destination directory!!!",
          e);
    }

    FileStatus[] srcs;
    FileSystem srcFs;
    try {
      srcFs = srcf.getFileSystem(conf);
      srcs = srcFs.globStatus(srcf);
    } catch (IOException e) {
      LOG.error("addFiles: filesystem error in check phase", e);
      throw new HiveException("addFiles: filesystem error in check phase. " + e.getMessage(), e);
    }
    if (srcs == null) {
      LOG.info("No sources specified to move: " + srcf);
      return;
      // srcs = new FileStatus[0]; Why is this needed?
    }

    List<Path> newFiles = null;
    if (newFilesStatus != null) {
      newFiles = Collections.synchronizedList(new ArrayList<Path>());
    }

    // If we're moving files around for an ACID write then the rules and paths are all different.
    // You can blame this on Owen.
    if (isAcidIUD) {
<<<<<<< HEAD
      moveAcidFiles(srcFs, conf, srcs, destf, newFiles);
=======
      moveAcidFiles(srcFs, srcs, destf, newFiles, conf);
>>>>>>> 6d589dc9
    } else {
      // For ACID non-bucketed case, the filenames have to be in the format consistent with INSERT/UPDATE/DELETE Ops,
      // i.e, like 000000_0, 000001_0_copy_1, 000002_0.gz etc.
      // The extension is only maintained for files which are compressed.
      copyFiles(conf, fs, srcs, srcFs, destf, isSrcLocal, isOverwrite,
              newFiles, isFullAcidTable && !isBucketed, isManaged, isCompactionTable);
    }

    if (newFilesStatus != null) {
      for (Path filePath : newFiles) {
        try {
          newFilesStatus.add(fs.getFileStatus(filePath));
        } catch (Exception e) {
          LOG.error("Failed to get getFileStatus", e);
          throw new HiveException(e.getMessage());
        }
      }
    }
  }

<<<<<<< HEAD
  public static void moveAcidFiles(FileSystem fs, HiveConf conf, FileStatus[] stats, Path dst,
                                    List<Path> newFiles) throws HiveException {
=======
  public static void moveAcidFiles(FileSystem fs, FileStatus[] stats, Path dst,
                                    List<Path> newFiles, HiveConf conf) throws HiveException {
>>>>>>> 6d589dc9
    // The layout for ACID files is table|partname/base|delta|delete_delta/bucket
    // We will always only be writing delta files ( except IOW which writes base_X/ ).
    // In the buckets created by FileSinkOperator
    // it will look like original_bucket/delta|delete_delta/bucket
    // (e.g. .../-ext-10004/000000_0/delta_0000014_0000014_0000/bucket_00000).  So we need to
    // move that into the above structure. For the first mover there will be no delta directory,
    // so we can move the whole directory.
    // For everyone else we will need to just move the buckets under the existing delta
    // directory.

    Set<Path> createdDeltaDirs = new HashSet<Path>();
    // Open the original path we've been given and find the list of original buckets
    for (FileStatus stat : stats) {
      Path srcPath = stat.getPath();

      LOG.debug("Acid move Looking for original buckets in " + srcPath);

      FileStatus[] origBucketStats = null;
      try {
        origBucketStats = fs.listStatus(srcPath, AcidUtils.originalBucketFilter);
        if(origBucketStats == null || origBucketStats.length == 0) {
          /**
           check if we are dealing with data with non-standard layout. For example a write
           produced by a (optimized) Union All query
           which looks like
          └── -ext-10000
            ├── HIVE_UNION_SUBDIR_1
            │   └── 000000_0
            │       └── delta_0000019_0000019_0001
            │           ├── _orc_acid_version
            │           └── bucket_00000
            ├── HIVE_UNION_SUBDIR_2
            │   └── 000000_0
            │       └── delta_0000019_0000019_0002
            │           ├── _orc_acid_version
            │           └── bucket_00000
           The assumption is that we either have all data in subdirs or root of srcPath
           but not both.
           For Union case, we expect delta dirs to have unique names which is assured by
           {@link org.apache.hadoop.hive.ql.optimizer.QueryPlanPostProcessor}
          */
          FileStatus[] unionSubdirs = fs.globStatus(new Path(srcPath,
            AbstractFileMergeOperator.UNION_SUDBIR_PREFIX + "[0-9]*"));
          List<FileStatus> buckets = new ArrayList<>();
          for(FileStatus unionSubdir : unionSubdirs) {
            Collections.addAll(buckets,
              fs.listStatus(unionSubdir.getPath(), AcidUtils.originalBucketFilter));
          }
          origBucketStats = buckets.toArray(new FileStatus[buckets.size()]);
        }
      } catch (IOException e) {
        String msg = "Unable to look for bucket files in src path " + srcPath.toUri().toString();
        LOG.error(msg);
        throw new HiveException(msg, e);
      }
      LOG.debug("Acid move found " + origBucketStats.length + " original buckets");

      for (FileStatus origBucketStat : origBucketStats) {
        Path origBucketPath = origBucketStat.getPath();
        moveAcidFiles(AcidUtils.DELTA_PREFIX, AcidUtils.deltaFileFilter,
<<<<<<< HEAD
                fs, conf, dst, origBucketPath, createdDeltaDirs, newFiles);
        moveAcidFiles(AcidUtils.DELETE_DELTA_PREFIX, AcidUtils.deleteEventDeltaDirFilter,
                fs, conf, dst,origBucketPath, createdDeltaDirs, newFiles);
        moveAcidFiles(AcidUtils.BASE_PREFIX, AcidUtils.baseFileFilter,//for Insert Overwrite
                fs, conf, dst, origBucketPath, createdDeltaDirs, newFiles);
=======
                fs, dst, origBucketPath, createdDeltaDirs, newFiles, conf);
        moveAcidFiles(AcidUtils.DELETE_DELTA_PREFIX, AcidUtils.deleteEventDeltaDirFilter,
                fs, dst,origBucketPath, createdDeltaDirs, newFiles, conf);
        moveAcidFiles(AcidUtils.BASE_PREFIX, AcidUtils.baseFileFilter,//for Insert Overwrite
                fs, dst, origBucketPath, createdDeltaDirs, newFiles, conf);
>>>>>>> 6d589dc9
      }
    }
  }

  private static void moveAcidFiles(String deltaFileType, PathFilter pathFilter, FileSystem fs, HiveConf conf,
                                    Path dst, Path origBucketPath, Set<Path> createdDeltaDirs,
                                    List<Path> newFiles, HiveConf conf) throws HiveException {

<<<<<<< HEAD
    String configuredOwner = HiveConf.getVar(conf, ConfVars.HIVE_LOAD_DATA_OWNER);
    FileStatus[] deltaStats = null;
    try {
      deltaStats = fs.listStatus(origBucketPath, pathFilter);
    } catch (IOException e) {
      throw new HiveException("Unable to look for " + deltaFileType + " files in original bucket " +
          origBucketPath.toUri().toString(), e);
    }
    LOG.debug("Acid move found " + deltaStats.length + " " + deltaFileType + " files");

    for (FileStatus deltaStat : deltaStats) {
      Path deltaPath = deltaStat.getPath();
      // Create the delta directory.  Don't worry if it already exists,
      // as that likely means another task got to it first.  Then move each of the buckets.
      // it would be more efficient to try to move the delta with it's buckets but that is
      // harder to make race condition proof.
      Path deltaDest = new Path(dst, deltaPath.getName());
      try {
        FileSystem destFs = deltaDest.getFileSystem(conf);
        if (!createdDeltaDirs.contains(deltaDest)) {
          try {
               // Check if the src and dest filesystems are same or not
               // if the src and dest filesystems are different, then we need to do copy, instead of rename
               if (needToCopy(conf, deltaStat.getPath(), deltaDest, fs, destFs, configuredOwner, true)) {
                 //copy if across file system or encryption zones.
                 LOG.debug("Copying source " + deltaStat.getPath() + " to " + deltaDest + " because HDFS encryption zones are different.");
                 FileUtils.copy(fs, AcidUtils.OrcAcidVersion.getVersionFilePath(deltaStat.getPath()),
                      destFs, AcidUtils.OrcAcidVersion.getVersionFilePath(deltaDest),
                      true,    // delete source
                      true, // overwrite destination
                      conf);
               } else {
                 // do the rename
                 try {
                   if(destFs.mkdirs(deltaDest)) {
                     destFs.rename(AcidUtils.OrcAcidVersion.getVersionFilePath(deltaStat.getPath()),
                             AcidUtils.OrcAcidVersion.getVersionFilePath(deltaDest));
                   }
                 }
                 catch (FileNotFoundException fnf) {
                   // There might be no side file. Skip in this case.
                 }
               }
               createdDeltaDirs.add(deltaDest);
          } catch (IOException swallowIt) {
            // Don't worry about this, as it likely just means it's already been created.
            LOG.info("Unable to create " + deltaFileType + " directory " + deltaDest +
                ", assuming it already exists: " + swallowIt.getMessage());
          }
        }
        FileStatus[] bucketStats = fs.listStatus(deltaPath, AcidUtils.bucketFileFilter);
        LOG.debug("Acid move found " + bucketStats.length + " bucket files");
        for (FileStatus bucketStat : bucketStats) {
          Path bucketSrc = bucketStat.getPath();
          Path bucketDest = new Path(deltaDest, bucketSrc.getName());
	  FileSystem bucketDestFs = bucketDest.getFileSystem(conf);
          final String msg = "Unable to move source " + bucketSrc + " to destination " +
              bucketDest;
          LOG.info("Moving bucket " + bucketSrc.toUri().toString() + " to " +
              bucketDest.toUri().toString());
          try {
            // Check if the src and dest filesystems are same or not
            // if the src and dest filesystems are different, then we need to do copy, instead of rename
            if (needToCopy(conf, bucketSrc, bucketDest, fs, bucketDestFs, configuredOwner, true)) {
              //copy if across file system or encryption zones.
              LOG.debug("Copying source " + bucketSrc + " to " + bucketDest + " because HDFS encryption zones are different.");
              FileUtils.copy(fs, bucketSrc, bucketDestFs, bucketDest,
                   true,    // delete source
                   true, // overwrite destination
                   conf);
            } else {
                // do the rename
                bucketDestFs.rename(bucketSrc, bucketDest);
            }
            if (newFiles != null) {
              newFiles.add(bucketDest);
=======
    try{
      LOG.debug("Acid move looking for " + deltaFileType + " files in bucket " + origBucketPath);

      FileStatus[] deltaStats = null;
      try {
        deltaStats = fs.listStatus(origBucketPath, pathFilter);
      } catch (IOException e) {
        throw new HiveException("Unable to look for " + deltaFileType + " files in original bucket " +
                origBucketPath.toUri().toString(), e);
      }
      LOG.debug("Acid move found " + deltaStats.length + " " + deltaFileType + " files");

      List<Future<Void>> futures = new LinkedList<>();
      final ExecutorService pool = conf.getInt(ConfVars.HIVE_MOVE_FILES_THREAD_COUNT.varname, 25) > 0 ?
              Executors.newFixedThreadPool(conf.getInt(ConfVars.HIVE_MOVE_FILES_THREAD_COUNT.varname, 25),
                      new ThreadFactoryBuilder().setDaemon(true).setNameFormat("Move-Acid-Files-Thread-%d").build()) : null;

      Set<Path> createdDeltaDirsSync = Collections.synchronizedSet(createdDeltaDirs);
      
      for (FileStatus deltaStat : deltaStats) {

        if (null == pool) {
          moveAcidFilesForDelta(deltaFileType, fs, dst, createdDeltaDirsSync, newFiles, deltaStat);
        } else {
          futures.add(pool.submit(new Callable<Void>() {
            @Override
            public Void call() throws HiveException {
              try {
                moveAcidFilesForDelta(deltaFileType, fs, dst, createdDeltaDirsSync, newFiles, deltaStat);
              } catch (Exception e) {
                final String poolMsg =
                        "Unable to move source " + deltaStat.getPath().getName() + " to destination " + dst.getName();
                throw getHiveException(e, poolMsg);
              }
              return null;
            }
          }));
        }
      }

      if (null != pool) {
        pool.shutdown();
        for (Future<Void> future : futures) {
          try {
            future.get();
          } catch (InterruptedException | ExecutionException e) {
            pool.shutdownNow();
            if (e.getCause() instanceof IOException) {
              throw (IOException) e.getCause();
>>>>>>> 6d589dc9
            }
            if (e.getCause() instanceof HiveException) {
              throw (HiveException) e.getCause();
            }
            throw handlePoolException(pool, e);
          }
        }
      }
    }
    catch (IOException e) {
      throw new HiveException(e.getMessage(), e);
    }
  }

  private static void moveAcidFilesForDelta(String deltaFileType, FileSystem fs,
                                            Path dst, Set<Path> createdDeltaDirs,
                                            List<Path> newFiles, FileStatus deltaStat) throws HiveException {

    Path deltaPath = deltaStat.getPath();
    // Create the delta directory.  Don't worry if it already exists,
    // as that likely means another task got to it first.  Then move each of the buckets.
    // it would be more efficient to try to move the delta with it's buckets but that is
    // harder to make race condition proof.
    Path deltaDest = new Path(dst, deltaPath.getName());
    try {
      if (!createdDeltaDirs.contains(deltaDest)) {
        try {
          if(fs.mkdirs(deltaDest)) {
            try {
              fs.rename(AcidUtils.OrcAcidVersion.getVersionFilePath(deltaStat.getPath()),
                      AcidUtils.OrcAcidVersion.getVersionFilePath(deltaDest));
            } catch (FileNotFoundException fnf) {
              // There might be no side file. Skip in this case.
            }
          }
          createdDeltaDirs.add(deltaDest);
        } catch (IOException swallowIt) {
          // Don't worry about this, as it likely just means it's already been created.
          LOG.info("Unable to create " + deltaFileType + " directory " + deltaDest +
                  ", assuming it already exists: " + swallowIt.getMessage());
        }
      }
      FileStatus[] bucketStats = fs.listStatus(deltaPath, AcidUtils.bucketFileFilter);
      LOG.debug("Acid move found " + bucketStats.length + " bucket files");
      for (FileStatus bucketStat : bucketStats) {
        Path bucketSrc = bucketStat.getPath();
        Path bucketDest = new Path(deltaDest, bucketSrc.getName());
        LOG.info("Moving bucket " + bucketSrc.toUri().toString() + " to " +
                bucketDest.toUri().toString());
        try {
          fs.rename(bucketSrc, bucketDest);
          if (newFiles != null) {
            newFiles.add(bucketDest);
          }
        } catch (Exception e) {
          throw getHiveException(e, "Unable to move source " + bucketSrc + " to destination " + bucketDest);
        }
      }
    } catch (IOException e) {
      throw new HiveException("Error moving acid files " + e.getMessage(), e);
    }
  }
  /**
   * Replaces files in the partition with new data set specified by srcf. Works
   * by renaming directory of srcf to the destination file.
   * srcf, destf, and tmppath should resident in the same DFS, but the oldPath can be in a
   * different DFS.
   *
   * @param tablePath path of the table.  Used to identify permission inheritance.
   * @param srcf
   *          Source directory to be renamed to tmppath. It should be a
   *          leaf directory where the final data files reside. However it
   *          could potentially contain subdirectories as well.
   * @param destf
   *          The directory where the final data needs to go
   * @param oldPath
   *          The directory where the old data location, need to be cleaned up.  Most of time, will be the same
   *          as destf, unless its across FileSystem boundaries.
   * @param purge
   *          When set to true files which needs to be deleted are not moved to Trash
   * @param isSrcLocal
   *          If the source directory is LOCAL
   * @param newFiles
   *          Output the list of new files replaced in the destination path
   * @param isManaged
   *          If the table is managed.
   */
  private void replaceFiles(Path tablePath, Path srcf, Path destf, Path oldPath, HiveConf conf,
          boolean isSrcLocal, boolean purge, List<FileStatus> newFiles, PathFilter deletePathFilter,
      boolean isNeedRecycle, boolean isManaged, boolean isInsertOverwrite) throws HiveException {
    try {

      FileSystem destFs = destf.getFileSystem(conf);
      // check if srcf contains nested sub-directories
      FileStatus[] srcs;
      FileSystem srcFs;
      try {
        srcFs = srcf.getFileSystem(conf);
        srcs = srcFs.globStatus(srcf);
      } catch (IOException e) {
        throw new HiveException("Getting globStatus " + srcf.toString(), e);
      }

      // the extra check is required to make ALTER TABLE ... CONCATENATE work
      if (oldPath != null && (srcs != null || isInsertOverwrite)) {
        deleteOldPathForReplace(destf, oldPath, conf, purge, deletePathFilter, isNeedRecycle);
      }

      if (srcs == null) {
        LOG.info("No sources specified to move: " + srcf);
        return;
      }

      // first call FileUtils.mkdir to make sure that destf directory exists, if not, it creates
      // destf
      boolean destfExist = FileUtils.mkdir(destFs, destf, conf);
      if(!destfExist) {
        throw new IOException("Directory " + destf.toString()
            + " does not exist and could not be created.");
      }

      // Two cases:
      // 1. srcs has only a src directory, if rename src directory to destf, we also need to
      // Copy/move each file under the source directory to avoid to delete the destination
      // directory if it is the root of an HDFS encryption zone.
      // 2. srcs must be a list of files -- ensured by LoadSemanticAnalyzer
      // in both cases, we move the file under destf
      if (srcs.length == 1 && srcs[0].isDirectory()) {
        if (!moveFile(conf, srcs[0].getPath(), destf, true, isSrcLocal, isManaged)) {
          throw new IOException("Error moving: " + srcf + " into: " + destf);
        }

        // Add file paths of the files that will be moved to the destination if the caller needs it
        if (newFiles != null) {
          newFiles.addAll(HdfsUtils.listLocatedFileStatus(destFs, destf, null, true));
        }
      } else {
        final Map<Future<Boolean>, Path> moveFutures = Maps.newLinkedHashMapWithExpectedSize(srcs.length);
        final int moveFilesThreadCount = HiveConf.getIntVar(conf, ConfVars.HIVE_MOVE_FILES_THREAD_COUNT);
        final ExecutorService pool = moveFilesThreadCount > 0
            ? Executors.newFixedThreadPool(
                moveFilesThreadCount,
                new ThreadFactoryBuilder().setDaemon(true).setNameFormat("Replace-Thread-%d").build())
            : MoreExecutors.newDirectExecutorService();
        final SessionState parentSession = SessionState.get();
        // its either a file or glob
        for (FileStatus src : srcs) {
          Path destFile = new Path(destf, src.getPath().getName());
          moveFutures.put(
              pool.submit(
                  new Callable<Boolean>() {
                    @Override
                    public Boolean call() throws Exception {
                      SessionState.setCurrentSessionState(parentSession);
                      return moveFile(
                          conf, src.getPath(), destFile, true, isSrcLocal, isManaged);
                    }
                  }),
              destFile);
        }

        pool.shutdown();
        for (Map.Entry<Future<Boolean>, Path> moveFuture : moveFutures.entrySet()) {
          boolean moveFailed;
          try {
            moveFailed = !moveFuture.getKey().get();
          } catch (InterruptedException | ExecutionException e) {
            pool.shutdownNow();
            if (e.getCause() instanceof IOException) {
              throw (IOException) e.getCause();
            }
            if (e.getCause() instanceof HiveException) {
              throw (HiveException) e.getCause();
            }
            throw handlePoolException(pool, e);
          }
          if (moveFailed) {
            throw new IOException("Error moving: " + srcf + " into: " + destf);
          }

          // Add file paths of the files that will be moved to the destination if the caller needs it
          if (null != newFiles) {
            newFiles.add(destFs.getFileStatus(moveFuture.getValue()));
          }
        }
      }
    } catch (IOException e) {
      throw new HiveException(e.getMessage(), e);
    }
  }

  private void deleteOldPathForReplace(Path destPath, Path oldPath, HiveConf conf, boolean purge,
      PathFilter pathFilter, boolean isNeedRecycle) throws HiveException {
    Utilities.FILE_OP_LOGGER.debug("Deleting old paths for replace in " + destPath
        + " and old path " + oldPath);
    boolean isOldPathUnderDestf = false;
    try {
      FileSystem oldFs = oldPath.getFileSystem(conf);
      FileSystem destFs = destPath.getFileSystem(conf);
      // if oldPath is destf or its subdir, its should definitely be deleted, otherwise its
      // existing content might result in incorrect (extra) data.
      // But not sure why we changed not to delete the oldPath in HIVE-8750 if it is
      // not the destf or its subdir?
      isOldPathUnderDestf = isSubDir(oldPath, destPath, oldFs, destFs, false);
      if (isOldPathUnderDestf && oldFs.exists(oldPath)) {
        cleanUpOneDirectoryForReplace(oldPath, oldFs, pathFilter, conf, purge, isNeedRecycle);
      }
    } catch (IOException e) {
      if (isOldPathUnderDestf) {
        // if oldPath is a subdir of destf but it could not be cleaned
        throw new HiveException("Directory " + oldPath.toString()
            + " could not be cleaned up.", e);
      } else {
        //swallow the exception since it won't affect the final result
        LOG.warn("Directory " + oldPath.toString() + " cannot be cleaned: " + e, e);
      }
    }
  }


  public void cleanUpOneDirectoryForReplace(Path path, FileSystem fs,
      PathFilter pathFilter, HiveConf conf, boolean purge, boolean isNeedRecycle) throws IOException, HiveException {
    if (isNeedRecycle && conf.getBoolVar(HiveConf.ConfVars.REPLCMENABLED)) {
      recycleDirToCmPath(path, purge);
    }
    if (!fs.exists(path)) {
      return;
    }
    FileStatus[] statuses = fs.listStatus(path, pathFilter);
    if (statuses == null || statuses.length == 0) {
      return;
    }
    if (Utilities.FILE_OP_LOGGER.isTraceEnabled()) {
      String s = "Deleting files under " + path + " for replace: ";
      for (FileStatus file : statuses) {
        s += file.getPath().getName() + ", ";
      }
      Utilities.FILE_OP_LOGGER.trace(s);
    }

    if (!trashFiles(fs, statuses, conf, purge)) {
      throw new HiveException("Old path " + path + " has not been cleaned up.");
    }
  }


  /**
   * Trashes or deletes all files under a directory. Leaves the directory as is.
   * @param fs FileSystem to use
   * @param statuses fileStatuses of files to be deleted
   * @param conf hive configuration
   * @return true if deletion successful
   * @throws IOException
   */
  public static boolean trashFiles(final FileSystem fs, final FileStatus[] statuses,
      final Configuration conf, final boolean purge)
      throws IOException {
    boolean result = true;

    if (statuses == null || statuses.length == 0) {
      return false;
    }
    final List<Future<Boolean>> futures = new LinkedList<>();
    final ExecutorService pool = conf.getInt(ConfVars.HIVE_MOVE_FILES_THREAD_COUNT.varname, 25) > 0 ?
        Executors.newFixedThreadPool(conf.getInt(ConfVars.HIVE_MOVE_FILES_THREAD_COUNT.varname, 25),
        new ThreadFactoryBuilder().setDaemon(true).setNameFormat("Delete-Thread-%d").build()) : null;
    final SessionState parentSession = SessionState.get();
    for (final FileStatus status : statuses) {
      if (null == pool) {
        result &= FileUtils.moveToTrash(fs, status.getPath(), conf, purge);
      } else {
        futures.add(pool.submit(new Callable<Boolean>() {
          @Override
          public Boolean call() throws Exception {
            SessionState.setCurrentSessionState(parentSession);
            return FileUtils.moveToTrash(fs, status.getPath(), conf, purge);
          }
        }));
      }
    }
    if (null != pool) {
      pool.shutdown();
      for (Future<Boolean> future : futures) {
        try {
          result &= future.get();
        } catch (InterruptedException | ExecutionException e) {
          LOG.error("Failed to delete: ",e);
          pool.shutdownNow();
          throw new IOException(e);
        }
      }
    }
    return result;
  }

  public static boolean isHadoop1() {
    return ShimLoader.getMajorVersion().startsWith("0.20");
  }

  public List<Partition> exchangeTablePartitions(Map<String, String> partitionSpecs,
      String sourceDb, String sourceTable, String destDb,
      String destinationTableName) throws HiveException {
    try {
      List<org.apache.hadoop.hive.metastore.api.Partition> partitions =
        getMSC().exchange_partitions(partitionSpecs, sourceDb, sourceTable, destDb,
        destinationTableName);

      return convertFromMetastore(getTable(destDb, destinationTableName), partitions);
    } catch (Exception ex) {
      LOG.error("Failed exchangeTablePartitions", ex);
      throw new HiveException(ex);
    }
  }

  /**
   * Creates a metastore client. Currently it creates only JDBC based client as
   * File based store support is removed
   *
   * @returns a Meta Store Client
   * @throws HiveMetaException
   *           if a working client can't be created
   */
  private IMetaStoreClient createMetaStoreClient(boolean allowEmbedded) throws MetaException {

    HiveMetaHookLoader hookLoader = new HiveMetaHookLoader() {
      @Override
      public HiveMetaHook getHook(
              org.apache.hadoop.hive.metastore.api.Table tbl)
              throws MetaException {
        HiveStorageHandler storageHandler = createStorageHandler(tbl);
        return storageHandler == null ? null : storageHandler.getMetaHook();
      }
    };

    if (conf.getBoolVar(ConfVars.METASTORE_FASTPATH)) {
      return new SessionHiveMetaStoreClient(conf, hookLoader, allowEmbedded);
    } else {
      return RetryingMetaStoreClient.getProxy(conf, hookLoader, metaCallTimeMap,
          SessionHiveMetaStoreClient.class.getName(), allowEmbedded);
    }
  }

  @Nullable
  private HiveStorageHandler createStorageHandler(org.apache.hadoop.hive.metastore.api.Table tbl) throws MetaException {
    try {
      if (tbl == null) {
        return null;
      }
      HiveStorageHandler storageHandler =
              HiveUtils.getStorageHandler(conf, tbl.getParameters().get(META_TABLE_STORAGE));
      return storageHandler;
    } catch (HiveException ex) {
      LOG.error("Failed createStorageHandler", ex);
      throw new MetaException(
              "Failed to load storage handler:  " + ex.getMessage());
    }
  }

  public static class SchemaException extends MetaException {
    private static final long serialVersionUID = 1L;
    public SchemaException(String message) {
      super(message);
    }
  }

  /**
   * @return synchronized metastore client
   * @throws MetaException
   */
  @LimitedPrivate(value = {"Hive"})
  @Unstable
  public synchronized SynchronizedMetaStoreClient getSynchronizedMSC() throws MetaException {
    if (syncMetaStoreClient == null) {
      syncMetaStoreClient = new SynchronizedMetaStoreClient(getMSC(true, false));
    }
    return syncMetaStoreClient;
  }

  /**
   * Sets the metastore client for the current thread
   * @throws MetaException
   */
  @VisibleForTesting
  public synchronized void setMSC(IMetaStoreClient client)
      throws MetaException {
    metaStoreClient = client;
  }

  /**
   * @return the metastore client for the current thread
   * @throws MetaException
   */
  @LimitedPrivate(value = {"Hive"})
  @Unstable
  public synchronized IMetaStoreClient getMSC() throws MetaException {
    return getMSC(true, false);
  }

  /**
   * @return the metastore client for the current thread
   * @throws MetaException
   */
  @LimitedPrivate(value = {"Hive"})
  @Unstable
  public synchronized IMetaStoreClient getMSC(
      boolean allowEmbedded, boolean forceCreate) throws MetaException {
    if (metaStoreClient == null || forceCreate) {
      try {
        owner = UserGroupInformation.getCurrentUser();
      } catch(IOException e) {
        String msg = "Error getting current user: " + e.getMessage();
        LOG.error(msg, e);
        throw new MetaException(msg + "\n" + StringUtils.stringifyException(e));
      }
      try {
        metaStoreClient = createMetaStoreClient(allowEmbedded);
      } catch (RuntimeException ex) {
        Throwable t = ex.getCause();
        while (t != null) {
          if (t instanceof JDODataStoreException && t.getMessage() != null
              && t.getMessage().contains("autoCreate")) {
            LOG.error("Cannot initialize metastore due to autoCreate error", t);
            // DataNucleus wants us to auto-create, but we shall do no such thing.
            throw new SchemaException("Hive metastore database is not initialized. Please use "
              + "schematool (e.g. ./schematool -initSchema -dbType ...) to create the schema. If "
              + "needed, don't forget to include the option to auto-create the underlying database"
              + " in your JDBC connection string (e.g. ?createDatabaseIfNotExist=true for mysql)");
          }
          t = t.getCause();
        }
        throw ex;
      }
      String metaStoreUris = conf.getVar(HiveConf.ConfVars.METASTOREURIS);
      if (!org.apache.commons.lang3.StringUtils.isEmpty(metaStoreUris)) {
        // get a synchronized wrapper if the meta store is remote.
        metaStoreClient = HiveMetaStoreClient.newSynchronizedClient(metaStoreClient);
      }
    }
    return metaStoreClient;
  }

  private static String getUserName() {
    return SessionState.getUserFromAuthenticator();
  }

  private List<String> getGroupNames() {
    SessionState ss = SessionState.get();
    if (ss != null && ss.getAuthenticator() != null) {
      return ss.getAuthenticator().getGroupNames();
    }
    return null;
  }

  public static List<FieldSchema> getFieldsFromDeserializer(String name, Deserializer serde, Configuration conf)
      throws HiveException {
    try {
      return HiveMetaStoreUtils.getFieldsFromDeserializer(name, serde, conf);
    } catch (SerDeException e) {
      throw new HiveException("Error in getting fields from serde. " + e.getMessage(), e);
    } catch (MetaException e) {
      throw new HiveException("Error in getting fields from serde." + e.getMessage(), e);
    }
  }

  public boolean setPartitionColumnStatistics(
      SetPartitionsStatsRequest request) throws HiveException {
    try {
      ColumnStatistics colStat = request.getColStats().get(0);
      ColumnStatisticsDesc statsDesc = colStat.getStatsDesc();

      // In case of replication, the request already has valid writeId and valid transaction id
      // list obtained from the source. Just use it.
      if (request.getWriteId() <= 0 || request.getValidWriteIdList() == null) {
        Table tbl = getTable(statsDesc.getDbName(), statsDesc.getTableName());
        AcidUtils.TableSnapshot tableSnapshot = AcidUtils.getTableSnapshot(conf, tbl, true);
        request.setValidWriteIdList(tableSnapshot != null ? tableSnapshot.getValidWriteIdList() : null);
        request.setWriteId(tableSnapshot != null ? tableSnapshot.getWriteId() : 0);
      }

      return getMSC().setPartitionColumnStatistics(request);
    } catch (Exception e) {
      LOG.debug("Failed setPartitionColumnStatistics", e);
      throw new HiveException(e);
    }
  }

  public List<ColumnStatisticsObj> getTableColumnStatistics(
      String dbName, String tableName, List<String> colNames, boolean checkTransactional)
      throws HiveException {

    PerfLogger perfLogger = SessionState.getPerfLogger();
    perfLogger.perfLogBegin(CLASS_NAME, PerfLogger.HIVE_GET_TABLE_COLUMN_STATS);
    List<ColumnStatisticsObj> retv = null;
    try {
      if (checkTransactional) {
        Table tbl = getTable(dbName, tableName);
        AcidUtils.TableSnapshot tableSnapshot = AcidUtils.getTableSnapshot(conf, tbl);
        retv = getMSC().getTableColumnStatistics(dbName, tableName, colNames, Constants.HIVE_ENGINE,
            tableSnapshot != null ? tableSnapshot.getValidWriteIdList() : null);
      } else {
        retv = getMSC().getTableColumnStatistics(dbName, tableName, colNames, Constants.HIVE_ENGINE);
      }

      return retv;
    } catch (Exception e) {
      LOG.debug("Failed getTableColumnStatistics", e);
      throw new HiveException(e);
    } finally {
      perfLogger.perfLogEnd(CLASS_NAME, PerfLogger.HIVE_GET_TABLE_COLUMN_STATS, "HS2-cache");
    }
  }

  public Map<String, List<ColumnStatisticsObj>> getPartitionColumnStatistics(
      String dbName, String tableName, List<String> partNames, List<String> colNames,
      boolean checkTransactional)
      throws HiveException {
    String writeIdList = null;
    try {
      if (checkTransactional) {
        Table tbl = getTable(dbName, tableName);
        AcidUtils.TableSnapshot tableSnapshot = AcidUtils.getTableSnapshot(conf, tbl);
        writeIdList = tableSnapshot != null ? tableSnapshot.getValidWriteIdList() : null;
      }

      return getMSC().getPartitionColumnStatistics(
          dbName, tableName, partNames, colNames, Constants.HIVE_ENGINE, writeIdList);
    } catch (Exception e) {
      LOG.debug("Failed getPartitionColumnStatistics", e);
      throw new HiveException(e);
    }
  }

  public AggrStats getAggrColStatsFor(String dbName, String tblName,
     List<String> colNames, List<String> partName, boolean checkTransactional) {
    PerfLogger perfLogger = SessionState.getPerfLogger();
    perfLogger.perfLogBegin(CLASS_NAME, PerfLogger.HIVE_GET_AGGR_COL_STATS);
    String writeIdList = null;
    try {
      if (checkTransactional) {
        Table tbl = getTable(dbName, tblName);
        AcidUtils.TableSnapshot tableSnapshot = AcidUtils.getTableSnapshot(conf, tbl);
        writeIdList = tableSnapshot != null ? tableSnapshot.getValidWriteIdList() : null;
      }
      AggrStats result = getMSC().getAggrColStatsFor(dbName, tblName, colNames, partName, Constants.HIVE_ENGINE,
              writeIdList);

      return result;
    } catch (Exception e) {
      LOG.debug("Failed getAggrColStatsFor", e);
      return new AggrStats(new ArrayList<ColumnStatisticsObj>(),0);
    } finally {
      perfLogger.perfLogEnd(CLASS_NAME, PerfLogger.HIVE_GET_AGGR_COL_STATS, "HS2-cache");
    }
  }

  public boolean deleteTableColumnStatistics(String dbName, String tableName, String colName)
    throws HiveException {
    try {
      return getMSC().deleteTableColumnStatistics(dbName, tableName, colName, Constants.HIVE_ENGINE);
    } catch(Exception e) {
      LOG.debug("Failed deleteTableColumnStatistics", e);
      throw new HiveException(e);
    }
  }

  public boolean deletePartitionColumnStatistics(String dbName, String tableName, String partName,
    String colName) throws HiveException {
      try {
        return getMSC().deletePartitionColumnStatistics(dbName, tableName, partName, colName, Constants.HIVE_ENGINE);
      } catch(Exception e) {
        LOG.debug("Failed deletePartitionColumnStatistics", e);
        throw new HiveException(e);
      }
    }

  public void updateTransactionalStatistics(UpdateTransactionalStatsRequest req) throws HiveException {
    try {
      getMSC().updateTransactionalStatistics(req);
    } catch(Exception e) {
      LOG.debug("Failed updateTransactionalStatistics", e);
      throw new HiveException(e);
    }
  }

  public Table newTable(String tableName) throws HiveException {
    String[] names = Utilities.getDbTableName(tableName);
    return new Table(names[0], names[1]);
  }

  public String getDelegationToken(String owner, String renewer)
    throws HiveException{
    try {
      return getMSC().getDelegationToken(owner, renewer);
    } catch(Exception e) {
      LOG.error("Failed getDelegationToken", e);
      throw new HiveException(e);
    }
  }

  public void cancelDelegationToken(String tokenStrForm)
    throws HiveException {
    try {
      getMSC().cancelDelegationToken(tokenStrForm);
    }  catch(Exception e) {
      LOG.error("Failed cancelDelegationToken", e);
      throw new HiveException(e);
    }
  }

  /**
   * @deprecated use {@link #compact2(String, String, String, String, Map)}
   */
  @Deprecated
  public void compact(String dbname, String tableName, String partName, String compactType,
                      Map<String, String> tblproperties) throws HiveException {
    compact2(dbname, tableName, partName, compactType, tblproperties);
  }

  /**
   * Enqueue a compaction request.  Only 1 compaction for a given resource (db/table/partSpec) can
   * be scheduled/running at any given time.
   * @param dbname name of the database, if null default will be used.
   * @param tableName name of the table, cannot be null
   * @param partName name of the partition, if null table will be compacted (valid only for
   *                 non-partitioned tables).
   * @param compactType major or minor
   * @param tblproperties the list of tblproperties to overwrite for this compaction
   * @return id of new request or id already existing request for specified resource
   * @throws HiveException
   * @deprecated use {@link #compact(CompactionRequest)}
   */
  @Deprecated
  public CompactionResponse compact2(String dbname, String tableName, String partName, String compactType,
                                     Map<String, String> tblproperties)
      throws HiveException {
      CompactionType cr;
      if ("major".equalsIgnoreCase(compactType)) {
        cr = CompactionType.MAJOR;
      } else if ("minor".equalsIgnoreCase(compactType)) {
        cr = CompactionType.MINOR;
      } else {
        throw new RuntimeException("Unknown compaction type " + compactType);
      }
      CompactionRequest request = new CompactionRequest(dbname, tableName, cr);
      request.setPartitionname(partName);
      request.setProperties(tblproperties);
      return compact(request);
  }

  /**
   * Enqueue a compaction request.  Only 1 compaction for a given resource (db/table/partSpec) can
   * be scheduled/running at any given time.
   * @param request The {@link CompactionRequest} object containing the details required to enqueue
   *                a compaction request.
   * @throws HiveException
   */
  public CompactionResponse compact(CompactionRequest request)
      throws HiveException {
    try {
      return getMSC().compact2(request);
    } catch (Exception e) {
      LOG.error("Failed compact3", e);
      throw new HiveException(e);
    }
  }

  public ShowCompactResponse showCompactions() throws HiveException {
    try {
      return getMSC().showCompactions();
    } catch (Exception e) {
      LOG.error("Failed showCompactions", e);
      throw new HiveException(e);
    }
  }

  public ShowCompactResponse showCompactions(ShowCompactRequest request) throws HiveException {
    try {
      return getMSC().showCompactions(request);
    } catch (Exception e) {
      LOG.error("Failed showCompactions", e);
      throw new HiveException(e);
    }
  }

  public GetOpenTxnsInfoResponse showTransactions() throws HiveException {
    try {
      return getMSC().showTxns();
    } catch (Exception e) {
      LOG.error("Failed showTransactions", e);
      throw new HiveException(e);
    }
  }

  public void abortTransactions(List<Long> txnids) throws HiveException {
    try {
      getMSC().abortTxns(txnids);
    } catch (Exception e) {
      LOG.error("Failed abortTransactions", e);
      throw new HiveException(e);
    }
  }

  public void createFunction(Function func) throws HiveException {
    try {
      getMSC().createFunction(func);
    } catch (TException te) {
      throw new HiveException(te);
    }
  }

  public void alterFunction(String dbName, String funcName, Function newFunction)
      throws HiveException {
    try {
      getMSC().alterFunction(dbName, funcName, newFunction);
    } catch (TException te) {
      throw new HiveException(te);
    }
  }

  public void dropFunction(String dbName, String funcName)
      throws HiveException {
    try {
      getMSC().dropFunction(dbName, funcName);
    } catch (TException te) {
      throw new HiveException(te);
    }
  }

  public Function getFunction(String dbName, String funcName) throws HiveException {
    try {
      return getMSC().getFunction(dbName, funcName);
    } catch (TException te) {
      throw new HiveException(te);
    }
  }

  public List<Function> getAllFunctions() throws HiveException {
    try {
      List<Function> functions = getMSC().getAllFunctions().getFunctions();
      return functions == null ? new ArrayList<Function>() : functions;
    } catch (TException te) {
      throw new HiveException(te);
    }
  }

  public List<String> getFunctions(String dbName, String pattern) throws HiveException {
    try {
      return getMSC().getFunctions(dbName, pattern);
    } catch (TException te) {
      throw new HiveException(te);
    }
  }

  public void setMetaConf(String propName, String propValue) throws HiveException {
    try {
      getMSC().setMetaConf(propName, propValue);
    } catch (TException te) {
      throw new HiveException(te);
    }
  }

  public String getMetaConf(String propName) throws HiveException {
    try {
      return getMSC().getMetaConf(propName);
    } catch (TException te) {
      throw new HiveException(te);
    }
  }

  public void clearMetaCallTiming() {
    metaCallTimeMap.clear();
  }

  public static ImmutableMap<String, Long> dumpMetaCallTimingWithoutEx(String phase) {
    try {
      return get().dumpAndClearMetaCallTiming(phase);
    } catch (HiveException he) {
      LOG.warn("Caught exception attempting to write metadata call information " + he, he);
    }
    return null;
  }

  public ImmutableMap<String, Long> dumpAndClearMetaCallTiming(String phase) {
    if (LOG.isInfoEnabled()) {
      boolean phaseInfoLogged = logDumpPhase(phase);
      LOG.info("Total time spent in each metastore function (ms): " + metaCallTimeMap);
      // print information about calls that took longer time at INFO level
      for (Entry<String, Long> callTime : metaCallTimeMap.entrySet()) {
        // dump information if call took more than 1 sec (1000ms)
        if (callTime.getValue() > 1000) {
          if (!phaseInfoLogged) {
            phaseInfoLogged = logDumpPhase(phase);
          }
          LOG.info("Total time spent in this metastore function was greater than 1000ms : "
              + callTime);
        }
      }
    }

    ImmutableMap<String, Long> result = ImmutableMap.copyOf(metaCallTimeMap);
    metaCallTimeMap.clear();
    return result;
  }

  private boolean logDumpPhase(String phase) {
    LOG.info("Dumping metastore api call timing information for : " + phase + " phase");
    return true;
  }

  public Iterable<Map.Entry<Long, ByteBuffer>> getFileMetadata(
      List<Long> fileIds) throws HiveException {
    try {
      return getMSC().getFileMetadata(fileIds);
    } catch (TException e) {
      throw new HiveException(e);
    }
  }

  public Iterable<Map.Entry<Long, MetadataPpdResult>> getFileMetadataByExpr(
      List<Long> fileIds, ByteBuffer sarg, boolean doGetFooters) throws HiveException {
    try {
      return getMSC().getFileMetadataBySarg(fileIds, sarg, doGetFooters);
    } catch (TException e) {
      throw new HiveException(e);
    }
  }

  public void clearFileMetadata(List<Long> fileIds) throws HiveException {
    try {
      getMSC().clearFileMetadata(fileIds);
    } catch (TException e) {
      throw new HiveException(e);
    }
  }

  public void putFileMetadata(List<Long> fileIds, List<ByteBuffer> metadata) throws HiveException {
    try {
      getMSC().putFileMetadata(fileIds, metadata);
    } catch (TException e) {
      throw new HiveException(e);
    }
  }

  public void cacheFileMetadata(
      String dbName, String tableName, String partName, boolean allParts) throws HiveException {
    try {
      boolean willCache = getMSC().cacheFileMetadata(dbName, tableName, partName, allParts);
      if (!willCache) {
        throw new HiveException(
            "Caching file metadata is not supported by metastore or for this file format");
      }
    } catch (TException e) {
      throw new HiveException(e);
    }
  }

  public void dropConstraint(String dbName, String tableName, String constraintName)
    throws HiveException, NoSuchObjectException {
    try {
      getMSC().dropConstraint(dbName, tableName, constraintName);
    } catch (NoSuchObjectException e) {
      throw e;
    } catch (Exception e) {
      throw new HiveException(e);
    }
  }

  public List<SQLPrimaryKey> getPrimaryKeyList(String dbName, String tblName) throws HiveException, NoSuchObjectException {
    try {
      return getMSC().getPrimaryKeys(new PrimaryKeysRequest(dbName, tblName));
    } catch (NoSuchObjectException e) {
      throw e;
    } catch (Exception e) {
      throw new HiveException(e);
    }
  }

  public List<SQLForeignKey> getForeignKeyList(String dbName, String tblName) throws HiveException, NoSuchObjectException {
    try {
      return getMSC().getForeignKeys(new ForeignKeysRequest(null, null, dbName, tblName));
    } catch (NoSuchObjectException e) {
      throw e;
    } catch (Exception e) {
      throw new HiveException(e);
    }
  }

  public List<SQLUniqueConstraint> getUniqueConstraintList(String dbName, String tblName) throws HiveException, NoSuchObjectException {
    try {
      return getMSC().getUniqueConstraints(new UniqueConstraintsRequest(getDefaultCatalog(conf), dbName, tblName));
    } catch (NoSuchObjectException e) {
      throw e;
    } catch (Exception e) {
      throw new HiveException(e);
    }
  }

  public List<SQLNotNullConstraint> getNotNullConstraintList(String dbName, String tblName) throws HiveException, NoSuchObjectException {
    try {
      return getMSC().getNotNullConstraints(new NotNullConstraintsRequest(getDefaultCatalog(conf), dbName, tblName));
    } catch (NoSuchObjectException e) {
      throw e;
    } catch (Exception e) {
      throw new HiveException(e);
    }
  }

  public List<SQLDefaultConstraint> getDefaultConstraintList(String dbName, String tblName) throws HiveException, NoSuchObjectException {
    try {
      return getMSC().getDefaultConstraints(new DefaultConstraintsRequest(getDefaultCatalog(conf), dbName, tblName));
    } catch (NoSuchObjectException e) {
      throw e;
    } catch (Exception e) {
      throw new HiveException(e);
    }
  }

  public List<SQLCheckConstraint> getCheckConstraintList(String dbName, String tblName) throws HiveException, NoSuchObjectException {
    try {
      return getMSC().getCheckConstraints(new CheckConstraintsRequest(getDefaultCatalog(conf), dbName, tblName));
    } catch (NoSuchObjectException e) {
      throw e;
    } catch (Exception e) {
      throw new HiveException(e);
    }
  }

  public SQLAllTableConstraints getTableConstraints(String dbName, String tblName, long tableId)
      throws HiveException, NoSuchObjectException {
    try {
      ValidWriteIdList validWriteIdList = getValidWriteIdList(dbName, tblName);
      AllTableConstraintsRequest request = new AllTableConstraintsRequest(dbName, tblName, getDefaultCatalog(conf));
      request.setTableId(tableId);
      request.setValidWriteIdList(validWriteIdList != null ? validWriteIdList.writeToString() : null);
      return getMSC().getAllTableConstraints(request);
    } catch (NoSuchObjectException e) {
      throw e;
    } catch (Exception e) {
      throw new HiveException(e);
    }
  }

  public TableConstraintsInfo getTableConstraints(String dbName, String tblName, boolean fetchReliable,
      boolean fetchEnabled, long tableId) throws HiveException {
    PerfLogger perfLogger = SessionState.getPerfLogger();
    perfLogger.perfLogBegin(CLASS_NAME, PerfLogger.HIVE_GET_TABLE_CONSTRAINTS);

    try {

      ValidWriteIdList validWriteIdList = getValidWriteIdList(dbName,tblName);
      AllTableConstraintsRequest request = new AllTableConstraintsRequest(dbName, tblName, getDefaultCatalog(conf));
      request.setValidWriteIdList(validWriteIdList != null ? validWriteIdList.writeToString() : null);
      request.setTableId(tableId);

      SQLAllTableConstraints tableConstraints = getMSC().getAllTableConstraints(request);
      if (fetchReliable && tableConstraints != null) {
        if (CollectionUtils.isNotEmpty(tableConstraints.getPrimaryKeys())) {
          tableConstraints.setPrimaryKeys(
              tableConstraints.getPrimaryKeys().stream().filter(SQLPrimaryKey::isRely_cstr)
                  .collect(Collectors.toList()));
        }
        if (CollectionUtils.isNotEmpty(tableConstraints.getForeignKeys())) {
          tableConstraints.setForeignKeys(
              tableConstraints.getForeignKeys().stream().filter(SQLForeignKey::isRely_cstr)
                  .collect(Collectors.toList()));
        }
        if (CollectionUtils.isNotEmpty(tableConstraints.getUniqueConstraints())) {
          tableConstraints.setUniqueConstraints(tableConstraints.getUniqueConstraints().stream()
              .filter(SQLUniqueConstraint::isRely_cstr).collect(Collectors.toList()));
        }
        if (CollectionUtils.isNotEmpty(tableConstraints.getNotNullConstraints())) {
          tableConstraints.setNotNullConstraints(tableConstraints.getNotNullConstraints().stream()
              .filter(SQLNotNullConstraint::isRely_cstr).collect(Collectors.toList()));
        }
      }

      if (fetchEnabled && tableConstraints != null) {
        if (CollectionUtils.isNotEmpty(tableConstraints.getCheckConstraints())) {
          tableConstraints.setCheckConstraints(
              tableConstraints.getCheckConstraints().stream().filter(SQLCheckConstraint::isEnable_cstr)
                  .collect(Collectors.toList()));
        }
        if (CollectionUtils.isNotEmpty(tableConstraints.getDefaultConstraints())) {
          tableConstraints.setDefaultConstraints(tableConstraints.getDefaultConstraints().stream()
              .filter(SQLDefaultConstraint::isEnable_cstr).collect(Collectors.toList()));
        }
      }
      return new TableConstraintsInfo(new PrimaryKeyInfo(tableConstraints.getPrimaryKeys(), tblName, dbName),
          new ForeignKeyInfo(tableConstraints.getForeignKeys(), tblName, dbName),
          new UniqueConstraint(tableConstraints.getUniqueConstraints(), tblName, dbName),
          new DefaultConstraint(tableConstraints.getDefaultConstraints(), tblName, dbName),
          new CheckConstraint(tableConstraints.getCheckConstraints()),
          new NotNullConstraint(tableConstraints.getNotNullConstraints(), tblName, dbName));
    } catch (Exception e) {
      throw new HiveException(e);
    } finally {
      perfLogger.perfLogEnd(CLASS_NAME, PerfLogger.HIVE_GET_TABLE_CONSTRAINTS, "HS2-cache");
    }
  }

  /**
   * Get not null constraints associated with the table that are enabled/enforced.
   *
   * @param dbName Database Name
   * @param tblName Table Name
   * @return Not null constraints associated with the table.
   * @throws HiveException
   */
  public NotNullConstraint getEnabledNotNullConstraints(String dbName, String tblName)
      throws HiveException {
    try {
      List<SQLNotNullConstraint> notNullConstraints = getMSC().getNotNullConstraints(
              new NotNullConstraintsRequest(getDefaultCatalog(conf), dbName, tblName));
      if (notNullConstraints != null && !notNullConstraints.isEmpty()) {
        notNullConstraints = notNullConstraints.stream()
          .filter(nnc -> nnc.isEnable_cstr())
          .collect(Collectors.toList());
      }
      return new NotNullConstraint(notNullConstraints, tblName, dbName);
    } catch (Exception e) {
      throw new HiveException(e);
    }
  }

  /**
   * Get CHECK constraints associated with the table that are enabled
   *
   * @param dbName Database Name
   * @param tblName Table Name
   * @return CHECK constraints associated with the table.
   * @throws HiveException
   */
  public CheckConstraint getEnabledCheckConstraints(String dbName, String tblName)
      throws HiveException {
    try {
      List<SQLCheckConstraint> checkConstraints = getMSC().getCheckConstraints(
          new CheckConstraintsRequest(getDefaultCatalog(conf), dbName, tblName));
      if (checkConstraints != null && !checkConstraints.isEmpty()) {
        checkConstraints = checkConstraints.stream()
            .filter(nnc -> nnc.isEnable_cstr())
            .collect(Collectors.toList());
      }
      return new CheckConstraint(checkConstraints);
    } catch (Exception e) {
      throw new HiveException(e);
    }
  }
  /**
   * Get Default constraints associated with the table that are enabled
   *
   * @param dbName Database Name
   * @param tblName Table Name
   * @return Default constraints associated with the table.
   * @throws HiveException
   */
  public DefaultConstraint getEnabledDefaultConstraints(String dbName, String tblName)
      throws HiveException {
    try {
      List<SQLDefaultConstraint> defaultConstraints = getMSC().getDefaultConstraints(
          new DefaultConstraintsRequest(getDefaultCatalog(conf), dbName, tblName));
      if (defaultConstraints != null && !defaultConstraints.isEmpty()) {
        defaultConstraints = defaultConstraints.stream()
            .filter(nnc -> nnc.isEnable_cstr())
            .collect(Collectors.toList());
      }
      return new DefaultConstraint(defaultConstraints, tblName, dbName);
    } catch (Exception e) {
      throw new HiveException(e);
    }
  }


  public void addPrimaryKey(List<SQLPrimaryKey> primaryKeyCols)
    throws HiveException, NoSuchObjectException {
    try {
      getMSC().addPrimaryKey(primaryKeyCols);
    } catch (Exception e) {
      throw new HiveException(e);
    }
  }

  public void addForeignKey(List<SQLForeignKey> foreignKeyCols)
    throws HiveException, NoSuchObjectException {
    try {
      getMSC().addForeignKey(foreignKeyCols);
    } catch (Exception e) {
      throw new HiveException(e);
    }
  }

  public void addUniqueConstraint(List<SQLUniqueConstraint> uniqueConstraintCols)
    throws HiveException, NoSuchObjectException {
    try {
      getMSC().addUniqueConstraint(uniqueConstraintCols);
    } catch (Exception e) {
      throw new HiveException(e);
    }
  }

  public void addNotNullConstraint(List<SQLNotNullConstraint> notNullConstraintCols)
    throws HiveException, NoSuchObjectException {
    try {
      getMSC().addNotNullConstraint(notNullConstraintCols);
    } catch (Exception e) {
      throw new HiveException(e);
    }
  }

  public void addDefaultConstraint(List<SQLDefaultConstraint> defaultConstraints)
      throws HiveException, NoSuchObjectException {
    try {
      getMSC().addDefaultConstraint(defaultConstraints);
    } catch (Exception e) {
      throw new HiveException(e);
    }
  }

  public void addCheckConstraint(List<SQLCheckConstraint> checkConstraints)
      throws HiveException, NoSuchObjectException {
    try {
      getMSC().addCheckConstraint(checkConstraints);
    } catch (Exception e) {
      throw new HiveException(e);
    }
  }

  public void createResourcePlan(WMResourcePlan resourcePlan, String copyFromName, boolean ifNotExists)
      throws HiveException {
    String ns = conf.getVar(ConfVars.HIVE_SERVER2_WM_NAMESPACE);
    if (resourcePlan.isSetNs() && !ns.equals(resourcePlan.getNs())) {
      throw new HiveException("Cannot create a plan in a different NS; was "
          + resourcePlan.getNs() + ", configured " + ns);
    }
    resourcePlan.setNs(ns);

    try {
      getMSC().createResourcePlan(resourcePlan, copyFromName);
    } catch (AlreadyExistsException e) {
      if (!ifNotExists) {
        throw new HiveException(e, ErrorMsg.RESOURCE_PLAN_ALREADY_EXISTS, resourcePlan.getName());
      }
    } catch (Exception e) {
      throw new HiveException(e);
    }
  }

  public WMFullResourcePlan getResourcePlan(String rpName) throws HiveException {
    try {
      return getMSC().getResourcePlan(rpName, conf.getVar(ConfVars.HIVE_SERVER2_WM_NAMESPACE));
    } catch (NoSuchObjectException e) {
      return null;
    } catch (Exception e) {
      throw new HiveException(e);
    }
  }

  public List<WMResourcePlan> getAllResourcePlans() throws HiveException {
    try {
      return getMSC().getAllResourcePlans(conf.getVar(ConfVars.HIVE_SERVER2_WM_NAMESPACE));
    } catch (Exception e) {
      throw new HiveException(e);
    }
  }

  public void dropResourcePlan(String rpName, boolean ifExists) throws HiveException {
    try {
      String ns = conf.getVar(ConfVars.HIVE_SERVER2_WM_NAMESPACE);
      getMSC().dropResourcePlan(rpName, ns);
    } catch (NoSuchObjectException e) {
      if (!ifExists) {
        throw new HiveException(e, ErrorMsg.RESOURCE_PLAN_NOT_EXISTS, rpName);
      }
    } catch (Exception e) {
      throw new HiveException(e);
    }
  }

  public WMFullResourcePlan alterResourcePlan(String rpName, WMNullableResourcePlan resourcePlan,
      boolean canActivateDisabled, boolean isForceDeactivate, boolean isReplace) throws HiveException {
    try {
      String ns = conf.getVar(ConfVars.HIVE_SERVER2_WM_NAMESPACE);
      if (resourcePlan.isSetNs() && !ns.equals(resourcePlan.getNs())) {
        throw new HiveException("Cannot modify a plan in a different NS; was "
            + resourcePlan.getNs() + ", configured " + ns);
      }
      resourcePlan.setNs(ns);
      return getMSC().alterResourcePlan(rpName, ns, resourcePlan, canActivateDisabled,
          isForceDeactivate, isReplace);
    } catch (Exception e) {
      throw new HiveException(e);
    }
  }

  public WMFullResourcePlan getActiveResourcePlan() throws HiveException {
    try {
      String ns = conf.getVar(ConfVars.HIVE_SERVER2_WM_NAMESPACE);
      return getMSC().getActiveResourcePlan(ns);
    } catch (Exception e) {
      throw new HiveException(e);
    }
  }

  public WMValidateResourcePlanResponse validateResourcePlan(String rpName) throws HiveException {
    try {
      String ns = conf.getVar(ConfVars.HIVE_SERVER2_WM_NAMESPACE);
      return getMSC().validateResourcePlan(rpName, ns);
    } catch (Exception e) {
      throw new HiveException(e);
    }
  }

  public void createWMTrigger(WMTrigger trigger) throws HiveException {
    try {
      String ns = conf.getVar(ConfVars.HIVE_SERVER2_WM_NAMESPACE);
      if (trigger.isSetNs() && !ns.equals(trigger.getNs())) {
        throw new HiveException("Cannot create a trigger in a different NS; was "
            + trigger.getNs() + ", configured " + ns);
      }
      trigger.setNs(ns);
      getMSC().createWMTrigger(trigger);
    } catch (Exception e) {
      throw new HiveException(e);
    }
  }

  public void alterWMTrigger(WMTrigger trigger) throws HiveException {
    try {
      String ns = conf.getVar(ConfVars.HIVE_SERVER2_WM_NAMESPACE);
      if (trigger.isSetNs() && !ns.equals(trigger.getNs())) {
        throw new HiveException("Cannot modify a trigger in a different NS; was "
            + trigger.getNs() + ", configured " + ns);
      }
      trigger.setNs(ns);
      getMSC().alterWMTrigger(trigger);
    } catch (Exception e) {
      throw new HiveException(e);
    }
  }

  public void dropWMTrigger(String rpName, String triggerName) throws HiveException {
    try {
      getMSC().dropWMTrigger(rpName, triggerName, conf.getVar(ConfVars.HIVE_SERVER2_WM_NAMESPACE));
    } catch (Exception e) {
      throw new HiveException(e);
    }
  }

  public void createWMPool(WMPool pool) throws HiveException {
    try {
      String ns = conf.getVar(ConfVars.HIVE_SERVER2_WM_NAMESPACE);
      if (pool.isSetNs() && !ns.equals(pool.getNs())) {
        throw new HiveException("Cannot create a pool in a different NS; was "
            + pool.getNs() + ", configured " + ns);
      }
      pool.setNs(ns);
      getMSC().createWMPool(pool);
    } catch (Exception e) {
      throw new HiveException(e);
    }
  }

  public void alterWMPool(WMNullablePool pool, String poolPath) throws HiveException {
    try {
      String ns = conf.getVar(ConfVars.HIVE_SERVER2_WM_NAMESPACE);
      if (pool.isSetNs() && !ns.equals(pool.getNs())) {
        throw new HiveException("Cannot modify a pool in a different NS; was "
            + pool.getNs() + ", configured " + ns);
      }
      pool.setNs(ns);
      getMSC().alterWMPool(pool, poolPath);
    } catch (Exception e) {
      throw new HiveException(e);
    }
  }

  public void dropWMPool(String resourcePlanName, String poolPath) throws HiveException {
    try {
      getMSC().dropWMPool(resourcePlanName, poolPath,
          conf.getVar(ConfVars.HIVE_SERVER2_WM_NAMESPACE));
    } catch (Exception e) {
      throw new HiveException(e);
    }
  }

  public void createOrUpdateWMMapping(WMMapping mapping, boolean isUpdate)
      throws HiveException {
    try {
      String ns = conf.getVar(ConfVars.HIVE_SERVER2_WM_NAMESPACE);
      if (mapping.isSetNs() && !ns.equals(mapping.getNs())) {
        throw new HiveException("Cannot create a mapping in a different NS; was "
            + mapping.getNs() + ", configured " + ns);
      }
      mapping.setNs(ns);
      getMSC().createOrUpdateWMMapping(mapping, isUpdate);
    } catch (Exception e) {
      throw new HiveException(e);
    }
  }

  public void dropWMMapping(WMMapping mapping) throws HiveException {
    try {
      String ns = conf.getVar(ConfVars.HIVE_SERVER2_WM_NAMESPACE);
      if (mapping.isSetNs() && !ns.equals(mapping.getNs())) {
        throw new HiveException("Cannot modify a mapping in a different NS; was "
            + mapping.getNs() + ", configured " + ns);
      }
      mapping.setNs(ns);
      getMSC().dropWMMapping(mapping);
    } catch (Exception e) {
      throw new HiveException(e);
    }
  }

  // TODO: eh
  public void createOrDropTriggerToPoolMapping(String resourcePlanName, String triggerName,
      String poolPath, boolean shouldDrop) throws HiveException {
    try {
      getMSC().createOrDropTriggerToPoolMapping(resourcePlanName, triggerName, poolPath,
          shouldDrop, conf.getVar(ConfVars.HIVE_SERVER2_WM_NAMESPACE));
    } catch (Exception e) {
      throw new HiveException(e);
    }
  }

  @Nullable
  public StorageHandlerInfo getStorageHandlerInfo(Table table)
      throws HiveException {
    try {
      HiveStorageHandler storageHandler = createStorageHandler(table.getTTable());
      return storageHandler == null ? null : storageHandler.getStorageHandlerInfo(table.getTTable());
    } catch (Exception e) {
      throw new HiveException(e);
    }
  }

  public void alterTableExecuteOperation(Table table, AlterTableExecuteSpec executeSpec) throws HiveException {
    try {
      HiveStorageHandler storageHandler = createStorageHandler(table.getTTable());
      storageHandler.executeOperation(table, executeSpec);
    } catch (MetaException e) {
      throw new HiveException(e);
    }
  }
}<|MERGE_RESOLUTION|>--- conflicted
+++ resolved
@@ -5102,11 +5102,7 @@
     // If we're moving files around for an ACID write then the rules and paths are all different.
     // You can blame this on Owen.
     if (isAcidIUD) {
-<<<<<<< HEAD
-      moveAcidFiles(srcFs, conf, srcs, destf, newFiles);
-=======
       moveAcidFiles(srcFs, srcs, destf, newFiles, conf);
->>>>>>> 6d589dc9
     } else {
       // For ACID non-bucketed case, the filenames have to be in the format consistent with INSERT/UPDATE/DELETE Ops,
       // i.e, like 000000_0, 000001_0_copy_1, 000002_0.gz etc.
@@ -5127,13 +5123,8 @@
     }
   }
 
-<<<<<<< HEAD
-  public static void moveAcidFiles(FileSystem fs, HiveConf conf, FileStatus[] stats, Path dst,
-                                    List<Path> newFiles) throws HiveException {
-=======
   public static void moveAcidFiles(FileSystem fs, FileStatus[] stats, Path dst,
                                     List<Path> newFiles, HiveConf conf) throws HiveException {
->>>>>>> 6d589dc9
     // The layout for ACID files is table|partname/base|delta|delete_delta/bucket
     // We will always only be writing delta files ( except IOW which writes base_X/ ).
     // In the buckets created by FileSinkOperator
@@ -5194,19 +5185,11 @@
       for (FileStatus origBucketStat : origBucketStats) {
         Path origBucketPath = origBucketStat.getPath();
         moveAcidFiles(AcidUtils.DELTA_PREFIX, AcidUtils.deltaFileFilter,
-<<<<<<< HEAD
-                fs, conf, dst, origBucketPath, createdDeltaDirs, newFiles);
-        moveAcidFiles(AcidUtils.DELETE_DELTA_PREFIX, AcidUtils.deleteEventDeltaDirFilter,
-                fs, conf, dst,origBucketPath, createdDeltaDirs, newFiles);
-        moveAcidFiles(AcidUtils.BASE_PREFIX, AcidUtils.baseFileFilter,//for Insert Overwrite
-                fs, conf, dst, origBucketPath, createdDeltaDirs, newFiles);
-=======
                 fs, dst, origBucketPath, createdDeltaDirs, newFiles, conf);
         moveAcidFiles(AcidUtils.DELETE_DELTA_PREFIX, AcidUtils.deleteEventDeltaDirFilter,
                 fs, dst,origBucketPath, createdDeltaDirs, newFiles, conf);
         moveAcidFiles(AcidUtils.BASE_PREFIX, AcidUtils.baseFileFilter,//for Insert Overwrite
                 fs, dst, origBucketPath, createdDeltaDirs, newFiles, conf);
->>>>>>> 6d589dc9
       }
     }
   }
@@ -5214,85 +5197,6 @@
   private static void moveAcidFiles(String deltaFileType, PathFilter pathFilter, FileSystem fs, HiveConf conf,
                                     Path dst, Path origBucketPath, Set<Path> createdDeltaDirs,
                                     List<Path> newFiles, HiveConf conf) throws HiveException {
-
-<<<<<<< HEAD
-    String configuredOwner = HiveConf.getVar(conf, ConfVars.HIVE_LOAD_DATA_OWNER);
-    FileStatus[] deltaStats = null;
-    try {
-      deltaStats = fs.listStatus(origBucketPath, pathFilter);
-    } catch (IOException e) {
-      throw new HiveException("Unable to look for " + deltaFileType + " files in original bucket " +
-          origBucketPath.toUri().toString(), e);
-    }
-    LOG.debug("Acid move found " + deltaStats.length + " " + deltaFileType + " files");
-
-    for (FileStatus deltaStat : deltaStats) {
-      Path deltaPath = deltaStat.getPath();
-      // Create the delta directory.  Don't worry if it already exists,
-      // as that likely means another task got to it first.  Then move each of the buckets.
-      // it would be more efficient to try to move the delta with it's buckets but that is
-      // harder to make race condition proof.
-      Path deltaDest = new Path(dst, deltaPath.getName());
-      try {
-        FileSystem destFs = deltaDest.getFileSystem(conf);
-        if (!createdDeltaDirs.contains(deltaDest)) {
-          try {
-               // Check if the src and dest filesystems are same or not
-               // if the src and dest filesystems are different, then we need to do copy, instead of rename
-               if (needToCopy(conf, deltaStat.getPath(), deltaDest, fs, destFs, configuredOwner, true)) {
-                 //copy if across file system or encryption zones.
-                 LOG.debug("Copying source " + deltaStat.getPath() + " to " + deltaDest + " because HDFS encryption zones are different.");
-                 FileUtils.copy(fs, AcidUtils.OrcAcidVersion.getVersionFilePath(deltaStat.getPath()),
-                      destFs, AcidUtils.OrcAcidVersion.getVersionFilePath(deltaDest),
-                      true,    // delete source
-                      true, // overwrite destination
-                      conf);
-               } else {
-                 // do the rename
-                 try {
-                   if(destFs.mkdirs(deltaDest)) {
-                     destFs.rename(AcidUtils.OrcAcidVersion.getVersionFilePath(deltaStat.getPath()),
-                             AcidUtils.OrcAcidVersion.getVersionFilePath(deltaDest));
-                   }
-                 }
-                 catch (FileNotFoundException fnf) {
-                   // There might be no side file. Skip in this case.
-                 }
-               }
-               createdDeltaDirs.add(deltaDest);
-          } catch (IOException swallowIt) {
-            // Don't worry about this, as it likely just means it's already been created.
-            LOG.info("Unable to create " + deltaFileType + " directory " + deltaDest +
-                ", assuming it already exists: " + swallowIt.getMessage());
-          }
-        }
-        FileStatus[] bucketStats = fs.listStatus(deltaPath, AcidUtils.bucketFileFilter);
-        LOG.debug("Acid move found " + bucketStats.length + " bucket files");
-        for (FileStatus bucketStat : bucketStats) {
-          Path bucketSrc = bucketStat.getPath();
-          Path bucketDest = new Path(deltaDest, bucketSrc.getName());
-	  FileSystem bucketDestFs = bucketDest.getFileSystem(conf);
-          final String msg = "Unable to move source " + bucketSrc + " to destination " +
-              bucketDest;
-          LOG.info("Moving bucket " + bucketSrc.toUri().toString() + " to " +
-              bucketDest.toUri().toString());
-          try {
-            // Check if the src and dest filesystems are same or not
-            // if the src and dest filesystems are different, then we need to do copy, instead of rename
-            if (needToCopy(conf, bucketSrc, bucketDest, fs, bucketDestFs, configuredOwner, true)) {
-              //copy if across file system or encryption zones.
-              LOG.debug("Copying source " + bucketSrc + " to " + bucketDest + " because HDFS encryption zones are different.");
-              FileUtils.copy(fs, bucketSrc, bucketDestFs, bucketDest,
-                   true,    // delete source
-                   true, // overwrite destination
-                   conf);
-            } else {
-                // do the rename
-                bucketDestFs.rename(bucketSrc, bucketDest);
-            }
-            if (newFiles != null) {
-              newFiles.add(bucketDest);
-=======
     try{
       LOG.debug("Acid move looking for " + deltaFileType + " files in bucket " + origBucketPath);
 
@@ -5342,7 +5246,6 @@
             pool.shutdownNow();
             if (e.getCause() instanceof IOException) {
               throw (IOException) e.getCause();
->>>>>>> 6d589dc9
             }
             if (e.getCause() instanceof HiveException) {
               throw (HiveException) e.getCause();
@@ -5370,12 +5273,26 @@
     try {
       if (!createdDeltaDirs.contains(deltaDest)) {
         try {
-          if(fs.mkdirs(deltaDest)) {
+          // Check if the src and dest filesystems are same or not
+          // if the src and dest filesystems are different, then we need to do copy, instead of rename
+          if (needToCopy(conf, deltaStat.getPath(), deltaDest, fs, destFs, configuredOwner, true)) {
+            //copy if across file system or encryption zones.
+            LOG.debug("Copying source " + deltaStat.getPath() + " to " + deltaDest + " because HDFS encryption zones are different.");
+            FileUtils.copy(fs, AcidUtils.OrcAcidVersion.getVersionFilePath(deltaStat.getPath()),
+                 destFs, AcidUtils.OrcAcidVersion.getVersionFilePath(deltaDest),
+                 true,    // delete source
+                 true, // overwrite destination
+                 conf);
+          } else {
+            // do the rename
             try {
-              fs.rename(AcidUtils.OrcAcidVersion.getVersionFilePath(deltaStat.getPath()),
-                      AcidUtils.OrcAcidVersion.getVersionFilePath(deltaDest));
-            } catch (FileNotFoundException fnf) {
-              // There might be no side file. Skip in this case.
+                 if(destFs.mkdirs(deltaDest)) {
+                   destFs.rename(AcidUtils.OrcAcidVersion.getVersionFilePath(deltaStat.getPath()),
+                       AcidUtils.OrcAcidVersion.getVersionFilePath(deltaDest));
+                 }
+            }
+            catch (FileNotFoundException fnf) {
+             // There might be no side file. Skip in this case.
             }
           }
           createdDeltaDirs.add(deltaDest);
@@ -5393,8 +5310,20 @@
         LOG.info("Moving bucket " + bucketSrc.toUri().toString() + " to " +
                 bucketDest.toUri().toString());
         try {
-          fs.rename(bucketSrc, bucketDest);
-          if (newFiles != null) {
+            // Check if the src and dest filesystems are same or not
+            // if the src and dest filesystems are different, then we need to do copy, instead of rename
+            if (needToCopy(conf, bucketSrc, bucketDest, fs, bucketDestFs, configuredOwner, true)) {
+              //copy if across file system or encryption zones.
+              LOG.debug("Copying source " + bucketSrc + " to " + bucketDest + " because HDFS encryption zones are different.");
+              FileUtils.copy(fs, bucketSrc, bucketDestFs, bucketDest,
+                   true,    // delete source
+                   true, // overwrite destination
+                   conf);
+            } else {
+                // do the rename
+                bucketDestFs.rename(bucketSrc, bucketDest);
+            }
+            if (newFiles != null) {
             newFiles.add(bucketDest);
           }
         } catch (Exception e) {
