/*
 * Licensed to the Apache Software Foundation (ASF) under one
 * or more contributor license agreements.  See the NOTICE file
 * distributed with this work for additional information
 * regarding copyright ownership.  The ASF licenses this file
 * to you under the Apache License, Version 2.0 (the
 * "License"); you may not use this file except in compliance
 * with the License.  You may obtain a copy of the License at
 *
 *     http://www.apache.org/licenses/LICENSE-2.0
 *
 * Unless required by applicable law or agreed to in writing, software
 * distributed under the License is distributed on an "AS IS" BASIS,
 * WITHOUT WARRANTIES OR CONDITIONS OF ANY KIND, either express or implied.
 * See the License for the specific language governing permissions and
 * limitations under the License.
 */

package org.apache.hadoop.hive.ql.plan;

import java.util.HashMap;
import java.util.Map;

import org.apache.hadoop.hive.ql.parse.HiveParser;
import org.apache.hadoop.hive.ql.security.authorization.Privilege;

public enum HiveOperation {
  EXPLAIN("EXPLAIN", HiveParser.TOK_EXPLAIN, null, null),
  LOAD("LOAD", HiveParser.TOK_LOAD, null, new Privilege[]{Privilege.ALTER_DATA}),
  EXPORT("EXPORT", HiveParser.TOK_EXPORT, new Privilege[]{Privilege.SELECT}, null),
  IMPORT("IMPORT", HiveParser.TOK_IMPORT, null, new Privilege[]{Privilege.ALTER_METADATA, Privilege.ALTER_DATA}),
  REPLDUMP("REPLDUMP", HiveParser.TOK_REPL_DUMP, new Privilege[]{Privilege.ALL}, null),
  REPLLOAD("REPLLOAD", HiveParser.TOK_REPL_LOAD, null, new Privilege[]{Privilege.ALL}),
  REPLSTATUS("REPLSTATUS", HiveParser.TOK_REPL_STATUS, new Privilege[]{Privilege.SELECT}, null),
  CREATEDATABASE("CREATEDATABASE", HiveParser.TOK_CREATEDATABASE, null, new Privilege[]{Privilege.CREATE}),
  DROPDATABASE("DROPDATABASE", HiveParser.TOK_DROPDATABASE, null, new Privilege[]{Privilege.DROP}),
  SWITCHDATABASE("SWITCHDATABASE", HiveParser.TOK_SWITCHDATABASE, null, null, true, false),
  LOCKDB("LOCKDATABASE", HiveParser.TOK_LOCKDB, new Privilege[]{Privilege.LOCK}, null),
  UNLOCKDB("UNLOCKDATABASE", HiveParser.TOK_UNLOCKDB, new Privilege[]{Privilege.LOCK}, null),
  DROPTABLE ("DROPTABLE", HiveParser.TOK_DROPTABLE, null, new Privilege[]{Privilege.DROP}),
  DESCTABLE("DESCTABLE", HiveParser.TOK_DESCTABLE, null, null),
  DESCFUNCTION("DESCFUNCTION", HiveParser.TOK_DESCFUNCTION, null, null),
  MSCK("MSCK", HiveParser.TOK_MSCK, null, null),
  ALTERTABLE_ADDCOLS("ALTERTABLE_ADDCOLS", HiveParser.TOK_ALTERTABLE_ADDCOLS, new Privilege[]{Privilege.ALTER_METADATA},
      null),
  ALTERTABLE_REPLACECOLS("ALTERTABLE_REPLACECOLS", HiveParser.TOK_ALTERTABLE_REPLACECOLS,
      new Privilege[]{Privilege.ALTER_METADATA}, null),
  ALTERTABLE_RENAMECOL("ALTERTABLE_RENAMECOL", HiveParser.TOK_ALTERTABLE_RENAMECOL,
      new Privilege[]{Privilege.ALTER_METADATA}, null),
  ALTERTABLE_RENAMEPART("ALTERTABLE_RENAMEPART", HiveParser.TOK_ALTERTABLE_RENAMEPART, new Privilege[]{Privilege.DROP},
      new Privilege[]{Privilege.CREATE}),
  ALTERTABLE_UPDATEPARTSTATS("ALTERTABLE_UPDATEPARTSTATS",
      new int[] {HiveParser.TOK_ALTERPARTITION_UPDATESTATS, HiveParser.TOK_ALTERPARTITION_UPDATECOLSTATS},
      new Privilege[]{Privilege.ALTER_METADATA}, null),
  ALTERTABLE_UPDATETABLESTATS("ALTERTABLE_UPDATETABLESTATS",
      new int[] {HiveParser.TOK_ALTERTABLE_UPDATESTATS, HiveParser.TOK_ALTERTABLE_UPDATECOLSTATS},
      new Privilege[]{Privilege.ALTER_METADATA}, null),
  ALTERTABLE_RENAME("ALTERTABLE_RENAME", HiveParser.TOK_ALTERTABLE_RENAME, new Privilege[]{Privilege.ALTER_METADATA},
      null),
  ALTERTABLE_DROPPARTS("ALTERTABLE_DROPPARTS",
      new int[] {HiveParser.TOK_ALTERTABLE_DROPPARTS, HiveParser.TOK_ALTERVIEW_DROPPARTS},
      new Privilege[]{Privilege.DROP}, null),
  // The location is input and table is output for alter-table add partitions
  ALTERTABLE_ADDPARTS("ALTERTABLE_ADDPARTS",
      new int[] {HiveParser.TOK_ALTERTABLE_ADDPARTS, HiveParser.TOK_ALTERVIEW_ADDPARTS}, null,
      new Privilege[]{Privilege.CREATE}),
  ALTERTABLE_TOUCH("ALTERTABLE_TOUCH", HiveParser.TOK_ALTERTABLE_TOUCH, null, null),
  ALTERTABLE_ARCHIVE("ALTERTABLE_ARCHIVE", HiveParser.TOK_ALTERTABLE_ARCHIVE, new Privilege[]{Privilege.ALTER_DATA},
      null),
  ALTERTABLE_UNARCHIVE("ALTERTABLE_UNARCHIVE", HiveParser.TOK_ALTERTABLE_UNARCHIVE,
      new Privilege[]{Privilege.ALTER_DATA}, null),
  ALTERTABLE_PROPERTIES("ALTERTABLE_PROPERTIES",
      new int[] {HiveParser.TOK_ALTERTABLE_PROPERTIES, HiveParser.TOK_ALTERTABLE_DROPPROPERTIES},
      new Privilege[]{Privilege.ALTER_METADATA}, null),
  ALTERTABLE_OWNER("ALTERTABLE_OWNER", HiveParser.TOK_ALTERTABLE_OWNER, null, null),
  ALTERTABLE_SERIALIZER("ALTERTABLE_SERIALIZER", HiveParser.TOK_ALTERTABLE_SERIALIZER,
      new Privilege[]{Privilege.ALTER_METADATA}, null),
  ALTERPARTITION_SERIALIZER("ALTERPARTITION_SERIALIZER", HiveParser.TOK_ALTERPARTITION_SERIALIZER,
      new Privilege[]{Privilege.ALTER_METADATA}, null),
  ALTERTABLE_SERDEPROPERTIES("ALTERTABLE_SERDEPROPERTIES", HiveParser.TOK_ALTERTABLE_SERDEPROPERTIES,
      new Privilege[]{Privilege.ALTER_METADATA}, null),
  ALTERPARTITION_SERDEPROPERTIES("ALTERPARTITION_SERDEPROPERTIES", HiveParser.TOK_ALTERPARTITION_SERDEPROPERTIES,
      new Privilege[]{Privilege.ALTER_METADATA}, null),
  ALTERTABLE_CLUSTER_SORT("ALTERTABLE_CLUSTER_SORT", HiveParser.TOK_ALTERTABLE_CLUSTER_SORT,
      new Privilege[]{Privilege.ALTER_METADATA}, null),
  ANALYZE_TABLE("ANALYZE_TABLE", HiveParser.TOK_ANALYZE, null, null),
  CACHE_METADATA("CACHE_METADATA", HiveParser.TOK_CACHE_METADATA, new Privilege[]{Privilege.SELECT}, null),
  ALTERTABLE_BUCKETNUM("ALTERTABLE_BUCKETNUM", HiveParser.TOK_ALTERTABLE_BUCKETS,
      new Privilege[]{Privilege.ALTER_METADATA}, null),
  ALTERPARTITION_BUCKETNUM("ALTERPARTITION_BUCKETNUM", HiveParser.TOK_ALTERPARTITION_BUCKETS,
      new Privilege[]{Privilege.ALTER_METADATA}, null),
  SHOWDATABASES("SHOWDATABASES", HiveParser.TOK_SHOWDATABASES, new Privilege[]{Privilege.SHOW_DATABASE}, null, true,
      false),
  SHOWTABLES("SHOWTABLES", HiveParser.TOK_SHOWTABLES, null, null, true, false),
  SHOWCOLUMNS("SHOWCOLUMNS", HiveParser.TOK_SHOWCOLUMNS, null, null, true, false),
  SHOW_TABLESTATUS("SHOW_TABLESTATUS", HiveParser.TOK_SHOW_TABLESTATUS, null, null, true, false),
  SHOW_TBLPROPERTIES("SHOW_TBLPROPERTIES", HiveParser.TOK_SHOW_TBLPROPERTIES, null, null, true, false),
  SHOW_CREATEDATABASE("SHOW_CREATEDATABASE", HiveParser.TOK_SHOW_CREATEDATABASE, new Privilege[]{Privilege.SELECT},
      null),
  SHOW_CREATETABLE("SHOW_CREATETABLE", HiveParser.TOK_SHOW_CREATETABLE, new Privilege[]{Privilege.SELECT}, null),
  SHOWFUNCTIONS("SHOWFUNCTIONS", HiveParser.TOK_SHOWFUNCTIONS, null, null, true, false),
  SHOWPARTITIONS("SHOWPARTITIONS", HiveParser.TOK_SHOWPARTITIONS, null, null),
  SHOWLOCKS("SHOWLOCKS", new int[] {HiveParser.TOK_SHOWLOCKS, HiveParser.TOK_SHOWDBLOCKS}, null, null, true, false),
  SHOWCONF("SHOWCONF", HiveParser.TOK_SHOWCONF, null, null),
  SHOWVIEWS("SHOWVIEWS", HiveParser.TOK_SHOWVIEWS, null, null, true, false),
  SHOWMATERIALIZEDVIEWS("SHOWMATERIALIZEDVIEWS", HiveParser.TOK_SHOWMATERIALIZEDVIEWS, null, null, true, false),
  CREATEFUNCTION("CREATEFUNCTION", HiveParser.TOK_CREATEFUNCTION, null, null),
  DROPFUNCTION("DROPFUNCTION", HiveParser.TOK_DROPFUNCTION, null, null),
  RELOADFUNCTION("RELOADFUNCTION", HiveParser.TOK_RELOADFUNCTIONS, null, null),
  CREATEMACRO("CREATEMACRO", HiveParser.TOK_CREATEMACRO, null, null),
  DROPMACRO("DROPMACRO", HiveParser.TOK_DROPMACRO, null, null),
  CREATEVIEW("CREATEVIEW", HiveParser.TOK_CREATEVIEW, new Privilege[]{Privilege.SELECT},
      new Privilege[]{Privilege.CREATE}),
  CREATE_MATERIALIZED_VIEW("CREATE_MATERIALIZED_VIEW", HiveParser.TOK_CREATE_MATERIALIZED_VIEW,
      new Privilege[]{Privilege.SELECT}, new Privilege[]{Privilege.CREATE}),
  DROPVIEW("DROPVIEW", HiveParser.TOK_DROPVIEW, null, new Privilege[]{Privilege.DROP}),
  DROP_MATERIALIZED_VIEW("DROP_MATERIALIZED_VIEW", HiveParser.TOK_DROP_MATERIALIZED_VIEW, null,
      new Privilege[]{Privilege.DROP}),
  ALTER_MATERIALIZED_VIEW_REWRITE("ALTER_MATERIALIZED_VIEW_REWRITE", HiveParser.TOK_ALTER_MATERIALIZED_VIEW_REWRITE,
      new Privilege[]{Privilege.ALTER_METADATA}, null),
  ALTERVIEW_PROPERTIES("ALTERVIEW_PROPERTIES",
      new int[] {HiveParser.TOK_ALTERVIEW_PROPERTIES, HiveParser.TOK_ALTERVIEW_DROPPROPERTIES}, null, null),
  LOCKTABLE("LOCKTABLE", HiveParser.TOK_LOCKTABLE, new Privilege[]{Privilege.LOCK}, null),
  UNLOCKTABLE("UNLOCKTABLE", HiveParser.TOK_UNLOCKTABLE, new Privilege[]{Privilege.LOCK}, null),
  CREATEROLE("CREATEROLE", HiveParser.TOK_CREATEROLE, null, null),
  DROPROLE("DROPROLE", HiveParser.TOK_DROPROLE, null, null),
  GRANT_PRIVILEGE("GRANT_PRIVILEGE", HiveParser.TOK_GRANT, null, null),
  REVOKE_PRIVILEGE("REVOKE_PRIVILEGE", HiveParser.TOK_REVOKE, null, null),
  SHOW_GRANT("SHOW_GRANT", HiveParser.TOK_SHOW_GRANT, null, null, true, false),
  GRANT_ROLE("GRANT_ROLE", HiveParser.TOK_GRANT_ROLE, null, null),
  REVOKE_ROLE("REVOKE_ROLE", HiveParser.TOK_REVOKE_ROLE, null, null),
  SHOW_ROLES("SHOW_ROLES",
      new int[] {HiveParser.TOK_SHOW_ROLES, HiveParser.TOK_SHOW_CURRENT_ROLE, HiveParser.TOK_SET_ROLE},
      null, null, true, false),
  SHOW_ROLE_PRINCIPALS("SHOW_ROLE_PRINCIPALS", HiveParser.TOK_SHOW_ROLE_PRINCIPALS, null, null, true, false),
  SHOW_ROLE_GRANT("SHOW_ROLE_GRANT", HiveParser.TOK_SHOW_ROLE_GRANT, null, null, true, false),
  ALTERTABLE_FILEFORMAT("ALTERTABLE_FILEFORMAT", HiveParser.TOK_ALTERTABLE_FILEFORMAT,
      new Privilege[]{Privilege.ALTER_METADATA}, null),
  ALTERPARTITION_FILEFORMAT("ALTERPARTITION_FILEFORMAT", HiveParser.TOK_ALTERPARTITION_FILEFORMAT,
      new Privilege[]{Privilege.ALTER_METADATA}, null),
  ALTERTABLE_LOCATION("ALTERTABLE_LOCATION", HiveParser.TOK_ALTERTABLE_LOCATION, new Privilege[]{Privilege.ALTER_DATA},
      null),
  ALTERPARTITION_LOCATION("ALTERPARTITION_LOCATION", HiveParser.TOK_ALTERPARTITION_LOCATION,
      new Privilege[]{Privilege.ALTER_DATA}, null),
  CREATETABLE("CREATETABLE", HiveParser.TOK_CREATETABLE, null, new Privilege[]{Privilege.CREATE}),
  TRUNCATETABLE("TRUNCATETABLE", HiveParser.TOK_TRUNCATETABLE, null, new Privilege[]{Privilege.DROP}),
  CREATETABLE_AS_SELECT("CREATETABLE_AS_SELECT", (int[])null, new Privilege[]{Privilege.SELECT},
      new Privilege[]{Privilege.CREATE}),
  QUERY("QUERY", HiveParser.TOK_QUERY, new Privilege[]{Privilege.SELECT},
      new Privilege[]{Privilege.ALTER_DATA, Privilege.CREATE}, true, false),
  ALTERDATABASE("ALTERDATABASE", HiveParser.TOK_ALTERDATABASE_PROPERTIES, null, null),
  ALTERDATABASE_OWNER("ALTERDATABASE_OWNER", HiveParser.TOK_ALTERDATABASE_OWNER, null, null),
  ALTERDATABASE_LOCATION("ALTERDATABASE_LOCATION", HiveParser.TOK_ALTERDATABASE_LOCATION,
      new Privilege[]{Privilege.ALTER_DATA}, null),
  DESCDATABASE("DESCDATABASE", HiveParser.TOK_DESCDATABASE, null, null),
  ALTERTABLE_MERGEFILES("ALTER_TABLE_MERGE", HiveParser.TOK_ALTERTABLE_MERGEFILES, new Privilege[] {Privilege.SELECT},
      new Privilege[] {Privilege.ALTER_DATA}),
  ALTERPARTITION_MERGEFILES("ALTER_PARTITION_MERGE", HiveParser.TOK_ALTERPARTITION_MERGEFILES,
      new Privilege[] {Privilege.SELECT}, new Privilege[] {Privilege.ALTER_DATA}),
  ALTERTABLE_SKEWED("ALTERTABLE_SKEWED", HiveParser.TOK_ALTERTABLE_SKEWED, new Privilege[] {Privilege.ALTER_METADATA},
      null),
  ALTERTBLPART_SKEWED_LOCATION("ALTERTBLPART_SKEWED_LOCATION", HiveParser.TOK_ALTERTABLE_SKEWED_LOCATION,
      new Privilege[] {Privilege.ALTER_DATA}, null),
  ALTERTABLE_PARTCOLTYPE("ALTERTABLE_PARTCOLTYPE", HiveParser.TOK_ALTERTABLE_PARTCOLTYPE,
      new Privilege[] {Privilege.SELECT}, new Privilege[] {Privilege.ALTER_DATA}),
  ALTERTABLE_EXCHANGEPARTITION("ALTERTABLE_EXCHANGEPARTITION", HiveParser.TOK_ALTERTABLE_EXCHANGEPARTITION,
      new Privilege[] {Privilege.SELECT, Privilege.DELETE}, new Privilege[] {Privilege.INSERT}),
  ALTERTABLE_DROPCONSTRAINT("ALTERTABLE_DROPCONSTRAINT", HiveParser.TOK_ALTERTABLE_DROPCONSTRAINT,
      new Privilege[]{Privilege.ALTER_METADATA}, null),
  ALTERTABLE_ADDCONSTRAINT("ALTERTABLE_ADDCONSTRAINT", HiveParser.TOK_ALTERTABLE_ADDCONSTRAINT,
      new Privilege[]{Privilege.ALTER_METADATA}, null),
  ALTERTABLE_UPDATECOLUMNS("ALTERTABLE_UPDATECOLUMNS", HiveParser.TOK_ALTERTABLE_UPDATECOLUMNS,
      new Privilege[]{Privilege.ALTER_METADATA}, null),
<<<<<<< HEAD
  ALTERVIEW_RENAME("ALTERVIEW_RENAME", new Privilege[] {Privilege.ALTER_METADATA}, null),
  ALTERVIEW_AS("ALTERVIEW_AS", new Privilege[] {Privilege.ALTER_METADATA}, null),
  ALTERTABLE_COMPACT("ALTERTABLE_COMPACT", new Privilege[]{Privilege.SELECT}, new Privilege[]{Privilege.ALTER_DATA}),
  SHOW_COMPACTIONS("SHOW COMPACTIONS", null, null, true, false),
  SHOW_TRANSACTIONS("SHOW TRANSACTIONS", null, null, true, false),
  START_TRANSACTION("START TRANSACTION", null, null, false, false),
  COMMIT("COMMIT", null, null, true, true),
  ROLLBACK("ROLLBACK", null, null, true, true),
  SET_AUTOCOMMIT("SET AUTOCOMMIT", null, null, true, false),
  ABORT_TRANSACTIONS("ABORT TRANSACTIONS", null, null, false, false),
  KILL_QUERY("KILL QUERY", null, null),
  CREATE_RESOURCEPLAN("CREATE RESOURCEPLAN", null, null, false, false),
  SHOW_RESOURCEPLAN("SHOW RESOURCEPLAN", null, null, false, false),
  ALTER_RESOURCEPLAN("ALTER RESOURCEPLAN", null, null, false, false),
  DROP_RESOURCEPLAN("DROP RESOURCEPLAN", null, null, false, false),
  CREATE_TRIGGER("CREATE TRIGGER", null, null, false, false),
  ALTER_TRIGGER("ALTER TRIGGER", null, null, false, false),
  DROP_TRIGGER("DROP TRIGGER", null, null, false, false),
  CREATE_POOL("CREATE POOL", null, null, false, false),
  ALTER_POOL("ALTER POOL", null, null, false, false),
  DROP_POOL("DROP POOL", null, null, false, false),
  CREATE_MAPPING("CREATE MAPPING", null, null, false, false),
  ALTER_MAPPING("ALTER MAPPING", null, null, false, false),
  DROP_MAPPING("DROP MAPPING", null, null, false, false),
  CREATE_SCHEDULED_QUERY("CREATE SCHEDULED QUERY", null, null),
  ALTER_SCHEDULED_QUERY("ALTER SCHEDULED QUERY", null, null),
  DROP_SCHEDULED_QUERY("DROP SCHEDULED QUERY", null, null),
  ;


  private String operationName;

  private Privilege[] inputRequiredPrivileges;
=======
  ALTERVIEW_RENAME("ALTERVIEW_RENAME", HiveParser.TOK_ALTERVIEW_RENAME, new Privilege[] {Privilege.ALTER_METADATA},
      null),
  ALTERVIEW_AS("ALTERVIEW_AS", HiveParser.TOK_ALTERVIEW, new Privilege[] {Privilege.ALTER_METADATA}, null),
  ALTERTABLE_COMPACT("ALTERTABLE_COMPACT", HiveParser.TOK_ALTERTABLE_COMPACT, new Privilege[]{Privilege.SELECT},
      new Privilege[]{Privilege.ALTER_DATA}),
  SHOW_COMPACTIONS("SHOW COMPACTIONS", HiveParser.TOK_SHOW_COMPACTIONS, null, null, true, false),
  SHOW_TRANSACTIONS("SHOW TRANSACTIONS", HiveParser.TOK_SHOW_TRANSACTIONS, null, null, true, false),
  START_TRANSACTION("START TRANSACTION", HiveParser.TOK_START_TRANSACTION, null, null, false, false),
  COMMIT("COMMIT", HiveParser.TOK_COMMIT, null, null, true, true),
  ROLLBACK("ROLLBACK", HiveParser.TOK_ROLLBACK, null, null, true, true),
  SET_AUTOCOMMIT("SET AUTOCOMMIT", HiveParser.TOK_SET_AUTOCOMMIT, null, null, true, false),
  ABORT_TRANSACTIONS("ABORT TRANSACTIONS", HiveParser.TOK_ABORT_TRANSACTIONS, null, null, false, false),
  KILL_QUERY("KILL QUERY", HiveParser.TOK_KILL_QUERY, null, null),
  CREATE_RESOURCEPLAN("CREATE RESOURCEPLAN", HiveParser.TOK_CREATE_RP, null, null, false, false),
  SHOW_RESOURCEPLAN("SHOW RESOURCEPLAN", HiveParser.TOK_SHOW_RP, null, null, false, false),
  ALTER_RESOURCEPLAN("ALTER RESOURCEPLAN", HiveParser.TOK_ALTER_RP, null, null, false, false),
  DROP_RESOURCEPLAN("DROP RESOURCEPLAN", HiveParser.TOK_DROP_RP, null, null, false, false),
  CREATE_TRIGGER("CREATE TRIGGER", HiveParser.TOK_CREATE_TRIGGER, null, null, false, false),
  ALTER_TRIGGER("ALTER TRIGGER", HiveParser.TOK_ALTER_TRIGGER, null, null, false, false),
  DROP_TRIGGER("DROP TRIGGER", HiveParser.TOK_DROP_TRIGGER, null, null, false, false),
  CREATE_POOL("CREATE POOL", HiveParser.TOK_CREATE_POOL, null, null, false, false),
  ALTER_POOL("ALTER POOL", HiveParser.TOK_ALTER_POOL, null, null, false, false),
  DROP_POOL("DROP POOL", HiveParser.TOK_DROP_POOL, null, null, false, false),
  CREATE_MAPPING("CREATE MAPPING", HiveParser.TOK_CREATE_MAPPING, null, null, false, false),
  ALTER_MAPPING("ALTER MAPPING", HiveParser.TOK_ALTER_MAPPING, null, null, false, false),
  DROP_MAPPING("DROP MAPPING", HiveParser.TOK_DROP_MAPPING, null, null, false, false);
>>>>>>> 1880bc64

  private final String operationName;
  private final int[] tokens;
  private final Privilege[] inputRequiredPrivileges;
  private final Privilege[] outputRequiredPrivileges;

  /**
   * Only a small set of operations is allowed inside an explicit transactions, e.g. DML on
   * Acid tables or ops w/o persistent side effects like USE DATABASE, SHOW TABLES, etc so
   * that rollback is meaningful
   * todo: mark all operations appropriately
   */
  private final boolean allowedInTransaction;
  private final boolean requiresOpenTransaction;

  HiveOperation(String operationName, int token, Privilege[] inputRequiredPrivileges,
      Privilege[] outputRequiredPrivileges) {
    this(operationName, new int[] {token}, inputRequiredPrivileges, outputRequiredPrivileges, false, false);
  }

  HiveOperation(String operationName, int[] tokens, Privilege[] inputRequiredPrivileges,
      Privilege[] outputRequiredPrivileges) {
    this(operationName, tokens, inputRequiredPrivileges, outputRequiredPrivileges, false, false);
  }

  HiveOperation(String operationName, int token, Privilege[] inputRequiredPrivileges,
      Privilege[] outputRequiredPrivileges, boolean allowedInTransaction, boolean requiresOpenTransaction) {
    this(operationName, new int[] {token}, inputRequiredPrivileges, outputRequiredPrivileges, allowedInTransaction,
        requiresOpenTransaction);
  }

  HiveOperation(String operationName, int[] tokens, Privilege[] inputRequiredPrivileges,
      Privilege[] outputRequiredPrivileges, boolean allowedInTransaction, boolean requiresOpenTransaction) {
    this.operationName = operationName;
    this.tokens = tokens;
    this.inputRequiredPrivileges = inputRequiredPrivileges;
    this.outputRequiredPrivileges = outputRequiredPrivileges;
    this.requiresOpenTransaction = requiresOpenTransaction;
    this.allowedInTransaction = allowedInTransaction || requiresOpenTransaction;
  }

  public String getOperationName() {
    return operationName;
  }

  public Privilege[] getInputRequiredPrivileges() {
    return inputRequiredPrivileges;
  }

  public Privilege[] getOutputRequiredPrivileges() {
    return outputRequiredPrivileges;
  }

  public boolean isAllowedInTransaction() {
    return allowedInTransaction;
  }

  public boolean isRequiresOpenTransaction() {
    return requiresOpenTransaction;
  }

  private static final Map<Integer, HiveOperation> TOKEN_TO_OPERATION = new HashMap<>();
  static {
    for (HiveOperation hiveOperation : values()) {
      if (hiveOperation.tokens != null) {
        for (int token : hiveOperation.tokens) {
          TOKEN_TO_OPERATION.put(token, hiveOperation);
        }
      }
    }
  }

  public static HiveOperation operationForToken(int token) {
    return TOKEN_TO_OPERATION.get(token);
  }
}<|MERGE_RESOLUTION|>--- conflicted
+++ resolved
@@ -171,41 +171,6 @@
       new Privilege[]{Privilege.ALTER_METADATA}, null),
   ALTERTABLE_UPDATECOLUMNS("ALTERTABLE_UPDATECOLUMNS", HiveParser.TOK_ALTERTABLE_UPDATECOLUMNS,
       new Privilege[]{Privilege.ALTER_METADATA}, null),
-<<<<<<< HEAD
-  ALTERVIEW_RENAME("ALTERVIEW_RENAME", new Privilege[] {Privilege.ALTER_METADATA}, null),
-  ALTERVIEW_AS("ALTERVIEW_AS", new Privilege[] {Privilege.ALTER_METADATA}, null),
-  ALTERTABLE_COMPACT("ALTERTABLE_COMPACT", new Privilege[]{Privilege.SELECT}, new Privilege[]{Privilege.ALTER_DATA}),
-  SHOW_COMPACTIONS("SHOW COMPACTIONS", null, null, true, false),
-  SHOW_TRANSACTIONS("SHOW TRANSACTIONS", null, null, true, false),
-  START_TRANSACTION("START TRANSACTION", null, null, false, false),
-  COMMIT("COMMIT", null, null, true, true),
-  ROLLBACK("ROLLBACK", null, null, true, true),
-  SET_AUTOCOMMIT("SET AUTOCOMMIT", null, null, true, false),
-  ABORT_TRANSACTIONS("ABORT TRANSACTIONS", null, null, false, false),
-  KILL_QUERY("KILL QUERY", null, null),
-  CREATE_RESOURCEPLAN("CREATE RESOURCEPLAN", null, null, false, false),
-  SHOW_RESOURCEPLAN("SHOW RESOURCEPLAN", null, null, false, false),
-  ALTER_RESOURCEPLAN("ALTER RESOURCEPLAN", null, null, false, false),
-  DROP_RESOURCEPLAN("DROP RESOURCEPLAN", null, null, false, false),
-  CREATE_TRIGGER("CREATE TRIGGER", null, null, false, false),
-  ALTER_TRIGGER("ALTER TRIGGER", null, null, false, false),
-  DROP_TRIGGER("DROP TRIGGER", null, null, false, false),
-  CREATE_POOL("CREATE POOL", null, null, false, false),
-  ALTER_POOL("ALTER POOL", null, null, false, false),
-  DROP_POOL("DROP POOL", null, null, false, false),
-  CREATE_MAPPING("CREATE MAPPING", null, null, false, false),
-  ALTER_MAPPING("ALTER MAPPING", null, null, false, false),
-  DROP_MAPPING("DROP MAPPING", null, null, false, false),
-  CREATE_SCHEDULED_QUERY("CREATE SCHEDULED QUERY", null, null),
-  ALTER_SCHEDULED_QUERY("ALTER SCHEDULED QUERY", null, null),
-  DROP_SCHEDULED_QUERY("DROP SCHEDULED QUERY", null, null),
-  ;
-
-
-  private String operationName;
-
-  private Privilege[] inputRequiredPrivileges;
-=======
   ALTERVIEW_RENAME("ALTERVIEW_RENAME", HiveParser.TOK_ALTERVIEW_RENAME, new Privilege[] {Privilege.ALTER_METADATA},
       null),
   ALTERVIEW_AS("ALTERVIEW_AS", HiveParser.TOK_ALTERVIEW, new Privilege[] {Privilege.ALTER_METADATA}, null),
@@ -232,7 +197,11 @@
   CREATE_MAPPING("CREATE MAPPING", HiveParser.TOK_CREATE_MAPPING, null, null, false, false),
   ALTER_MAPPING("ALTER MAPPING", HiveParser.TOK_ALTER_MAPPING, null, null, false, false),
   DROP_MAPPING("DROP MAPPING", HiveParser.TOK_DROP_MAPPING, null, null, false, false);
->>>>>>> 1880bc64
+  DROP_MAPPING("DROP MAPPING", null, null, false, false),
+  CREATE_SCHEDULED_QUERY("CREATE SCHEDULED QUERY", null, null),
+  ALTER_SCHEDULED_QUERY("ALTER SCHEDULED QUERY", null, null),
+  DROP_SCHEDULED_QUERY("DROP SCHEDULED QUERY", null, null),
+  ;
 
   private final String operationName;
   private final int[] tokens;
