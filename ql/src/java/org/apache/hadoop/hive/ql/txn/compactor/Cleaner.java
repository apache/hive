/*
 * Licensed to the Apache Software Foundation (ASF) under one
 * or more contributor license agreements.  See the NOTICE file
 * distributed with this work for additional information
 * regarding copyright ownership.  The ASF licenses this file
 * to you under the Apache License, Version 2.0 (the
 * "License"); you may not use this file except in compliance
 * with the License.  You may obtain a copy of the License at
 *
 *     http://www.apache.org/licenses/LICENSE-2.0
 *
 * Unless required by applicable law or agreed to in writing, software
 * distributed under the License is distributed on an "AS IS" BASIS,
 * WITHOUT WARRANTIES OR CONDITIONS OF ANY KIND, either express or implied.
 * See the License for the specific language governing permissions and
 * limitations under the License.
 */
package org.apache.hadoop.hive.ql.txn.compactor;

import org.apache.hadoop.conf.Configuration;
import org.apache.hadoop.hive.common.FileUtils;
import org.apache.hadoop.hive.common.TableName;
import org.apache.hadoop.hive.common.ValidTxnList;
import org.apache.hadoop.hive.metastore.ReplChangeManager;
import org.apache.hadoop.hive.metastore.api.GetValidWriteIdsRequest;
import org.apache.hadoop.hive.metastore.api.GetValidWriteIdsResponse;
import org.apache.hadoop.hive.metastore.api.NoSuchObjectException;
import org.apache.hadoop.hive.metastore.api.NoSuchTxnException;
import org.apache.hadoop.hive.metastore.txn.TxnCommonUtils;
import org.apache.hadoop.hive.metastore.txn.TxnStore;
import org.apache.hadoop.hive.metastore.txn.TxnUtils;
import org.slf4j.Logger;
import org.slf4j.LoggerFactory;
import org.apache.hadoop.fs.FileSystem;
import org.apache.hadoop.fs.Path;
import org.apache.hadoop.hive.common.ValidWriteIdList;
import org.apache.hadoop.hive.common.ValidReaderWriteIdList;
import org.apache.hadoop.hive.conf.HiveConf;
import org.apache.hadoop.hive.metastore.api.MetaException;
import org.apache.hadoop.hive.metastore.api.Partition;
import org.apache.hadoop.hive.metastore.api.StorageDescriptor;
import org.apache.hadoop.hive.metastore.api.Table;
import org.apache.hadoop.hive.metastore.api.Database;
import org.apache.hadoop.hive.metastore.txn.CompactionInfo;
import org.apache.hadoop.hive.ql.io.AcidUtils;
import org.apache.hadoop.security.UserGroupInformation;
import org.apache.hadoop.util.StringUtils;
import org.apache.hive.common.util.Ref;

import java.io.IOException;
import java.security.PrivilegedExceptionAction;
import java.util.ArrayList;
import java.util.Collections;
import java.util.List;
import java.util.concurrent.CompletableFuture;
import java.util.concurrent.ExecutorService;
import java.util.concurrent.TimeUnit;
import java.util.concurrent.atomic.AtomicBoolean;

import static org.apache.hadoop.hive.conf.Constants.COMPACTOR_CLEANER_THREAD_NAME_FORMAT;
import static org.apache.hadoop.hive.conf.HiveConf.ConfVars.HIVE_COMPACTOR_CLEANER_RETENTION_TIME;
import static org.apache.hadoop.hive.conf.HiveConf.ConfVars.HIVE_COMPACTOR_DELAYED_CLEANUP_ENABLED;
import static org.apache.hadoop.hive.metastore.HiveMetaStore.HMSHandler.getMSForConf;
import static org.apache.hadoop.hive.metastore.utils.MetaStoreUtils.getDefaultCatalog;

/**
 * A class to clean directories after compactions.  This will run in a separate thread.
 */
public class Cleaner extends MetaStoreCompactorThread {
  static final private String CLASS_NAME = Cleaner.class.getName();
  static final private Logger LOG = LoggerFactory.getLogger(CLASS_NAME);
  private long cleanerCheckInterval = 0;

  private ReplChangeManager replChangeManager;
  private ExecutorService cleanerExecutor;

  @Override
  public void init(AtomicBoolean stop) throws Exception {
    super.init(stop);
    replChangeManager = ReplChangeManager.getInstance(conf);
    cleanerCheckInterval = conf.getTimeVar(
            HiveConf.ConfVars.HIVE_COMPACTOR_CLEANER_RUN_INTERVAL, TimeUnit.MILLISECONDS);
    cleanerExecutor = CompactorUtil.createExecutorWithThreadFactory(
            conf.getIntVar(HiveConf.ConfVars.HIVE_COMPACTOR_CLEANER_THREADS_NUM),
            COMPACTOR_CLEANER_THREAD_NAME_FORMAT);
  }

  @Override
  public void run() {
    LOG.info("Starting Cleaner thread");
    try {
      do {
        TxnStore.MutexAPI.LockHandle handle = null;
        long startedAt = -1;
        // Make sure nothing escapes this run method and kills the metastore at large,
        // so wrap it in a big catch Throwable statement.
        try {
          handle = txnHandler.getMutexAPI().acquireLock(TxnStore.MUTEX_KEY.Cleaner.name());
          startedAt = System.currentTimeMillis();
          long minOpenTxnId = txnHandler.findMinOpenTxnIdForCleaner();
          boolean delayedCleanupEnabled = HiveConf.getBoolVar(conf, HIVE_COMPACTOR_DELAYED_CLEANUP_ENABLED);
          long retentionTime = 0;
          if (delayedCleanupEnabled) {
            retentionTime = HiveConf.getTimeVar(conf, HIVE_COMPACTOR_CLEANER_RETENTION_TIME, TimeUnit.MILLISECONDS);
          }
          LOG.info("Cleaning based on min open txn id: " + minOpenTxnId);
          List<CompletableFuture<Void>> cleanerList = new ArrayList<>();
          for (CompactionInfo compactionInfo : txnHandler.findReadyToClean(minOpenTxnId, retentionTime)) {
            cleanerList.add(CompletableFuture.runAsync(CompactorUtil.ThrowingRunnable.unchecked(() ->
                  clean(compactionInfo, minOpenTxnId)), cleanerExecutor));
          }
          CompletableFuture.allOf(cleanerList.toArray(new CompletableFuture[0])).join();
        } catch (Throwable t) {
          LOG.error("Caught an exception in the main loop of compactor cleaner, " +
                  StringUtils.stringifyException(t));
        } finally {
          if (handle != null) {
            handle.releaseLocks();
          }
        }
        // Now, go back to bed until it's time to do this again
        long elapsedTime = System.currentTimeMillis() - startedAt;
        if (elapsedTime < cleanerCheckInterval && !stop.get()) {
          Thread.sleep(cleanerCheckInterval - elapsedTime);
        }
        LOG.debug("Cleaner thread finished one loop.");
      } while (!stop.get());
    } catch (InterruptedException ie) {
      LOG.error("Compactor cleaner thread interrupted, exiting " +
        StringUtils.stringifyException(ie));
    } finally {
      if (cleanerExecutor != null) {
        this.cleanerExecutor.shutdownNow();
      }
    }
  }

  private void clean(CompactionInfo ci, long minOpenTxnGLB) throws MetaException {
    LOG.info("Starting cleaning for " + ci);
    try {
      Table t = resolveTable(ci);
      if (t == null) {
        // The table was dropped before we got around to cleaning it.
        LOG.info("Unable to find table " + ci.getFullTableName() + ", assuming it was dropped." +
            idWatermark(ci));
        txnHandler.markCleaned(ci);
        return;
      }
      Partition p = null;
      if (ci.partName != null) {
        p = resolvePartition(ci);
        if (p == null) {
          // The partition was dropped before we got around to cleaning it.
          LOG.info("Unable to find partition " + ci.getFullPartitionName() +
              ", assuming it was dropped." + idWatermark(ci));
          txnHandler.markCleaned(ci);
          return;
        }
      }
      StorageDescriptor sd = resolveStorageDescriptor(t, p);
      final String location = sd.getLocation();
      ValidTxnList validTxnList =
          TxnUtils.createValidTxnListForCleaner(txnHandler.getOpenTxns(), minOpenTxnGLB);
      //save it so that getAcidState() sees it
      conf.set(ValidTxnList.VALID_TXNS_KEY, validTxnList.writeToString());
      /**
       * {@code validTxnList} is capped by minOpenTxnGLB so if
       * {@link AcidUtils#getAcidState(Path, Configuration, ValidWriteIdList)} sees a base/delta
       * produced by a compactor, that means every reader that could be active right now see it
       * as well.  That means if this base/delta shadows some earlier base/delta, the it will be
       * used in favor of any files that it shadows.  Thus the shadowed files are safe to delete.
       *
       *
       * The metadata about aborted writeIds (and consequently aborted txn IDs) cannot be deleted
       * above COMPACTION_QUEUE.CQ_HIGHEST_WRITE_ID.
       * See {@link TxnStore#markCleaned(CompactionInfo)} for details.
       * For example given partition P1, txnid:150 starts and sees txnid:149 as open.
       * Say compactor runs in txnid:160, but 149 is still open and P1 has the largest resolved
       * writeId:17.  Compactor will produce base_17_c160.
       * Suppose txnid:149 writes delta_18_18
       * to P1 and aborts.  Compactor can only remove TXN_COMPONENTS entries
       * up to (inclusive) writeId:17 since delta_18_18 may be on disk (and perhaps corrupted) but
       * not visible based on 'validTxnList' capped at minOpenTxn so it will not not be cleaned by
       * {@link #removeFiles(String, ValidWriteIdList, CompactionInfo)} and so we must keep the
       * metadata that says that 18 is aborted.
       * In a slightly different case, whatever txn created delta_18 (and all other txn) may have
       * committed by the time cleaner runs and so cleaner will indeed see delta_18_18 and remove
       * it (since it has nothing but aborted data).  But we can't tell which actually happened
       * in markCleaned() so make sure it doesn't delete meta above CG_CQ_HIGHEST_WRITE_ID.
       *
       * We could perhaps make cleaning of aborted and obsolete and remove all aborted files up
       * to the current Min Open Write Id, this way aborted TXN_COMPONENTS meta can be removed
       * as well up to that point which may be higher than CQ_HIGHEST_WRITE_ID.  This could be
       * useful if there is all of a sudden a flood of aborted txns.  (For another day).
       */

      // Creating 'reader' list since we are interested in the set of 'obsolete' files
      final ValidReaderWriteIdList validWriteIdList = getValidCleanerWriteIdList(ci, t, validTxnList);
      if (LOG.isDebugEnabled()) {
        LOG.debug("Cleaning based on writeIdList: " + validWriteIdList);
      }

      Ref<Boolean> removedFiles = Ref.from(false);
      if (runJobAsSelf(ci.runAs)) {
        removedFiles.value = removeFiles(location, validWriteIdList, ci);
      } else {
        LOG.info("Cleaning as user " + ci.runAs + " for " + ci.getFullPartitionName());
        UserGroupInformation ugi = UserGroupInformation.createProxyUser(ci.runAs,
            UserGroupInformation.getLoginUser());
<<<<<<< HEAD
        ugi.doAs((PrivilegedExceptionAction<Object>) () -> {
          removeFiles(location, validWriteIdList, ci);
          return null;
=======
        ugi.doAs(new PrivilegedExceptionAction<Object>() {
          @Override
          public Object run() throws Exception {
            removedFiles.value = removeFiles(location, validWriteIdList, ci);
            return null;
          }
>>>>>>> f26fe63c
        });
        try {
          FileSystem.closeAllForUGI(ugi);
        } catch (IOException exception) {
          LOG.error("Could not clean up file-system handles for UGI: " + ugi + " for " +
              ci.getFullPartitionName() + idWatermark(ci), exception);
        }
      }
      if (removedFiles.value) {
        txnHandler.markCleaned(ci);
      } else {
        LOG.warn("No files were removed. Leaving queue entry " + ci + " in ready for cleaning state.");
      }
    } catch (Exception e) {
      LOG.error("Caught exception when cleaning, unable to complete cleaning of " + ci + " " +
          StringUtils.stringifyException(e));
      ci.errorMessage = e.getMessage();
      txnHandler.markFailed(ci);
    }
  }

  private ValidReaderWriteIdList getValidCleanerWriteIdList(CompactionInfo ci, Table t, ValidTxnList validTxnList)
      throws NoSuchTxnException, MetaException {
    List<String> tblNames = Collections.singletonList(TableName.getDbTable(t.getDbName(), t.getTableName()));
    GetValidWriteIdsRequest request = new GetValidWriteIdsRequest(tblNames);
    request.setValidTxnList(validTxnList.writeToString());
    GetValidWriteIdsResponse rsp = txnHandler.getValidWriteIds(request);
    // we could have no write IDs for a table if it was never written to but
    // since we are in the Cleaner phase of compactions, there must have
    // been some delta/base dirs
    assert rsp != null && rsp.getTblValidWriteIdsSize() == 1;
    ValidReaderWriteIdList validWriteIdList =
        TxnCommonUtils.createValidReaderWriteIdList(rsp.getTblValidWriteIds().get(0));
    boolean delayedCleanupEnabled = conf.getBoolVar(HIVE_COMPACTOR_DELAYED_CLEANUP_ENABLED);
    if (delayedCleanupEnabled) {
      /*
       * If delayed cleanup enabled, we need to filter the obsoletes dir list, to only remove directories that were made obsolete by this compaction
       * If we have a higher retentionTime it is possible for a second compaction to run on the same partition. Cleaning up the first compaction
       * should not touch the newer obsolete directories to not to violate the retentionTime for those.
       */
      validWriteIdList = validWriteIdList.updateHighWatermark(ci.highestWriteId);
    }
    return validWriteIdList;
  }

  private static String idWatermark(CompactionInfo ci) {
    return " id=" + ci.id;
  }

  /**
   * @return true if any files were removed
   */
  private boolean removeFiles(String location, ValidWriteIdList writeIdList, CompactionInfo ci)
      throws IOException, NoSuchObjectException, MetaException {
    Path locPath = new Path(location);
    AcidUtils.Directory dir = AcidUtils.getAcidState(locPath.getFileSystem(conf), locPath, conf, writeIdList, Ref.from(
        false), false);
    List<Path> obsoleteDirs = dir.getObsolete();
    /**
     * add anything in 'dir'  that only has data from aborted transactions - no one should be
     * trying to read anything in that dir (except getAcidState() that only reads the name of
     * this dir itself)
     * So this may run ahead of {@link CompactionInfo#highestWriteId} but it's ok (suppose there
     * are no active txns when cleaner runs).  The key is to not delete metadata about aborted
     * txns with write IDs > {@link CompactionInfo#highestWriteId}.
     * See {@link TxnStore#markCleaned(CompactionInfo)}
     */
    obsoleteDirs.addAll(dir.getAbortedDirectories());
    List<Path> filesToDelete = new ArrayList<>(obsoleteDirs.size());
    StringBuilder extraDebugInfo = new StringBuilder("[");
    for (Path stat : obsoleteDirs) {
      filesToDelete.add(stat);
      extraDebugInfo.append(stat.getName()).append(",");
      if(!FileUtils.isPathWithinSubtree(stat, locPath)) {
        LOG.info(idWatermark(ci) + " found unexpected file: " + stat);
      }
    }
    extraDebugInfo.setCharAt(extraDebugInfo.length() - 1, ']');
    LOG.info(idWatermark(ci) + " About to remove " + filesToDelete.size() +
         " obsolete directories from " + location + ". " + extraDebugInfo.toString());
    if (filesToDelete.size() < 1) {
      LOG.warn("Hmm, nothing to delete in the cleaner for directory " + location +
          ", that hardly seems right.");
      return false;
    }

    FileSystem fs = filesToDelete.get(0).getFileSystem(conf);
    Database db = getMSForConf(conf).getDatabase(getDefaultCatalog(conf), ci.dbname);
    Table table = getMSForConf(conf).getTable(getDefaultCatalog(conf), ci.dbname, ci.tableName);

    for (Path dead : filesToDelete) {
      LOG.debug("Going to delete path " + dead.toString());
      if (ReplChangeManager.shouldEnableCm(db, table)) {
        replChangeManager.recycle(dead, ReplChangeManager.RecycleType.MOVE, true);
      }
      fs.delete(dead, true);
    }
    return true;
  }
}<|MERGE_RESOLUTION|>--- conflicted
+++ resolved
@@ -207,18 +207,9 @@
         LOG.info("Cleaning as user " + ci.runAs + " for " + ci.getFullPartitionName());
         UserGroupInformation ugi = UserGroupInformation.createProxyUser(ci.runAs,
             UserGroupInformation.getLoginUser());
-<<<<<<< HEAD
         ugi.doAs((PrivilegedExceptionAction<Object>) () -> {
-          removeFiles(location, validWriteIdList, ci);
+          removedFiles.value = removeFiles(location, validWriteIdList, ci);
           return null;
-=======
-        ugi.doAs(new PrivilegedExceptionAction<Object>() {
-          @Override
-          public Object run() throws Exception {
-            removedFiles.value = removeFiles(location, validWriteIdList, ci);
-            return null;
-          }
->>>>>>> f26fe63c
         });
         try {
           FileSystem.closeAllForUGI(ugi);
