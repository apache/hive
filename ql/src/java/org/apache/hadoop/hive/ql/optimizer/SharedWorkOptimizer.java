/*
 * Licensed to the Apache Software Foundation (ASF) under one
 * or more contributor license agreements.  See the NOTICE file
 * distributed with this work for additional information
 * regarding copyright ownership.  The ASF licenses this file
 * to you under the Apache License, Version 2.0 (the
 * "License"); you may not use this file except in compliance
 * with the License.  You may obtain a copy of the License at
 *
 *     http://www.apache.org/licenses/LICENSE-2.0
 *
 * Unless required by applicable law or agreed to in writing, software
 * distributed under the License is distributed on an "AS IS" BASIS,
 * WITHOUT WARRANTIES OR CONDITIONS OF ANY KIND, either express or implied.
 * See the License for the specific language governing permissions and
 * limitations under the License.
 */
package org.apache.hadoop.hive.ql.optimizer;

import java.util.ArrayList;
import java.util.Arrays;
import java.util.BitSet;
import java.util.Collection;
import java.util.Collections;
import java.util.Comparator;
import java.util.EnumSet;
import java.util.HashMap;
import java.util.HashSet;
import java.util.Iterator;
import java.util.LinkedHashSet;
import java.util.List;
import java.util.Map;
import java.util.Map.Entry;
import java.util.Objects;
import java.util.Set;
import java.util.TreeMap;
import java.util.stream.Collectors;
import org.apache.commons.lang3.StringUtils;
import org.apache.hadoop.hive.conf.HiveConf.ConfVars;
import org.apache.hadoop.hive.ql.exec.AppMasterEventOperator;
import org.apache.hadoop.hive.ql.exec.DummyStoreOperator;
import org.apache.hadoop.hive.ql.exec.FilterOperator;
import org.apache.hadoop.hive.ql.exec.FunctionRegistry;
import org.apache.hadoop.hive.ql.exec.JoinOperator;
import org.apache.hadoop.hive.ql.exec.MapJoinOperator;
import org.apache.hadoop.hive.ql.exec.Operator;
import org.apache.hadoop.hive.ql.exec.OperatorFactory;
import org.apache.hadoop.hive.ql.exec.OperatorUtils;
import org.apache.hadoop.hive.ql.exec.ReduceSinkOperator;
import org.apache.hadoop.hive.ql.exec.RowSchema;
import org.apache.hadoop.hive.ql.exec.TableScanOperator;
import org.apache.hadoop.hive.ql.exec.UDFArgumentException;
import org.apache.hadoop.hive.ql.exec.UnionOperator;
import org.apache.hadoop.hive.ql.metadata.Table;
import org.apache.hadoop.hive.ql.parse.GenTezUtils;
import org.apache.hadoop.hive.ql.parse.ParseContext;
import org.apache.hadoop.hive.ql.parse.PrunedPartitionList;
import org.apache.hadoop.hive.ql.parse.SemanticException;
import org.apache.hadoop.hive.ql.parse.SemiJoinBranchInfo;
import org.apache.hadoop.hive.ql.plan.DynamicPruningEventDesc;
import org.apache.hadoop.hive.ql.plan.ExprNodeConstantDesc;
import org.apache.hadoop.hive.ql.plan.ExprNodeDesc;
import org.apache.hadoop.hive.ql.plan.ExprNodeDescUtils;
import org.apache.hadoop.hive.ql.plan.ExprNodeDynamicListDesc;
import org.apache.hadoop.hive.ql.plan.ExprNodeDynamicValueDesc;
import org.apache.hadoop.hive.ql.plan.ExprNodeGenericFuncDesc;
import org.apache.hadoop.hive.ql.plan.FilterDesc;
import org.apache.hadoop.hive.ql.plan.MapJoinDesc;
import org.apache.hadoop.hive.ql.plan.OperatorDesc;
import org.apache.hadoop.hive.ql.plan.ReduceSinkDesc;
import org.apache.hadoop.hive.ql.plan.TableScanDesc;
import org.apache.hadoop.hive.ql.stats.StatsUtils;
import org.apache.hadoop.hive.ql.udf.generic.GenericUDFBetween;
import org.apache.hadoop.hive.ql.udf.generic.GenericUDFInBloomFilter;
import org.apache.hadoop.hive.ql.udf.generic.GenericUDFOPAnd;
import org.apache.hadoop.hive.ql.udf.generic.GenericUDFOPOr;
import org.apache.hadoop.hive.serde2.typeinfo.TypeInfoFactory;
import org.slf4j.Logger;
import org.slf4j.LoggerFactory;

import com.google.common.collect.ArrayListMultimap;
import com.google.common.collect.HashMultimap;
import com.google.common.collect.ImmutableList;
import com.google.common.collect.ImmutableSet;
import com.google.common.collect.Lists;
import com.google.common.collect.Multimap;
import com.google.common.collect.Multiset;
import com.google.common.collect.Sets;
import com.google.common.collect.TreeMultiset;

import static org.apache.hadoop.hive.ql.plan.ReduceSinkDesc.ReducerTraits.AUTOPARALLEL;
import static org.apache.hadoop.hive.ql.plan.ReduceSinkDesc.ReducerTraits.FIXED;
import static org.apache.hadoop.hive.ql.plan.ReduceSinkDesc.ReducerTraits.UNIFORM;
import static org.apache.hadoop.hive.ql.plan.ReduceSinkDesc.ReducerTraits.UNSET;

import static org.apache.hadoop.hive.ql.plan.ExprNodeDescUtils.*;
/**
 * Shared computation optimizer.
 *
 * <p>Originally, this rule would find scan operators over the same table
 * in the query plan and merge them if they met some preconditions.
 * <pre>
 *  TS   TS             TS
 *  |    |     -&gt;   /  \
 *  Op   Op           Op  Op
 * </pre>
 * <p>Now the rule has been extended to find opportunities to other operators
 * downstream, not only a single table scan.
 *
 *  TS1   TS2    TS1   TS2            TS1   TS2
 *   |     |      |     |              |     |
 *   |    RS      |    RS              |    RS
 *    \   /        \   /       -&gt;    \   /
 *   MapJoin      MapJoin              MapJoin
 *      |            |                  /   \
 *      Op           Op                Op   Op
 *
 * <p>If the extended version of the optimizer is enabled, it can go beyond
 * a work boundary to find reutilization opportunities.
 *
 * <p>The optimization only works with the Tez execution engine.
 */
public class SharedWorkOptimizer extends Transform {

  private final static Logger LOG = LoggerFactory.getLogger(SharedWorkOptimizer.class);
  private static boolean doTSM = true;

  @Override
  public ParseContext transform(ParseContext pctx) throws SemanticException {

    final Map<String, TableScanOperator> topOps = pctx.getTopOps();
    if (topOps.size() < 2) {
      // Nothing to do, bail out
      return pctx;
    }

    // Map of dbName.TblName -> TSOperator
    ArrayListMultimap<String, TableScanOperator> tableNameToOps = splitTableScanOpsByTable(pctx);

    // Check whether all tables in the plan are unique
    boolean tablesReferencedOnlyOnce =
        tableNameToOps.asMap().entrySet().stream().noneMatch(e -> e.getValue().size() > 1);
    if (tablesReferencedOnlyOnce) {
      // Nothing to do, bail out
      return pctx;
    }

    if (LOG.isDebugEnabled()) {
      LOG.debug("Before SharedWorkOptimizer:\n" + Operator.toString(pctx.getTopOps().values()));
    }

    // We enforce a certain order when we do the reutilization.
    // In particular, we use size of table x number of reads to
    // rank the tables.
    List<Entry<String, Long>> sortedTables = rankTablesByAccumulatedSize(pctx);
    LOG.debug("Sorted tables by size: {}", sortedTables);

    // Cache to use during optimization
    SharedWorkOptimizerCache optimizerCache = new SharedWorkOptimizerCache();

    // Gather information about the DPP table scans and store it in the cache
    gatherDPPTableScanOps(pctx, optimizerCache);

    BaseSharedWorkOptimizer swo;
    if (pctx.getConf().getBoolVar(ConfVars.HIVE_SHARED_WORK_MERGE_TS_SCHEMA)) {
      //      swo = new SchemaAwareSharedWorkOptimizer();
      //      swo.sharedWorkOptimization(pctx, optimizerCache, tableNameToOps, sortedTables, Mode.SubtreeMerge);
      //      if (LOG.isDebugEnabled()) {
      //        LOG.debug("After SharedWorkOptimizer0:\n" + Operator.toString(pctx.getTopOps().values()));
      //      }
      //      if (pctx.getConf().getBoolVar(ConfVars.HIVE_SHARED_WORK_EXTENDED_OPTIMIZATION)) {
      //        // Execute extended shared work optimization
      //        sharedWorkExtendedOptimization(pctx, optimizerCache);
      //
      //        if (LOG.isDebugEnabled()) {
      //          LOG.debug("After SharedWorkExtendedOptimizer:\n" + Operator.toString(pctx.getTopOps().values()));
      //        }
      //      }

      swo = new BaseSharedWorkOptimizer();
    } else {
      swo = new SchemaAwareSharedWorkOptimizer();
    }

    BaseSharedWorkOptimizer swo0 = new SchemaAwareSharedWorkOptimizer();
    if (doTSM) {
      swo0 = swo;
    }
    // Execute shared work optimization
    swo0.sharedWorkOptimization(pctx, optimizerCache, tableNameToOps, sortedTables, Mode.SubtreeMerge);

    if (LOG.isDebugEnabled()) {
      LOG.debug("After SharedWorkOptimizer:\n" + Operator.toString(pctx.getTopOps().values()));
    }

    if (pctx.getConf().getBoolVar(ConfVars.HIVE_SHARED_WORK_EXTENDED_OPTIMIZATION)) {
      // Execute extended shared work optimization
      sharedWorkExtendedOptimization(pctx, optimizerCache);

      if (LOG.isDebugEnabled()) {
        LOG.debug("After SharedWorkExtendedOptimizer:\n" + Operator.toString(pctx.getTopOps().values()));
      }
    }

    if (pctx.getConf().getBoolVar(ConfVars.HIVE_SHARED_WORK_SEMIJOIN_OPTIMIZATION)) {
      // Map of dbName.TblName -> TSOperator
      tableNameToOps = splitTableScanOpsByTable(pctx);
      // We rank by size of table x number of reads
      sortedTables = rankTablesByAccumulatedSize(pctx);

      // Execute shared work optimization with semijoin removal
      boolean optimized =
          swo0.sharedWorkOptimization(pctx, optimizerCache, tableNameToOps,
              sortedTables, Mode.RemoveSemijoin);
      if (optimized && pctx.getConf().getBoolVar(ConfVars.HIVE_SHARED_WORK_EXTENDED_OPTIMIZATION)) {
        // If it was further optimized, execute a second round of extended shared work optimizer
        sharedWorkExtendedOptimization(pctx, optimizerCache);
      }

      if (LOG.isDebugEnabled()) {
        LOG.debug("After SharedWorkSJOptimizer:\n"
            + Operator.toString(pctx.getTopOps().values()));
      }
    }

    if (pctx.getConf().getBoolVar(ConfVars.HIVE_SHARED_WORK_DPPUNION_OPTIMIZATION)) {

      boolean optimized = swo.sharedWorkOptimization(pctx, optimizerCache, tableNameToOps, sortedTables, Mode.DPPUnion);
      if (optimized && pctx.getConf().getBoolVar(ConfVars.HIVE_SHARED_WORK_EXTENDED_OPTIMIZATION)) {
        // If it was further optimized, do a round of extended shared work optimizer
        sharedWorkExtendedOptimization(pctx, optimizerCache);
      }

      if (LOG.isDebugEnabled()) {
        LOG.debug("After DPPUnion:\n" + Operator.toString(pctx.getTopOps().values()));
      }
    }

    if(pctx.getConf().getBoolVar(ConfVars.HIVE_SHARED_WORK_REUSE_MAPJOIN_CACHE)) {
      // Try to reuse cache for broadcast side in mapjoin operators that
      // share same input.
      // First we group together all the mapjoin operators that share same
      // reduce sink operator.
      final Multimap<Operator<?>, MapJoinOperator> parentToMapJoinOperators =
          ArrayListMultimap.create();
      final Set<Operator<?>> visitedOperators = new HashSet<>();
      for (Entry<Operator<?>, Collection<Operator<?>>> e :
          optimizerCache.operatorToWorkOperators.asMap().entrySet()) {
        if (visitedOperators.contains(e.getKey())) {
          // Already visited this work, we move on
          continue;
        }
        for (Operator<?> op : e.getValue()) {
          if (op instanceof MapJoinOperator) {
            MapJoinOperator mapJoinOp = (MapJoinOperator) op;
            // Only allowed for mapjoin operator
            if (!mapJoinOp.getConf().isBucketMapJoin() &&
                !mapJoinOp.getConf().isDynamicPartitionHashJoin()) {
              parentToMapJoinOperators.put(
                  obtainBroadcastInput(mapJoinOp).getParentOperators().get(0), mapJoinOp);
            }
          }
          visitedOperators.add(op);
        }
      }
      // For each group, set the cache key accordingly if there is more than one operator
      // and input RS operator are equal
      for (Collection<MapJoinOperator> c : parentToMapJoinOperators.asMap().values()) {
        Map<ReduceSinkOperator, String> rsOpToCacheKey = new HashMap<>();
        for (MapJoinOperator mapJoinOp : c) {
          ReduceSinkOperator rsOp = obtainBroadcastInput(mapJoinOp);
          String cacheKey = null;
          for (Entry<ReduceSinkOperator, String> e: rsOpToCacheKey.entrySet()) {
            if (compareOperator(pctx, rsOp, e.getKey())) {
              cacheKey = e.getValue();
              break;
            }
          }
          if (cacheKey == null) {
            // Either it is the first map join operator or there was no equivalent RS,
            // hence generate cache key
            cacheKey = MapJoinDesc.generateCacheKey(mapJoinOp.getOperatorId());
            rsOpToCacheKey.put(rsOp, cacheKey);
          }
          // Set in the conf of the map join operator
          mapJoinOp.getConf().setCacheKey(cacheKey);
        }
      }
    }

    // If we are running tests, we are going to verify that the contents of the cache
    // correspond with the contents of the plan, and otherwise we fail.
    // This check always run when we are running in test mode, independently on whether
    // we use the basic or the extended version of the optimizer.
    if (pctx.getConf().getBoolVar(ConfVars.HIVE_IN_TEST)) {
      Set<Operator<?>> visited = new HashSet<>();
      Iterator<Entry<String, TableScanOperator>> it = topOps.entrySet().iterator();
      while (it.hasNext()) {
        Entry<String, TableScanOperator> e = it.next();
        for (Operator<?> op : OperatorUtils.findOperators(e.getValue(), Operator.class)) {
          if (!visited.contains(op)) {
            Set<Operator<?>> workCachedOps = findWorkOperators(optimizerCache, op);
            Set<Operator<?>> workPlanOps = findWorkOperators(op, new HashSet<>());
            if (!workCachedOps.equals(workPlanOps)) {
              throw new SemanticException("Error in shared work optimizer: operator cache contents "
                  + "and actual plan differ\nIn cache: " + workCachedOps + "\nIn plan: " + workPlanOps);
            }
            visited.add(op);
          }
        }
      }
    }

    return pctx;
  }

  /** SharedWorkOptimization strategy modes */
  public enum Mode {
    /**
     * Merges two identical subtrees.
     */
    SubtreeMerge,
    /**
     * Merges a filtered scan into a non-filtered scan.
     *
     * In case we are already scanning the whole table - we should not scan it twice.
     */
    RemoveSemijoin,
    /**
     * Fuses two filtered table scans into a single one.
     *
     * Dynamic filter subtree is kept on both sides - but the table is onlt scanned once.
     */
    DPPUnion;
  }

  /**
   * Analyzes the TS and exposes dynamic filters separetly.
   */
  static class DecomposedTs {

    private TableScanOperator ts;
    private ExprNodeDesc normalFilterExpr;
    private List<ExprNodeDesc> semijoinExprNodes = new ArrayList<>();

    public DecomposedTs(TableScanOperator ts) throws UDFArgumentException {
      this.ts = ts;
      TableScanOperator retainableTsOp = ts;
      if (retainableTsOp.getConf().getFilterExpr() != null) {
        // Gather SJ expressions and normal expressions
        List<ExprNodeDesc> allExprNodesExceptSemijoin = new ArrayList<>();
        splitExpressions(retainableTsOp.getConf().getFilterExpr(),
            allExprNodesExceptSemijoin, semijoinExprNodes);
        // Create new expressions
        normalFilterExpr = conjunction(allExprNodesExceptSemijoin);
      }
    }

    public List<ExprNodeDesc> getSemiJoinFilter() {
      return semijoinExprNodes;
    }

  }

  /**
   * Class wrapping shared work optimizer.
   * This implementation enables merging of TS with different schemas by taking the union of the
   * {@link TableScanDesc#getNeededColumns()} and {@link TableScanDesc#getNeededColumnIDs()}
   * from both {@link TableScanOperator}s.
   */
  private static class BaseSharedWorkOptimizer {

    public boolean sharedWorkOptimization(ParseContext pctx, SharedWorkOptimizerCache optimizerCache,
                                           ArrayListMultimap<String, TableScanOperator> tableNameToOps, List<Entry<String, Long>> sortedTables,
                                           Mode mode) throws SemanticException {
      // Boolean to keep track of whether this method actually merged any TS operators
      boolean mergedExecuted = false;

      Multimap<String, TableScanOperator> existingOps = ArrayListMultimap.create();
      Set<Operator<?>> removedOps = new HashSet<>();
      for (Entry<String, Long> tablePair : sortedTables) {
        String tableName = tablePair.getKey();
        for (TableScanOperator discardableTsOp : tableNameToOps.get(tableName)) {
          if (removedOps.contains(discardableTsOp)) {
            LOG.debug("Skip {} as it has already been removed", discardableTsOp);
            continue;
          }
          Collection<TableScanOperator> prevTsOps = existingOps.get(tableName);
          for (TableScanOperator retainableTsOp : prevTsOps) {
            if (removedOps.contains(retainableTsOp)) {
              LOG.debug("Skip {} as it has already been removed", retainableTsOp);
              continue;
            }
            LOG.debug("Can we merge {} into {} to remove a scan on {}?", discardableTsOp, retainableTsOp, tableName);

            SharedResult sr;
            if (mode == Mode.RemoveSemijoin) {
              // We check if the two table scan operators can actually be merged modulo SJs.
              // Hence, two conditions should be met:
              // (i) the TS ops should be mergeable excluding any kind of DPP, and
              // (ii) the DPP branches (excluding SJs) should be the same
              boolean mergeable = areMergeable(pctx, retainableTsOp, discardableTsOp);
              if (!mergeable) {
                // Skip
                LOG.debug("{} and {} cannot be merged", retainableTsOp, discardableTsOp);
                continue;
              }
              boolean validMerge = areMergeableExcludeSemijoinsExtendedCheck(
                  pctx, optimizerCache, retainableTsOp, discardableTsOp);
              if (!validMerge) {
                // Skip
                LOG.debug("{} and {} do not meet preconditions", retainableTsOp, discardableTsOp);
                continue;
              }

              // If tests pass, we create the shared work optimizer additional information
              // about the part of the tree that can be merged. We need to regenerate the
              // cache because semijoin operators have been removed
              sr = extractSharedOptimizationInfoForRoot(
                  pctx, optimizerCache, retainableTsOp, discardableTsOp, false);
            } else if (mode == Mode.DPPUnion) {
              boolean mergeable = areMergeable(pctx, retainableTsOp, discardableTsOp);
              if (!mergeable) {
                LOG.debug("{} and {} cannot be merged", retainableTsOp, discardableTsOp);
                continue;
              }
              boolean validMerge =
                  areMergeableDppUnion(pctx, optimizerCache, retainableTsOp, discardableTsOp);
              if (!validMerge) {
                // Skip
                LOG.debug("{} and {} do not meet preconditions", retainableTsOp, discardableTsOp);
                continue;
              }

              // If tests pass, we create the shared work optimizer additional information
              // about the part of the tree that can be merged. We need to regenerate the
              // cache because semijoin operators have been removed
              sr = extractSharedOptimizationInfoForRoot(pctx, optimizerCache, retainableTsOp, discardableTsOp, false);
              if (!validPreConditions(pctx, optimizerCache, sr)) {
                // Skip
                LOG.debug("{} and {} do not meet preconditions", retainableTsOp, discardableTsOp);
                continue;
              }
            } else if (mode == Mode.SubtreeMerge) {
              // First we quickly check if the two table scan operators can actually be merged
              if (!areMergeable(pctx, retainableTsOp, discardableTsOp) ||
                  !areMergeableExtendedCheck(pctx, optimizerCache, retainableTsOp, discardableTsOp)) {
                // Skip
                LOG.debug("{} and {} cannot be merged", retainableTsOp, discardableTsOp);
                continue;
              }

              // Secondly, we extract information about the part of the tree that can be merged
              // as well as some structural information (memory consumption) that needs to be
              // used to determined whether the merge can happen
              sr = extractSharedOptimizationInfoForRoot(
                  pctx, optimizerCache, retainableTsOp, discardableTsOp, false);

              // It seems these two operators can be merged.
              // Check that plan meets some preconditions before doing it.
              // In particular, in the presence of map joins in the upstream plan:
              // - we cannot exceed the noconditional task size, and
              // - if we already merged the big table, we cannot merge the broadcast
              // tables.
              if (!validPreConditions(pctx, optimizerCache, sr)) {
                // Skip
                LOG.debug("{} and {} do not meet preconditions", retainableTsOp, discardableTsOp);
                continue;
              }
            } else {
              throw new RuntimeException("unhandled mode: " + mode);
            }

            // We can merge
            mergedExecuted = true;
            if (mode != Mode.DPPUnion && sr.retainableOps.size() > 1) {
              // More than TS operator
              Operator<?> lastRetainableOp = sr.retainableOps.get(sr.retainableOps.size() - 1);
              Operator<?> lastDiscardableOp = sr.discardableOps.get(sr.discardableOps.size() - 1);
              if (lastDiscardableOp.getNumChild() != 0) {
                List<Operator<? extends OperatorDesc>> allChildren =
                    Lists.newArrayList(lastDiscardableOp.getChildOperators());
                for (Operator<? extends OperatorDesc> op : allChildren) {
                  lastDiscardableOp.getChildOperators().remove(op);
                  op.replaceParent(lastDiscardableOp, lastRetainableOp);
                  lastRetainableOp.getChildOperators().add(op);
                }
              }

              LOG.debug("Merging subtree starting at {} into subtree starting at {}",
                  discardableTsOp, retainableTsOp);
            } else {

              if (sr.discardableOps.size() > 1) {
                throw new RuntimeException("we can't discard more in this path");
              }

              DecomposedTs modelR = new DecomposedTs(retainableTsOp);
              DecomposedTs modelD = new DecomposedTs(discardableTsOp);

              // Push filter on top of children for retainable
              pushFilterToTopOfTableScan(optimizerCache, retainableTsOp);

              if (mode == Mode.RemoveSemijoin || mode == Mode.SubtreeMerge) {
                // For RemoveSemiJoin; this will clear the discardable's semijoin filters
                replaceSemijoinExpressions(discardableTsOp, modelR.getSemiJoinFilter());
              }
              // Push filter on top of children for discardable
              pushFilterToTopOfTableScan(optimizerCache, discardableTsOp);

              // Obtain filter for shared TS operator
              ExprNodeDesc exprNode = null;
              if (modelR.normalFilterExpr != null && modelD.normalFilterExpr != null) {
                exprNode = disjunction(modelR.normalFilterExpr, modelD.normalFilterExpr);
              }
              List<ExprNodeDesc> semiJoinExpr = null;
              if (mode == Mode.DPPUnion) {
                assert modelR.semijoinExprNodes != null;
                assert modelD.semijoinExprNodes != null;
                ExprNodeDesc disjunction = disjunction(conjunction(modelR.semijoinExprNodes), conjunction(modelD.semijoinExprNodes));
                semiJoinExpr = disjunction == null ? null : Lists.newArrayList(disjunction);
              } else {
                semiJoinExpr = modelR.semijoinExprNodes;
              }

              // Create expression node that will be used for the retainable table scan
              exprNode = conjunction(semiJoinExpr, exprNode);
              // Replace filter
              retainableTsOp.getConf().setFilterExpr((ExprNodeGenericFuncDesc) exprNode);
              // Replace table scan operator
              adoptChildren(retainableTsOp, discardableTsOp);

              LOG.debug("Merging {} into {}", discardableTsOp, retainableTsOp);
            }

            // First we remove the input operators of the expression that
            // we are going to eliminate
            if (mode != Mode.DPPUnion) {
              for (Operator<?> op : sr.discardableInputOps) {
                OperatorUtils.removeOperator(op);
                optimizerCache.removeOp(op);
                removedOps.add(op);
                // Remove DPP predicates
                if (op instanceof ReduceSinkOperator) {
                  SemiJoinBranchInfo sjbi = pctx.getRsToSemiJoinBranchInfo().get(op);
                  if (sjbi != null && !sr.discardableOps.contains(sjbi.getTsOp())
                      && !sr.discardableInputOps.contains(sjbi.getTsOp())) {
                    GenTezUtils.removeSemiJoinOperator(pctx, (ReduceSinkOperator) op, sjbi.getTsOp());
                    optimizerCache.tableScanToDPPSource.remove(sjbi.getTsOp(), op);
                  }
                } else if (op instanceof AppMasterEventOperator) {
                  DynamicPruningEventDesc dped = (DynamicPruningEventDesc) op.getConf();
                  if (!sr.discardableOps.contains(dped.getTableScan())
                      && !sr.discardableInputOps.contains(dped.getTableScan())) {
                    GenTezUtils.removeSemiJoinOperator(pctx, (AppMasterEventOperator) op, dped.getTableScan());
                    optimizerCache.tableScanToDPPSource.remove(dped.getTableScan(), op);
                  }
                }
                LOG.debug("Input operator removed: {}", op);
              }
            }

            // A shared TSop across branches can not have probeContext that utilizes single branch info
            // Filtered-out rows from one branch might be needed by another branch sharing a TSop
            if (retainableTsOp.getProbeDecodeContext() != null) {
              LOG.debug("Removing probeDecodeCntx for merged TS op {}", retainableTsOp);
              retainableTsOp.setProbeDecodeContext(null);
              retainableTsOp.getConf().setProbeDecodeContext(null);
            }

            // Then we merge the operators of the works we are going to merge
            mergeSchema(discardableTsOp, retainableTsOp);

            if (mode == Mode.DPPUnion) {
              // reparent all
              Collection<Operator<?>> discardableDPP = optimizerCache.tableScanToDPPSource.get(discardableTsOp);
              for (Operator<?> op : discardableDPP) {
                if (op instanceof ReduceSinkOperator) {
                  SemiJoinBranchInfo sjInfo = pctx.getRsToSemiJoinBranchInfo().get(op);
                  sjInfo.setTableScan(retainableTsOp);
                } else if (op.getConf() instanceof DynamicPruningEventDesc) {
                  DynamicPruningEventDesc dynamicPruningEventDesc = (DynamicPruningEventDesc) op.getConf();
                  dynamicPruningEventDesc.setTableScan(retainableTsOp);
                }
              }
              optimizerCache.tableScanToDPPSource.get(retainableTsOp).addAll(discardableDPP);
              discardableDPP.clear();
            }
            optimizerCache.removeOpAndCombineWork(discardableTsOp, retainableTsOp);

            removedOps.add(discardableTsOp);
            // Finally we remove the expression from the tree
            for (Operator<?> op : sr.discardableOps) {
              OperatorUtils.removeOperator(op);
              optimizerCache.removeOp(op);
              removedOps.add(op);
              LOG.debug("Operator removed: {}", op);
            }

            // try to merge downstream operators
            if (pctx.getConf().getBoolVar(ConfVars.HIVE_SHARED_WORK_DOWNSTREAM_MERGE)) {
              if (sr.discardableOps.size() == 1) {
                downStreamMerge(retainableTsOp, optimizerCache, pctx);
              }
            }

            break;
          }

          if (removedOps.contains(discardableTsOp)) {
            // This operator has been removed, remove it from the list of existing operators
            existingOps.remove(tableName, discardableTsOp);
          } else {
            // This operator has not been removed, include it in the list of existing operators
            existingOps.put(tableName, discardableTsOp);
          }
        }
      }

      // Remove unused table scan operators
      pctx.getTopOps().entrySet().removeIf(
          (Entry<String, TableScanOperator> e) -> e.getValue().getNumChild() == 0);

      return mergedExecuted;
    }

<<<<<<< HEAD
    private void downStreamMerge(Operator<?> op, SharedWorkOptimizerCache optimizerCache, ParseContext pctx)
        throws SemanticException {
      List<Operator<?>> childs = op.getChildOperators();
      for (int i = 0; i < childs.size(); i++) {
        Operator<?> cI = childs.get(i);
        if (cI instanceof ReduceSinkOperator || cI instanceof JoinOperator || cI.getParentOperators().size() != 1) {
          continue;
        }
        for (int j = i + 1; j < childs.size(); j++) {
          Operator<?> cJ = childs.get(j);
          if (cI.logicalEquals(cJ)) {
            LOG.debug("downstream merge: from {} into {}", cJ, cI);
            adoptChildren(cI, cJ);
            op.removeChild(cJ);
            optimizerCache.removeOp(cJ);
            j--;
            downStreamMerge(cI, optimizerCache, pctx);
          }
        }
      }
    }

    private void adoptChildren(Operator<?> target, Operator<?> donor) {
      List<Operator<?>> children = donor.getChildOperators();
      for (Operator<?> c : children) {
        c.replaceParent(donor, target);
      }
      target.getChildOperators().addAll(children);
    }

    private ExprNodeDesc conjunction(List<ExprNodeDesc> semijoinExprNodes) throws UDFArgumentException {
      if (semijoinExprNodes.isEmpty()) {
        return null;
      }
      if (semijoinExprNodes.size() > 1) {
        return ExprNodeGenericFuncDesc.newInstance(new GenericUDFOPAnd(), semijoinExprNodes);
      } else {
        return semijoinExprNodes.get(0);
      }
    }

    private ExprNodeDesc conjunction(List<ExprNodeDesc> semijoinExprNodes, ExprNodeDesc exprNode)
        throws UDFArgumentException {
      if (semijoinExprNodes != null && !semijoinExprNodes.isEmpty()) {
        if (exprNode != null) {
          semijoinExprNodes.add(0, exprNode);
        }
        if (semijoinExprNodes.size() > 1) {
          exprNode = ExprNodeGenericFuncDesc.newInstance(new GenericUDFOPAnd(), semijoinExprNodes);
        } else {
          exprNode = semijoinExprNodes.get(0);
        }
      }
      return exprNode;
    }

    private ExprNodeDesc disjunction(ExprNodeDesc e1, ExprNodeDesc e2) throws UDFArgumentException {
      if (e1 == null) {
        return e2;
      }
      if (e2 == null) {
        return e1;
      }
      if (e1.isSame(e2)) {
        return e1;
      }
      List<ExprNodeDesc> operands = new ArrayList<ExprNodeDesc>();
      disjunctiveDecomposition(e1,operands);
      disjunctiveDecomposition(e2,operands);
      return disjunction(operands);
    }

    private ExprNodeDesc disjunction(List<ExprNodeDesc> operands) throws UDFArgumentException {
      if (operands.size() == 0) {
        return null;
      }
      if (operands.size() == 1) {
        return operands.get(0);
      }
      return ExprNodeGenericFuncDesc.newInstance(new GenericUDFOPOr(), operands);
    }

    private void disjunctiveDecomposition(ExprNodeDesc expr, List<ExprNodeDesc> operands) {
      if(isOr(expr)) {
        for (ExprNodeDesc c : expr.getChildren()) {
          disjunctiveDecomposition(c, operands);
        }
      }else {
        for (ExprNodeDesc o : operands) {
          if (o.isSame(expr)) {
            return;
          }
        }
        operands.add(expr);
      }
    }

    private boolean isOr(ExprNodeDesc expr) {
      if (expr instanceof ExprNodeGenericFuncDesc) {
        ExprNodeGenericFuncDesc exprNodeGenericFuncDesc = (ExprNodeGenericFuncDesc) expr;
        return (exprNodeGenericFuncDesc.getGenericUDF() instanceof GenericUDFOPOr);
      }
      return false;
    }

=======
>>>>>>> 0dbeb438
    // FIXME: probably this should also be integrated with isSame() logics
    protected boolean areMergeable(ParseContext pctx, TableScanOperator tsOp1, TableScanOperator tsOp2)
        throws SemanticException {
      // If row limit does not match, we currently do not merge
      if (tsOp1.getConf().getRowLimit() != tsOp2.getConf().getRowLimit()) {
        return false;
      }
      // If table properties do not match, we currently do not merge
      if (!Objects.equals(tsOp1.getConf().getOpProps(), tsOp2.getConf().getOpProps())) {
        return false;
      }
      // If partitions do not match, we currently do not merge
      PrunedPartitionList prevTsOpPPList = pctx.getPrunedPartitions(tsOp1);
      PrunedPartitionList tsOpPPList = pctx.getPrunedPartitions(tsOp2);
      if (!prevTsOpPPList.getPartitions().equals(tsOpPPList.getPartitions())) {
        return false;
      }

      if(!Objects.equals(tsOp1.getConf().getIncludedBuckets(),
          tsOp2.getConf().getIncludedBuckets())) {
        return false;
      }

      return true;
    }

    protected void mergeSchema(TableScanOperator discardableTsOp, TableScanOperator retainableTsOp) {
      for (int colId : discardableTsOp.getConf().getNeededColumnIDs()) {
        if (!retainableTsOp.getConf().getNeededColumnIDs().contains(colId)) {
          retainableTsOp.getConf().getNeededColumnIDs().add(colId);
        }
      }
      for (String col : discardableTsOp.getConf().getNeededColumns()) {
        if (!retainableTsOp.getConf().getNeededColumns().contains(col)) {
          retainableTsOp.getConf().getNeededColumns().add(col);
        }
      }
    }
  }

  /**
   * More strict implementation of shared work optimizer.
   * This implementation doesn't merge {@link TableScanOperator}s with different schema.
   */
  private static class SchemaAwareSharedWorkOptimizer extends BaseSharedWorkOptimizer {
    @Override
    protected boolean areMergeable(ParseContext pctx, TableScanOperator tsOp1, TableScanOperator tsOp2)
        throws SemanticException {
      // First we check if the two table scan operators can actually be merged
      // If schemas do not match, we currently do not merge
      List<String> prevTsOpNeededColumns = tsOp1.getNeededColumns();
      List<String> tsOpNeededColumns = tsOp2.getNeededColumns();
      if (prevTsOpNeededColumns.size() != tsOpNeededColumns.size()) {
        return false;
      }
      boolean notEqual = false;
      for (int i = 0; i < prevTsOpNeededColumns.size(); i++) {
        if (!prevTsOpNeededColumns.get(i).equals(tsOpNeededColumns.get(i))) {
          notEqual = true;
          break;
        }
      }
      if (notEqual) {
        return false;
      }

      return super.areMergeable(pctx, tsOp1, tsOp2);
    }

    @Override
    protected void mergeSchema(TableScanOperator discardableTsOp, TableScanOperator retainableTsOp) {
      // nop
    }
  }

  /**
   * When we call this method, we have already verified that the SJ expressions targeting
   * two TS operators are the same.
   * Since we already had a method to push the filter expressions on top of the discardable
   * TS (pushFilterToTopOfTableScan), here we remove the old SJ expressions from the
   * discardable TS (and follow-up Filters if present) and we add the SJ expressions
   * from the retainable TS. That way the SJ expressions will be pushed on top of the
   * discardable TS by pushFilterToTopOfTableScan.
   */
  private static void replaceSemijoinExpressions(TableScanOperator tsOp, List<ExprNodeDesc> semijoinExprNodes) {
    ExprNodeDesc constNode = new ExprNodeConstantDesc(
        TypeInfoFactory.booleanTypeInfo, Boolean.TRUE);
    // TS operator
    if (tsOp.getConf().getFilterExpr() != null) {
      ExprNodeDesc tsFilterExpr = tsOp.getConf().getFilterExpr();
      if (FunctionRegistry.isOpAnd(tsFilterExpr)) {
        tsFilterExpr.getChildren().removeIf(SharedWorkOptimizer::isSemijoinExpr);
        tsFilterExpr.getChildren().addAll(semijoinExprNodes);
        if (tsFilterExpr.getChildren().isEmpty() ||
            (tsFilterExpr.getChildren().size() == 1 && !(tsFilterExpr.getChildren().get(0) instanceof ExprNodeGenericFuncDesc))) {
          tsOp.getConf().setFilterExpr(null);
        }
      }
    }
    // Filter operators on top
    if (tsOp.getChildOperators() != null) {
      for (Operator op : tsOp.getChildOperators()) {
        if (op instanceof FilterOperator) {
          FilterOperator filterOp = (FilterOperator) op;
          ExprNodeDesc filterExpr = filterOp.getConf().getPredicate();
          if (FunctionRegistry.isOpAnd(filterExpr)) {
            filterExpr.getChildren().removeIf(SharedWorkOptimizer::isSemijoinExpr);
            if (filterExpr.getChildren().isEmpty()) {
              filterOp.getConf().setPredicate(constNode);
            } else if (filterExpr.getChildren().size() == 1) {
              filterOp.getConf().setPredicate(filterExpr.getChildren().get(0));
            }
          }
        }
      }
    }
  }

  private static void downStreamMerge(Operator<?> op, SharedWorkOptimizerCache optimizerCache, ParseContext pctx)
      throws SemanticException {
    List<Operator<?>> childs = op.getChildOperators();
    for (int i = 0; i < childs.size(); i++) {
      Operator<?> cI = childs.get(i);
      if (cI instanceof ReduceSinkOperator || cI instanceof JoinOperator || cI.getParentOperators().size() != 1) {
        continue;
      }
      for (int j = i + 1; j < childs.size(); j++) {
        Operator<?> cJ = childs.get(j);
        if (cI.logicalEquals(cJ)) {
          LOG.debug("downstream merge: from {} into {}", cJ, cI);
          // FIXME move the operator?
          adoptChildren(cI, cJ);
          op.removeChild(cJ);
          optimizerCache.removeOp(cJ);
          j--;
          downStreamMerge(cI, optimizerCache, pctx);
        }
      }
    }
  }

  private static void adoptChildren(Operator<?> target, Operator<?> donor) {
    List<Operator<?>> children = donor.getChildOperators();
    for (Operator<?> c : children) {
      c.replaceParent(donor, target);
    }
    target.getChildOperators().addAll(children);
    children.clear();
  }

  private static boolean isSemijoinExpr(ExprNodeDesc expr) {
    if (expr instanceof ExprNodeDynamicListDesc) {
      // DYNAMIC PARTITION PRUNING
      return true;
    }
    if (FunctionRegistry.isOpBetween(expr) &&
        expr.getChildren().get(2) instanceof ExprNodeDynamicValueDesc) {
      // BETWEEN in SJ
      return true;
    }
    if (FunctionRegistry.isOpInBloomFilter(expr) &&
        expr.getChildren().get(1) instanceof ExprNodeDynamicValueDesc) {
      // IN_BLOOM_FILTER in SJ
      return true;
    }
    return false;
  }

  private static void splitExpressions(ExprNodeDesc exprNode,
      List<ExprNodeDesc> allExprNodesExceptSemijoin, List<ExprNodeDesc> semijoinExprNodes) {
    if (FunctionRegistry.isOpAnd(exprNode)) {
      for (ExprNodeDesc expr : exprNode.getChildren()) {
        if (isSemijoinExpr(expr)) {
          semijoinExprNodes.add(expr);
        } else {
          allExprNodesExceptSemijoin.add(expr);
        }
      }
    } else if (isSemijoinExpr(exprNode)) {
      semijoinExprNodes.add(exprNode);
    } else {
      allExprNodesExceptSemijoin.add(exprNode);
    }
  }

  private static void sharedWorkExtendedOptimization(ParseContext pctx, SharedWorkOptimizerCache optimizerCache)
      throws SemanticException {
    // Gather RS operators that 1) belong to root works, i.e., works containing TS operators,
    // and 2) share the same input operator.
    // These will be the first target for extended shared work optimization
    Multimap<Operator<?>, ReduceSinkOperator> parentToRsOps = ArrayListMultimap.create();
    Set<Operator<?>> visited = new HashSet<>();
    for (Entry<String, TableScanOperator> e : pctx.getTopOps().entrySet()) {
      gatherReduceSinkOpsByInput(parentToRsOps, visited,
          findWorkOperators(optimizerCache, e.getValue()));
    }

    Set<Operator<?>> removedOps = new HashSet<>();
    while (!parentToRsOps.isEmpty()) {
      // As above, we enforce a certain order when we do the reutilization.
      // In particular, we use size of data in RS x number of uses.
      List<Entry<Operator<?>, Long>> sortedRSGroups =
          rankOpsByAccumulatedSize(parentToRsOps.keySet());
      LOG.debug("Sorted operators by size: {}", sortedRSGroups);

      // Execute extended optimization
      // For each RS, check whether other RS in same work could be merge into this one.
      // If they are merged, RS operators in the resulting work will be considered
      // mergeable in next loop iteration.
      Multimap<Operator<?>, ReduceSinkOperator> existingRsOps = ArrayListMultimap.create();
      for (Entry<Operator<?>, Long> rsGroupInfo : sortedRSGroups) {
        Operator<?> rsParent = rsGroupInfo.getKey();
        for (ReduceSinkOperator discardableRsOp : parentToRsOps.get(rsParent)) {
          if (removedOps.contains(discardableRsOp)) {
            LOG.debug("Skip {} as it has already been removed", discardableRsOp);
            continue;
          }
          Collection<ReduceSinkOperator> otherRsOps = existingRsOps.get(rsParent);
          for (ReduceSinkOperator retainableRsOp : otherRsOps) {
            if (retainableRsOp.getChildOperators().size() == 0) {
              // just skip this RS - its a semijoin/bloomfilter related RS
              continue;
            }
            if (removedOps.contains(retainableRsOp)) {
              LOG.debug("Skip {} as it has already been removed", retainableRsOp);
              continue;
            }

            // First we quickly check if the two RS operators can actually be merged.
            // We already know that these two RS operators have the same parent, but
            // we need to check whether both RS are actually equal. Further, we check
            // whether their child is also equal. If any of these conditions are not
            // met, we are not going to try to merge.
            boolean mergeable = compareOperator(pctx, retainableRsOp, discardableRsOp) &&
                compareOperator(pctx, retainableRsOp.getChildOperators().get(0),
                    discardableRsOp.getChildOperators().get(0));
            if (!mergeable) {
              // Skip
              LOG.debug("{} and {} cannot be merged", retainableRsOp, discardableRsOp);
              continue;
            }

            LOG.debug("Checking additional conditions for merging subtree starting at {}"
                + " into subtree starting at {}", discardableRsOp, retainableRsOp);

            // Secondly, we extract information about the part of the tree that can be merged
            // as well as some structural information (memory consumption) that needs to be
            // used to determined whether the merge can happen
            Operator<?> retainableRsOpChild = retainableRsOp.getChildOperators().get(0);
            Operator<?> discardableRsOpChild = discardableRsOp.getChildOperators().get(0);
            SharedResult sr = extractSharedOptimizationInfo(
                pctx, optimizerCache, retainableRsOp, discardableRsOp,
                retainableRsOpChild, discardableRsOpChild);

            // It seems these two operators can be merged.
            // Check that plan meets some preconditions before doing it.
            // In particular, in the presence of map joins in the upstream plan:
            // - we cannot exceed the noconditional task size, and
            // - if we already merged the big table, we cannot merge the broadcast
            // tables.
            if (sr.retainableOps.isEmpty() || !validPreConditions(pctx, optimizerCache, sr)) {
              // Skip
              LOG.debug("{} and {} do not meet preconditions", retainableRsOp, discardableRsOp);
              continue;
            }

            deduplicateReduceTraits(retainableRsOp.getConf(), discardableRsOp.getConf());

            // We can merge
            Operator<?> lastRetainableOp = sr.retainableOps.get(sr.retainableOps.size() - 1);
            Operator<?> lastDiscardableOp = sr.discardableOps.get(sr.discardableOps.size() - 1);
            if (lastDiscardableOp.getNumChild() != 0) {
              List<Operator<? extends OperatorDesc>> allChildren =
                  Lists.newArrayList(lastDiscardableOp.getChildOperators());
              for (Operator<? extends OperatorDesc> op : allChildren) {
                lastDiscardableOp.getChildOperators().remove(op);
                op.replaceParent(lastDiscardableOp, lastRetainableOp);
                lastRetainableOp.getChildOperators().add(op);
              }
            }

            LOG.debug("Merging subtree starting at {} into subtree starting at {}",
                discardableRsOp, retainableRsOp);

            // First we remove the input operators of the expression that
            // we are going to eliminate
            for (Operator<?> op : sr.discardableInputOps) {
              OperatorUtils.removeOperator(op);
              optimizerCache.removeOp(op);
              removedOps.add(op);
              // Remove DPP predicates
              if (op instanceof ReduceSinkOperator) {
                SemiJoinBranchInfo sjbi = pctx.getRsToSemiJoinBranchInfo().get(op);
                if (sjbi != null && !sr.discardableOps.contains(sjbi.getTsOp()) &&
                    !sr.discardableInputOps.contains(sjbi.getTsOp())) {
                  GenTezUtils.removeSemiJoinOperator(
                      pctx, (ReduceSinkOperator) op, sjbi.getTsOp());
                  optimizerCache.tableScanToDPPSource.remove(sjbi.getTsOp(), op);
                }
              } else if (op instanceof AppMasterEventOperator) {
                DynamicPruningEventDesc dped = (DynamicPruningEventDesc) op.getConf();
                if (!sr.discardableOps.contains(dped.getTableScan()) &&
                    !sr.discardableInputOps.contains(dped.getTableScan())) {
                  GenTezUtils.removeSemiJoinOperator(
                      pctx, (AppMasterEventOperator) op, dped.getTableScan());
                  optimizerCache.tableScanToDPPSource.remove(dped.getTableScan(), op);
                }
              }
              LOG.debug("Input operator removed: {}", op);
            }
            // We remove the discardable RS operator
            OperatorUtils.removeOperator(discardableRsOp);
            optimizerCache.removeOp(discardableRsOp);
            removedOps.add(discardableRsOp);
            LOG.debug("Operator removed: {}", discardableRsOp);
            // Then we merge the operators of the works we are going to merge
            optimizerCache.removeOpAndCombineWork(discardableRsOpChild, retainableRsOpChild);
            // Finally we remove the rest of the expression from the tree
            for (Operator<?> op : sr.discardableOps) {
              OperatorUtils.removeOperator(op);
              optimizerCache.removeOp(op);
              removedOps.add(op);
              LOG.debug("Operator removed: {}", op);
            }

            if (pctx.getConf().getBoolVar(ConfVars.HIVE_SHARED_WORK_DOWNSTREAM_MERGE)) {
              if (sr.discardableOps.size() == 1) {
                downStreamMerge(retainableRsOp, optimizerCache, pctx);
              }
            }

            break;
          }

          if (removedOps.contains(discardableRsOp)) {
            // This operator has been removed, remove it from the list of existing operators
            existingRsOps.remove(rsParent, discardableRsOp);
          } else {
            // This operator has not been removed, include it in the list of existing operators
            existingRsOps.put(rsParent, discardableRsOp);
          }
        }
      }

      // We gather the operators that will be used for next iteration of extended optimization
      // (if any)
      parentToRsOps = ArrayListMultimap.create();
      visited = new HashSet<>();
      for (Entry<Operator<?>, ReduceSinkOperator> e : existingRsOps.entries()) {
        if (removedOps.contains(e.getValue()) || e.getValue().getNumChild() < 1) {
          // If 1) RS has been removed, or 2) it does not have a child (for instance, it is a
          // semijoin RS), we can quickly skip this one
          continue;
        }
        gatherReduceSinkOpsByInput(parentToRsOps, visited,
            findWorkOperators(optimizerCache, e.getValue().getChildOperators().get(0)));
      }
    }

    // Remove unused table scan operators
    pctx.getTopOps().entrySet().removeIf(
        (Entry<String, TableScanOperator> e) -> e.getValue().getNumChild() == 0);
  }

  /**
   * Obtain the RS input for a mapjoin operator.
   */
  private static ReduceSinkOperator obtainBroadcastInput(MapJoinOperator mapJoinOp) {
    return mapJoinOp.getParentOperators().get(0) instanceof ReduceSinkOperator ?
        (ReduceSinkOperator) mapJoinOp.getParentOperators().get(0) :
        (ReduceSinkOperator) mapJoinOp.getParentOperators().get(1);
  }

  /**
   * This method gathers the TS operators with DPP from the context and
   * stores them into the input optimization cache.
   */
  private static void gatherDPPTableScanOps(
          ParseContext pctx, SharedWorkOptimizerCache optimizerCache) throws SemanticException {
    // Find TS operators with partition pruning enabled in plan
    // because these TS may potentially read different data for
    // different pipeline.
    // These can be:
    // 1) TS with DPP.
    // 2) TS with semijoin DPP.
    Map<String, TableScanOperator> topOps = pctx.getTopOps();
    Collection<Operator<?>> tableScanOps = Lists.<Operator<?>> newArrayList(topOps.values());
    Set<AppMasterEventOperator> s = OperatorUtils.findOperators(tableScanOps, AppMasterEventOperator.class);
    for (AppMasterEventOperator a : s) {
      if (a.getConf() instanceof DynamicPruningEventDesc) {
        DynamicPruningEventDesc dped = (DynamicPruningEventDesc) a.getConf();
        optimizerCache.tableScanToDPPSource.put(dped.getTableScan(), a);
      }
    }
    for (Entry<ReduceSinkOperator, SemiJoinBranchInfo> e : pctx.getRsToSemiJoinBranchInfo().entrySet()) {
      optimizerCache.tableScanToDPPSource.put(e.getValue().getTsOp(), e.getKey());
    }
    LOG.debug("DPP information stored in the cache: {}", optimizerCache.tableScanToDPPSource);
  }

  private static ArrayListMultimap<String, TableScanOperator> splitTableScanOpsByTable(
          ParseContext pctx) {
    ArrayListMultimap<String, TableScanOperator> tableNameToOps = ArrayListMultimap.create();
    // Sort by operator ID so we get deterministic results
    Map<String, TableScanOperator> sortedTopOps = new TreeMap<>(pctx.getTopOps());
    for (Entry<String, TableScanOperator> e : sortedTopOps.entrySet()) {
      TableScanOperator tsOp = e.getValue();
      tableNameToOps.put(
              tsOp.getConf().getTableMetadata().getDbName() + "."
                      + tsOp.getConf().getTableMetadata().getTableName(), tsOp);
    }
    return tableNameToOps;
  }

  private static List<Entry<String, Long>> rankTablesByAccumulatedSize(ParseContext pctx) {
    Map<String, Long> tableToTotalSize = new HashMap<>();
    for (Entry<String, TableScanOperator> e : pctx.getTopOps().entrySet()) {
      TableScanOperator tsOp = e.getValue();
      String tableName = tsOp.getConf().getTableMetadata().getDbName() + "."
              + tsOp.getConf().getTableMetadata().getTableName();
      long tableSize = tsOp.getStatistics() != null ?
              tsOp.getStatistics().getDataSize() : 0L;
      Long totalSize = tableToTotalSize.get(tableName);
      if (totalSize != null) {
        tableToTotalSize.put(tableName,
                StatsUtils.safeAdd(totalSize, tableSize));
      } else {
        tableToTotalSize.put(tableName, tableSize);
      }
    }
    List<Entry<String, Long>> sortedTables =
        new ArrayList<>(tableToTotalSize.entrySet());
    Collections.sort(sortedTables, Collections.reverseOrder(
        new Comparator<Map.Entry<String, Long>>() {
          @Override
          public int compare(Map.Entry<String, Long> o1, Map.Entry<String, Long> o2) {
            return (o1.getValue()).compareTo(o2.getValue());
          }
        }));
    return sortedTables;
  }

  private static void gatherReduceSinkOpsByInput(Multimap<Operator<?>,
      ReduceSinkOperator> parentToRsOps, Set<Operator<?>> visited, Set<Operator<?>> ops) {
    for (Operator<?> op : ops) {
      // If the RS has other RS siblings, we will add it to be considered in next iteration
      if (op instanceof ReduceSinkOperator && !visited.contains(op)) {
        Operator<?> parent = op.getParentOperators().get(0);
        Set<ReduceSinkOperator> s = new LinkedHashSet<>();
        for (Operator<?> c : parent.getChildOperators()) {
          if (c instanceof ReduceSinkOperator) {
            s.add((ReduceSinkOperator) c);
            visited.add(c);
          }
        }
        if (s.size() > 1) {
          parentToRsOps.putAll(parent, s);
        }
      }
    }
  }

  private static List<Entry<Operator<?>, Long>> rankOpsByAccumulatedSize(Set<Operator<?>> opsSet) {
    Map<Operator<?>, Long> opToTotalSize = new HashMap<>();
    for (Operator<?> op : opsSet) {
      long size = op.getStatistics() != null ?
          op.getStatistics().getDataSize() : 0L;
      opToTotalSize.put(op,
          StatsUtils.safeMult(op.getChildOperators().size(), size));
    }
    List<Entry<Operator<?>, Long>> sortedOps =
        new ArrayList<>(opToTotalSize.entrySet());
    Collections.sort(sortedOps, Collections.reverseOrder(
        new Comparator<Map.Entry<Operator<?>, Long>>() {
          @Override
          public int compare(Map.Entry<Operator<?>, Long> o1, Map.Entry<Operator<?>, Long> o2) {
            int valCmp = o1.getValue().compareTo(o2.getValue());
            if (valCmp == 0) {
              return o1.getKey().toString().compareTo(o2.getKey().toString());
            }
            return valCmp;
          }
        }));
    return sortedOps;
  }

  private static boolean areMergeableExtendedCheck(ParseContext pctx, SharedWorkOptimizerCache optimizerCache,
      TableScanOperator tsOp1, TableScanOperator tsOp2) throws SemanticException {
    // If is a DPP, check if actually it refers to same target, column, etc.
    // Further, the DPP value needs to be generated from same subtree
    List<Operator<?>> dppsOp1 = new ArrayList<>(optimizerCache.tableScanToDPPSource.get(tsOp1));
    List<Operator<?>> dppsOp2 = new ArrayList<>(optimizerCache.tableScanToDPPSource.get(tsOp2));
    if (dppsOp1.isEmpty() && dppsOp2.isEmpty()) {
      return true;
    }
    for (int i = 0; i < dppsOp1.size(); i++) {
      Operator<?> op = dppsOp1.get(i);
      if (op instanceof ReduceSinkOperator) {
        Set<Operator<?>> ascendants =
            findAscendantWorkOperators(pctx, optimizerCache, op);
        if (ascendants.contains(tsOp2)) {
          // This should not happen, we cannot merge
          return false;
        }
      }
    }
    for (int i = 0; i < dppsOp2.size(); i++) {
      Operator<?> op = dppsOp2.get(i);
      if (op instanceof ReduceSinkOperator) {
        Set<Operator<?>> ascendants =
            findAscendantWorkOperators(pctx, optimizerCache, op);
        if (ascendants.contains(tsOp1)) {
          // This should not happen, we cannot merge
          return false;
        }
      }
    }
    if (dppsOp1.size() != dppsOp2.size()) {
      // Only first or second operator contains DPP pruning
      return false;
    }
    // Check if DPP branches are equal
    BitSet bs = new BitSet();
    for (int i = 0; i < dppsOp1.size(); i++) {
      Operator<?> dppOp1 = dppsOp1.get(i);
      for (int j = 0; j < dppsOp2.size(); j++) {
        if (!bs.get(j)) {
          // If not visited yet
          Operator<?> dppOp2 = dppsOp2.get(j);
          if (compareAndGatherOps(pctx, dppOp1, dppOp2) != null) {
            // The DPP operator/branch are equal
            bs.set(j);
            break;
          }
        }
      }
      if (bs.cardinality() < i + 1) {
        return false;
      }
    }
    return true;
  }

  private static boolean areMergeableExcludeSemijoinsExtendedCheck(ParseContext pctx, SharedWorkOptimizerCache optimizerCache,
      TableScanOperator tsOp1, TableScanOperator tsOp2) throws SemanticException {
    // We remove RS-based SJs from consideration, then we compare
    List<Operator<?>> dppsOp1 = new ArrayList<>(optimizerCache.tableScanToDPPSource.get(tsOp1));
    boolean removedDppOp1 = false;
    List<ReduceSinkOperator> rsOpsSemijoin1 = new ArrayList<>();
    List<Operator<?>> dppsOp2 = new ArrayList<>(optimizerCache.tableScanToDPPSource.get(tsOp2));
    boolean removedDppOp2 = false;
    List<ReduceSinkOperator> rsOpsSemijoin2 = new ArrayList<>();
    for (int i = 0; i < dppsOp1.size(); i++) {
      Operator<?> op = dppsOp1.get(i);
      if (op instanceof ReduceSinkOperator) {
        ReduceSinkOperator semijoinRSOp = (ReduceSinkOperator) op;
        if (pctx.getRsToSemiJoinBranchInfo().get(semijoinRSOp).getIsHint()) {
          // This is a hint, we should keep it, hence we bail out
          return false;
        }
        rsOpsSemijoin1.add(semijoinRSOp);
        dppsOp1.remove(i);
        removedDppOp1 = true;
      }
    }
    for (int i = 0; i < dppsOp2.size(); i++) {
      Operator<?> op = dppsOp2.get(i);
      if (op instanceof ReduceSinkOperator) {
        ReduceSinkOperator semijoinRSOp = (ReduceSinkOperator) op;
        if (pctx.getRsToSemiJoinBranchInfo().get(semijoinRSOp).getIsHint()) {
          // This is a hint, we should keep it, hence we bail out
          return false;
        }
        rsOpsSemijoin2.add(semijoinRSOp);
        dppsOp2.remove(i);
        removedDppOp2 = true;
      }
    }
    if (removedDppOp1 && removedDppOp2) {
      // TODO: We do not merge, since currently we only merge when one of the TS operators
      // are not targetted by a SJ edge
      return false;
    }
    if (!removedDppOp1 && !removedDppOp2) {
      // None of them are targetted by a SJ, we skip them
      return false;
    }
    if (dppsOp1.size() != dppsOp2.size()) {
      // We cannot merge, we move to the next couple
      return false;
    }
    // Check if DPP branches are equal
    boolean equalBranches = true;
    BitSet bs = new BitSet();
    for (int i = 0; i < dppsOp1.size(); i++) {
      Operator<?> dppOp1 = dppsOp1.get(i);
      for (int j = 0; j < dppsOp2.size(); j++) {
        if (!bs.get(j)) {
          // If not visited yet
          Operator<?> dppOp2 = dppsOp2.get(j);
          if (compareAndGatherOps(pctx, dppOp1, dppOp2) != null) {
            // The DPP operator/branch are equal
            bs.set(j);
            break;
          }
        }
      }
      if (bs.cardinality() < i + 1) {
        // We cannot merge, we move to the next group
        equalBranches = false;
        break;
      }
    }
    if (!equalBranches) {
      // Skip
      return false;
    }

    // We reached here, other DPP is the same, these two could potentially be merged.
    // Hence, we perform the last check. To do this, we remove the SJ operators,
    // but we remember their position in the plan. After that, we will reintroduce
    // the SJ operator. If the checks were valid, we will merge and remove the semijoin.
    // If the rest of tests to merge do not pass, we will abort the shared scan optimization
    // and we are done
    TableScanOperator targetTSOp;
    List<ReduceSinkOperator> semijoinRsOps;
    List<SemiJoinBranchInfo> sjBranches = new ArrayList<>();
    if (removedDppOp1) {
      targetTSOp = tsOp1;
      semijoinRsOps = rsOpsSemijoin1;
    } else {
      targetTSOp = tsOp2;
      semijoinRsOps = rsOpsSemijoin2;
    }
    optimizerCache.tableScanToDPPSource.get(targetTSOp).removeAll(semijoinRsOps);
    for (ReduceSinkOperator rsOp : semijoinRsOps) {
      sjBranches.add(pctx.getRsToSemiJoinBranchInfo().remove(rsOp));
    }

    boolean validMerge = validPreConditions(pctx, optimizerCache,
        extractSharedOptimizationInfoForRoot(pctx, optimizerCache, tsOp1, tsOp2, true));

    if (validMerge) {
      // We are going to merge, hence we remove the semijoins completely
      for (ReduceSinkOperator semijoinRsOp : semijoinRsOps) {
        Operator<?> branchOp = GenTezUtils.removeBranch(semijoinRsOp);
        while (branchOp != null) {
          optimizerCache.removeOp(branchOp);
          branchOp = branchOp.getNumChild() > 0 ?
              branchOp.getChildOperators().get(0) : null;
        }
        GenTezUtils.removeSemiJoinOperator(pctx, semijoinRsOp, targetTSOp);
      }
    } else {
      // Otherwise, the put the semijoins back in the auxiliary data structures
      optimizerCache.tableScanToDPPSource.get(targetTSOp).addAll(semijoinRsOps);
      for (int i = 0; i < semijoinRsOps.size(); i++) {
        pctx.getRsToSemiJoinBranchInfo().put(semijoinRsOps.get(i), sjBranches.get(i));
      }
    }
    return validMerge;
  }

  private static boolean areMergeableDppUnion(ParseContext pctx,
      SharedWorkOptimizerCache optimizerCache, TableScanOperator tsOp1, TableScanOperator tsOp2)
      throws SemanticException {

    List<Operator<?>> dppsOp1 = new ArrayList<>(optimizerCache.tableScanToDPPSource.get(tsOp1));
    List<Operator<?>> dppsOp2 = new ArrayList<>(optimizerCache.tableScanToDPPSource.get(tsOp2));

    if (dppsOp1.isEmpty() || dppsOp2.isEmpty()) {
      return false;
    }
    if (!areSupportedDppUnionOps(pctx, optimizerCache, tsOp1, tsOp2)) {
      return false;
    }
    if (!areSupportedDppUnionOps(pctx, optimizerCache, tsOp2, tsOp1)) {
      return false;
    }
    return true;
  }

  private static boolean areSupportedDppUnionOps(ParseContext pctx, SharedWorkOptimizerCache cache, TableScanOperator tsOp1,
      TableScanOperator tsOp2) {
    Collection<Operator<?>> dppOps = cache.tableScanToDPPSource.get(tsOp1);
    for (Operator<?> op : dppOps) {
      if (op instanceof ReduceSinkOperator) {
        ReduceSinkOperator semijoinRSOp = (ReduceSinkOperator) op;
        if (pctx.getRsToSemiJoinBranchInfo().get(semijoinRSOp).getIsHint()) {
          // This is a hint, we should keep it, hence we bail out
          return false;
        }
      } else if (op.getConf() instanceof DynamicPruningEventDesc) {
        // ok
      } else {
        return false;
      }
      Set<Operator<?>> ascendants = findAscendantWorkOperators(pctx, cache, op);
      if (ascendants.contains(tsOp2)) {
        // This should not happen, we cannot merge
        return false;
      }

    }
    final Set<Operator<?>> workOps1 = findWorkOperators(cache, tsOp1);
    for (Operator<?> op : workOps1) {
      if (op instanceof UnionOperator) {
        return false;
      }
      if (op instanceof DummyStoreOperator) {
        return false;
      }
    }

    return true;
  }

  private static SharedResult extractSharedOptimizationInfoForRoot(ParseContext pctx,
          SharedWorkOptimizerCache optimizerCache,
          TableScanOperator retainableTsOp,
      TableScanOperator discardableTsOp, boolean mayRemoveDownStreamOperators) throws SemanticException {
    LinkedHashSet<Operator<?>> retainableOps = new LinkedHashSet<>();
    LinkedHashSet<Operator<?>> discardableOps = new LinkedHashSet<>();
    Set<Operator<?>> discardableInputOps = new HashSet<>();
    long dataSize = 0L;
    long maxDataSize = 0L;

    retainableOps.add(retainableTsOp);
    discardableOps.add(discardableTsOp);
    Operator<?> equalOp1 = retainableTsOp;
    Operator<?> equalOp2 = discardableTsOp;
    if (equalOp1.getNumChild() > 1 || equalOp2.getNumChild() > 1) {
      // TODO: Support checking multiple child operators to merge further.
      discardableInputOps.addAll(gatherDPPBranchOps(pctx, optimizerCache, discardableOps));
      return new SharedResult(retainableOps, discardableOps, discardableInputOps,
          dataSize, maxDataSize);
    }
    if (retainableTsOp.getChildOperators().size() == 0 || discardableTsOp.getChildOperators().size() == 0) {
      return new SharedResult(retainableOps, discardableOps, discardableInputOps,
          dataSize, maxDataSize);
    }

    Operator<?> currentOp1 = retainableTsOp.getChildOperators().get(0);
    Operator<?> currentOp2 = discardableTsOp.getChildOperators().get(0);

    // Special treatment for Filter operator that ignores the DPP predicates
    if (mayRemoveDownStreamOperators && currentOp1 instanceof FilterOperator && currentOp2 instanceof FilterOperator) {
      boolean equalFilters = false;
      FilterDesc op1Conf = ((FilterOperator) currentOp1).getConf();
      FilterDesc op2Conf = ((FilterOperator) currentOp2).getConf();

      if (op1Conf.getIsSamplingPred() == op2Conf.getIsSamplingPred() &&
          StringUtils.equals(op1Conf.getSampleDescExpr(), op2Conf.getSampleDescExpr())) {
        Multiset<String> conjsOp1String = extractConjsIgnoringDPPPreds(op1Conf.getPredicate());
        Multiset<String> conjsOp2String = extractConjsIgnoringDPPPreds(op2Conf.getPredicate());
        if (conjsOp1String.equals(conjsOp2String)) {
          equalFilters = true;
        }
      }

      if (equalFilters) {
        equalOp1 = currentOp1;
        equalOp2 = currentOp2;
        retainableOps.add(equalOp1);
        discardableOps.add(equalOp2);
        if (currentOp1.getChildOperators().size() > 1 ||
                currentOp2.getChildOperators().size() > 1) {
          // TODO: Support checking multiple child operators to merge further.
          discardableInputOps.addAll(gatherDPPBranchOps(pctx, optimizerCache, discardableOps));
          discardableInputOps.addAll(gatherDPPBranchOps(pctx, optimizerCache, retainableOps,
              discardableInputOps));
          return new SharedResult(retainableOps, discardableOps, discardableInputOps,
              dataSize, maxDataSize);
        }
        currentOp1 = currentOp1.getChildOperators().get(0);
        currentOp2 = currentOp2.getChildOperators().get(0);
      } else {
        // Bail out
        discardableInputOps.addAll(gatherDPPBranchOps(pctx, optimizerCache, discardableOps));
        discardableInputOps.addAll(gatherDPPBranchOps(pctx, optimizerCache, retainableOps,
            discardableInputOps));
        return new SharedResult(retainableOps, discardableOps, discardableInputOps,
            dataSize, maxDataSize);
      }
    }

    return extractSharedOptimizationInfo(pctx, optimizerCache, equalOp1, equalOp2,
        currentOp1, currentOp2, retainableOps, discardableOps, discardableInputOps, mayRemoveDownStreamOperators);
  }

  private static SharedResult extractSharedOptimizationInfo(ParseContext pctx,
      SharedWorkOptimizerCache optimizerCache,
      Operator<?> retainableOpEqualParent,
      Operator<?> discardableOpEqualParent,
      Operator<?> retainableOp,
      Operator<?> discardableOp) throws SemanticException {
    return extractSharedOptimizationInfo(pctx, optimizerCache,
        retainableOpEqualParent, discardableOpEqualParent, retainableOp, discardableOp,
        new LinkedHashSet<>(), new LinkedHashSet<>(), new HashSet<>(), true);
  }

  private static SharedResult extractSharedOptimizationInfo(ParseContext pctx,
      SharedWorkOptimizerCache optimizerCache,
      Operator<?> retainableOpEqualParent,
      Operator<?> discardableOpEqualParent,
      Operator<?> retainableOp,
      Operator<?> discardableOp,
      LinkedHashSet<Operator<?>> retainableOps,
      LinkedHashSet<Operator<?>> discardableOps,
      Set<Operator<?>> discardableInputOps, boolean mayRemoveDownStreamOperators) throws SemanticException {
    Operator<?> equalOp1 = retainableOpEqualParent;
    Operator<?> equalOp2 = discardableOpEqualParent;
    Operator<?> currentOp1 = retainableOp;
    Operator<?> currentOp2 = discardableOp;
    long dataSize = 0L;
    long maxDataSize = 0L;
    // Try to merge rest of operators
    while (mayRemoveDownStreamOperators && !(currentOp1 instanceof ReduceSinkOperator)) {
      // Check whether current operators are equal
      if (!compareOperator(pctx, currentOp1, currentOp2)) {
        // If they are not equal, we could zip up till here
        break;
      }
      if (currentOp1.getParentOperators().size() !=
              currentOp2.getParentOperators().size()) {
        // If they are not equal, we could zip up till here
        break;
      }
      if (currentOp1.getParentOperators().size() > 1) {
        List<Operator<?>> discardableOpsForCurrentOp = new ArrayList<>();
        int idx = 0;
        for (; idx < currentOp1.getParentOperators().size(); idx++) {
          Operator<?> parentOp1 = currentOp1.getParentOperators().get(idx);
          Operator<?> parentOp2 = currentOp2.getParentOperators().get(idx);
          if (parentOp1 == equalOp1 && parentOp2 == equalOp2) {
            continue;
          }
          if ((parentOp1 == equalOp1 && parentOp2 != equalOp2) ||
                  (parentOp1 != equalOp1 && parentOp2 == equalOp2)) {
            // Input operator is not in the same position
            break;
          }
          // Compare input
          List<Operator<?>> removeOpsForCurrentInput =
              compareAndGatherOps(pctx, parentOp1, parentOp2);
          if (removeOpsForCurrentInput == null) {
            // Inputs are not the same, bail out
            break;
          }
          // Add inputs to ops to remove
          discardableOpsForCurrentOp.addAll(removeOpsForCurrentInput);
        }
        if (idx != currentOp1.getParentOperators().size()) {
          // If inputs are not equal, we could zip up till here
          break;
        }
        discardableInputOps.addAll(discardableOpsForCurrentOp);
      }

      equalOp1 = currentOp1;
      equalOp2 = currentOp2;
      retainableOps.add(equalOp1);
      discardableOps.add(equalOp2);
      if (equalOp1 instanceof MapJoinOperator) {
        MapJoinOperator mop = (MapJoinOperator) equalOp1;
        dataSize = StatsUtils.safeAdd(dataSize, mop.getConf().getInMemoryDataSize());
        maxDataSize = mop.getConf().getMemoryMonitorInfo().getAdjustedNoConditionalTaskSize();
      }
      if (currentOp1.getChildOperators().size() > 1 ||
              currentOp2.getChildOperators().size() > 1) {
        // TODO: Support checking multiple child operators to merge further.
        break;
      }
      // Update for next iteration
      currentOp1 = currentOp1.getChildOperators().get(0);
      currentOp2 = currentOp2.getChildOperators().get(0);
    }

    // Add the rest to the memory consumption
    Set<Operator<?>> opsWork1 = findWorkOperators(optimizerCache, currentOp1);
    for (Operator<?> op : opsWork1) {
      if (op instanceof MapJoinOperator && !retainableOps.contains(op)) {
        MapJoinOperator mop = (MapJoinOperator) op;
        dataSize = StatsUtils.safeAdd(dataSize, mop.getConf().getInMemoryDataSize());
        maxDataSize = mop.getConf().getMemoryMonitorInfo().getAdjustedNoConditionalTaskSize();
      }
    }
    Set<Operator<?>> opsWork2 = findWorkOperators(optimizerCache, currentOp2);
    for (Operator<?> op : opsWork2) {
      if (op instanceof MapJoinOperator && !discardableOps.contains(op)) {
        MapJoinOperator mop = (MapJoinOperator) op;
        dataSize = StatsUtils.safeAdd(dataSize, mop.getConf().getInMemoryDataSize());
        maxDataSize = mop.getConf().getMemoryMonitorInfo().getAdjustedNoConditionalTaskSize();
      }
    }

    discardableInputOps.addAll(gatherDPPBranchOps(pctx, optimizerCache,
        Sets.union(discardableInputOps, discardableOps)));
    discardableInputOps.addAll(gatherDPPBranchOps(pctx, optimizerCache, retainableOps,
        discardableInputOps));
    return new SharedResult(retainableOps, discardableOps, discardableInputOps,
        dataSize, maxDataSize);
  }

  private static Multiset<String> extractConjsIgnoringDPPPreds(ExprNodeDesc predicate) {
    List<ExprNodeDesc> conjsOp = ExprNodeDescUtils.split(predicate);
    Multiset<String> conjsOpString = TreeMultiset.create();
    for (int i = 0; i < conjsOp.size(); i++) {
      if (conjsOp.get(i) instanceof ExprNodeGenericFuncDesc) {
        ExprNodeGenericFuncDesc func = (ExprNodeGenericFuncDesc) conjsOp.get(i);
        if (GenericUDFInBloomFilter.class == func.getGenericUDF().getClass()) {
          continue;
        } else if (GenericUDFBetween.class == func.getGenericUDF().getClass() &&
            (func.getChildren().get(2) instanceof ExprNodeDynamicValueDesc ||
                func.getChildren().get(3) instanceof ExprNodeDynamicValueDesc)) {
          continue;
        }
      } else if(conjsOp.get(i) instanceof ExprNodeDynamicListDesc) {
        continue;
      }
      conjsOpString.add(conjsOp.get(i).toString());
    }
    return conjsOpString;
  }

  private static Set<Operator<?>> gatherDPPBranchOps(ParseContext pctx,
          SharedWorkOptimizerCache optimizerCache, Set<Operator<?>> ops) {
    Set<Operator<?>> dppBranches = new HashSet<>();
    for (Operator<?> op : ops) {
      if (op instanceof TableScanOperator) {
        Collection<Operator<?>> c = optimizerCache.tableScanToDPPSource
            .get((TableScanOperator) op);
        for (Operator<?> dppSource : c) {
          // Remove the branches
          removeBranch(dppSource, dppBranches, ops);
        }
      }
    }
    return dppBranches;
  }

  private static Set<Operator<?>> gatherDPPBranchOps(ParseContext pctx,
          SharedWorkOptimizerCache optimizerCache, Set<Operator<?>> ops,
          Set<Operator<?>> discardedOps) {
    Set<Operator<?>> dppBranches = new HashSet<>();
    for (Operator<?> op : ops) {
      if (op instanceof TableScanOperator) {
        Collection<Operator<?>> c = optimizerCache.tableScanToDPPSource
            .get((TableScanOperator) op);
        for (Operator<?> dppSource : c) {
          Set<Operator<?>> ascendants =
              findAscendantWorkOperators(pctx, optimizerCache, dppSource);
          if (!Collections.disjoint(ascendants, discardedOps)) {
            // Remove branch
            removeBranch(dppSource, dppBranches, ops);
          }
        }
      }
    }
    return dppBranches;
  }

  private static void removeBranch(Operator<?> currentOp, Set<Operator<?>> branchesOps,
          Set<Operator<?>> discardableOps) {
    if (currentOp.getNumChild() > 1) {
      for (Operator<?> childOp : currentOp.getChildOperators()) {
        if (!branchesOps.contains(childOp) && !discardableOps.contains(childOp)) {
          return;
        }
      }
    }
    branchesOps.add(currentOp);
    if (currentOp.getParentOperators() != null) {
      for (Operator<?> parentOp : currentOp.getParentOperators()) {
        removeBranch(parentOp, branchesOps, discardableOps);
      }
    }
  }

  private static List<Operator<?>> compareAndGatherOps(ParseContext pctx,
          Operator<?> op1, Operator<?> op2) throws SemanticException {
    List<Operator<?>> result = new ArrayList<>();
    boolean mergeable = compareAndGatherOps(pctx, op1, op2, result, true);
    if (!mergeable) {
      return null;
    }
    return result;
  }

  private static boolean compareAndGatherOps(ParseContext pctx, Operator<?> op1, Operator<?> op2,
      List<Operator<?>> result, boolean gather) throws SemanticException {
    if (!compareOperator(pctx, op1, op2)) {
      LOG.debug("Operators not equal: {} and {}", op1, op2);
      return false;
    }

    if (gather && op2.getChildOperators().size() > 1) {
      // If the second operator has more than one child, we stop gathering
      gather = false;
    }

    if (gather) {
      result.add(op2);
    }

    List<Operator<? extends OperatorDesc>> op1ParentOperators = op1.getParentOperators();
    List<Operator<? extends OperatorDesc>> op2ParentOperators = op2.getParentOperators();
    if (op1ParentOperators != null && op2ParentOperators != null) {
      if (op1ParentOperators.size() != op2ParentOperators.size()) {
        return false;
      }
      for (int i = 0; i < op1ParentOperators.size(); i++) {
        Operator<?> op1ParentOp = op1ParentOperators.get(i);
        Operator<?> op2ParentOp = op2ParentOperators.get(i);
        boolean mergeable =
            compareAndGatherOps(pctx, op1ParentOp, op2ParentOp, result, gather);
        if (!mergeable) {
          return false;
        }
      }
    } else if (op1ParentOperators != null || op2ParentOperators != null) {
      return false;
    }

    return true;
  }

  private static boolean compareOperator(ParseContext pctx, Operator<?> op1, Operator<?> op2)
          throws SemanticException {
    if (!op1.getClass().getName().equals(op2.getClass().getName())) {
      return false;
    }

    // We handle ReduceSinkOperator here as we can safely ignore table alias
    // and the current comparator implementation does not.
    // We can ignore table alias since when we compare ReduceSinkOperator, all
    // its ancestors need to match (down to table scan), thus we make sure that
    // both plans are the same.
    // TODO: move this to logicalEquals
    if (op1 instanceof ReduceSinkOperator) {
      ReduceSinkDesc op1Conf = ((ReduceSinkOperator) op1).getConf();
      ReduceSinkDesc op2Conf = ((ReduceSinkOperator) op2).getConf();

      if (StringUtils.equals(op1Conf.getKeyColString(), op2Conf.getKeyColString()) &&
        StringUtils.equals(op1Conf.getValueColsString(), op2Conf.getValueColsString()) &&
        StringUtils.equals(op1Conf.getParitionColsString(), op2Conf.getParitionColsString()) &&
        op1Conf.getTag() == op2Conf.getTag() &&
        StringUtils.equals(op1Conf.getOrder(), op2Conf.getOrder()) &&
        StringUtils.equals(op1Conf.getNullOrder(), op2Conf.getNullOrder()) &&
        op1Conf.getTopN() == op2Conf.getTopN() &&
        canDeduplicateReduceTraits(op1Conf, op2Conf)) {
        return true;
      } else {
        return false;
      }
    }

    // We handle TableScanOperator here as we can safely ignore table alias
    // and the current comparator implementation does not.
    // TODO: move this to logicalEquals
    if (op1 instanceof TableScanOperator) {
      TableScanOperator tsOp1 = (TableScanOperator) op1;
      TableScanOperator tsOp2 = (TableScanOperator) op2;
      TableScanDesc op1Conf = tsOp1.getConf();
      TableScanDesc op2Conf = tsOp2.getConf();

      Table tableMeta1 = op1Conf.getTableMetadata();
      Table tableMeta2 = op2Conf.getTableMetadata();
      if (StringUtils.equals(tableMeta1.getFullyQualifiedName(), tableMeta2.getFullyQualifiedName())
          && op1Conf.getNeededColumns().equals(op2Conf.getNeededColumns())
          && StringUtils.equals(op1Conf.getFilterExprString(), op2Conf.getFilterExprString())
          && pctx.getPrunedPartitions(tsOp1).getPartitions().equals(
              pctx.getPrunedPartitions(tsOp2).getPartitions())
          && op1Conf.getRowLimit() == op2Conf.getRowLimit()
          && Objects.equals(op1Conf.getIncludedBuckets(), op2Conf.getIncludedBuckets())
          && Objects.equals(op1Conf.getOpProps(), op2Conf.getOpProps())) {
        return true;
      } else {
        return false;
      }
    }

    return op1.logicalEquals(op2);
  }

  private static boolean validPreConditions(ParseContext pctx, SharedWorkOptimizerCache optimizerCache,
          SharedResult sr) {

    if (!isResultValid(sr)) {
      return false;
    }

    Operator<?> op1 = sr.retainableOps.get(0);
    Operator<?> op2 = sr.discardableOps.get(0);

    // 1) The set of operators in the works that we are merging need to meet
    // some requirements. In particular:
    // 1.1. None of the works that we are merging can contain a Union
    // operator. This is not supported yet as we might end up with cycles in
    // the Tez DAG.
    // 1.2. There cannot be any DummyStore operator in the works being merged.
    //  This is due to an assumption in MergeJoinProc that needs to be further explored.
    //  This is also due to some assumption in task generation
    // If any of these conditions are not met, we cannot merge.
    // TODO: Extend rule so it can be applied for these cases.
    final Set<Operator<?>> workOps1 = findWorkOperators(optimizerCache, op1);
    final Set<Operator<?>> workOps2 = findWorkOperators(optimizerCache, op2);

    Set<Operator<?>> intersection = Sets.newIdentityHashSet();
    intersection.addAll(workOps1);
    intersection.retainAll(workOps2);

    for (Operator<?> op : intersection) {
      if (op instanceof UnionOperator) {
        // We cannot merge (1.1)
        return false;
      }
      if (op instanceof DummyStoreOperator) {
        // We cannot merge (1.2)
        return false;
      }
    }
    // 2) We check whether output works when we merge the operators will collide.
    //
    //   Work1   Work2    (merge TS in W1 & W2)        Work1
    //       \   /                  ->                  | |       X
    //       Work3                                     Work3
    //
    // If we do, we cannot merge. The reason is that Tez currently does
    // not support parallel edges, i.e., multiple edges from same work x
    // into same work y.
    final Set<Operator<?>> outputWorksOps1 = findChildWorkOperators(pctx, optimizerCache, op1);
    final Set<Operator<?>> outputWorksOps2 = findChildWorkOperators(pctx, optimizerCache, op2);
    if (!Collections.disjoint(outputWorksOps1, outputWorksOps2)) {
      // We cannot merge
      return false;
    }
    // 3) We check whether we will end up with same operators inputing on same work.
    //
    //       Work1        (merge TS in W2 & W3)        Work1
    //       /   \                  ->                  | |       X
    //   Work2   Work3                                 Work2
    //
    // If we do, we cannot merge. The reason is the same as above, currently
    // Tez does not support parallel edges.
    //
    // In the check, we exclude the inputs to the root operator that we are trying
    // to merge (only useful for extended merging as TS do not have inputs).
    final Set<Operator<?>> excludeOps1 = sr.retainableOps.get(0).getNumParent() > 0 ?
        ImmutableSet.copyOf(sr.retainableOps.get(0).getParentOperators()) : ImmutableSet.of();
    final Set<Operator<?>> inputWorksOps1 =
        findParentWorkOperators(pctx, optimizerCache, op1, excludeOps1);
    final Set<Operator<?>> excludeOps2 = sr.discardableOps.get(0).getNumParent() > 0 ?
        Sets.union(ImmutableSet.copyOf(sr.discardableOps.get(0).getParentOperators()), sr.discardableInputOps) :
            sr.discardableInputOps;
    final Set<Operator<?>> inputWorksOps2 =
        findParentWorkOperators(pctx, optimizerCache, op2, excludeOps2);
    if (!Collections.disjoint(inputWorksOps1, inputWorksOps2)) {
      // We cannot merge
      return false;
    }
    // 4) We check whether one of the operators is part of a work that is an input for
    // the work of the other operator.
    //
    //   Work1            (merge TS in W1 & W3)        Work1
    //     |                        ->                   |        X
    //   Work2                                         Work2
    //     |                                             |
    //   Work3                                         Work1
    //
    // If we do, we cannot merge, as we would end up with a cycle in the DAG.
    final Set<Operator<?>> descendantWorksOps1 =
            findDescendantWorkOperators(pctx, optimizerCache, op1, sr.discardableInputOps);
    final Set<Operator<?>> descendantWorksOps2 =
            findDescendantWorkOperators(pctx, optimizerCache, op2, sr.discardableInputOps);
    if (!Collections.disjoint(descendantWorksOps1, workOps2)
            || !Collections.disjoint(workOps1, descendantWorksOps2)) {
      return false;
    }
    return true;
  }

  private static boolean isResultValid(SharedResult sr) {
    // We check whether merging the works would cause the size of
    // the data in memory grow too large.
    // TODO: Currently ignores GBY and PTF which may also buffer data in memory.
    if (sr.dataSize > sr.maxDataSize) {
      // Size surpasses limit, we cannot convert
      LOG.debug("accumulated data size: {} / max size: {}", sr.dataSize, sr.maxDataSize);
      return false;
    }
    return true;
  }

  private static Set<Operator<?>> findParentWorkOperators(ParseContext pctx,
          SharedWorkOptimizerCache optimizerCache, Operator<?> start) {
    return findParentWorkOperators(pctx, optimizerCache, start, ImmutableSet.of());
  }

  private static Set<Operator<?>> findParentWorkOperators(ParseContext pctx,
          SharedWorkOptimizerCache optimizerCache, Operator<?> start,
          Set<Operator<?>> excludeOps) {
    // Find operators in work
    Set<Operator<?>> workOps = findWorkOperators(optimizerCache, start);
    // Gather input works operators
    Set<Operator<?>> set = new HashSet<Operator<?>>();
    for (Operator<?> op : workOps) {
      if (op.getParentOperators() != null) {
        for (Operator<?> parent : op.getParentOperators()) {
          if (parent instanceof ReduceSinkOperator && !excludeOps.contains(parent)) {
            set.addAll(findWorkOperators(optimizerCache, parent));
          }
        }
      } else if (op instanceof TableScanOperator) {
        // Check for DPP and semijoin DPP
        for (Operator<?> parent : optimizerCache.tableScanToDPPSource.get((TableScanOperator) op)) {
          if (!excludeOps.contains(parent)) {
            set.addAll(findWorkOperators(optimizerCache, parent));
          }
        }
      }
    }
    return set;
  }

  private static Set<Operator<?>> findAscendantWorkOperators(ParseContext pctx,
          SharedWorkOptimizerCache optimizerCache, Operator<?> start) {
    // Find operators in work
    Set<Operator<?>> workOps = findWorkOperators(optimizerCache, start);
    // Gather input works operators
    Set<Operator<?>> result = new HashSet<Operator<?>>();
    Set<Operator<?>> set;
    while (!workOps.isEmpty()) {
      set = new HashSet<Operator<?>>();
      for (Operator<?> op : workOps) {
        if (op.getParentOperators() != null) {
          for (Operator<?> parent : op.getParentOperators()) {
            if (parent instanceof ReduceSinkOperator) {
              set.addAll(findWorkOperators(optimizerCache, parent));
            }
          }
        } else if (op instanceof TableScanOperator) {
          // Check for DPP and semijoin DPP
          for (Operator<?> parent : optimizerCache.tableScanToDPPSource.get((TableScanOperator) op)) {
            set.addAll(findWorkOperators(optimizerCache, parent));
          }
        }
      }
      workOps = set;
      result.addAll(set);
    }
    return result;
  }

  private static Set<Operator<?>> findChildWorkOperators(ParseContext pctx,
          SharedWorkOptimizerCache optimizerCache, Operator<?> start) {
    // Find operators in work
    Set<Operator<?>> workOps = findWorkOperators(optimizerCache, start);
    // Gather output works operators
    Set<Operator<?>> set = new HashSet<Operator<?>>();
    for (Operator<?> op : workOps) {
      if (op instanceof ReduceSinkOperator) {
        if (op.getChildOperators() != null) {
          // All children of RS are descendants
          for (Operator<?> child : op.getChildOperators()) {
            set.addAll(findWorkOperators(optimizerCache, child));
          }
        }
        // Semijoin DPP work is considered a child because work needs
        // to finish for it to execute
        SemiJoinBranchInfo sjbi = pctx.getRsToSemiJoinBranchInfo().get(op);
        if (sjbi != null) {
          set.addAll(findWorkOperators(optimizerCache, sjbi.getTsOp()));
        }
      } else if(op.getConf() instanceof DynamicPruningEventDesc) {
        // DPP work is considered a child because work needs
        // to finish for it to execute
        set.addAll(findWorkOperators(
                optimizerCache, ((DynamicPruningEventDesc) op.getConf()).getTableScan()));
      }
    }
    return set;
  }

  private static Set<Operator<?>> findDescendantWorkOperators(ParseContext pctx,
          SharedWorkOptimizerCache optimizerCache, Operator<?> start,
          Set<Operator<?>> excludeOps) {
    // Find operators in work
    Set<Operator<?>> workOps = findWorkOperators(optimizerCache, start);
    // Gather output works operators
    Set<Operator<?>> result = new HashSet<Operator<?>>();
    Set<Operator<?>> set;
    while (!workOps.isEmpty()) {
      set = new HashSet<Operator<?>>();
      for (Operator<?> op : workOps) {
        if (excludeOps.contains(op)) {
          continue;
        }
        if (op instanceof ReduceSinkOperator) {
          if (op.getChildOperators() != null) {
            // All children of RS are descendants
            for (Operator<?> child : op.getChildOperators()) {
              set.addAll(findWorkOperators(optimizerCache, child));
            }
          }
          // Semijoin DPP work is considered a descendant because work needs
          // to finish for it to execute
          SemiJoinBranchInfo sjbi = pctx.getRsToSemiJoinBranchInfo().get(op);
          if (sjbi != null) {
            set.addAll(findWorkOperators(optimizerCache, sjbi.getTsOp()));
          }
        } else if(op.getConf() instanceof DynamicPruningEventDesc) {
          // DPP work is considered a descendant because work needs
          // to finish for it to execute
          set.addAll(findWorkOperators(
                  optimizerCache, ((DynamicPruningEventDesc) op.getConf()).getTableScan()));
        }
      }
      workOps = set;
      result.addAll(set);
    }
    return result;
  }

  // Stores result in cache
  private static Set<Operator<?>> findWorkOperators(
          SharedWorkOptimizerCache optimizerCache, Operator<?> start) {
    Set<Operator<?>> c = optimizerCache.operatorToWorkOperators.get(start);
    if (!c.isEmpty()) {
      return c;
    }
    c = findWorkOperators(start, new HashSet<Operator<?>>());
    for (Operator<?> op : c) {
      optimizerCache.operatorToWorkOperators.putAll(op, c);
    }
    return c;
  }

  private static Set<Operator<?>> findWorkOperators(Operator<?> start, Set<Operator<?>> found) {
    found.add(start);
    if (start.getParentOperators() != null) {
      for (Operator<?> parent : start.getParentOperators()) {
        if (parent instanceof ReduceSinkOperator) {
          continue;
        }
        if (!found.contains(parent)) {
          findWorkOperators(parent, found);
        }
      }
    }
    if (start instanceof ReduceSinkOperator) {
      return found;
    }
    if (start.getChildOperators() != null) {
      for (Operator<?> child : start.getChildOperators()) {
        if (!found.contains(child)) {
          findWorkOperators(child, found);
        }
      }
    }
    return found;
  }

  private static void pushFilterToTopOfTableScan(
          SharedWorkOptimizerCache optimizerCache, TableScanOperator tsOp)
                  throws UDFArgumentException {
    if (tsOp.getConf().getFilterExpr() == null) {
      return;
    }
    ExprNodeGenericFuncDesc tableScanExprNode = tsOp.getConf().getFilterExpr();
    List<Operator<? extends OperatorDesc>> allChildren =
            Lists.newArrayList(tsOp.getChildOperators());
    for (Operator<? extends OperatorDesc> op : allChildren) {
      if (op instanceof FilterOperator) {
        FilterOperator filterOp = (FilterOperator) op;
        ExprNodeDesc filterExprNode  = filterOp.getConf().getPredicate();
        if (tableScanExprNode.isSame(filterExprNode)) {
          // We do not need to do anything
          return;
        }
        if (tableScanExprNode.getGenericUDF() instanceof GenericUDFOPOr) {
          for (ExprNodeDesc childExprNode : tableScanExprNode.getChildren()) {
            if (childExprNode.isSame(filterExprNode)) {
              // We do not need to do anything, it is in the OR expression
              // so probably we pushed previously
              return;
            }
          }
        }
        // Combine filters trying to remove any duplicate nodes
        boolean isOpAndFilter = FunctionRegistry.isOpAnd(filterExprNode);
        boolean isOpAndTS = FunctionRegistry.isOpAnd(tableScanExprNode);
        if (isOpAndFilter && isOpAndTS) {
          Set<String> visitedExprs = filterExprNode.getChildren()
              .stream()
              .map(ExprNodeDesc::getExprString)
              .collect(Collectors.toSet());
          ExprNodeGenericFuncDesc genericFuncDesc = (ExprNodeGenericFuncDesc) filterExprNode;
          List<ExprNodeDesc> newChildren = new ArrayList<>(
              filterExprNode.getChildren().size() + tableScanExprNode.getChildren().size());
          newChildren.addAll(filterExprNode.getChildren());
          for (ExprNodeDesc e : tableScanExprNode.getChildren()) {
            if (visitedExprs.add(e.getExprString())) {
              newChildren.add(e.clone());
            }
          }
          genericFuncDesc.setChildren(newChildren);
        } else if (isOpAndFilter) {
          Set<String> visitedExprs = filterExprNode.getChildren()
              .stream()
              .map(ExprNodeDesc::getExprString)
              .collect(Collectors.toSet());
          if (visitedExprs.add(tableScanExprNode.getExprString())) {
            filterExprNode.getChildren().add(tableScanExprNode.clone());
          }
        } else {
          ExprNodeGenericFuncDesc newPred = ExprNodeGenericFuncDesc.newInstance(
              new GenericUDFOPAnd(),
              Arrays.asList(tableScanExprNode.clone(), filterExprNode));
          filterOp.getConf().setPredicate(newPred);
        }
      } else {
        Operator<FilterDesc> newOp = OperatorFactory.get(tsOp.getCompilationOpContext(),
                new FilterDesc(tableScanExprNode.clone(), false),
                new RowSchema(tsOp.getSchema().getSignature()));
        tsOp.replaceChild(op, newOp);
        newOp.getParentOperators().add(tsOp);
        op.replaceParent(tsOp, newOp);
        newOp.getChildOperators().add(op);
        // Add to cache (same group as tsOp)
        optimizerCache.putIfWorkExists(newOp, tsOp);
      }
    }
  }

  static boolean canDeduplicateReduceTraits(ReduceSinkDesc retainable, ReduceSinkDesc discardable) {
    return deduplicateReduceTraits(retainable, discardable, false);
  }

  static boolean deduplicateReduceTraits(ReduceSinkDesc retainable, ReduceSinkDesc discardable) {
    return deduplicateReduceTraits(retainable, discardable, true);
  }

  private static boolean deduplicateReduceTraits(ReduceSinkDesc retainable,
      ReduceSinkDesc discardable, boolean apply) {

    final EnumSet<ReduceSinkDesc.ReducerTraits> retainableTraits = retainable.getReducerTraits();
    final EnumSet<ReduceSinkDesc.ReducerTraits> discardableTraits = discardable.getReducerTraits();

    final boolean x1 = retainableTraits.contains(UNSET);
    final boolean f1 = retainableTraits.contains(FIXED);
    final boolean u1 = retainableTraits.contains(UNIFORM);
    final boolean a1 = retainableTraits.contains(AUTOPARALLEL);
    final int n1 = retainable.getNumReducers();

    final boolean x2 = discardableTraits.contains(UNSET);
    final boolean f2 = discardableTraits.contains(FIXED);
    final boolean u2 = discardableTraits.contains(UNIFORM);
    final boolean a2 = discardableTraits.contains(AUTOPARALLEL);
    final int n2 = discardable.getNumReducers();

    boolean dedup = false;
    boolean x3 = false;
    boolean f3 = false;
    boolean u3 = false;
    boolean a3 = false;
    int n3 = n1;

    // NOTE: UNSET is exclusive from other traits, so FIXED is.

    if (x1 || x2) {
      // UNSET + X = X
      dedup = true;
      n3 = Math.max(n1, n2);
      x3 = x1 && x2;
      f3 = f1 || f2;
      u3 = u1 || u2;
      a3 = a1 || a2;
    } else if (f1 || f2) {
      if (f1 && f2) {
        // FIXED(x) + FIXED(x) = FIXED(x)
        // FIXED(x) + FIXED(y) = no deduplication (where x != y)
        if (n1 == n2) {
          dedup = true;
          f3 = true;
        }
      } else {
        // FIXED(x) + others = FIXED(x)
        dedup = true;
        f3 = true;
        if (f1) {
          n3 = n1;
        } else {
          n3 = n2;
        }
      }
    } else {
      if (u1 && u2) {
        // UNIFORM(x) + UNIFORM(y) = UNIFORM(max(x, y))
        dedup = true;
        u3 = true;
        n3 = Math.max(n1, n2);
      }
      if (a1 && a2) {
        // AUTOPARALLEL(x) + AUTOPARALLEL(y) = AUTOPARALLEL(max(x, y))
        dedup = true;
        a3 = true;
        n3 = Math.max(n1, n2);
      }
    }

    // Gether the results into the retainable object
    if (apply && dedup) {
      retainable.setNumReducers(n3);

      if (x3) {
        retainableTraits.add(UNSET);
      } else {
        retainableTraits.remove(UNSET);
      }

      if (f3) {
        retainableTraits.add(FIXED);
      } else {
        retainableTraits.remove(FIXED);
      }

      if (u3) {
        retainableTraits.add(UNIFORM);
      } else {
        retainableTraits.remove(UNIFORM);
      }

      if (a3) {
        retainableTraits.add(AUTOPARALLEL);
      } else {
        retainableTraits.remove(AUTOPARALLEL);
      }
    }
    return dedup;
  }

  private static class SharedResult {
    final List<Operator<?>> retainableOps;
    final List<Operator<?>> discardableOps;
    final Set<Operator<?>> discardableInputOps;
    final long dataSize;
    final long maxDataSize;

    private SharedResult(Collection<Operator<?>> retainableOps, Collection<Operator<?>> discardableOps,
            Set<Operator<?>> discardableInputOps, long dataSize, long maxDataSize) {
      this.retainableOps = ImmutableList.copyOf(retainableOps);
      this.discardableOps = ImmutableList.copyOf(discardableOps);
      this.discardableInputOps = ImmutableSet.copyOf(discardableInputOps);
      this.dataSize = dataSize;
      this.maxDataSize = maxDataSize;
    }

    @Override
    public String toString() {
      return "SharedResult { " + this.retainableOps + "; " + this.discardableOps + "; "
          + this.discardableInputOps + "};";
    }
  }

  /** Cache to accelerate optimization */
  private static class SharedWorkOptimizerCache {
    // Operators that belong to each work
    final HashMultimap<Operator<?>, Operator<?>> operatorToWorkOperators =
            HashMultimap.<Operator<?>, Operator<?>>create();
    // Table scan operators to DPP sources
    final Multimap<TableScanOperator, Operator<?>> tableScanToDPPSource =
            HashMultimap.<TableScanOperator, Operator<?>>create();

    // Add new operator to cache work group of existing operator (if group exists)
    void putIfWorkExists(Operator<?> opToAdd, Operator<?> existingOp) {
      List<Operator<?>> c = ImmutableList.copyOf(operatorToWorkOperators.get(existingOp));
      if (!c.isEmpty()) {
        for (Operator<?> op : c) {
          operatorToWorkOperators.get(op).add(opToAdd);
        }
        operatorToWorkOperators.putAll(opToAdd, c);
        operatorToWorkOperators.put(opToAdd, opToAdd);
      }
    }

    // Remove operator
    void removeOp(Operator<?> opToRemove) {
      Set<Operator<?>> s = operatorToWorkOperators.get(opToRemove);
      s.remove(opToRemove);
      List<Operator<?>> c1 = ImmutableList.copyOf(s);
      if (!c1.isEmpty()) {
        for (Operator<?> op1 : c1) {
          operatorToWorkOperators.remove(op1, opToRemove); // Remove operator
        }
        operatorToWorkOperators.removeAll(opToRemove); // Remove entry for operator
      }
    }

    // Remove operator and combine
    void removeOpAndCombineWork(Operator<?> opToRemove, Operator<?> replacementOp) {
      Set<Operator<?>> s = operatorToWorkOperators.get(opToRemove);
      s.remove(opToRemove);
      List<Operator<?>> c1 = ImmutableList.copyOf(s);
      List<Operator<?>> c2 = ImmutableList.copyOf(operatorToWorkOperators.get(replacementOp));
      if (!c1.isEmpty() && !c2.isEmpty()) {
        for (Operator<?> op1 : c1) {
          operatorToWorkOperators.remove(op1, opToRemove); // Remove operator
          operatorToWorkOperators.putAll(op1, c2); // Add ops of new collection
        }
        operatorToWorkOperators.removeAll(opToRemove); // Remove entry for operator
        for (Operator<?> op2 : c2) {
          operatorToWorkOperators.putAll(op2, c1); // Add ops to existing collection
        }
      }
    }

    @Override
    public String toString() {
      return "SharedWorkOptimizerCache { \n" + operatorToWorkOperators.toString() + "\n };";
    }
  }

}<|MERGE_RESOLUTION|>--- conflicted
+++ resolved
@@ -624,114 +624,6 @@
       return mergedExecuted;
     }
 
-<<<<<<< HEAD
-    private void downStreamMerge(Operator<?> op, SharedWorkOptimizerCache optimizerCache, ParseContext pctx)
-        throws SemanticException {
-      List<Operator<?>> childs = op.getChildOperators();
-      for (int i = 0; i < childs.size(); i++) {
-        Operator<?> cI = childs.get(i);
-        if (cI instanceof ReduceSinkOperator || cI instanceof JoinOperator || cI.getParentOperators().size() != 1) {
-          continue;
-        }
-        for (int j = i + 1; j < childs.size(); j++) {
-          Operator<?> cJ = childs.get(j);
-          if (cI.logicalEquals(cJ)) {
-            LOG.debug("downstream merge: from {} into {}", cJ, cI);
-            adoptChildren(cI, cJ);
-            op.removeChild(cJ);
-            optimizerCache.removeOp(cJ);
-            j--;
-            downStreamMerge(cI, optimizerCache, pctx);
-          }
-        }
-      }
-    }
-
-    private void adoptChildren(Operator<?> target, Operator<?> donor) {
-      List<Operator<?>> children = donor.getChildOperators();
-      for (Operator<?> c : children) {
-        c.replaceParent(donor, target);
-      }
-      target.getChildOperators().addAll(children);
-    }
-
-    private ExprNodeDesc conjunction(List<ExprNodeDesc> semijoinExprNodes) throws UDFArgumentException {
-      if (semijoinExprNodes.isEmpty()) {
-        return null;
-      }
-      if (semijoinExprNodes.size() > 1) {
-        return ExprNodeGenericFuncDesc.newInstance(new GenericUDFOPAnd(), semijoinExprNodes);
-      } else {
-        return semijoinExprNodes.get(0);
-      }
-    }
-
-    private ExprNodeDesc conjunction(List<ExprNodeDesc> semijoinExprNodes, ExprNodeDesc exprNode)
-        throws UDFArgumentException {
-      if (semijoinExprNodes != null && !semijoinExprNodes.isEmpty()) {
-        if (exprNode != null) {
-          semijoinExprNodes.add(0, exprNode);
-        }
-        if (semijoinExprNodes.size() > 1) {
-          exprNode = ExprNodeGenericFuncDesc.newInstance(new GenericUDFOPAnd(), semijoinExprNodes);
-        } else {
-          exprNode = semijoinExprNodes.get(0);
-        }
-      }
-      return exprNode;
-    }
-
-    private ExprNodeDesc disjunction(ExprNodeDesc e1, ExprNodeDesc e2) throws UDFArgumentException {
-      if (e1 == null) {
-        return e2;
-      }
-      if (e2 == null) {
-        return e1;
-      }
-      if (e1.isSame(e2)) {
-        return e1;
-      }
-      List<ExprNodeDesc> operands = new ArrayList<ExprNodeDesc>();
-      disjunctiveDecomposition(e1,operands);
-      disjunctiveDecomposition(e2,operands);
-      return disjunction(operands);
-    }
-
-    private ExprNodeDesc disjunction(List<ExprNodeDesc> operands) throws UDFArgumentException {
-      if (operands.size() == 0) {
-        return null;
-      }
-      if (operands.size() == 1) {
-        return operands.get(0);
-      }
-      return ExprNodeGenericFuncDesc.newInstance(new GenericUDFOPOr(), operands);
-    }
-
-    private void disjunctiveDecomposition(ExprNodeDesc expr, List<ExprNodeDesc> operands) {
-      if(isOr(expr)) {
-        for (ExprNodeDesc c : expr.getChildren()) {
-          disjunctiveDecomposition(c, operands);
-        }
-      }else {
-        for (ExprNodeDesc o : operands) {
-          if (o.isSame(expr)) {
-            return;
-          }
-        }
-        operands.add(expr);
-      }
-    }
-
-    private boolean isOr(ExprNodeDesc expr) {
-      if (expr instanceof ExprNodeGenericFuncDesc) {
-        ExprNodeGenericFuncDesc exprNodeGenericFuncDesc = (ExprNodeGenericFuncDesc) expr;
-        return (exprNodeGenericFuncDesc.getGenericUDF() instanceof GenericUDFOPOr);
-      }
-      return false;
-    }
-
-=======
->>>>>>> 0dbeb438
     // FIXME: probably this should also be integrated with isSame() logics
     protected boolean areMergeable(ParseContext pctx, TableScanOperator tsOp1, TableScanOperator tsOp2)
         throws SemanticException {
