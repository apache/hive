/*
 * Licensed to the Apache Software Foundation (ASF) under one
 * or more contributor license agreements.  See the NOTICE file
 * distributed with this work for additional information
 * regarding copyright ownership.  The ASF licenses this file
 * to you under the Apache License, Version 2.0 (the
 * "License"); you may not use this file except in compliance
 * with the License.  You may obtain a copy of the License at
 *
 *     http://www.apache.org/licenses/LICENSE-2.0
 *
 * Unless required by applicable law or agreed to in writing, software
 * distributed under the License is distributed on an "AS IS" BASIS,
 * WITHOUT WARRANTIES OR CONDITIONS OF ANY KIND, either express or implied.
 * See the License for the specific language governing permissions and
 * limitations under the License.
 */
package org.apache.hadoop.hive.ql.optimizer;

import java.util.ArrayList;
import java.util.BitSet;
import java.util.Collection;
import java.util.Collections;
import java.util.Comparator;
import java.util.EnumSet;
import java.util.HashMap;
import java.util.HashSet;
import java.util.Iterator;
import java.util.LinkedHashSet;
import java.util.List;
import java.util.Map;
import java.util.Map.Entry;
import java.util.Objects;
import java.util.Set;
import java.util.TreeMap;

import org.apache.commons.lang3.StringUtils;
import org.apache.hadoop.hive.conf.HiveConf.ConfVars;
import org.apache.hadoop.hive.ql.exec.AppMasterEventOperator;
import org.apache.hadoop.hive.ql.exec.DummyStoreOperator;
import org.apache.hadoop.hive.ql.exec.FilterOperator;
import org.apache.hadoop.hive.ql.exec.FunctionRegistry;
import org.apache.hadoop.hive.ql.exec.JoinOperator;
import org.apache.hadoop.hive.ql.exec.MapJoinOperator;
import org.apache.hadoop.hive.ql.exec.Operator;
import org.apache.hadoop.hive.ql.exec.OperatorFactory;
import org.apache.hadoop.hive.ql.exec.OperatorUtils;
import org.apache.hadoop.hive.ql.exec.ReduceSinkOperator;
import org.apache.hadoop.hive.ql.exec.RowSchema;
import org.apache.hadoop.hive.ql.exec.TableScanOperator;
import org.apache.hadoop.hive.ql.exec.UDFArgumentException;
import org.apache.hadoop.hive.ql.exec.UnionOperator;
import org.apache.hadoop.hive.ql.metadata.Table;
import org.apache.hadoop.hive.ql.optimizer.graph.OperatorGraph;
import org.apache.hadoop.hive.ql.parse.GenTezUtils;
import org.apache.hadoop.hive.ql.parse.ParseContext;
import org.apache.hadoop.hive.ql.parse.PrunedPartitionList;
import org.apache.hadoop.hive.ql.parse.SemanticException;
import org.apache.hadoop.hive.ql.parse.SemiJoinBranchInfo;
import org.apache.hadoop.hive.ql.plan.DynamicPruningEventDesc;
import org.apache.hadoop.hive.ql.plan.ExprNodeConstantDesc;
import org.apache.hadoop.hive.ql.plan.ExprNodeDesc;
import org.apache.hadoop.hive.ql.plan.ExprNodeDescUtils;
import org.apache.hadoop.hive.ql.plan.ExprNodeDynamicListDesc;
import org.apache.hadoop.hive.ql.plan.ExprNodeDynamicValueDesc;
import org.apache.hadoop.hive.ql.plan.ExprNodeGenericFuncDesc;
import org.apache.hadoop.hive.ql.plan.FilterDesc;
import org.apache.hadoop.hive.ql.plan.MapJoinDesc;
import org.apache.hadoop.hive.ql.plan.OperatorDesc;
import org.apache.hadoop.hive.ql.plan.ReduceSinkDesc;
import org.apache.hadoop.hive.ql.plan.TableScanDesc;
import org.apache.hadoop.hive.ql.stats.StatsUtils;
import org.apache.hadoop.hive.ql.udf.generic.GenericUDFBetween;
import org.apache.hadoop.hive.ql.udf.generic.GenericUDFInBloomFilter;
import org.apache.hadoop.hive.ql.udf.generic.GenericUDFOPOr;
import org.apache.hadoop.hive.serde2.typeinfo.TypeInfoFactory;
import org.slf4j.Logger;
import org.slf4j.LoggerFactory;

import com.google.common.collect.ArrayListMultimap;
import com.google.common.collect.HashMultimap;
import com.google.common.collect.ImmutableList;
import com.google.common.collect.ImmutableSet;
import com.google.common.collect.Lists;
import com.google.common.collect.Multimap;
import com.google.common.collect.Multiset;
import com.google.common.collect.Sets;
import com.google.common.collect.TreeMultiset;

import static org.apache.hadoop.hive.ql.plan.ReduceSinkDesc.ReducerTraits.AUTOPARALLEL;
import static org.apache.hadoop.hive.ql.plan.ReduceSinkDesc.ReducerTraits.FIXED;
import static org.apache.hadoop.hive.ql.plan.ReduceSinkDesc.ReducerTraits.UNIFORM;
import static org.apache.hadoop.hive.ql.plan.ReduceSinkDesc.ReducerTraits.UNSET;

import static org.apache.hadoop.hive.ql.plan.ExprNodeDescUtils.*;
/**
 * Shared computation optimizer.
 *
 * <p>Originally, this rule would find scan operators over the same table
 * in the query plan and merge them if they met some preconditions.
 * <pre>
 *  TS   TS             TS
 *  |    |     -&gt;   /  \
 *  Op   Op           Op  Op
 * </pre>
 * <p>Now the rule has been extended to find opportunities to other operators
 * downstream, not only a single table scan.
 *
 *  TS1   TS2    TS1   TS2            TS1   TS2
 *   |     |      |     |              |     |
 *   |    RS      |    RS              |    RS
 *    \   /        \   /       -&gt;    \   /
 *   MapJoin      MapJoin              MapJoin
 *      |            |                  /   \
 *      Op           Op                Op   Op
 *
 * <p>If the extended version of the optimizer is enabled, it can go beyond
 * a work boundary to find reutilization opportunities.
 *
 * <p>The optimization only works with the Tez execution engine.
 */
public class SharedWorkOptimizer extends Transform {

  private final static Logger LOG = LoggerFactory.getLogger(SharedWorkOptimizer.class);

  @Override
  public ParseContext transform(ParseContext pctx) throws SemanticException {

    final Map<String, TableScanOperator> topOps = pctx.getTopOps();
    if (topOps.size() < 2) {
      // Nothing to do, bail out
      return pctx;
    }

    // Map of dbName.TblName -> TSOperator
    ArrayListMultimap<String, TableScanOperator> tableNameToOps = splitTableScanOpsByTable(pctx);

    // Check whether all tables in the plan are unique
    boolean tablesReferencedOnlyOnce =
        tableNameToOps.asMap().entrySet().stream().noneMatch(e -> e.getValue().size() > 1);
    if (tablesReferencedOnlyOnce) {
      // Nothing to do, bail out
      return pctx;
    }

    if (LOG.isDebugEnabled()) {
      LOG.debug("Before SharedWorkOptimizer:\n" + Operator.toString(pctx.getTopOps().values()));
    }

    // We enforce a certain order when we do the reutilization.
    // In particular, we use size of table x number of reads to
    // rank the tables.
    List<Entry<String, Long>> sortedTables = rankTablesByAccumulatedSize(pctx);
    LOG.debug("Sorted tables by size: {}", sortedTables);

    // Cache to use during optimization
    SharedWorkOptimizerCache optimizerCache = new SharedWorkOptimizerCache();

    // Gather information about the DPP table scans and store it in the cache
    gatherDPPTableScanOps(pctx, optimizerCache);

    // Execute shared work optimization
    new SchemaAwareSharedWorkOptimizer().sharedWorkOptimization(pctx, optimizerCache, tableNameToOps, sortedTables,
        Mode.SubtreeMerge);

    if (LOG.isDebugEnabled()) {
      LOG.debug("After SharedWorkOptimizer:\n" + Operator.toString(pctx.getTopOps().values()));
    }

    if (pctx.getConf().getBoolVar(ConfVars.HIVE_SHARED_WORK_EXTENDED_OPTIMIZATION)) {
      // Execute extended shared work optimization
      sharedWorkExtendedOptimization(pctx, optimizerCache);

      if (LOG.isDebugEnabled()) {
        LOG.debug("After SharedWorkExtendedOptimizer:\n" + Operator.toString(pctx.getTopOps().values()));
      }
    }

    if (pctx.getConf().getBoolVar(ConfVars.HIVE_SHARED_WORK_SEMIJOIN_OPTIMIZATION)) {
      // Map of dbName.TblName -> TSOperator
      tableNameToOps = splitTableScanOpsByTable(pctx);
      // We rank by size of table x number of reads
      sortedTables = rankTablesByAccumulatedSize(pctx);

      // Execute shared work optimization with semijoin removal
      boolean optimized =
          new SchemaAwareSharedWorkOptimizer().sharedWorkOptimization(pctx, optimizerCache, tableNameToOps,
              sortedTables, Mode.RemoveSemijoin);
      if (optimized && pctx.getConf().getBoolVar(ConfVars.HIVE_SHARED_WORK_EXTENDED_OPTIMIZATION)) {
        // If it was further optimized, execute a second round of extended shared work optimizer
        sharedWorkExtendedOptimization(pctx, optimizerCache);
      }

      if (LOG.isDebugEnabled()) {
        LOG.debug("After SharedWorkSJOptimizer:\n"
            + Operator.toString(pctx.getTopOps().values()));
      }
    }

    if (pctx.getConf().getBoolVar(ConfVars.HIVE_SHARED_WORK_MERGE_TS_SCHEMA)) {
      new BaseSharedWorkOptimizer().sharedWorkOptimization(pctx, optimizerCache, tableNameToOps, sortedTables,
          Mode.SubtreeMerge);
      if (LOG.isDebugEnabled()) {
        LOG.debug("After SharedWorkOptimizer merging TS schema:\n" + Operator.toString(pctx.getTopOps().values()));
      }
    }

    if (pctx.getConf().getBoolVar(ConfVars.HIVE_SHARED_WORK_DPPUNION_OPTIMIZATION)) {
      BaseSharedWorkOptimizer swo;
      if (pctx.getConf().getBoolVar(ConfVars.HIVE_SHARED_WORK_MERGE_TS_SCHEMA)) {
        swo = new BaseSharedWorkOptimizer();
      } else {
        swo = new SchemaAwareSharedWorkOptimizer();
      }
      boolean optimized = swo.sharedWorkOptimization(pctx, optimizerCache, tableNameToOps, sortedTables, Mode.DPPUnion);
      if (optimized && pctx.getConf().getBoolVar(ConfVars.HIVE_SHARED_WORK_EXTENDED_OPTIMIZATION)) {
        // If it was further optimized, do a round of extended shared work optimizer
        sharedWorkExtendedOptimization(pctx, optimizerCache);
      }

      if (LOG.isDebugEnabled()) {
        LOG.debug("After DPPUnion:\n" + Operator.toString(pctx.getTopOps().values()));
      }
    }

    if(pctx.getConf().getBoolVar(ConfVars.HIVE_SHARED_WORK_REUSE_MAPJOIN_CACHE)) {
      // Try to reuse cache for broadcast side in mapjoin operators that
      // share same input.
      // First we group together all the mapjoin operators that share same
      // reduce sink operator.
      final Multimap<Operator<?>, MapJoinOperator> parentToMapJoinOperators =
          ArrayListMultimap.create();
      final Set<Operator<?>> visitedOperators = new HashSet<>();
      for (Entry<Operator<?>, Collection<Operator<?>>> e :
          optimizerCache.operatorToWorkOperators.asMap().entrySet()) {
        if (visitedOperators.contains(e.getKey())) {
          // Already visited this work, we move on
          continue;
        }
        for (Operator<?> op : e.getValue()) {
          if (op instanceof MapJoinOperator) {
            MapJoinOperator mapJoinOp = (MapJoinOperator) op;
            // Only allowed for mapjoin operator
            if (!mapJoinOp.getConf().isBucketMapJoin() &&
                !mapJoinOp.getConf().isDynamicPartitionHashJoin()) {
              parentToMapJoinOperators.put(
                  obtainBroadcastInput(mapJoinOp).getParentOperators().get(0), mapJoinOp);
            }
          }
          visitedOperators.add(op);
        }
      }
      // For each group, set the cache key accordingly if there is more than one operator
      // and input RS operator are equal
      for (Collection<MapJoinOperator> c : parentToMapJoinOperators.asMap().values()) {
        Map<ReduceSinkOperator, String> rsOpToCacheKey = new HashMap<>();
        for (MapJoinOperator mapJoinOp : c) {
          ReduceSinkOperator rsOp = obtainBroadcastInput(mapJoinOp);
          String cacheKey = null;
          for (Entry<ReduceSinkOperator, String> e: rsOpToCacheKey.entrySet()) {
            if (compareOperator(pctx, rsOp, e.getKey())) {
              cacheKey = e.getValue();
              break;
            }
          }
          if (cacheKey == null) {
            // Either it is the first map join operator or there was no equivalent RS,
            // hence generate cache key
            cacheKey = MapJoinDesc.generateCacheKey(mapJoinOp.getOperatorId());
            rsOpToCacheKey.put(rsOp, cacheKey);
          }
          // Set in the conf of the map join operator
          mapJoinOp.getConf().setCacheKey(cacheKey);
        }
      }
    }

    // If we are running tests, we are going to verify that the contents of the cache
    // correspond with the contents of the plan, and otherwise we fail.
    // This check always run when we are running in test mode, independently on whether
    // we use the basic or the extended version of the optimizer.
    if (pctx.getConf().getBoolVar(ConfVars.HIVE_IN_TEST)) {
      Set<Operator<?>> visited = new HashSet<>();
      Iterator<Entry<String, TableScanOperator>> it = topOps.entrySet().iterator();
      while (it.hasNext()) {
        Entry<String, TableScanOperator> e = it.next();
        for (Operator<?> op : OperatorUtils.findOperators(e.getValue(), Operator.class)) {
          if (!visited.contains(op)) {
            Set<Operator<?>> workCachedOps = findWorkOperators(optimizerCache, op);
            Set<Operator<?>> workPlanOps = findWorkOperators(op, new HashSet<>());
            if (!workCachedOps.equals(workPlanOps)) {
              throw new SemanticException("Error in shared work optimizer: operator cache contents "
                  + "and actual plan differ\nIn cache: " + workCachedOps + "\nIn plan: " + workPlanOps);
            }
            visited.add(op);
          }
        }
      }
    }

    return pctx;
  }

  /** SharedWorkOptimization strategy modes */
  public enum Mode {
    /**
     * Merges two identical subtrees.
     */
    SubtreeMerge,
    /**
     * Merges a filtered scan into a non-filtered scan.
     *
     * In case we are already scanning the whole table - we should not scan it twice.
     */
    RemoveSemijoin,
    /**
     * Fuses two filtered table scans into a single one.
     *
     * Dynamic filter subtree is kept on both sides - but the table is only scanned once.
     */
    DPPUnion;
  }

  /**
   * Analyzes the TS and exposes dynamic filters separetly.
   */
  static class DecomposedTs {

    private TableScanOperator ts;
    private ExprNodeDesc normalFilterExpr;
    private List<ExprNodeDesc> semijoinExprNodes = new ArrayList<>();

    public DecomposedTs(TableScanOperator ts) throws UDFArgumentException {
      this.ts = ts;
      TableScanOperator retainableTsOp = ts;
      if (retainableTsOp.getConf().getFilterExpr() != null) {
        // Gather SJ expressions and normal expressions
        List<ExprNodeDesc> allExprNodesExceptSemijoin = new ArrayList<>();
        splitExpressions(retainableTsOp.getConf().getFilterExpr(),
            allExprNodesExceptSemijoin, semijoinExprNodes);
        // Create new expressions
        normalFilterExpr = conjunction(allExprNodesExceptSemijoin);
      }
    }

    public List<ExprNodeDesc> getSemiJoinFilter() {
      return semijoinExprNodes;
    }

    public void replaceTabAlias(String oldAlias, String newAlias) {
      ExprNodeDescUtils.replaceTabAlias(normalFilterExpr, oldAlias, newAlias);
      for (ExprNodeDesc expr : semijoinExprNodes) {
        ExprNodeDescUtils.replaceTabAlias(expr, oldAlias, newAlias);
      }
    }

    public ExprNodeDesc getFullFilterExpr() throws UDFArgumentException {
      return conjunction(semijoinExprNodes, normalFilterExpr);
    }

  }

  /**
   * Class wrapping shared work optimizer.
   * This implementation enables merging of TS with different schemas by taking the union of the
   * {@link TableScanDesc#getNeededColumns()} and {@link TableScanDesc#getNeededColumnIDs()}
   * from both {@link TableScanOperator}s.
   */
  private static class BaseSharedWorkOptimizer {

    public boolean sharedWorkOptimization(ParseContext pctx, SharedWorkOptimizerCache optimizerCache,
                                           ArrayListMultimap<String, TableScanOperator> tableNameToOps, List<Entry<String, Long>> sortedTables,
                                           Mode mode) throws SemanticException {
      // Boolean to keep track of whether this method actually merged any TS operators
      boolean mergedExecuted = false;

      Multimap<String, TableScanOperator> existingOps = ArrayListMultimap.create();
      Set<Operator<?>> removedOps = new HashSet<>();
      for (Entry<String, Long> tablePair : sortedTables) {
        String tableName = tablePair.getKey();
        for (TableScanOperator discardableTsOp : tableNameToOps.get(tableName)) {
          if (removedOps.contains(discardableTsOp)) {
            LOG.debug("Skip {} as it has already been removed", discardableTsOp);
            continue;
          }
          Collection<TableScanOperator> prevTsOps = existingOps.get(tableName);
          for (TableScanOperator retainableTsOp : prevTsOps) {
            if (removedOps.contains(retainableTsOp)) {
              LOG.debug("Skip {} as it has already been removed", retainableTsOp);
              continue;
            }
            LOG.debug("Can we merge {} into {} to remove a scan on {}?", discardableTsOp, retainableTsOp, tableName);

            SharedResult sr;
            if (mode == Mode.RemoveSemijoin) {
              // We check if the two table scan operators can actually be merged modulo SJs.
              // Hence, two conditions should be met:
              // (i) the TS ops should be mergeable excluding any kind of DPP, and
              // (ii) the DPP branches (excluding SJs) should be the same
              boolean mergeable = areMergeable(pctx, retainableTsOp, discardableTsOp);
              if (!mergeable) {
                // Skip
                LOG.debug("{} and {} cannot be merged", retainableTsOp, discardableTsOp);
                continue;
              }
              boolean validMerge = areMergeableExcludeSemijoinsExtendedCheck(
                  pctx, optimizerCache, retainableTsOp, discardableTsOp);
              if (!validMerge) {
                // Skip
                LOG.debug("{} and {} do not meet preconditions", retainableTsOp, discardableTsOp);
                continue;
              }

              // If tests pass, we create the shared work optimizer additional information
              // about the part of the tree that can be merged. We need to regenerate the
              // cache because semijoin operators have been removed
              sr = extractSharedOptimizationInfoForRoot(
                  pctx, optimizerCache, retainableTsOp, discardableTsOp, true);
            } else if (mode == Mode.DPPUnion) {
              boolean mergeable = areMergeable(pctx, retainableTsOp, discardableTsOp);
              if (!mergeable) {
                LOG.debug("{} and {} cannot be merged", retainableTsOp, discardableTsOp);
                continue;
              }
              boolean validMerge =
                  areMergeableDppUnion(pctx, optimizerCache, retainableTsOp, discardableTsOp);
              if (!validMerge) {
                // Skip
                LOG.debug("{} and {} do not meet preconditions", retainableTsOp, discardableTsOp);
                continue;
              }

              // If tests pass, we create the shared work optimizer additional information
              // about the part of the tree that can be merged. We need to regenerate the
              // cache because semijoin operators have been removed
              sr = extractSharedOptimizationInfoForRoot(pctx, optimizerCache, retainableTsOp, discardableTsOp, false);
              if (!validPreConditions(pctx, optimizerCache, sr)) {
<<<<<<< HEAD
                LOG.debug("{} and {} do not meet preconditions", retainableTsOp, discardableTsOp);
=======
>>>>>>> 9f1715b7
                continue;
              }
            } else if (mode == Mode.SubtreeMerge) {
              // First we quickly check if the two table scan operators can actually be merged
              if (!areMergeable(pctx, retainableTsOp, discardableTsOp) ||
                  !areMergeableExtendedCheck(pctx, optimizerCache, retainableTsOp, discardableTsOp)) {
                // Skip
                LOG.debug("{} and {} cannot be merged", retainableTsOp, discardableTsOp);
                continue;
              }

              // Secondly, we extract information about the part of the tree that can be merged
              // as well as some structural information (memory consumption) that needs to be
              // used to determined whether the merge can happen
              sr = extractSharedOptimizationInfoForRoot(
                  pctx, optimizerCache, retainableTsOp, discardableTsOp, true);

              // It seems these two operators can be merged.
              // Check that plan meets some preconditions before doing it.
              // In particular, in the presence of map joins in the upstream plan:
              // - we cannot exceed the noconditional task size, and
              // - if we already merged the big table, we cannot merge the broadcast
              // tables.
              if (!validPreConditions(pctx, optimizerCache, sr)) {
                // Skip
                LOG.debug("{} and {} do not meet preconditions", retainableTsOp, discardableTsOp);
                continue;
              }
            } else {
              throw new RuntimeException("unhandled mode: " + mode);
            }

            // We can merge
            mergedExecuted = true;
            if (mode != Mode.DPPUnion && sr.retainableOps.size() > 1) {
              // More than TS operator
              Operator<?> lastRetainableOp = sr.retainableOps.get(sr.retainableOps.size() - 1);
              Operator<?> lastDiscardableOp = sr.discardableOps.get(sr.discardableOps.size() - 1);
              if (lastDiscardableOp.getNumChild() != 0) {
                List<Operator<? extends OperatorDesc>> allChildren =
                    Lists.newArrayList(lastDiscardableOp.getChildOperators());
                for (Operator<? extends OperatorDesc> op : allChildren) {
                  lastDiscardableOp.getChildOperators().remove(op);
                  op.replaceParent(lastDiscardableOp, lastRetainableOp);
                  lastRetainableOp.getChildOperators().add(op);
                }
              }

              LOG.debug("Merging subtree starting at {} into subtree starting at {}",
                  discardableTsOp, retainableTsOp);
            } else {

              if (sr.discardableOps.size() > 1) {
                throw new RuntimeException("we can't discard more in this path");
              }

              DecomposedTs modelR = new DecomposedTs(retainableTsOp);
              DecomposedTs modelD = new DecomposedTs(discardableTsOp);

              // Push filter on top of children for retainable
              pushFilterToTopOfTableScan(optimizerCache, modelR);

              if (mode == Mode.RemoveSemijoin || mode == Mode.SubtreeMerge) {
                // For RemoveSemiJoin; this will clear the discardable's semijoin filters
                replaceSemijoinExpressions(discardableTsOp, modelR.getSemiJoinFilter());
              }
              modelD.replaceTabAlias(discardableTsOp.getConf().getAlias(), retainableTsOp.getConf().getAlias());
              // Push filter on top of children for discardable
              pushFilterToTopOfTableScan(optimizerCache, modelD);

              // Obtain filter for shared TS operator
              ExprNodeDesc exprNode = null;
              if (modelR.normalFilterExpr != null && modelD.normalFilterExpr != null) {
                exprNode = disjunction(modelR.normalFilterExpr, modelD.normalFilterExpr);
              }
              List<ExprNodeDesc> semiJoinExpr = null;
              if (mode == Mode.DPPUnion) {
                assert modelR.semijoinExprNodes != null;
                assert modelD.semijoinExprNodes != null;
                ExprNodeDesc disjunction =
                    disjunction(conjunction(modelR.semijoinExprNodes), conjunction(modelD.semijoinExprNodes));
                semiJoinExpr = disjunction == null ? null : Lists.newArrayList(disjunction);
              } else {
                semiJoinExpr = modelR.semijoinExprNodes;
              }

              // Create expression node that will be used for the retainable table scan
              exprNode = conjunction(semiJoinExpr, exprNode);

              // Replace filter
              retainableTsOp.getConf().setFilterExpr((ExprNodeGenericFuncDesc) exprNode);
              // Replace table scan operator
              adoptChildren(retainableTsOp, discardableTsOp);

              LOG.debug("Merging {} into {}", discardableTsOp, retainableTsOp);
            }

            // First we remove the input operators of the expression that
            // we are going to eliminate
            if (mode != Mode.DPPUnion) {
              for (Operator<?> op : sr.discardableInputOps) {
                OperatorUtils.removeOperator(op);
                optimizerCache.removeOp(op);
                removedOps.add(op);
                // Remove DPP predicates
                if (op instanceof ReduceSinkOperator) {
                  SemiJoinBranchInfo sjbi = pctx.getRsToSemiJoinBranchInfo().get(op);
                  if (sjbi != null && !sr.discardableOps.contains(sjbi.getTsOp())
                      && !sr.discardableInputOps.contains(sjbi.getTsOp())) {
                    GenTezUtils.removeSemiJoinOperator(pctx, (ReduceSinkOperator) op, sjbi.getTsOp());
                    optimizerCache.tableScanToDPPSource.remove(sjbi.getTsOp(), op);
                  }
                } else if (op instanceof AppMasterEventOperator) {
                  DynamicPruningEventDesc dped = (DynamicPruningEventDesc) op.getConf();
                  if (!sr.discardableOps.contains(dped.getTableScan())
                      && !sr.discardableInputOps.contains(dped.getTableScan())) {
                    GenTezUtils.removeSemiJoinOperator(pctx, (AppMasterEventOperator) op, dped.getTableScan());
                    optimizerCache.tableScanToDPPSource.remove(dped.getTableScan(), op);
                  }
                }
                LOG.debug("Input operator removed: {}", op);
              }
            }

            // A shared TSop across branches can not have probeContext that utilizes single branch info
            // Filtered-out rows from one branch might be needed by another branch sharing a TSop
            if (retainableTsOp.getProbeDecodeContext() != null) {
              LOG.debug("Removing probeDecodeCntx for merged TS op {}", retainableTsOp);
              retainableTsOp.setProbeDecodeContext(null);
              retainableTsOp.getConf().setProbeDecodeContext(null);
            }

            // Then we merge the operators of the works we are going to merge
            mergeSchema(discardableTsOp, retainableTsOp);

            if (mode == Mode.DPPUnion) {
              // reparent all
              Collection<Operator<?>> discardableDPP = optimizerCache.tableScanToDPPSource.get(discardableTsOp);
              for (Operator<?> op : discardableDPP) {
                if (op instanceof ReduceSinkOperator) {
                  SemiJoinBranchInfo sjInfo = pctx.getRsToSemiJoinBranchInfo().get(op);
                  sjInfo.setTableScan(retainableTsOp);
                } else if (op.getConf() instanceof DynamicPruningEventDesc) {
                  DynamicPruningEventDesc dynamicPruningEventDesc = (DynamicPruningEventDesc) op.getConf();
                  dynamicPruningEventDesc.setTableScan(retainableTsOp);
                }
              }
              optimizerCache.tableScanToDPPSource.get(retainableTsOp).addAll(discardableDPP);
              discardableDPP.clear();
            }
            optimizerCache.removeOpAndCombineWork(discardableTsOp, retainableTsOp);

            removedOps.add(discardableTsOp);
            // Finally we remove the expression from the tree
            for (Operator<?> op : sr.discardableOps) {
              OperatorUtils.removeOperator(op);
              optimizerCache.removeOp(op);
              removedOps.add(op);
              LOG.debug("Operator removed: {}", op);
            }

            // try to merge downstream operators
            if (pctx.getConf().getBoolVar(ConfVars.HIVE_SHARED_WORK_DOWNSTREAM_MERGE)) {
              if (sr.discardableOps.size() == 1) {
                downStreamMerge(retainableTsOp, optimizerCache, pctx);
              }
            }

            break;
          }

          if (removedOps.contains(discardableTsOp)) {
            // This operator has been removed, remove it from the list of existing operators
            existingOps.remove(tableName, discardableTsOp);
          } else {
            // This operator has not been removed, include it in the list of existing operators
            existingOps.put(tableName, discardableTsOp);
          }
        }
      }

      // Remove unused table scan operators
      pctx.getTopOps().entrySet().removeIf(
          (Entry<String, TableScanOperator> e) -> e.getValue().getNumChild() == 0);

      return mergedExecuted;
    }

    // FIXME: probably this should also be integrated with isSame() logics
    protected boolean areMergeable(ParseContext pctx, TableScanOperator tsOp1, TableScanOperator tsOp2)
        throws SemanticException {
      // If row limit does not match, we currently do not merge
      if (tsOp1.getConf().getRowLimit() != tsOp2.getConf().getRowLimit()) {
        return false;
      }
      // If table properties do not match, we currently do not merge
      if (!Objects.equals(tsOp1.getConf().getOpProps(), tsOp2.getConf().getOpProps())) {
        return false;
      }
      // If partitions do not match, we currently do not merge
      PrunedPartitionList prevTsOpPPList = pctx.getPrunedPartitions(tsOp1);
      PrunedPartitionList tsOpPPList = pctx.getPrunedPartitions(tsOp2);
      if (!prevTsOpPPList.getPartitions().equals(tsOpPPList.getPartitions())) {
        return false;
      }

      if(!Objects.equals(tsOp1.getConf().getIncludedBuckets(),
          tsOp2.getConf().getIncludedBuckets())) {
        return false;
      }

      return true;
    }

    protected void mergeSchema(TableScanOperator discardableTsOp, TableScanOperator retainableTsOp) {
      for (int colId : discardableTsOp.getConf().getNeededColumnIDs()) {
        if (!retainableTsOp.getConf().getNeededColumnIDs().contains(colId)) {
          retainableTsOp.getConf().getNeededColumnIDs().add(colId);
        }
      }
      for (String col : discardableTsOp.getConf().getNeededColumns()) {
        if (!retainableTsOp.getConf().getNeededColumns().contains(col)) {
          retainableTsOp.getConf().getNeededColumns().add(col);
        }
      }
    }
  }

  /**
   * More strict implementation of shared work optimizer.
   * This implementation doesn't merge {@link TableScanOperator}s with different schema.
   */
  private static class SchemaAwareSharedWorkOptimizer extends BaseSharedWorkOptimizer {
    @Override
    protected boolean areMergeable(ParseContext pctx, TableScanOperator tsOp1, TableScanOperator tsOp2)
        throws SemanticException {
      // First we check if the two table scan operators can actually be merged
      // If schemas do not match, we currently do not merge
      List<String> prevTsOpNeededColumns = tsOp1.getNeededColumns();
      List<String> tsOpNeededColumns = tsOp2.getNeededColumns();
      if (prevTsOpNeededColumns.size() != tsOpNeededColumns.size()) {
        return false;
      }
      boolean notEqual = false;
      for (int i = 0; i < prevTsOpNeededColumns.size(); i++) {
        if (!prevTsOpNeededColumns.get(i).equals(tsOpNeededColumns.get(i))) {
          notEqual = true;
          break;
        }
      }
      if (notEqual) {
        return false;
      }

      return super.areMergeable(pctx, tsOp1, tsOp2);
    }

    @Override
    protected void mergeSchema(TableScanOperator discardableTsOp, TableScanOperator retainableTsOp) {
      // nop
    }
  }

  /**
   * When we call this method, we have already verified that the SJ expressions targeting
   * two TS operators are the same.
   * Since we already had a method to push the filter expressions on top of the discardable
   * TS (pushFilterToTopOfTableScan), here we remove the old SJ expressions from the
   * discardable TS (and follow-up Filters if present) and we add the SJ expressions
   * from the retainable TS. That way the SJ expressions will be pushed on top of the
   * discardable TS by pushFilterToTopOfTableScan.
   */
  private static void replaceSemijoinExpressions(TableScanOperator tsOp, List<ExprNodeDesc> semijoinExprNodes) {
    ExprNodeDesc constNode = new ExprNodeConstantDesc(
        TypeInfoFactory.booleanTypeInfo, Boolean.TRUE);
    // TS operator
    if (tsOp.getConf().getFilterExpr() != null) {
      ExprNodeDesc tsFilterExpr = tsOp.getConf().getFilterExpr();
      if (FunctionRegistry.isOpAnd(tsFilterExpr)) {
        tsFilterExpr.getChildren().removeIf(SharedWorkOptimizer::isSemijoinExpr);
        tsFilterExpr.getChildren().addAll(semijoinExprNodes);
        if (tsFilterExpr.getChildren().isEmpty() ||
            (tsFilterExpr.getChildren().size() == 1 && !(tsFilterExpr.getChildren().get(0) instanceof ExprNodeGenericFuncDesc))) {
          tsOp.getConf().setFilterExpr(null);
        }
      }
    }
    // Filter operators on top
    if (tsOp.getChildOperators() != null) {
      for (Operator op : tsOp.getChildOperators()) {
        if (op instanceof FilterOperator) {
          FilterOperator filterOp = (FilterOperator) op;
          ExprNodeDesc filterExpr = filterOp.getConf().getPredicate();
          if (FunctionRegistry.isOpAnd(filterExpr)) {
            filterExpr.getChildren().removeIf(SharedWorkOptimizer::isSemijoinExpr);
            if (filterExpr.getChildren().isEmpty()) {
              filterOp.getConf().setPredicate(constNode);
            } else if (filterExpr.getChildren().size() == 1) {
              filterOp.getConf().setPredicate(filterExpr.getChildren().get(0));
            }
          }
        }
      }
    }
  }

  private static void downStreamMerge(Operator<?> op, SharedWorkOptimizerCache optimizerCache, ParseContext pctx)
      throws SemanticException {
    List<Operator<?>> childs = op.getChildOperators();
    for (int i = 0; i < childs.size(); i++) {
      Operator<?> cI = childs.get(i);
      if (cI instanceof ReduceSinkOperator || cI instanceof JoinOperator || cI.getParentOperators().size() != 1) {
        continue;
      }
      for (int j = i + 1; j < childs.size(); j++) {
        Operator<?> cJ = childs.get(j);
        if (cI.logicalEquals(cJ)) {
          LOG.debug("downstream merge: from {} into {}", cJ, cI);
          adoptChildren(cI, cJ);
          op.removeChild(cJ);
          optimizerCache.removeOp(cJ);
          j--;
          downStreamMerge(cI, optimizerCache, pctx);
        }
      }
    }
  }

  private static void adoptChildren(Operator<?> target, Operator<?> donor) {
    List<Operator<?>> children = donor.getChildOperators();
    for (Operator<?> c : children) {
      c.replaceParent(donor, target);
    }
    target.getChildOperators().addAll(children);
    children.clear();
  }

  private static boolean isSemijoinExpr(ExprNodeDesc expr) {
    if (expr instanceof ExprNodeDynamicListDesc) {
      // DYNAMIC PARTITION PRUNING
      return true;
    }
    if (FunctionRegistry.isOpBetween(expr) &&
        expr.getChildren().get(2) instanceof ExprNodeDynamicValueDesc) {
      // BETWEEN in SJ
      return true;
    }
    if (FunctionRegistry.isOpInBloomFilter(expr) &&
        expr.getChildren().get(1) instanceof ExprNodeDynamicValueDesc) {
      // IN_BLOOM_FILTER in SJ
      return true;
    }
    return false;
  }

  private static void splitExpressions(ExprNodeDesc exprNode,
      List<ExprNodeDesc> allExprNodesExceptSemijoin, List<ExprNodeDesc> semijoinExprNodes) {
    if (FunctionRegistry.isOpAnd(exprNode)) {
      for (ExprNodeDesc expr : exprNode.getChildren()) {
        if (isSemijoinExpr(expr)) {
          semijoinExprNodes.add(expr);
        } else {
          allExprNodesExceptSemijoin.add(expr);
        }
      }
    } else if (isSemijoinExpr(exprNode)) {
      semijoinExprNodes.add(exprNode);
    } else {
      allExprNodesExceptSemijoin.add(exprNode);
    }
  }

  private static void sharedWorkExtendedOptimization(ParseContext pctx, SharedWorkOptimizerCache optimizerCache)
      throws SemanticException {
    // Gather RS operators that 1) belong to root works, i.e., works containing TS operators,
    // and 2) share the same input operator.
    // These will be the first target for extended shared work optimization
    Multimap<Operator<?>, ReduceSinkOperator> parentToRsOps = ArrayListMultimap.create();
    Set<Operator<?>> visited = new HashSet<>();
    for (Entry<String, TableScanOperator> e : pctx.getTopOps().entrySet()) {
      gatherReduceSinkOpsByInput(parentToRsOps, visited,
          findWorkOperators(optimizerCache, e.getValue()));
    }

    Set<Operator<?>> removedOps = new HashSet<>();
    while (!parentToRsOps.isEmpty()) {
      // As above, we enforce a certain order when we do the reutilization.
      // In particular, we use size of data in RS x number of uses.
      List<Entry<Operator<?>, Long>> sortedRSGroups =
          rankOpsByAccumulatedSize(parentToRsOps.keySet());
      LOG.debug("Sorted operators by size: {}", sortedRSGroups);

      // Execute extended optimization
      // For each RS, check whether other RS in same work could be merge into this one.
      // If they are merged, RS operators in the resulting work will be considered
      // mergeable in next loop iteration.
      Multimap<Operator<?>, ReduceSinkOperator> existingRsOps = ArrayListMultimap.create();
      for (Entry<Operator<?>, Long> rsGroupInfo : sortedRSGroups) {
        Operator<?> rsParent = rsGroupInfo.getKey();
        for (ReduceSinkOperator discardableRsOp : parentToRsOps.get(rsParent)) {
          if (removedOps.contains(discardableRsOp)) {
            LOG.debug("Skip {} as it has already been removed", discardableRsOp);
            continue;
          }
          Collection<ReduceSinkOperator> otherRsOps = existingRsOps.get(rsParent);
          for (ReduceSinkOperator retainableRsOp : otherRsOps) {
            if (retainableRsOp.getChildOperators().size() == 0) {
              // just skip this RS - its a semijoin/bloomfilter related RS
              continue;
            }
            if (removedOps.contains(retainableRsOp)) {
              LOG.debug("Skip {} as it has already been removed", retainableRsOp);
              continue;
            }

            // First we quickly check if the two RS operators can actually be merged.
            // We already know that these two RS operators have the same parent, but
            // we need to check whether both RS are actually equal. Further, we check
            // whether their child is also equal. If any of these conditions are not
            // met, we are not going to try to merge.
            boolean mergeable = compareOperator(pctx, retainableRsOp, discardableRsOp) &&
                compareOperator(pctx, retainableRsOp.getChildOperators().get(0),
                    discardableRsOp.getChildOperators().get(0));
            if (!mergeable) {
              // Skip
              LOG.debug("{} and {} cannot be merged", retainableRsOp, discardableRsOp);
              continue;
            }

            LOG.debug("Checking additional conditions for merging subtree starting at {}"
                + " into subtree starting at {}", discardableRsOp, retainableRsOp);

            // Secondly, we extract information about the part of the tree that can be merged
            // as well as some structural information (memory consumption) that needs to be
            // used to determined whether the merge can happen
            Operator<?> retainableRsOpChild = retainableRsOp.getChildOperators().get(0);
            Operator<?> discardableRsOpChild = discardableRsOp.getChildOperators().get(0);
            SharedResult sr = extractSharedOptimizationInfo(
                pctx, optimizerCache, retainableRsOp, discardableRsOp,
                retainableRsOpChild, discardableRsOpChild);

            // It seems these two operators can be merged.
            // Check that plan meets some preconditions before doing it.
            // In particular, in the presence of map joins in the upstream plan:
            // - we cannot exceed the noconditional task size, and
            // - if we already merged the big table, we cannot merge the broadcast
            // tables.
            if (sr.retainableOps.isEmpty() || !validPreConditions(pctx, optimizerCache, sr)) {
              // Skip
              LOG.debug("{} and {} do not meet preconditions", retainableRsOp, discardableRsOp);
              continue;
            }

            deduplicateReduceTraits(retainableRsOp.getConf(), discardableRsOp.getConf());

            // We can merge
            Operator<?> lastRetainableOp = sr.retainableOps.get(sr.retainableOps.size() - 1);
            Operator<?> lastDiscardableOp = sr.discardableOps.get(sr.discardableOps.size() - 1);
            if (lastDiscardableOp.getNumChild() != 0) {
              List<Operator<? extends OperatorDesc>> allChildren =
                  Lists.newArrayList(lastDiscardableOp.getChildOperators());
              for (Operator<? extends OperatorDesc> op : allChildren) {
                lastDiscardableOp.getChildOperators().remove(op);
                op.replaceParent(lastDiscardableOp, lastRetainableOp);
                lastRetainableOp.getChildOperators().add(op);
              }
            }

            LOG.debug("Merging subtree starting at {} into subtree starting at {}",
                discardableRsOp, retainableRsOp);

            // First we remove the input operators of the expression that
            // we are going to eliminate
            for (Operator<?> op : sr.discardableInputOps) {
              OperatorUtils.removeOperator(op);
              optimizerCache.removeOp(op);
              removedOps.add(op);
              // Remove DPP predicates
              if (op instanceof ReduceSinkOperator) {
                SemiJoinBranchInfo sjbi = pctx.getRsToSemiJoinBranchInfo().get(op);
                if (sjbi != null && !sr.discardableOps.contains(sjbi.getTsOp()) &&
                    !sr.discardableInputOps.contains(sjbi.getTsOp())) {
                  GenTezUtils.removeSemiJoinOperator(
                      pctx, (ReduceSinkOperator) op, sjbi.getTsOp());
                  optimizerCache.tableScanToDPPSource.remove(sjbi.getTsOp(), op);
                }
              } else if (op instanceof AppMasterEventOperator) {
                DynamicPruningEventDesc dped = (DynamicPruningEventDesc) op.getConf();
                if (!sr.discardableOps.contains(dped.getTableScan()) &&
                    !sr.discardableInputOps.contains(dped.getTableScan())) {
                  GenTezUtils.removeSemiJoinOperator(
                      pctx, (AppMasterEventOperator) op, dped.getTableScan());
                  optimizerCache.tableScanToDPPSource.remove(dped.getTableScan(), op);
                }
              }
              LOG.debug("Input operator removed: {}", op);
            }
            // We remove the discardable RS operator
            OperatorUtils.removeOperator(discardableRsOp);
            optimizerCache.removeOp(discardableRsOp);
            removedOps.add(discardableRsOp);
            LOG.debug("Operator removed: {}", discardableRsOp);
            // Then we merge the operators of the works we are going to merge
            optimizerCache.removeOpAndCombineWork(discardableRsOpChild, retainableRsOpChild);
            // Finally we remove the rest of the expression from the tree
            for (Operator<?> op : sr.discardableOps) {
              OperatorUtils.removeOperator(op);
              optimizerCache.removeOp(op);
              removedOps.add(op);
              LOG.debug("Operator removed: {}", op);
            }

            if (pctx.getConf().getBoolVar(ConfVars.HIVE_SHARED_WORK_DOWNSTREAM_MERGE)) {
              if (sr.discardableOps.size() == 1) {
                downStreamMerge(retainableRsOp, optimizerCache, pctx);
              }
            }

            break;
          }

          if (removedOps.contains(discardableRsOp)) {
            // This operator has been removed, remove it from the list of existing operators
            existingRsOps.remove(rsParent, discardableRsOp);
          } else {
            // This operator has not been removed, include it in the list of existing operators
            existingRsOps.put(rsParent, discardableRsOp);
          }
        }
      }

      // We gather the operators that will be used for next iteration of extended optimization
      // (if any)
      parentToRsOps = ArrayListMultimap.create();
      visited = new HashSet<>();
      for (Entry<Operator<?>, ReduceSinkOperator> e : existingRsOps.entries()) {
        if (removedOps.contains(e.getValue()) || e.getValue().getNumChild() < 1) {
          // If 1) RS has been removed, or 2) it does not have a child (for instance, it is a
          // semijoin RS), we can quickly skip this one
          continue;
        }
        gatherReduceSinkOpsByInput(parentToRsOps, visited,
            findWorkOperators(optimizerCache, e.getValue().getChildOperators().get(0)));
      }
    }

    // Remove unused table scan operators
    pctx.getTopOps().entrySet().removeIf(
        (Entry<String, TableScanOperator> e) -> e.getValue().getNumChild() == 0);
  }

  /**
   * Obtain the RS input for a mapjoin operator.
   */
  private static ReduceSinkOperator obtainBroadcastInput(MapJoinOperator mapJoinOp) {
    return mapJoinOp.getParentOperators().get(0) instanceof ReduceSinkOperator ?
        (ReduceSinkOperator) mapJoinOp.getParentOperators().get(0) :
        (ReduceSinkOperator) mapJoinOp.getParentOperators().get(1);
  }

  /**
   * This method gathers the TS operators with DPP from the context and
   * stores them into the input optimization cache.
   */
  private static void gatherDPPTableScanOps(
          ParseContext pctx, SharedWorkOptimizerCache optimizerCache) throws SemanticException {
    // Find TS operators with partition pruning enabled in plan
    // because these TS may potentially read different data for
    // different pipeline.
    // These can be:
    // 1) TS with DPP.
    // 2) TS with semijoin DPP.
    Map<String, TableScanOperator> topOps = pctx.getTopOps();
    Collection<Operator<?>> tableScanOps = Lists.<Operator<?>> newArrayList(topOps.values());
    Set<AppMasterEventOperator> s = OperatorUtils.findOperators(tableScanOps, AppMasterEventOperator.class);
    for (AppMasterEventOperator a : s) {
      if (a.getConf() instanceof DynamicPruningEventDesc) {
        DynamicPruningEventDesc dped = (DynamicPruningEventDesc) a.getConf();
        optimizerCache.tableScanToDPPSource.put(dped.getTableScan(), a);
      }
    }
    for (Entry<ReduceSinkOperator, SemiJoinBranchInfo> e : pctx.getRsToSemiJoinBranchInfo().entrySet()) {
      optimizerCache.tableScanToDPPSource.put(e.getValue().getTsOp(), e.getKey());
    }
    LOG.debug("DPP information stored in the cache: {}", optimizerCache.tableScanToDPPSource);
  }

  private static ArrayListMultimap<String, TableScanOperator> splitTableScanOpsByTable(
      ParseContext pctx) {
    ArrayListMultimap<String, TableScanOperator> tableNameToOps = ArrayListMultimap.create();
    // Sort by operator ID so we get deterministic results
    Map<String, TableScanOperator> sortedTopOps = new TreeMap<>(pctx.getTopOps());
    for (Entry<String, TableScanOperator> e : sortedTopOps.entrySet()) {
      TableScanOperator tsOp = e.getValue();
      tableNameToOps.put(
          tsOp.getConf().getTableMetadata().getDbName() + "." + tsOp.getConf().getTableMetadata().getTableName(), tsOp);
    }
    return tableNameToOps;
  }

  private static List<Entry<String, Long>> rankTablesByAccumulatedSize(ParseContext pctx) {
    Map<String, Long> tableToTotalSize = new HashMap<>();
    for (Entry<String, TableScanOperator> e : pctx.getTopOps().entrySet()) {
      TableScanOperator tsOp = e.getValue();
      String tableName = tsOp.getConf().getTableMetadata().getDbName() + "."
              + tsOp.getConf().getTableMetadata().getTableName();
      long tableSize = tsOp.getStatistics() != null ?
              tsOp.getStatistics().getDataSize() : 0L;
      Long totalSize = tableToTotalSize.get(tableName);
      if (totalSize != null) {
        tableToTotalSize.put(tableName,
                StatsUtils.safeAdd(totalSize, tableSize));
      } else {
        tableToTotalSize.put(tableName, tableSize);
      }
    }
    List<Entry<String, Long>> sortedTables =
        new ArrayList<>(tableToTotalSize.entrySet());
    Collections.sort(sortedTables, Collections.reverseOrder(
        new Comparator<Map.Entry<String, Long>>() {
          @Override
          public int compare(Map.Entry<String, Long> o1, Map.Entry<String, Long> o2) {
            return (o1.getValue()).compareTo(o2.getValue());
          }
        }));
    return sortedTables;
  }

  private static void gatherReduceSinkOpsByInput(Multimap<Operator<?>,
      ReduceSinkOperator> parentToRsOps, Set<Operator<?>> visited, Set<Operator<?>> ops) {
    for (Operator<?> op : ops) {
      // If the RS has other RS siblings, we will add it to be considered in next iteration
      if (op instanceof ReduceSinkOperator && !visited.contains(op)) {
        Operator<?> parent = op.getParentOperators().get(0);
        Set<ReduceSinkOperator> s = new LinkedHashSet<>();
        for (Operator<?> c : parent.getChildOperators()) {
          if (c instanceof ReduceSinkOperator) {
            s.add((ReduceSinkOperator) c);
            visited.add(c);
          }
        }
        if (s.size() > 1) {
          parentToRsOps.putAll(parent, s);
        }
      }
    }
  }

  private static List<Entry<Operator<?>, Long>> rankOpsByAccumulatedSize(Set<Operator<?>> opsSet) {
    Map<Operator<?>, Long> opToTotalSize = new HashMap<>();
    for (Operator<?> op : opsSet) {
      long size = op.getStatistics() != null ?
          op.getStatistics().getDataSize() : 0L;
      opToTotalSize.put(op,
          StatsUtils.safeMult(op.getChildOperators().size(), size));
    }
    List<Entry<Operator<?>, Long>> sortedOps =
        new ArrayList<>(opToTotalSize.entrySet());
    Collections.sort(sortedOps, Collections.reverseOrder(
        new Comparator<Map.Entry<Operator<?>, Long>>() {
          @Override
          public int compare(Map.Entry<Operator<?>, Long> o1, Map.Entry<Operator<?>, Long> o2) {
            int valCmp = o1.getValue().compareTo(o2.getValue());
            if (valCmp == 0) {
              return o1.getKey().toString().compareTo(o2.getKey().toString());
            }
            return valCmp;
          }
        }));
    return sortedOps;
  }

  private static boolean areMergeableExtendedCheck(ParseContext pctx, SharedWorkOptimizerCache optimizerCache,
      TableScanOperator tsOp1, TableScanOperator tsOp2) throws SemanticException {
    // If is a DPP, check if actually it refers to same target, column, etc.
    // Further, the DPP value needs to be generated from same subtree
    List<Operator<?>> dppsOp1 = new ArrayList<>(optimizerCache.tableScanToDPPSource.get(tsOp1));
    List<Operator<?>> dppsOp2 = new ArrayList<>(optimizerCache.tableScanToDPPSource.get(tsOp2));
    if (dppsOp1.isEmpty() && dppsOp2.isEmpty()) {
      return true;
    }
    for (int i = 0; i < dppsOp1.size(); i++) {
      Operator<?> op = dppsOp1.get(i);
      if (op instanceof ReduceSinkOperator) {
        Set<Operator<?>> ascendants =
            findAscendantWorkOperators(pctx, optimizerCache, op);
        if (ascendants.contains(tsOp2)) {
          // This should not happen, we cannot merge
          return false;
        }
      }
    }
    for (int i = 0; i < dppsOp2.size(); i++) {
      Operator<?> op = dppsOp2.get(i);
      if (op instanceof ReduceSinkOperator) {
        Set<Operator<?>> ascendants =
            findAscendantWorkOperators(pctx, optimizerCache, op);
        if (ascendants.contains(tsOp1)) {
          // This should not happen, we cannot merge
          return false;
        }
      }
    }
    if (dppsOp1.size() != dppsOp2.size()) {
      // Only first or second operator contains DPP pruning
      return false;
    }
    // Check if DPP branches are equal
    BitSet bs = new BitSet();
    for (int i = 0; i < dppsOp1.size(); i++) {
      Operator<?> dppOp1 = dppsOp1.get(i);
      for (int j = 0; j < dppsOp2.size(); j++) {
        if (!bs.get(j)) {
          // If not visited yet
          Operator<?> dppOp2 = dppsOp2.get(j);
          if (compareAndGatherOps(pctx, dppOp1, dppOp2) != null) {
            // The DPP operator/branch are equal
            bs.set(j);
            break;
          }
        }
      }
      if (bs.cardinality() < i + 1) {
        return false;
      }
    }
    return true;
  }

  private static boolean areMergeableExcludeSemijoinsExtendedCheck(ParseContext pctx, SharedWorkOptimizerCache optimizerCache,
      TableScanOperator tsOp1, TableScanOperator tsOp2) throws SemanticException {
    // We remove RS-based SJs from consideration, then we compare
    List<Operator<?>> dppsOp1 = new ArrayList<>(optimizerCache.tableScanToDPPSource.get(tsOp1));
    boolean removedDppOp1 = false;
    List<ReduceSinkOperator> rsOpsSemijoin1 = new ArrayList<>();
    List<Operator<?>> dppsOp2 = new ArrayList<>(optimizerCache.tableScanToDPPSource.get(tsOp2));
    boolean removedDppOp2 = false;
    List<ReduceSinkOperator> rsOpsSemijoin2 = new ArrayList<>();
    for (int i = 0; i < dppsOp1.size(); i++) {
      Operator<?> op = dppsOp1.get(i);
      if (op instanceof ReduceSinkOperator) {
        ReduceSinkOperator semijoinRSOp = (ReduceSinkOperator) op;
        if (pctx.getRsToSemiJoinBranchInfo().get(semijoinRSOp).getIsHint()) {
          // This is a hint, we should keep it, hence we bail out
          return false;
        }
        rsOpsSemijoin1.add(semijoinRSOp);
        dppsOp1.remove(i);
        removedDppOp1 = true;
      }
    }
    for (int i = 0; i < dppsOp2.size(); i++) {
      Operator<?> op = dppsOp2.get(i);
      if (op instanceof ReduceSinkOperator) {
        ReduceSinkOperator semijoinRSOp = (ReduceSinkOperator) op;
        if (pctx.getRsToSemiJoinBranchInfo().get(semijoinRSOp).getIsHint()) {
          // This is a hint, we should keep it, hence we bail out
          return false;
        }
        rsOpsSemijoin2.add(semijoinRSOp);
        dppsOp2.remove(i);
        removedDppOp2 = true;
      }
    }
    if (removedDppOp1 && removedDppOp2) {
      // TODO: We do not merge, since currently we only merge when one of the TS operators
      // are not targetted by a SJ edge
      return false;
    }
    if (!removedDppOp1 && !removedDppOp2) {
      // None of them are targetted by a SJ, we skip them
      return false;
    }
    if (dppsOp1.size() != dppsOp2.size()) {
      // We cannot merge, we move to the next couple
      return false;
    }
    // Check if DPP branches are equal
    boolean equalBranches = true;
    BitSet bs = new BitSet();
    for (int i = 0; i < dppsOp1.size(); i++) {
      Operator<?> dppOp1 = dppsOp1.get(i);
      for (int j = 0; j < dppsOp2.size(); j++) {
        if (!bs.get(j)) {
          // If not visited yet
          Operator<?> dppOp2 = dppsOp2.get(j);
          if (compareAndGatherOps(pctx, dppOp1, dppOp2) != null) {
            // The DPP operator/branch are equal
            bs.set(j);
            break;
          }
        }
      }
      if (bs.cardinality() < i + 1) {
        // We cannot merge, we move to the next group
        equalBranches = false;
        break;
      }
    }
    if (!equalBranches) {
      // Skip
      return false;
    }

    // We reached here, other DPP is the same, these two could potentially be merged.
    // Hence, we perform the last check. To do this, we remove the SJ operators,
    // but we remember their position in the plan. After that, we will reintroduce
    // the SJ operator. If the checks were valid, we will merge and remove the semijoin.
    // If the rest of tests to merge do not pass, we will abort the shared scan optimization
    // and we are done
    TableScanOperator targetTSOp;
    List<ReduceSinkOperator> semijoinRsOps;
    List<SemiJoinBranchInfo> sjBranches = new ArrayList<>();
    if (removedDppOp1) {
      targetTSOp = tsOp1;
      semijoinRsOps = rsOpsSemijoin1;
    } else {
      targetTSOp = tsOp2;
      semijoinRsOps = rsOpsSemijoin2;
    }
    optimizerCache.tableScanToDPPSource.get(targetTSOp).removeAll(semijoinRsOps);
    for (ReduceSinkOperator rsOp : semijoinRsOps) {
      sjBranches.add(pctx.getRsToSemiJoinBranchInfo().remove(rsOp));
    }

    boolean validMerge = validPreConditions(pctx, optimizerCache,
        extractSharedOptimizationInfoForRoot(pctx, optimizerCache, tsOp1, tsOp2, true));

    if (validMerge) {
      // We are going to merge, hence we remove the semijoins completely
      for (ReduceSinkOperator semijoinRsOp : semijoinRsOps) {
        Operator<?> branchOp = GenTezUtils.removeBranch(semijoinRsOp);
        while (branchOp != null) {
          optimizerCache.removeOp(branchOp);
          branchOp = branchOp.getNumChild() > 0 ?
              branchOp.getChildOperators().get(0) : null;
        }
        GenTezUtils.removeSemiJoinOperator(pctx, semijoinRsOp, targetTSOp);
      }
    } else {
      // Otherwise, the put the semijoins back in the auxiliary data structures
      optimizerCache.tableScanToDPPSource.get(targetTSOp).addAll(semijoinRsOps);
      for (int i = 0; i < semijoinRsOps.size(); i++) {
        pctx.getRsToSemiJoinBranchInfo().put(semijoinRsOps.get(i), sjBranches.get(i));
      }
    }
    return validMerge;
  }

  private static boolean areMergeableDppUnion(ParseContext pctx,
      SharedWorkOptimizerCache optimizerCache, TableScanOperator tsOp1, TableScanOperator tsOp2)
      throws SemanticException {

    if (!areSupportedDppUnionOps(pctx, optimizerCache, tsOp1, tsOp2)) {
      return false;
    }
    if (!areSupportedDppUnionOps(pctx, optimizerCache, tsOp2, tsOp1)) {
      return false;
    }
    return true;
  }

  private static boolean areSupportedDppUnionOps(ParseContext pctx, SharedWorkOptimizerCache cache, TableScanOperator tsOp1,
      TableScanOperator tsOp2) {
    Collection<Operator<?>> dppOps = cache.tableScanToDPPSource.get(tsOp1);
    if (dppOps.isEmpty()) {
      return false;
    }
    for (Operator<?> op : dppOps) {
      if (op instanceof ReduceSinkOperator) {
        ReduceSinkOperator semijoinRSOp = (ReduceSinkOperator) op;
        if (pctx.getRsToSemiJoinBranchInfo().get(semijoinRSOp).getIsHint()) {
          // This is a hint, we should keep it, hence we bail out
          return false;
        }
      } else if (op.getConf() instanceof DynamicPruningEventDesc) {
        return false;
<<<<<<< HEAD
      }
    }
    Set<Operator<?>> ascendants = findAscendantWorkOperators(pctx, cache, tsOp1);
    if (ascendants.contains(tsOp2)) {
      // This should not happen, we cannot merge
      return false;
    }
    final Set<Operator<?>> workOps1 = findWorkOperators(cache, tsOp1);
    for (Operator<?> op : workOps1) {
      if (op instanceof UnionOperator) {
        return false;
      }
      if (op instanceof DummyStoreOperator) {
=======
      } else {
>>>>>>> 9f1715b7
        return false;
      }
    }
    return true;
  }

  private static SharedResult extractSharedOptimizationInfoForRoot(ParseContext pctx,
          SharedWorkOptimizerCache optimizerCache,
          TableScanOperator retainableTsOp,
      TableScanOperator discardableTsOp, boolean mayRemoveDownStreamOperators) throws SemanticException {
    LinkedHashSet<Operator<?>> retainableOps = new LinkedHashSet<>();
    LinkedHashSet<Operator<?>> discardableOps = new LinkedHashSet<>();
    Set<Operator<?>> discardableInputOps = new HashSet<>();
    long dataSize = 0L;
    long maxDataSize = 0L;

    retainableOps.add(retainableTsOp);
    discardableOps.add(discardableTsOp);
    Operator<?> equalOp1 = retainableTsOp;
    Operator<?> equalOp2 = discardableTsOp;
    if (equalOp1.getNumChild() > 1 || equalOp2.getNumChild() > 1) {
      // TODO: Support checking multiple child operators to merge further.
      discardableInputOps.addAll(gatherDPPBranchOps(pctx, optimizerCache, discardableOps));
      return new SharedResult(retainableOps, discardableOps, discardableInputOps,
          dataSize, maxDataSize);
    }
    if (retainableTsOp.getChildOperators().size() == 0 || discardableTsOp.getChildOperators().size() == 0) {
      return new SharedResult(retainableOps, discardableOps, discardableInputOps,
          dataSize, maxDataSize);
    }

    Operator<?> currentOp1 = retainableTsOp.getChildOperators().get(0);
    Operator<?> currentOp2 = discardableTsOp.getChildOperators().get(0);

    // Special treatment for Filter operator that ignores the DPP predicates
    if (mayRemoveDownStreamOperators && currentOp1 instanceof FilterOperator && currentOp2 instanceof FilterOperator) {
      boolean equalFilters = false;
      FilterDesc op1Conf = ((FilterOperator) currentOp1).getConf();
      FilterDesc op2Conf = ((FilterOperator) currentOp2).getConf();

      if (op1Conf.getIsSamplingPred() == op2Conf.getIsSamplingPred() &&
          StringUtils.equals(op1Conf.getSampleDescExpr(), op2Conf.getSampleDescExpr())) {
        Multiset<String> conjsOp1String = extractConjsIgnoringDPPPreds(op1Conf.getPredicate());
        Multiset<String> conjsOp2String = extractConjsIgnoringDPPPreds(op2Conf.getPredicate());
        if (conjsOp1String.equals(conjsOp2String)) {
          equalFilters = true;
        }
      }

      if (equalFilters) {
        equalOp1 = currentOp1;
        equalOp2 = currentOp2;
        retainableOps.add(equalOp1);
        discardableOps.add(equalOp2);
        if (currentOp1.getChildOperators().size() > 1 ||
                currentOp2.getChildOperators().size() > 1) {
          // TODO: Support checking multiple child operators to merge further.
          discardableInputOps.addAll(gatherDPPBranchOps(pctx, optimizerCache, discardableOps));
          discardableInputOps.addAll(gatherDPPBranchOps(pctx, optimizerCache, retainableOps,
              discardableInputOps));
          return new SharedResult(retainableOps, discardableOps, discardableInputOps,
              dataSize, maxDataSize);
        }
        currentOp1 = currentOp1.getChildOperators().get(0);
        currentOp2 = currentOp2.getChildOperators().get(0);
      } else {
        // Bail out
        discardableInputOps.addAll(gatherDPPBranchOps(pctx, optimizerCache, discardableOps));
        discardableInputOps.addAll(gatherDPPBranchOps(pctx, optimizerCache, retainableOps,
            discardableInputOps));
        return new SharedResult(retainableOps, discardableOps, discardableInputOps,
            dataSize, maxDataSize);
      }
    }

    return extractSharedOptimizationInfo(pctx, optimizerCache, equalOp1, equalOp2,
        currentOp1, currentOp2, retainableOps, discardableOps, discardableInputOps, mayRemoveDownStreamOperators);
  }

  private static SharedResult extractSharedOptimizationInfo(ParseContext pctx,
      SharedWorkOptimizerCache optimizerCache,
      Operator<?> retainableOpEqualParent,
      Operator<?> discardableOpEqualParent,
      Operator<?> retainableOp,
      Operator<?> discardableOp) throws SemanticException {
    return extractSharedOptimizationInfo(pctx, optimizerCache,
        retainableOpEqualParent, discardableOpEqualParent, retainableOp, discardableOp,
        new LinkedHashSet<>(), new LinkedHashSet<>(), new HashSet<>(), true);
  }

  private static SharedResult extractSharedOptimizationInfo(ParseContext pctx,
      SharedWorkOptimizerCache optimizerCache,
      Operator<?> retainableOpEqualParent,
      Operator<?> discardableOpEqualParent,
      Operator<?> retainableOp,
      Operator<?> discardableOp,
      LinkedHashSet<Operator<?>> retainableOps,
      LinkedHashSet<Operator<?>> discardableOps,
      Set<Operator<?>> discardableInputOps, boolean mayRemoveDownStreamOperators) throws SemanticException {
    Operator<?> equalOp1 = retainableOpEqualParent;
    Operator<?> equalOp2 = discardableOpEqualParent;
    Operator<?> currentOp1 = retainableOp;
    Operator<?> currentOp2 = discardableOp;
    long dataSize = 0L;
    long maxDataSize = 0L;
    // Try to merge rest of operators
    while (mayRemoveDownStreamOperators && !(currentOp1 instanceof ReduceSinkOperator)) {
      // Check whether current operators are equal
      if (!compareOperator(pctx, currentOp1, currentOp2)) {
        // If they are not equal, we could zip up till here
        break;
      }
      if (currentOp1.getParentOperators().size() !=
              currentOp2.getParentOperators().size()) {
        // If they are not equal, we could zip up till here
        break;
      }
      if (currentOp1.getParentOperators().size() > 1) {
        List<Operator<?>> discardableOpsForCurrentOp = new ArrayList<>();
        int idx = 0;
        for (; idx < currentOp1.getParentOperators().size(); idx++) {
          Operator<?> parentOp1 = currentOp1.getParentOperators().get(idx);
          Operator<?> parentOp2 = currentOp2.getParentOperators().get(idx);
          if (parentOp1 == equalOp1 && parentOp2 == equalOp2) {
            continue;
          }
          if ((parentOp1 == equalOp1 && parentOp2 != equalOp2) ||
                  (parentOp1 != equalOp1 && parentOp2 == equalOp2)) {
            // Input operator is not in the same position
            break;
          }
          // Compare input
          List<Operator<?>> removeOpsForCurrentInput =
              compareAndGatherOps(pctx, parentOp1, parentOp2);
          if (removeOpsForCurrentInput == null) {
            // Inputs are not the same, bail out
            break;
          }
          // Add inputs to ops to remove
          discardableOpsForCurrentOp.addAll(removeOpsForCurrentInput);
        }
        if (idx != currentOp1.getParentOperators().size()) {
          // If inputs are not equal, we could zip up till here
          break;
        }
        discardableInputOps.addAll(discardableOpsForCurrentOp);
      }

      equalOp1 = currentOp1;
      equalOp2 = currentOp2;
      retainableOps.add(equalOp1);
      discardableOps.add(equalOp2);
      if (equalOp1 instanceof MapJoinOperator) {
        MapJoinOperator mop = (MapJoinOperator) equalOp1;
        dataSize = StatsUtils.safeAdd(dataSize, mop.getConf().getInMemoryDataSize());
        maxDataSize = mop.getConf().getMemoryMonitorInfo().getAdjustedNoConditionalTaskSize();
      }
      if (currentOp1.getChildOperators().size() > 1 ||
              currentOp2.getChildOperators().size() > 1) {
        // TODO: Support checking multiple child operators to merge further.
        break;
      }
      // Update for next iteration
      currentOp1 = currentOp1.getChildOperators().get(0);
      currentOp2 = currentOp2.getChildOperators().get(0);
    }

    // Add the rest to the memory consumption
    Set<Operator<?>> opsWork1 = findWorkOperators(optimizerCache, currentOp1);
    for (Operator<?> op : opsWork1) {
      if (op instanceof MapJoinOperator && !retainableOps.contains(op)) {
        MapJoinOperator mop = (MapJoinOperator) op;
        dataSize = StatsUtils.safeAdd(dataSize, mop.getConf().getInMemoryDataSize());
        maxDataSize = mop.getConf().getMemoryMonitorInfo().getAdjustedNoConditionalTaskSize();
      }
    }
    Set<Operator<?>> opsWork2 = findWorkOperators(optimizerCache, currentOp2);
    for (Operator<?> op : opsWork2) {
      if (op instanceof MapJoinOperator && !discardableOps.contains(op)) {
        MapJoinOperator mop = (MapJoinOperator) op;
        dataSize = StatsUtils.safeAdd(dataSize, mop.getConf().getInMemoryDataSize());
        maxDataSize = mop.getConf().getMemoryMonitorInfo().getAdjustedNoConditionalTaskSize();
      }
    }

    discardableInputOps.addAll(gatherDPPBranchOps(pctx, optimizerCache,
        Sets.union(discardableInputOps, discardableOps)));
    discardableInputOps.addAll(gatherDPPBranchOps(pctx, optimizerCache, retainableOps,
        discardableInputOps));
    return new SharedResult(retainableOps, discardableOps, discardableInputOps,
        dataSize, maxDataSize);
  }

  private static Multiset<String> extractConjsIgnoringDPPPreds(ExprNodeDesc predicate) {
    List<ExprNodeDesc> conjsOp = ExprNodeDescUtils.split(predicate);
    Multiset<String> conjsOpString = TreeMultiset.create();
    for (int i = 0; i < conjsOp.size(); i++) {
      if (conjsOp.get(i) instanceof ExprNodeGenericFuncDesc) {
        ExprNodeGenericFuncDesc func = (ExprNodeGenericFuncDesc) conjsOp.get(i);
        if (GenericUDFInBloomFilter.class == func.getGenericUDF().getClass()) {
          continue;
        } else if (GenericUDFBetween.class == func.getGenericUDF().getClass() &&
            (func.getChildren().get(2) instanceof ExprNodeDynamicValueDesc ||
                func.getChildren().get(3) instanceof ExprNodeDynamicValueDesc)) {
          continue;
        }
      } else if(conjsOp.get(i) instanceof ExprNodeDynamicListDesc) {
        continue;
      }
      conjsOpString.add(conjsOp.get(i).toString());
    }
    return conjsOpString;
  }

  private static Set<Operator<?>> gatherDPPBranchOps(ParseContext pctx,
          SharedWorkOptimizerCache optimizerCache, Set<Operator<?>> ops) {
    Set<Operator<?>> dppBranches = new HashSet<>();
    for (Operator<?> op : ops) {
      if (op instanceof TableScanOperator) {
        Collection<Operator<?>> c = optimizerCache.tableScanToDPPSource
            .get((TableScanOperator) op);
        for (Operator<?> dppSource : c) {
          // Remove the branches
          removeBranch(dppSource, dppBranches, ops);
        }
      }
    }
    return dppBranches;
  }

  private static Set<Operator<?>> gatherDPPBranchOps(ParseContext pctx,
          SharedWorkOptimizerCache optimizerCache, Set<Operator<?>> ops,
          Set<Operator<?>> discardedOps) {
    Set<Operator<?>> dppBranches = new HashSet<>();
    for (Operator<?> op : ops) {
      if (op instanceof TableScanOperator) {
        Collection<Operator<?>> c = optimizerCache.tableScanToDPPSource
            .get((TableScanOperator) op);
        for (Operator<?> dppSource : c) {
          Set<Operator<?>> ascendants =
              findAscendantWorkOperators(pctx, optimizerCache, dppSource);
          if (!Collections.disjoint(ascendants, discardedOps)) {
            // Remove branch
            removeBranch(dppSource, dppBranches, ops);
          }
        }
      }
    }
    return dppBranches;
  }

  private static void removeBranch(Operator<?> currentOp, Set<Operator<?>> branchesOps,
          Set<Operator<?>> discardableOps) {
    if (currentOp.getNumChild() > 1) {
      for (Operator<?> childOp : currentOp.getChildOperators()) {
        if (!branchesOps.contains(childOp) && !discardableOps.contains(childOp)) {
          return;
        }
      }
    }
    branchesOps.add(currentOp);
    if (currentOp.getParentOperators() != null) {
      for (Operator<?> parentOp : currentOp.getParentOperators()) {
        removeBranch(parentOp, branchesOps, discardableOps);
      }
    }
  }

  private static List<Operator<?>> compareAndGatherOps(ParseContext pctx,
          Operator<?> op1, Operator<?> op2) throws SemanticException {
    List<Operator<?>> result = new ArrayList<>();
    boolean mergeable = compareAndGatherOps(pctx, op1, op2, result, true);
    if (!mergeable) {
      return null;
    }
    return result;
  }

  private static boolean compareAndGatherOps(ParseContext pctx, Operator<?> op1, Operator<?> op2,
      List<Operator<?>> result, boolean gather) throws SemanticException {
    if (!compareOperator(pctx, op1, op2)) {
      LOG.debug("Operators not equal: {} and {}", op1, op2);
      return false;
    }

    if (gather && op2.getChildOperators().size() > 1) {
      // If the second operator has more than one child, we stop gathering
      gather = false;
    }

    if (gather) {
      result.add(op2);
    }

    List<Operator<? extends OperatorDesc>> op1ParentOperators = op1.getParentOperators();
    List<Operator<? extends OperatorDesc>> op2ParentOperators = op2.getParentOperators();
    if (op1ParentOperators != null && op2ParentOperators != null) {
      if (op1ParentOperators.size() != op2ParentOperators.size()) {
        return false;
      }
      for (int i = 0; i < op1ParentOperators.size(); i++) {
        Operator<?> op1ParentOp = op1ParentOperators.get(i);
        Operator<?> op2ParentOp = op2ParentOperators.get(i);
        boolean mergeable =
            compareAndGatherOps(pctx, op1ParentOp, op2ParentOp, result, gather);
        if (!mergeable) {
          return false;
        }
      }
    } else if (op1ParentOperators != null || op2ParentOperators != null) {
      return false;
    }

    return true;
  }

  private static boolean compareOperator(ParseContext pctx, Operator<?> op1, Operator<?> op2)
          throws SemanticException {
    if (!op1.getClass().getName().equals(op2.getClass().getName())) {
      return false;
    }

    // We handle ReduceSinkOperator here as we can safely ignore table alias
    // and the current comparator implementation does not.
    // We can ignore table alias since when we compare ReduceSinkOperator, all
    // its ancestors need to match (down to table scan), thus we make sure that
    // both plans are the same.
    // TODO: move this to logicalEquals
    if (op1 instanceof ReduceSinkOperator) {
      ReduceSinkDesc op1Conf = ((ReduceSinkOperator) op1).getConf();
      ReduceSinkDesc op2Conf = ((ReduceSinkOperator) op2).getConf();

      if (StringUtils.equals(op1Conf.getKeyColString(), op2Conf.getKeyColString()) &&
        StringUtils.equals(op1Conf.getValueColsString(), op2Conf.getValueColsString()) &&
        StringUtils.equals(op1Conf.getParitionColsString(), op2Conf.getParitionColsString()) &&
        op1Conf.getTag() == op2Conf.getTag() &&
        StringUtils.equals(op1Conf.getOrder(), op2Conf.getOrder()) &&
        StringUtils.equals(op1Conf.getNullOrder(), op2Conf.getNullOrder()) &&
        op1Conf.getTopN() == op2Conf.getTopN() &&
        canDeduplicateReduceTraits(op1Conf, op2Conf)) {
        return true;
      } else {
        return false;
      }
    }

    // We handle TableScanOperator here as we can safely ignore table alias
    // and the current comparator implementation does not.
    // TODO: move this to logicalEquals
    if (op1 instanceof TableScanOperator) {
      TableScanOperator tsOp1 = (TableScanOperator) op1;
      TableScanOperator tsOp2 = (TableScanOperator) op2;
      TableScanDesc op1Conf = tsOp1.getConf();
      TableScanDesc op2Conf = tsOp2.getConf();

      Table tableMeta1 = op1Conf.getTableMetadata();
      Table tableMeta2 = op2Conf.getTableMetadata();
      if (StringUtils.equals(tableMeta1.getFullyQualifiedName(), tableMeta2.getFullyQualifiedName())
          && op1Conf.getNeededColumns().equals(op2Conf.getNeededColumns())
          && StringUtils.equals(op1Conf.getFilterExprString(), op2Conf.getFilterExprString())
          && pctx.getPrunedPartitions(tsOp1).getPartitions().equals(
              pctx.getPrunedPartitions(tsOp2).getPartitions())
          && op1Conf.getRowLimit() == op2Conf.getRowLimit()
          && Objects.equals(op1Conf.getIncludedBuckets(), op2Conf.getIncludedBuckets())
          && Objects.equals(op1Conf.getOpProps(), op2Conf.getOpProps())) {
        return true;
      } else {
        return false;
      }
    }

    return op1.logicalEquals(op2);
  }

  private static boolean validPreConditions(ParseContext pctx, SharedWorkOptimizerCache optimizerCache,
          SharedResult sr) {

    // We check whether merging the works would cause the size of
    // the data in memory grow too large.
    // TODO: Currently ignores GBY and PTF which may also buffer data in memory.
    if (sr.dataSize > sr.maxDataSize) {
      // Size surpasses limit, we cannot convert
      LOG.debug("accumulated data size: {} / max size: {}", sr.dataSize, sr.maxDataSize);
      return false;
    }

    Operator<?> op1 = sr.retainableOps.get(0);
    Operator<?> op2 = sr.discardableOps.get(0);

    // 1) The set of operators in the works that we are merging need to meet
    // some requirements. In particular:
    // 1.1. None of the works that we are merging can contain a Union
    // operator. This is not supported yet as we might end up with cycles in
    // the Tez DAG.
    // 1.2. There cannot be any DummyStore operator in the works being merged.
    //  This is due to an assumption in MergeJoinProc that needs to be further explored.
    //  This is also due to some assumption in task generation
    // If any of these conditions are not met, we cannot merge.
    // TODO: Extend rule so it can be applied for these cases.
    final Set<Operator<?>> workOps1 = findWorkOperators(optimizerCache, op1);
    final Set<Operator<?>> workOps2 = findWorkOperators(optimizerCache, op2);
    for (Operator<?> op : workOps1) {
      if (op instanceof UnionOperator) {
        // We cannot merge (1.1)
        return false;
      }
      if (op instanceof DummyStoreOperator) {
        // We cannot merge (1.2)
        return false;
      }
    }
    for (Operator<?> op : workOps2) {
      if (op instanceof UnionOperator) {
        // We cannot merge (1.1)
        return false;
      }
      if (op instanceof DummyStoreOperator) {
        // We cannot merge (1.2)
        return false;
      }
    }
    // 2) We check whether output works when we merge the operators will collide.
    //
    //   Work1   Work2    (merge TS in W1 & W2)        Work1
    //       \   /                  ->                  | |       X
    //       Work3                                     Work3
    //
    // If we do, we cannot merge. The reason is that Tez currently does
    // not support parallel edges, i.e., multiple edges from same work x
    // into same work y.
    final Set<Operator<?>> outputWorksOps1 = findChildWorkOperators(pctx, optimizerCache, op1);
    final Set<Operator<?>> outputWorksOps2 = findChildWorkOperators(pctx, optimizerCache, op2);
    if (!Collections.disjoint(outputWorksOps1, outputWorksOps2)) {
      // We cannot merge
      return false;
    }
    // 3) We check whether we will end up with same operators inputing on same work.
    //
    //       Work1        (merge TS in W2 & W3)        Work1
    //       /   \                  ->                  | |       X
    //   Work2   Work3                                 Work2
    //
    // If we do, we cannot merge. The reason is the same as above, currently
    // Tez does not support parallel edges.
    //
    // In the check, we exclude the inputs to the root operator that we are trying
    // to merge (only useful for extended merging as TS do not have inputs).
    final Set<Operator<?>> excludeOps1 = sr.retainableOps.get(0).getNumParent() > 0 ?
        ImmutableSet.copyOf(sr.retainableOps.get(0).getParentOperators()) : ImmutableSet.of();
    final Set<Operator<?>> inputWorksOps1 =
        findParentWorkOperators(pctx, optimizerCache, op1, excludeOps1);
    final Set<Operator<?>> excludeOps2 = sr.discardableOps.get(0).getNumParent() > 0 ?
        Sets.union(ImmutableSet.copyOf(sr.discardableOps.get(0).getParentOperators()), sr.discardableInputOps) :
            sr.discardableInputOps;
    final Set<Operator<?>> inputWorksOps2 =
        findParentWorkOperators(pctx, optimizerCache, op2, excludeOps2);
    if (!Collections.disjoint(inputWorksOps1, inputWorksOps2)) {
      // We cannot merge
      return false;
    }
    // 4) We check whether one of the operators is part of a work that is an input for
    // the work of the other operator.
    //
    //   Work1            (merge TS in W1 & W3)        Work1
    //     |                        ->                   |        X
    //   Work2                                         Work2
    //     |                                             |
    //   Work3                                         Work1
    //
    // If we do, we cannot merge, as we would end up with a cycle in the DAG.
    final Set<Operator<?>> descendantWorksOps1 =
            findDescendantWorkOperators(pctx, optimizerCache, op1, sr.discardableInputOps);
    final Set<Operator<?>> descendantWorksOps2 =
            findDescendantWorkOperators(pctx, optimizerCache, op2, sr.discardableInputOps);
    if (!Collections.disjoint(descendantWorksOps1, workOps2)
            || !Collections.disjoint(workOps1, descendantWorksOps2)) {
      return false;
    }

    OperatorGraph og = new OperatorGraph(pctx);
    if (!og.mayMerge(op1, op2)) {
      LOG.debug("merging {} and {} would violate dag properties", op1, op2);
      return false;
    }

    return true;
  }

  private static Set<Operator<?>> findParentWorkOperators(ParseContext pctx,
          SharedWorkOptimizerCache optimizerCache, Operator<?> start) {
    return findParentWorkOperators(pctx, optimizerCache, start, ImmutableSet.of());
  }

  private static Set<Operator<?>> findParentWorkOperators(ParseContext pctx,
          SharedWorkOptimizerCache optimizerCache, Operator<?> start,
          Set<Operator<?>> excludeOps) {
    // Find operators in work
    Set<Operator<?>> workOps = findWorkOperators(optimizerCache, start);
    // Gather input works operators
    Set<Operator<?>> set = new HashSet<Operator<?>>();
    for (Operator<?> op : workOps) {
      if (op.getParentOperators() != null) {
        for (Operator<?> parent : op.getParentOperators()) {
          if (parent instanceof ReduceSinkOperator && !excludeOps.contains(parent)) {
            set.addAll(findWorkOperators(optimizerCache, parent));
          }
        }
      } else if (op instanceof TableScanOperator) {
        // Check for DPP and semijoin DPP
        for (Operator<?> parent : optimizerCache.tableScanToDPPSource.get((TableScanOperator) op)) {
          if (!excludeOps.contains(parent)) {
            set.addAll(findWorkOperators(optimizerCache, parent));
          }
        }
      }
    }
    return set;
  }

  private static Set<Operator<?>> findAscendantWorkOperators(ParseContext pctx,
          SharedWorkOptimizerCache optimizerCache, Operator<?> start) {
    // Find operators in work
    Set<Operator<?>> workOps = findWorkOperators(optimizerCache, start);
    // Gather input works operators
    Set<Operator<?>> result = new HashSet<Operator<?>>();
    Set<Operator<?>> set;
    while (!workOps.isEmpty()) {
      set = new HashSet<Operator<?>>();
      for (Operator<?> op : workOps) {
        if (op.getParentOperators() != null) {
          for (Operator<?> parent : op.getParentOperators()) {
            if (parent instanceof ReduceSinkOperator) {
              set.addAll(findWorkOperators(optimizerCache, parent));
            }
          }
        } else if (op instanceof TableScanOperator) {
          // Check for DPP and semijoin DPP
          for (Operator<?> parent : optimizerCache.tableScanToDPPSource.get((TableScanOperator) op)) {
            set.addAll(findWorkOperators(optimizerCache, parent));
          }
        }
      }
      workOps = set;
      result.addAll(set);
    }
    return result;
  }

  private static Set<Operator<?>> findChildWorkOperators(ParseContext pctx,
          SharedWorkOptimizerCache optimizerCache, Operator<?> start) {
    // Find operators in work
    Set<Operator<?>> workOps = findWorkOperators(optimizerCache, start);
    // Gather output works operators
    Set<Operator<?>> set = new HashSet<Operator<?>>();
    for (Operator<?> op : workOps) {
      if (op instanceof ReduceSinkOperator) {
        if (op.getChildOperators() != null) {
          // All children of RS are descendants
          for (Operator<?> child : op.getChildOperators()) {
            set.addAll(findWorkOperators(optimizerCache, child));
          }
        }
        // Semijoin DPP work is considered a child because work needs
        // to finish for it to execute
        SemiJoinBranchInfo sjbi = pctx.getRsToSemiJoinBranchInfo().get(op);
        if (sjbi != null) {
          set.addAll(findWorkOperators(optimizerCache, sjbi.getTsOp()));
        }
      } else if(op.getConf() instanceof DynamicPruningEventDesc) {
        // DPP work is considered a child because work needs
        // to finish for it to execute
        set.addAll(findWorkOperators(
                optimizerCache, ((DynamicPruningEventDesc) op.getConf()).getTableScan()));
      }
    }
    return set;
  }

  private static Set<Operator<?>> findDescendantWorkOperators(ParseContext pctx,
          SharedWorkOptimizerCache optimizerCache, Operator<?> start,
          Set<Operator<?>> excludeOps) {
    // Find operators in work
    Set<Operator<?>> workOps = findWorkOperators(optimizerCache, start);
    // Gather output works operators
    Set<Operator<?>> result = new HashSet<Operator<?>>();
    Set<Operator<?>> set;
    while (!workOps.isEmpty()) {
      set = new HashSet<Operator<?>>();
      for (Operator<?> op : workOps) {
        if (excludeOps.contains(op)) {
          continue;
        }
        if (op instanceof ReduceSinkOperator) {
          if (op.getChildOperators() != null) {
            // All children of RS are descendants
            for (Operator<?> child : op.getChildOperators()) {
              set.addAll(findWorkOperators(optimizerCache, child));
            }
          }
          // Semijoin DPP work is considered a descendant because work needs
          // to finish for it to execute
          SemiJoinBranchInfo sjbi = pctx.getRsToSemiJoinBranchInfo().get(op);
          if (sjbi != null) {
            set.addAll(findWorkOperators(optimizerCache, sjbi.getTsOp()));
          }
        } else if(op.getConf() instanceof DynamicPruningEventDesc) {
          // DPP work is considered a descendant because work needs
          // to finish for it to execute
          set.addAll(findWorkOperators(
                  optimizerCache, ((DynamicPruningEventDesc) op.getConf()).getTableScan()));
        }
      }
      workOps = set;
      result.addAll(set);
    }
    return result;
  }

  // Stores result in cache
  private static Set<Operator<?>> findWorkOperators(
          SharedWorkOptimizerCache optimizerCache, Operator<?> start) {
    Set<Operator<?>> c = optimizerCache.operatorToWorkOperators.get(start);
    if (!c.isEmpty()) {
      return c;
    }
    c = findWorkOperators(start, new HashSet<Operator<?>>());
    for (Operator<?> op : c) {
      optimizerCache.operatorToWorkOperators.putAll(op, c);
    }
    return c;
  }

  private static Set<Operator<?>> findWorkOperators(Operator<?> start, Set<Operator<?>> found) {
    found.add(start);
    if (start.getParentOperators() != null) {
      for (Operator<?> parent : start.getParentOperators()) {
        if (parent instanceof ReduceSinkOperator) {
          continue;
        }
        if (!found.contains(parent)) {
          findWorkOperators(parent, found);
        }
      }
    }
    if (start instanceof ReduceSinkOperator) {
      return found;
    }
    if (start.getChildOperators() != null) {
      for (Operator<?> child : start.getChildOperators()) {
        if (!found.contains(child)) {
          findWorkOperators(child, found);
        }
      }
    }
    return found;
  }

  private static void pushFilterToTopOfTableScan(
      SharedWorkOptimizerCache optimizerCache, DecomposedTs tsModel)
                  throws UDFArgumentException {
    TableScanOperator tsOp = tsModel.ts;
    ExprNodeGenericFuncDesc tableScanExprNode = (ExprNodeGenericFuncDesc) tsModel.getFullFilterExpr();
    if (tableScanExprNode == null) {
      return;
    }
    List<Operator<? extends OperatorDesc>> allChildren =
        Lists.newArrayList(tsOp.getChildOperators());
    for (Operator<? extends OperatorDesc> op : allChildren) {
      if (op instanceof FilterOperator) {
        FilterOperator filterOp = (FilterOperator) op;
        ExprNodeDesc filterExprNode  = filterOp.getConf().getPredicate();
        if (tableScanExprNode.isSame(filterExprNode)) {
          // We do not need to do anything
          return;
        }
        if (tableScanExprNode.getGenericUDF() instanceof GenericUDFOPOr) {
          for (ExprNodeDesc childExprNode : tableScanExprNode.getChildren()) {
            if (childExprNode.isSame(filterExprNode)) {
              // We do not need to do anything, it is in the OR expression
              // so probably we pushed previously
              return;
            }
          }
        }
        ExprNodeDesc newFilterExpr = conjunction(filterExprNode, tableScanExprNode);
        if (!isSame(filterOp.getConf().getPredicate(), newFilterExpr)) {
          filterOp.getConf().setPredicate(newFilterExpr);
        }
      } else {
        Operator<FilterDesc> newOp = OperatorFactory.get(tsOp.getCompilationOpContext(),
                new FilterDesc(tableScanExprNode.clone(), false),
            new RowSchema(tsOp.getSchema().getSignature()));
        tsOp.replaceChild(op, newOp);
        newOp.getParentOperators().add(tsOp);
        op.replaceParent(tsOp, newOp);
        newOp.getChildOperators().add(op);
        // Add to cache (same group as tsOp)
        optimizerCache.putIfWorkExists(newOp, tsOp);
      }
    }
  }

  static boolean canDeduplicateReduceTraits(ReduceSinkDesc retainable, ReduceSinkDesc discardable) {
    return deduplicateReduceTraits(retainable, discardable, false);
  }

  static boolean deduplicateReduceTraits(ReduceSinkDesc retainable, ReduceSinkDesc discardable) {
    return deduplicateReduceTraits(retainable, discardable, true);
  }

  private static boolean deduplicateReduceTraits(ReduceSinkDesc retainable,
      ReduceSinkDesc discardable, boolean apply) {

    final EnumSet<ReduceSinkDesc.ReducerTraits> retainableTraits = retainable.getReducerTraits();
    final EnumSet<ReduceSinkDesc.ReducerTraits> discardableTraits = discardable.getReducerTraits();

    final boolean x1 = retainableTraits.contains(UNSET);
    final boolean f1 = retainableTraits.contains(FIXED);
    final boolean u1 = retainableTraits.contains(UNIFORM);
    final boolean a1 = retainableTraits.contains(AUTOPARALLEL);
    final int n1 = retainable.getNumReducers();

    final boolean x2 = discardableTraits.contains(UNSET);
    final boolean f2 = discardableTraits.contains(FIXED);
    final boolean u2 = discardableTraits.contains(UNIFORM);
    final boolean a2 = discardableTraits.contains(AUTOPARALLEL);
    final int n2 = discardable.getNumReducers();

    boolean dedup = false;
    boolean x3 = false;
    boolean f3 = false;
    boolean u3 = false;
    boolean a3 = false;
    int n3 = n1;

    // NOTE: UNSET is exclusive from other traits, so FIXED is.

    if (x1 || x2) {
      // UNSET + X = X
      dedup = true;
      n3 = Math.max(n1, n2);
      x3 = x1 && x2;
      f3 = f1 || f2;
      u3 = u1 || u2;
      a3 = a1 || a2;
    } else if (f1 || f2) {
      if (f1 && f2) {
        // FIXED(x) + FIXED(x) = FIXED(x)
        // FIXED(x) + FIXED(y) = no deduplication (where x != y)
        if (n1 == n2) {
          dedup = true;
          f3 = true;
        }
      } else {
        // FIXED(x) + others = FIXED(x)
        dedup = true;
        f3 = true;
        if (f1) {
          n3 = n1;
        } else {
          n3 = n2;
        }
      }
    } else {
      if (u1 && u2) {
        // UNIFORM(x) + UNIFORM(y) = UNIFORM(max(x, y))
        dedup = true;
        u3 = true;
        n3 = Math.max(n1, n2);
      }
      if (a1 && a2) {
        // AUTOPARALLEL(x) + AUTOPARALLEL(y) = AUTOPARALLEL(max(x, y))
        dedup = true;
        a3 = true;
        n3 = Math.max(n1, n2);
      }
    }

    // Gether the results into the retainable object
    if (apply && dedup) {
      retainable.setNumReducers(n3);

      if (x3) {
        retainableTraits.add(UNSET);
      } else {
        retainableTraits.remove(UNSET);
      }

      if (f3) {
        retainableTraits.add(FIXED);
      } else {
        retainableTraits.remove(FIXED);
      }

      if (u3) {
        retainableTraits.add(UNIFORM);
      } else {
        retainableTraits.remove(UNIFORM);
      }

      if (a3) {
        retainableTraits.add(AUTOPARALLEL);
      } else {
        retainableTraits.remove(AUTOPARALLEL);
      }
    }
    return dedup;
  }

  private static class SharedResult {
    final List<Operator<?>> retainableOps;
    final List<Operator<?>> discardableOps;
    final Set<Operator<?>> discardableInputOps;
    final long dataSize;
    final long maxDataSize;

    private SharedResult(Collection<Operator<?>> retainableOps, Collection<Operator<?>> discardableOps,
            Set<Operator<?>> discardableInputOps, long dataSize, long maxDataSize) {
      this.retainableOps = ImmutableList.copyOf(retainableOps);
      this.discardableOps = ImmutableList.copyOf(discardableOps);
      this.discardableInputOps = ImmutableSet.copyOf(discardableInputOps);
      this.dataSize = dataSize;
      this.maxDataSize = maxDataSize;
    }

    @Override
    public String toString() {
      return "SharedResult { " + this.retainableOps + "; " + this.discardableOps + "; "
          + this.discardableInputOps + "};";
    }
  }

  /** Cache to accelerate optimization */
  private static class SharedWorkOptimizerCache {
    // Operators that belong to each work
    final HashMultimap<Operator<?>, Operator<?>> operatorToWorkOperators =
            HashMultimap.<Operator<?>, Operator<?>>create();
    // Table scan operators to DPP sources
    final Multimap<TableScanOperator, Operator<?>> tableScanToDPPSource =
            HashMultimap.<TableScanOperator, Operator<?>>create();

    // Add new operator to cache work group of existing operator (if group exists)
    void putIfWorkExists(Operator<?> opToAdd, Operator<?> existingOp) {
      List<Operator<?>> c = ImmutableList.copyOf(operatorToWorkOperators.get(existingOp));
      if (!c.isEmpty()) {
        for (Operator<?> op : c) {
          operatorToWorkOperators.get(op).add(opToAdd);
        }
        operatorToWorkOperators.putAll(opToAdd, c);
        operatorToWorkOperators.put(opToAdd, opToAdd);
      }
    }

    // Remove operator
    void removeOp(Operator<?> opToRemove) {
      Set<Operator<?>> s = operatorToWorkOperators.get(opToRemove);
      s.remove(opToRemove);
      List<Operator<?>> c1 = ImmutableList.copyOf(s);
      if (!c1.isEmpty()) {
        for (Operator<?> op1 : c1) {
          operatorToWorkOperators.remove(op1, opToRemove); // Remove operator
        }
        operatorToWorkOperators.removeAll(opToRemove); // Remove entry for operator
      }
    }

    // Remove operator and combine
    void removeOpAndCombineWork(Operator<?> opToRemove, Operator<?> replacementOp) {
      Set<Operator<?>> s = operatorToWorkOperators.get(opToRemove);
      s.remove(opToRemove);
      List<Operator<?>> c1 = ImmutableList.copyOf(s);
      List<Operator<?>> c2 = ImmutableList.copyOf(operatorToWorkOperators.get(replacementOp));
      if (!c1.isEmpty() && !c2.isEmpty()) {
        for (Operator<?> op1 : c1) {
          operatorToWorkOperators.remove(op1, opToRemove); // Remove operator
          operatorToWorkOperators.putAll(op1, c2); // Add ops of new collection
        }
        operatorToWorkOperators.removeAll(opToRemove); // Remove entry for operator
        for (Operator<?> op2 : c2) {
          operatorToWorkOperators.putAll(op2, c1); // Add ops to existing collection
        }
      }
    }

    @Override
    public String toString() {
      return "SharedWorkOptimizerCache { \n" + operatorToWorkOperators.toString() + "\n };";
    }
  }

}<|MERGE_RESOLUTION|>--- conflicted
+++ resolved
@@ -435,10 +435,7 @@
               // cache because semijoin operators have been removed
               sr = extractSharedOptimizationInfoForRoot(pctx, optimizerCache, retainableTsOp, discardableTsOp, false);
               if (!validPreConditions(pctx, optimizerCache, sr)) {
-<<<<<<< HEAD
                 LOG.debug("{} and {} do not meet preconditions", retainableTsOp, discardableTsOp);
-=======
->>>>>>> 9f1715b7
                 continue;
               }
             } else if (mode == Mode.SubtreeMerge) {
@@ -1316,23 +1313,7 @@
         }
       } else if (op.getConf() instanceof DynamicPruningEventDesc) {
         return false;
-<<<<<<< HEAD
-      }
-    }
-    Set<Operator<?>> ascendants = findAscendantWorkOperators(pctx, cache, tsOp1);
-    if (ascendants.contains(tsOp2)) {
-      // This should not happen, we cannot merge
-      return false;
-    }
-    final Set<Operator<?>> workOps1 = findWorkOperators(cache, tsOp1);
-    for (Operator<?> op : workOps1) {
-      if (op instanceof UnionOperator) {
-        return false;
-      }
-      if (op instanceof DummyStoreOperator) {
-=======
       } else {
->>>>>>> 9f1715b7
         return false;
       }
     }
