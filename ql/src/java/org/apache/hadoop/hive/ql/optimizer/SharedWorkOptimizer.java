/*
 * Licensed to the Apache Software Foundation (ASF) under one
 * or more contributor license agreements.  See the NOTICE file
 * distributed with this work for additional information
 * regarding copyright ownership.  The ASF licenses this file
 * to you under the Apache License, Version 2.0 (the
 * "License"); you may not use this file except in compliance
 * with the License.  You may obtain a copy of the License at
 *
 *     http://www.apache.org/licenses/LICENSE-2.0
 *
 * Unless required by applicable law or agreed to in writing, software
 * distributed under the License is distributed on an "AS IS" BASIS,
 * WITHOUT WARRANTIES OR CONDITIONS OF ANY KIND, either express or implied.
 * See the License for the specific language governing permissions and
 * limitations under the License.
 */
package org.apache.hadoop.hive.ql.optimizer;

import java.util.ArrayList;
import java.util.Arrays;
import java.util.BitSet;
import java.util.Collection;
import java.util.Collections;
import java.util.Comparator;
import java.util.HashMap;
import java.util.HashSet;
import java.util.Iterator;
import java.util.LinkedHashSet;
import java.util.List;
import java.util.Map;
import java.util.Map.Entry;
import java.util.Objects;
import java.util.Set;
import java.util.TreeMap;

import org.apache.commons.lang.StringUtils;
import org.apache.hadoop.hive.conf.HiveConf.ConfVars;
import org.apache.hadoop.hive.ql.exec.AppMasterEventOperator;
import org.apache.hadoop.hive.ql.exec.DummyStoreOperator;
import org.apache.hadoop.hive.ql.exec.FilterOperator;
import org.apache.hadoop.hive.ql.exec.MapJoinOperator;
import org.apache.hadoop.hive.ql.exec.Operator;
import org.apache.hadoop.hive.ql.exec.OperatorFactory;
import org.apache.hadoop.hive.ql.exec.OperatorUtils;
import org.apache.hadoop.hive.ql.exec.ReduceSinkOperator;
import org.apache.hadoop.hive.ql.exec.RowSchema;
import org.apache.hadoop.hive.ql.exec.TableScanOperator;
import org.apache.hadoop.hive.ql.exec.UDFArgumentException;
import org.apache.hadoop.hive.ql.exec.UnionOperator;
import org.apache.hadoop.hive.ql.metadata.Table;
import org.apache.hadoop.hive.ql.parse.GenTezUtils;
import org.apache.hadoop.hive.ql.parse.ParseContext;
import org.apache.hadoop.hive.ql.parse.PrunedPartitionList;
import org.apache.hadoop.hive.ql.parse.SemanticException;
import org.apache.hadoop.hive.ql.parse.SemiJoinBranchInfo;
import org.apache.hadoop.hive.ql.plan.DynamicPruningEventDesc;
import org.apache.hadoop.hive.ql.plan.ExprNodeDesc;
import org.apache.hadoop.hive.ql.plan.ExprNodeDescUtils;
import org.apache.hadoop.hive.ql.plan.ExprNodeDynamicListDesc;
import org.apache.hadoop.hive.ql.plan.ExprNodeDynamicValueDesc;
import org.apache.hadoop.hive.ql.plan.ExprNodeGenericFuncDesc;
import org.apache.hadoop.hive.ql.plan.FilterDesc;
import org.apache.hadoop.hive.ql.plan.MapJoinDesc;
import org.apache.hadoop.hive.ql.plan.OperatorDesc;
import org.apache.hadoop.hive.ql.plan.ReduceSinkDesc;
import org.apache.hadoop.hive.ql.plan.TableScanDesc;
import org.apache.hadoop.hive.ql.stats.StatsUtils;
import org.apache.hadoop.hive.ql.udf.generic.GenericUDFBetween;
import org.apache.hadoop.hive.ql.udf.generic.GenericUDFInBloomFilter;
import org.apache.hadoop.hive.ql.udf.generic.GenericUDFOPAnd;
import org.apache.hadoop.hive.ql.udf.generic.GenericUDFOPOr;
import org.slf4j.Logger;
import org.slf4j.LoggerFactory;

import com.google.common.collect.ArrayListMultimap;
import com.google.common.collect.HashMultimap;
import com.google.common.collect.ImmutableList;
import com.google.common.collect.ImmutableSet;
import com.google.common.collect.Lists;
import com.google.common.collect.Multimap;
import com.google.common.collect.Multiset;
import com.google.common.collect.Sets;
import com.google.common.collect.TreeMultiset;

/**
 * Shared computation optimizer.
 *
 * <p>Originally, this rule would find scan operators over the same table
 * in the query plan and merge them if they met some preconditions.
 *
 *  TS   TS             TS
 *  |    |     ->      /  \
 *  Op   Op           Op  Op
 *
 * <p>Now the rule has been extended to find opportunities to other operators
 * downstream, not only a single table scan.
 *
 *  TS1   TS2    TS1   TS2            TS1   TS2
 *   |     |      |     |              |     |
 *   |    RS      |    RS              |    RS
 *    \   /        \   /       ->       \   /
 *   MapJoin      MapJoin              MapJoin
 *      |            |                  /   \
 *      Op           Op                Op   Op
 *
 * <p>If the extended version of the optimizer is enabled, it can go beyond
 * a work boundary to find reutilization opportunities.
 *
 * <p>The optimization only works with the Tez execution engine.
 */
public class SharedWorkOptimizer extends Transform {

  private final static Logger LOG = LoggerFactory.getLogger(SharedWorkOptimizer.class);

  @Override
  public ParseContext transform(ParseContext pctx) throws SemanticException {

    final Map<String, TableScanOperator> topOps = pctx.getTopOps();
    if (topOps.size() < 2) {
      // Nothing to do, bail out
      return pctx;
    }

    if (LOG.isDebugEnabled()) {
      LOG.debug("Before SharedWorkOptimizer:\n" + Operator.toString(pctx.getTopOps().values()));
    }

    // Cache to use during optimization
    SharedWorkOptimizerCache optimizerCache = new SharedWorkOptimizerCache();

    // Gather information about the DPP table scans and store it in the cache
    gatherDPPTableScanOps(pctx, optimizerCache);

    // Map of dbName.TblName -> TSOperator
    Multimap<String, TableScanOperator> tableNameToOps = splitTableScanOpsByTable(pctx);

    // We enforce a certain order when we do the reutilization.
    // In particular, we use size of table x number of reads to
    // rank the tables.
    List<Entry<String, Long>> sortedTables = rankTablesByAccumulatedSize(pctx);
    LOG.debug("Sorted tables by size: {}", sortedTables);

    // Execute optimization
    Multimap<String, TableScanOperator> existingOps = ArrayListMultimap.create();
    Set<Operator<?>> removedOps = new HashSet<>();
    for (Entry<String, Long> tablePair : sortedTables) {
      String tableName = tablePair.getKey();
      for (TableScanOperator discardableTsOp : tableNameToOps.get(tableName)) {
        if (removedOps.contains(discardableTsOp)) {
          LOG.debug("Skip {} as it has already been removed", discardableTsOp);
          continue;
        }
        Collection<TableScanOperator> prevTsOps = existingOps.get(tableName);
        for (TableScanOperator retainableTsOp : prevTsOps) {
          if (removedOps.contains(retainableTsOp)) {
            LOG.debug("Skip {} as it has already been removed", retainableTsOp);
            continue;
          }

          // First we quickly check if the two table scan operators can actually be merged
          boolean mergeable = areMergeable(pctx, optimizerCache, retainableTsOp, discardableTsOp);
          if (!mergeable) {
            // Skip
            LOG.debug("{} and {} cannot be merged", retainableTsOp, discardableTsOp);
            continue;
          }

          // Secondly, we extract information about the part of the tree that can be merged
          // as well as some structural information (memory consumption) that needs to be
          // used to determined whether the merge can happen
          SharedResult sr = extractSharedOptimizationInfoForRoot(
                  pctx, optimizerCache, retainableTsOp, discardableTsOp);

          // It seems these two operators can be merged.
          // Check that plan meets some preconditions before doing it.
          // In particular, in the presence of map joins in the upstream plan:
          // - we cannot exceed the noconditional task size, and
          // - if we already merged the big table, we cannot merge the broadcast
          // tables.
          if (!validPreConditions(pctx, optimizerCache, sr)) {
            // Skip
            LOG.debug("{} and {} do not meet preconditions", retainableTsOp, discardableTsOp);
            continue;
          }

          // We can merge
          if (sr.retainableOps.size() > 1) {
            // More than TS operator
            Operator<?> lastRetainableOp = sr.retainableOps.get(sr.retainableOps.size() - 1);
            Operator<?> lastDiscardableOp = sr.discardableOps.get(sr.discardableOps.size() - 1);
            if (lastDiscardableOp.getNumChild() != 0) {
              List<Operator<? extends OperatorDesc>> allChildren =
                      Lists.newArrayList(lastDiscardableOp.getChildOperators());
              for (Operator<? extends OperatorDesc> op : allChildren) {
                lastDiscardableOp.getChildOperators().remove(op);
                op.replaceParent(lastDiscardableOp, lastRetainableOp);
                lastRetainableOp.getChildOperators().add(op);
              }
            }

            LOG.debug("Merging subtree starting at {} into subtree starting at {}",
                discardableTsOp, retainableTsOp);
          } else {
            if (retainableTsOp.getConf().getFilterExpr() != null) {
              // Push filter on top of children for retainable
              pushFilterToTopOfTableScan(optimizerCache, retainableTsOp);
            }
            if (discardableTsOp.getConf().getFilterExpr() != null) {
              // Push filter on top of children for discardable
              pushFilterToTopOfTableScan(optimizerCache, discardableTsOp);
            }
            // Obtain filter for shared TS operator
            ExprNodeGenericFuncDesc exprNode = null;
            if (retainableTsOp.getConf().getFilterExpr() != null && discardableTsOp.getConf().getFilterExpr() != null) {
              // Combine
              exprNode = retainableTsOp.getConf().getFilterExpr();
              ExprNodeGenericFuncDesc tsExprNode = discardableTsOp.getConf().getFilterExpr();
              if (!exprNode.isSame(tsExprNode)) {
                // We merge filters from previous scan by ORing with filters from current scan
                if (exprNode.getGenericUDF() instanceof GenericUDFOPOr) {
                  List<ExprNodeDesc> newChildren = new ArrayList<>(exprNode.getChildren().size() + 1);
                  for (ExprNodeDesc childExprNode : exprNode.getChildren()) {
                    if (childExprNode.isSame(tsExprNode)) {
                      // We do not need to do anything, it is in the OR expression
                      break;
                    }
                    newChildren.add(childExprNode);
                  }
                  if (exprNode.getChildren().size() == newChildren.size()) {
                    newChildren.add(tsExprNode);
                    exprNode = ExprNodeGenericFuncDesc.newInstance(
                            new GenericUDFOPOr(),
                            newChildren);
                  }
                } else {
                  exprNode = ExprNodeGenericFuncDesc.newInstance(
                          new GenericUDFOPOr(),
                          Arrays.<ExprNodeDesc>asList(exprNode, tsExprNode));
                }
              }
            }
            // Replace filter
            retainableTsOp.getConf().setFilterExpr(exprNode);
            // Replace table scan operator
            List<Operator<? extends OperatorDesc>> allChildren =
                    Lists.newArrayList(discardableTsOp.getChildOperators());
            for (Operator<? extends OperatorDesc> op : allChildren) {
              discardableTsOp.getChildOperators().remove(op);
              op.replaceParent(discardableTsOp, retainableTsOp);
              retainableTsOp.getChildOperators().add(op);
            }

            LOG.debug("Merging {} into {}", discardableTsOp, retainableTsOp);
          }

          // First we remove the input operators of the expression that
          // we are going to eliminate
          for (Operator<?> op : sr.discardableInputOps) {
            OperatorUtils.removeOperator(op);
            optimizerCache.removeOp(op);
            removedOps.add(op);
            // Remove DPP predicates
            if (op instanceof ReduceSinkOperator) {
              SemiJoinBranchInfo sjbi = pctx.getRsToSemiJoinBranchInfo().get(op);
              if (sjbi != null && !sr.discardableOps.contains(sjbi.getTsOp()) &&
                      !sr.discardableInputOps.contains(sjbi.getTsOp())) {
                GenTezUtils.removeSemiJoinOperator(
                        pctx, (ReduceSinkOperator) op, sjbi.getTsOp());
                optimizerCache.tableScanToDPPSource.remove(sjbi.getTsOp(), op);
              }
            } else if (op instanceof AppMasterEventOperator) {
              DynamicPruningEventDesc dped = (DynamicPruningEventDesc) op.getConf();
              if (!sr.discardableOps.contains(dped.getTableScan()) &&
                      !sr.discardableInputOps.contains(dped.getTableScan())) {
                GenTezUtils.removeSemiJoinOperator(
                        pctx, (AppMasterEventOperator) op, dped.getTableScan());
                optimizerCache.tableScanToDPPSource.remove(dped.getTableScan(), op);
              }
            }
            LOG.debug("Input operator removed: {}", op);
          }
          // Then we merge the operators of the works we are going to merge
          optimizerCache.removeOpAndCombineWork(discardableTsOp, retainableTsOp);
          removedOps.add(discardableTsOp);
          // Finally we remove the expression from the tree
          for (Operator<?> op : sr.discardableOps) {
            OperatorUtils.removeOperator(op);
            optimizerCache.removeOp(op);
            removedOps.add(op);
            if (sr.discardableOps.size() == 1) {
              // If there is a single discardable operator, it is a TableScanOperator
              // and it means that we have merged filter expressions for it. Thus, we
              // might need to remove DPP predicates from the retainable TableScanOperator
              Collection<Operator<?>> c =
                      optimizerCache.tableScanToDPPSource.get((TableScanOperator) op);
              for (Operator<?> dppSource : c) {
                if (dppSource instanceof ReduceSinkOperator) {
                  GenTezUtils.removeSemiJoinOperator(pctx,
                          (ReduceSinkOperator) dppSource,
                          (TableScanOperator) sr.retainableOps.get(0));
                  optimizerCache.tableScanToDPPSource.remove(sr.retainableOps.get(0), op);
                } else if (dppSource instanceof AppMasterEventOperator) {
                  GenTezUtils.removeSemiJoinOperator(pctx,
                          (AppMasterEventOperator) dppSource,
                          (TableScanOperator) sr.retainableOps.get(0));
                  optimizerCache.tableScanToDPPSource.remove(sr.retainableOps.get(0), op);
                }
              }
            }
            LOG.debug("Operator removed: {}", op);
          }

          break;
        }

        if (removedOps.contains(discardableTsOp)) {
          // This operator has been removed, remove it from the list of existing operators
          existingOps.remove(tableName, discardableTsOp);
        } else {
          // This operator has not been removed, include it in the list of existing operators
          existingOps.put(tableName, discardableTsOp);
        }
      }
    }

    // Remove unused table scan operators
    Iterator<Entry<String, TableScanOperator>> it = topOps.entrySet().iterator();
    while (it.hasNext()) {
      Entry<String, TableScanOperator> e = it.next();
      if (e.getValue().getNumChild() == 0) {
        it.remove();
      }
    }

    if (LOG.isDebugEnabled()) {
      LOG.debug("After SharedWorkOptimizer:\n" + Operator.toString(pctx.getTopOps().values()));
    }

    if(pctx.getConf().getBoolVar(ConfVars.HIVE_SHARED_WORK_EXTENDED_OPTIMIZATION)) {
      // Gather RS operators that 1) belong to root works, i.e., works containing TS operators,
      // and 2) share the same input operator.
      // These will be the first target for extended shared work optimization
      Multimap<Operator<?>, ReduceSinkOperator> parentToRsOps = ArrayListMultimap.create();
      Set<Operator<?>> visited = new HashSet<>();
      for (Entry<String, TableScanOperator> e : topOps.entrySet()) {
        gatherReduceSinkOpsByInput(parentToRsOps,  visited,
            findWorkOperators(optimizerCache, e.getValue()));
      }

      while (!parentToRsOps.isEmpty()) {
        // As above, we enforce a certain order when we do the reutilization.
        // In particular, we use size of data in RS x number of uses.
        List<Entry<Operator<?>, Long>> sortedRSGroups =
            rankOpsByAccumulatedSize(parentToRsOps.keySet());
        LOG.debug("Sorted operators by size: {}", sortedRSGroups);

        // Execute extended optimization
        // For each RS, check whether other RS in same work could be merge into this one.
        // If they are merged, RS operators in the resulting work will be considered
        // mergeable in next loop iteration.
        Multimap<Operator<?>, ReduceSinkOperator> existingRsOps = ArrayListMultimap.create();
        for (Entry<Operator<?>, Long> rsGroupInfo : sortedRSGroups) {
          Operator<?> rsParent = rsGroupInfo.getKey();
          for (ReduceSinkOperator discardableRsOp : parentToRsOps.get(rsParent)) {
            if (removedOps.contains(discardableRsOp)) {
              LOG.debug("Skip {} as it has already been removed", discardableRsOp);
              continue;
            }
            Collection<ReduceSinkOperator> otherRsOps = existingRsOps.get(rsParent);
            for (ReduceSinkOperator retainableRsOp : otherRsOps) {
              if (removedOps.contains(retainableRsOp)) {
                LOG.debug("Skip {} as it has already been removed", retainableRsOp);
                continue;
              }

              // First we quickly check if the two RS operators can actually be merged.
              // We already know that these two RS operators have the same parent, but
              // we need to check whether both RS are actually equal. Further, we check
              // whether their child is also equal. If any of these conditions are not
              // met, we are not going to try to merge.
              boolean mergeable = compareOperator(pctx, retainableRsOp, discardableRsOp) &&
                  compareOperator(pctx, retainableRsOp.getChildOperators().get(0),
                      discardableRsOp.getChildOperators().get(0));
              if (!mergeable) {
                // Skip
                LOG.debug("{} and {} cannot be merged", retainableRsOp, discardableRsOp);
                continue;
              }

              LOG.debug("Checking additional conditions for merging subtree starting at {}"
                  + " into subtree starting at {}", discardableRsOp, retainableRsOp);

              // Secondly, we extract information about the part of the tree that can be merged
              // as well as some structural information (memory consumption) that needs to be
              // used to determined whether the merge can happen
              Operator<?> retainableRsOpChild = retainableRsOp.getChildOperators().get(0);
              Operator<?> discardableRsOpChild = discardableRsOp.getChildOperators().get(0);
              SharedResult sr = extractSharedOptimizationInfo(
                  pctx, optimizerCache, retainableRsOp, discardableRsOp,
                  retainableRsOpChild, discardableRsOpChild);

              // It seems these two operators can be merged.
              // Check that plan meets some preconditions before doing it.
              // In particular, in the presence of map joins in the upstream plan:
              // - we cannot exceed the noconditional task size, and
              // - if we already merged the big table, we cannot merge the broadcast
              // tables.
              if (sr.retainableOps.isEmpty() || !validPreConditions(pctx, optimizerCache, sr)) {
                // Skip
                LOG.debug("{} and {} do not meet preconditions", retainableRsOp, discardableRsOp);
                continue;
              }

              // We can merge
              Operator<?> lastRetainableOp = sr.retainableOps.get(sr.retainableOps.size() - 1);
              Operator<?> lastDiscardableOp = sr.discardableOps.get(sr.discardableOps.size() - 1);
              if (lastDiscardableOp.getNumChild() != 0) {
                List<Operator<? extends OperatorDesc>> allChildren =
                        Lists.newArrayList(lastDiscardableOp.getChildOperators());
                for (Operator<? extends OperatorDesc> op : allChildren) {
                  lastDiscardableOp.getChildOperators().remove(op);
                  op.replaceParent(lastDiscardableOp, lastRetainableOp);
                  lastRetainableOp.getChildOperators().add(op);
                }
              }

              LOG.debug("Merging subtree starting at {} into subtree starting at {}",
                  discardableRsOp, retainableRsOp);

              // First we remove the input operators of the expression that
              // we are going to eliminate
              for (Operator<?> op : sr.discardableInputOps) {
                OperatorUtils.removeOperator(op);
                optimizerCache.removeOp(op);
                removedOps.add(op);
                // Remove DPP predicates
                if (op instanceof ReduceSinkOperator) {
                  SemiJoinBranchInfo sjbi = pctx.getRsToSemiJoinBranchInfo().get(op);
                  if (sjbi != null && !sr.discardableOps.contains(sjbi.getTsOp()) &&
                          !sr.discardableInputOps.contains(sjbi.getTsOp())) {
                    GenTezUtils.removeSemiJoinOperator(
                            pctx, (ReduceSinkOperator) op, sjbi.getTsOp());
                    optimizerCache.tableScanToDPPSource.remove(sjbi.getTsOp(), op);
                  }
                } else if (op instanceof AppMasterEventOperator) {
                  DynamicPruningEventDesc dped = (DynamicPruningEventDesc) op.getConf();
                  if (!sr.discardableOps.contains(dped.getTableScan()) &&
                          !sr.discardableInputOps.contains(dped.getTableScan())) {
                    GenTezUtils.removeSemiJoinOperator(
                            pctx, (AppMasterEventOperator) op, dped.getTableScan());
                    optimizerCache.tableScanToDPPSource.remove(dped.getTableScan(), op);
                  }
                }
                LOG.debug("Input operator removed: {}", op);
              }
              // We remove the discardable RS operator
              OperatorUtils.removeOperator(discardableRsOp);
              optimizerCache.removeOp(discardableRsOp);
              removedOps.add(discardableRsOp);
              LOG.debug("Operator removed: {}", discardableRsOp);
              // Then we merge the operators of the works we are going to merge
              optimizerCache.removeOpAndCombineWork(discardableRsOpChild, retainableRsOpChild);
              // Finally we remove the rest of the expression from the tree
              for (Operator<?> op : sr.discardableOps) {
                OperatorUtils.removeOperator(op);
                optimizerCache.removeOp(op);
                removedOps.add(op);
                LOG.debug("Operator removed: {}", op);
              }

              break;
            }

            if (removedOps.contains(discardableRsOp)) {
              // This operator has been removed, remove it from the list of existing operators
              existingRsOps.remove(rsParent, discardableRsOp);
            } else {
              // This operator has not been removed, include it in the list of existing operators
              existingRsOps.put(rsParent, discardableRsOp);
            }
          }
        }

        // We gather the operators that will be used for next iteration of extended optimization
        // (if any)
        parentToRsOps = ArrayListMultimap.create();
        visited = new HashSet<>();
        for (Entry<Operator<?>, ReduceSinkOperator> e : existingRsOps.entries()) {
          if (removedOps.contains(e.getValue()) || e.getValue().getNumChild() < 1) {
            // If 1) RS has been removed, or 2) it does not have a child (for instance, it is a
            // semijoin RS), we can quickly skip this one
            continue;
          }
          gatherReduceSinkOpsByInput(parentToRsOps,  visited,
              findWorkOperators(optimizerCache, e.getValue().getChildOperators().get(0)));
        }
      }

      // Remove unused table scan operators
      it = topOps.entrySet().iterator();
      while (it.hasNext()) {
        Entry<String, TableScanOperator> e = it.next();
        if (e.getValue().getNumChild() == 0) {
          it.remove();
        }
      }

      if (LOG.isDebugEnabled()) {
        LOG.debug("After SharedWorkExtendedOptimizer:\n"
            + Operator.toString(pctx.getTopOps().values()));
      }
    }

    if(pctx.getConf().getBoolVar(ConfVars.HIVE_SHARED_WORK_REUSE_MAPJOIN_CACHE)) {
      // Try to reuse cache for broadcast side in mapjoin operators that
      // share same input.
      // First we group together all the mapjoin operators that share same
      // reduce sink operator.
      final Multimap<Operator<?>, MapJoinOperator> parentToMapJoinOperators =
          ArrayListMultimap.create();
      final Set<Operator<?>> visitedOperators = new HashSet<>();
      for (Entry<Operator<?>, Collection<Operator<?>>> e :
          optimizerCache.operatorToWorkOperators.asMap().entrySet()) {
        if (visitedOperators.contains(e.getKey())) {
          // Already visited this work, we move on
          continue;
        }
        for (Operator<?> op : e.getValue()) {
          if (op instanceof MapJoinOperator) {
            MapJoinOperator mapJoinOp = (MapJoinOperator) op;
            // Only allowed for mapjoin operator
            if (!mapJoinOp.getConf().isBucketMapJoin() &&
                !mapJoinOp.getConf().isDynamicPartitionHashJoin()) {
              parentToMapJoinOperators.put(
                  obtainBroadcastInput(mapJoinOp).getParentOperators().get(0), mapJoinOp);
            }
          }
          visitedOperators.add(op);
        }
      }
      // For each group, set the cache key accordingly if there is more than one operator
      // and input RS operator are equal
      for (Collection<MapJoinOperator> c : parentToMapJoinOperators.asMap().values()) {
        Map<ReduceSinkOperator, String> rsOpToCacheKey = new HashMap<>();
        for (MapJoinOperator mapJoinOp : c) {
          ReduceSinkOperator rsOp = obtainBroadcastInput(mapJoinOp);
          String cacheKey = null;
          for (Entry<ReduceSinkOperator, String> e: rsOpToCacheKey.entrySet()) {
            if (compareOperator(pctx, rsOp, e.getKey())) {
              cacheKey = e.getValue();
              break;
            }
          }
          if (cacheKey == null) {
            // Either it is the first map join operator or there was no equivalent RS,
            // hence generate cache key
            cacheKey = MapJoinDesc.generateCacheKey(mapJoinOp.getOperatorId());
            rsOpToCacheKey.put(rsOp, cacheKey);
          }
          // Set in the conf of the map join operator
          mapJoinOp.getConf().setCacheKey(cacheKey);
        }
      }
    }

    // If we are running tests, we are going to verify that the contents of the cache
    // correspond with the contents of the plan, and otherwise we fail.
    // This check always run when we are running in test mode, independently on whether
    // we use the basic or the extended version of the optimizer.
    if (pctx.getConf().getBoolVar(ConfVars.HIVE_IN_TEST)) {
      Set<Operator<?>> visited = new HashSet<>();
      it = topOps.entrySet().iterator();
      while (it.hasNext()) {
        Entry<String, TableScanOperator> e = it.next();
        for (Operator<?> op : OperatorUtils.findOperators(e.getValue(), Operator.class)) {
          if (!visited.contains(op)) {
            Set<Operator<?>> workCachedOps = findWorkOperators(optimizerCache, op);
            Set<Operator<?>> workPlanOps = findWorkOperators(op, new HashSet<>());
            if (!workCachedOps.equals(workPlanOps)) {
              throw new SemanticException("Error in shared work optimizer: operator cache contents "
                  + "and actual plan differ\nIn cache: " + workCachedOps + "\nIn plan: " + workPlanOps);
            }
            visited.add(op);
          }
        }
      }
    }

    return pctx;
  }

  /**
   * Obtain the RS input for a mapjoin operator.
   */
  private static ReduceSinkOperator obtainBroadcastInput(MapJoinOperator mapJoinOp) {
    return mapJoinOp.getParentOperators().get(0) instanceof ReduceSinkOperator ?
        (ReduceSinkOperator) mapJoinOp.getParentOperators().get(0) :
        (ReduceSinkOperator) mapJoinOp.getParentOperators().get(1);
  }

  /**
   * This method gathers the TS operators with DPP from the context and
   * stores them into the input optimization cache.
   */
  private static void gatherDPPTableScanOps(
          ParseContext pctx, SharedWorkOptimizerCache optimizerCache) throws SemanticException {
    // Find TS operators with partition pruning enabled in plan
    // because these TS may potentially read different data for
    // different pipeline.
    // These can be:
    // 1) TS with DPP.
    // 2) TS with semijoin DPP.
    Map<String, TableScanOperator> topOps = pctx.getTopOps();
    Collection<Operator<? extends OperatorDesc>> tableScanOps =
            Lists.<Operator<?>>newArrayList(topOps.values());
    Set<AppMasterEventOperator> s =
            OperatorUtils.findOperators(tableScanOps, AppMasterEventOperator.class);
    for (AppMasterEventOperator a : s) {
      if (a.getConf() instanceof DynamicPruningEventDesc) {
        DynamicPruningEventDesc dped = (DynamicPruningEventDesc) a.getConf();
        optimizerCache.tableScanToDPPSource.put(dped.getTableScan(), a);
      }
    }
    for (Entry<ReduceSinkOperator, SemiJoinBranchInfo> e
            : pctx.getRsToSemiJoinBranchInfo().entrySet()) {
      optimizerCache.tableScanToDPPSource.put(e.getValue().getTsOp(), e.getKey());
    }
    LOG.debug("DPP information stored in the cache: {}", optimizerCache.tableScanToDPPSource);
  }

  private static Multimap<String, TableScanOperator> splitTableScanOpsByTable(
          ParseContext pctx) {
    Multimap<String, TableScanOperator> tableNameToOps = ArrayListMultimap.create();
    // Sort by operator ID so we get deterministic results
    Map<String, TableScanOperator> sortedTopOps = new TreeMap<>(pctx.getTopOps());
    for (Entry<String, TableScanOperator> e : sortedTopOps.entrySet()) {
      TableScanOperator tsOp = e.getValue();
      tableNameToOps.put(
              tsOp.getConf().getTableMetadata().getDbName() + "."
                      + tsOp.getConf().getTableMetadata().getTableName(), tsOp);
    }
    return tableNameToOps;
  }

  private static List<Entry<String, Long>> rankTablesByAccumulatedSize(ParseContext pctx) {
    Map<String, Long> tableToTotalSize = new HashMap<>();
    for (Entry<String, TableScanOperator> e : pctx.getTopOps().entrySet()) {
      TableScanOperator tsOp = e.getValue();
      String tableName = tsOp.getConf().getTableMetadata().getDbName() + "."
              + tsOp.getConf().getTableMetadata().getTableName();
      long tableSize = tsOp.getStatistics() != null ?
              tsOp.getStatistics().getDataSize() : 0L;
      Long totalSize = tableToTotalSize.get(tableName);
      if (totalSize != null) {
        tableToTotalSize.put(tableName,
                StatsUtils.safeAdd(totalSize, tableSize));
      } else {
        tableToTotalSize.put(tableName, tableSize);
      }
    }
    List<Entry<String, Long>> sortedTables =
        new ArrayList<>(tableToTotalSize.entrySet());
    Collections.sort(sortedTables, Collections.reverseOrder(
        new Comparator<Map.Entry<String, Long>>() {
          @Override
          public int compare(Map.Entry<String, Long> o1, Map.Entry<String, Long> o2) {
            return (o1.getValue()).compareTo(o2.getValue());
          }
        }));
    return sortedTables;
  }

  private static void gatherReduceSinkOpsByInput(Multimap<Operator<?>,
      ReduceSinkOperator> parentToRsOps, Set<Operator<?>> visited, Set<Operator<?>> ops) {
    for (Operator<?> op : ops) {
      // If the RS has other RS siblings, we will add it to be considered in next iteration
      if (op instanceof ReduceSinkOperator && !visited.contains(op)) {
        Operator<?> parent = op.getParentOperators().get(0);
        Set<ReduceSinkOperator> s = new LinkedHashSet<>();
        for (Operator<?> c : parent.getChildOperators()) {
          if (c instanceof ReduceSinkOperator) {
            s.add((ReduceSinkOperator) c);
            visited.add(c);
          }
        }
        if (s.size() > 1) {
          parentToRsOps.putAll(parent, s);
        }
      }
    }
  }

  private static List<Entry<Operator<?>, Long>> rankOpsByAccumulatedSize(Set<Operator<?>> opsSet) {
    Map<Operator<?>, Long> opToTotalSize = new HashMap<>();
    for (Operator<?> op : opsSet) {
      long size = op.getStatistics() != null ?
          op.getStatistics().getDataSize() : 0L;
      opToTotalSize.put(op,
          StatsUtils.safeMult(op.getChildOperators().size(), size));
    }
    List<Entry<Operator<?>, Long>> sortedOps =
        new ArrayList<>(opToTotalSize.entrySet());
    Collections.sort(sortedOps, Collections.reverseOrder(
        new Comparator<Map.Entry<Operator<?>, Long>>() {
          @Override
          public int compare(Map.Entry<Operator<?>, Long> o1, Map.Entry<Operator<?>, Long> o2) {
            int valCmp = o1.getValue().compareTo(o2.getValue());
            if (valCmp == 0) {
              return o1.getKey().toString().compareTo(o2.getKey().toString());
            }
            return valCmp;
          }
        }));
    return sortedOps;
  }

  // FIXME: probably this should also be integrated with isSame() logics
  private static boolean areMergeable(ParseContext pctx, SharedWorkOptimizerCache optimizerCache,
          TableScanOperator tsOp1, TableScanOperator tsOp2) throws SemanticException {
    // First we check if the two table scan operators can actually be merged
    // If schemas do not match, we currently do not merge
    List<String> prevTsOpNeededColumns = tsOp1.getNeededColumns();
    List<String> tsOpNeededColumns = tsOp2.getNeededColumns();
    if (prevTsOpNeededColumns.size() != tsOpNeededColumns.size()) {
      return false;
    }
    boolean notEqual = false;
    for (int i = 0; i < prevTsOpNeededColumns.size(); i++) {
      if (!prevTsOpNeededColumns.get(i).equals(tsOpNeededColumns.get(i))) {
        notEqual = true;
        break;
      }
    }
    if (notEqual) {
      return false;
    }
    // If row limit does not match, we currently do not merge
    if (tsOp1.getConf().getRowLimit() != tsOp2.getConf().getRowLimit()) {
      return false;
    }
    // If table properties do not match, we currently do not merge
    if (!Objects.equals(tsOp1.getConf().getOpProps(), tsOp2.getConf().getOpProps())) {
      return false;
    }
    // If partitions do not match, we currently do not merge
    PrunedPartitionList prevTsOpPPList = pctx.getPrunedPartitions(tsOp1);
    PrunedPartitionList tsOpPPList = pctx.getPrunedPartitions(tsOp2);
    if (!prevTsOpPPList.getPartitions().equals(tsOpPPList.getPartitions())) {
      return false;
    }

    if(!Objects.equals(tsOp1.getConf().getIncludedBuckets(),
            tsOp2.getConf().getIncludedBuckets())) {
      return false;
    }

    // If is a DPP, check if actually it refers to same target, column, etc.
    // Further, the DPP value needs to be generated from same subtree
    List<Operator<?>> dppsOp1 = new ArrayList<>(optimizerCache.tableScanToDPPSource.get(tsOp1));
    List<Operator<?>> dppsOp2 = new ArrayList<>(optimizerCache.tableScanToDPPSource.get(tsOp2));
    if (dppsOp1.isEmpty() && dppsOp2.isEmpty()) {
      return true;
    }
    for (int i = 0; i < dppsOp1.size(); i++) {
      Operator<?> op = dppsOp1.get(i);
      if (op instanceof ReduceSinkOperator) {
        Set<Operator<?>> ascendants =
            findAscendantWorkOperators(pctx, optimizerCache, op);
        if (ascendants.contains(tsOp2)) {
          // This should not happen, we cannot merge
          return false;
        }
      }
    }
    for (int i = 0; i < dppsOp2.size(); i++) {
      Operator<?> op = dppsOp2.get(i);
      if (op instanceof ReduceSinkOperator) {
        Set<Operator<?>> ascendants =
            findAscendantWorkOperators(pctx, optimizerCache, op);
        if (ascendants.contains(tsOp1)) {
          // This should not happen, we cannot merge
          return false;
        }
      }
    }
    if (dppsOp1.size() != dppsOp2.size()) {
      // Only first or second operator contains DPP pruning
      return false;
    }
    // Check if DPP branches are equal
    BitSet bs = new BitSet();
    for (int i = 0; i < dppsOp1.size(); i++) {
      Operator<?> dppOp1 = dppsOp1.get(i);
      for (int j = 0; j < dppsOp2.size(); j++) {
        if (!bs.get(j)) {
          // If not visited yet
          Operator<?> dppOp2 = dppsOp2.get(j);
          if (compareAndGatherOps(pctx, dppOp1, dppOp2) != null) {
            // The DPP operator/branch are equal
            bs.set(j);
            break;
          }
        }
      }
      if (bs.cardinality() < i + 1) {
        return false;
      }
    }
    return true;
  }

  private static SharedResult extractSharedOptimizationInfoForRoot(ParseContext pctx,
          SharedWorkOptimizerCache optimizerCache,
          TableScanOperator retainableTsOp,
          TableScanOperator discardableTsOp) throws SemanticException {
    LinkedHashSet<Operator<?>> retainableOps = new LinkedHashSet<>();
    LinkedHashSet<Operator<?>> discardableOps = new LinkedHashSet<>();
    Set<Operator<?>> discardableInputOps = new HashSet<>();
    long dataSize = 0L;
    long maxDataSize = 0L;

    retainableOps.add(retainableTsOp);
    discardableOps.add(discardableTsOp);
    Operator<?> equalOp1 = retainableTsOp;
    Operator<?> equalOp2 = discardableTsOp;
    if (equalOp1.getNumChild() > 1 || equalOp2.getNumChild() > 1) {
      // TODO: Support checking multiple child operators to merge further.
      discardableInputOps.addAll(gatherDPPBranchOps(pctx, optimizerCache, discardableOps));
      return new SharedResult(retainableOps, discardableOps, discardableInputOps,
          dataSize, maxDataSize);
    }
    Operator<?> currentOp1 = retainableTsOp.getChildOperators().get(0);
    Operator<?> currentOp2 = discardableTsOp.getChildOperators().get(0);

    // Special treatment for Filter operator that ignores the DPP predicates
    if (currentOp1 instanceof FilterOperator && currentOp2 instanceof FilterOperator) {
      boolean equalFilters = false;
      FilterDesc op1Conf = ((FilterOperator) currentOp1).getConf();
      FilterDesc op2Conf = ((FilterOperator) currentOp2).getConf();

      if (op1Conf.getIsSamplingPred() == op2Conf.getIsSamplingPred() &&
          StringUtils.equals(op1Conf.getSampleDescExpr(), op2Conf.getSampleDescExpr())) {
        Multiset<String> conjsOp1String = extractConjsIgnoringDPPPreds(op1Conf.getPredicate());
        Multiset<String> conjsOp2String = extractConjsIgnoringDPPPreds(op2Conf.getPredicate());
        if (conjsOp1String.equals(conjsOp2String)) {
          equalFilters = true;
        }
      }

      if (equalFilters) {
        equalOp1 = currentOp1;
        equalOp2 = currentOp2;
        retainableOps.add(equalOp1);
        discardableOps.add(equalOp2);
        if (currentOp1.getChildOperators().size() > 1 ||
                currentOp2.getChildOperators().size() > 1) {
          // TODO: Support checking multiple child operators to merge further.
          discardableInputOps.addAll(gatherDPPBranchOps(pctx, optimizerCache, discardableOps));
          discardableInputOps.addAll(gatherDPPBranchOps(pctx, optimizerCache, retainableOps,
              discardableInputOps));
          return new SharedResult(retainableOps, discardableOps, discardableInputOps,
              dataSize, maxDataSize);
        }
        currentOp1 = currentOp1.getChildOperators().get(0);
        currentOp2 = currentOp2.getChildOperators().get(0);
      } else {
        // Bail out
        discardableInputOps.addAll(gatherDPPBranchOps(pctx, optimizerCache, discardableOps));
        discardableInputOps.addAll(gatherDPPBranchOps(pctx, optimizerCache, retainableOps,
            discardableInputOps));
        return new SharedResult(retainableOps, discardableOps, discardableInputOps,
            dataSize, maxDataSize);
      }
    }

    return extractSharedOptimizationInfo(pctx, optimizerCache, equalOp1, equalOp2,
        currentOp1, currentOp2, retainableOps, discardableOps, discardableInputOps);
  }

  private static SharedResult extractSharedOptimizationInfo(ParseContext pctx,
      SharedWorkOptimizerCache optimizerCache,
      Operator<?> retainableOpEqualParent,
      Operator<?> discardableOpEqualParent,
      Operator<?> retainableOp,
      Operator<?> discardableOp) throws SemanticException {
    return extractSharedOptimizationInfo(pctx, optimizerCache,
        retainableOpEqualParent, discardableOpEqualParent, retainableOp, discardableOp,
        new LinkedHashSet<>(), new LinkedHashSet<>(), new HashSet<>());
  }

  private static SharedResult extractSharedOptimizationInfo(ParseContext pctx,
      SharedWorkOptimizerCache optimizerCache,
      Operator<?> retainableOpEqualParent,
      Operator<?> discardableOpEqualParent,
      Operator<?> retainableOp,
      Operator<?> discardableOp,
      LinkedHashSet<Operator<?>> retainableOps,
      LinkedHashSet<Operator<?>> discardableOps,
      Set<Operator<?>> discardableInputOps) throws SemanticException {
    Operator<?> equalOp1 = retainableOpEqualParent;
    Operator<?> equalOp2 = discardableOpEqualParent;
    Operator<?> currentOp1 = retainableOp;
    Operator<?> currentOp2 = discardableOp;
    long dataSize = 0L;
    long maxDataSize = 0L;
    // Try to merge rest of operators
    while (!(currentOp1 instanceof ReduceSinkOperator)) {
      // Check whether current operators are equal
      if (!compareOperator(pctx, currentOp1, currentOp2)) {
        // If they are not equal, we could zip up till here
        break;
      }
      if (currentOp1.getParentOperators().size() !=
              currentOp2.getParentOperators().size()) {
        // If they are not equal, we could zip up till here
        break;
      }
      if (currentOp1.getParentOperators().size() > 1) {
        List<Operator<?>> discardableOpsForCurrentOp = new ArrayList<>();
        int idx = 0;
        for (; idx < currentOp1.getParentOperators().size(); idx++) {
          Operator<?> parentOp1 = currentOp1.getParentOperators().get(idx);
          Operator<?> parentOp2 = currentOp2.getParentOperators().get(idx);
          if (parentOp1 == equalOp1 && parentOp2 == equalOp2) {
            continue;
          }
          if ((parentOp1 == equalOp1 && parentOp2 != equalOp2) ||
                  (parentOp1 != equalOp1 && parentOp2 == equalOp2)) {
            // Input operator is not in the same position
            break;
          }
          // Compare input
          List<Operator<?>> removeOpsForCurrentInput =
              compareAndGatherOps(pctx, parentOp1, parentOp2);
          if (removeOpsForCurrentInput == null) {
            // Inputs are not the same, bail out
            break;
          }
          // Add inputs to ops to remove
          discardableOpsForCurrentOp.addAll(removeOpsForCurrentInput);
        }
        if (idx != currentOp1.getParentOperators().size()) {
          // If inputs are not equal, we could zip up till here
          break;
        }
        discardableInputOps.addAll(discardableOpsForCurrentOp);
      }

      equalOp1 = currentOp1;
      equalOp2 = currentOp2;
      retainableOps.add(equalOp1);
      discardableOps.add(equalOp2);
      if (equalOp1 instanceof MapJoinOperator) {
        MapJoinOperator mop = (MapJoinOperator) equalOp1;
        dataSize = StatsUtils.safeAdd(dataSize, mop.getConf().getInMemoryDataSize());
        maxDataSize = mop.getConf().getMemoryMonitorInfo().getAdjustedNoConditionalTaskSize();
      }
      if (currentOp1.getChildOperators().size() > 1 ||
              currentOp2.getChildOperators().size() > 1) {
        // TODO: Support checking multiple child operators to merge further.
        break;
      }
      // Update for next iteration
      currentOp1 = currentOp1.getChildOperators().get(0);
      currentOp2 = currentOp2.getChildOperators().get(0);
    }

    // Add the rest to the memory consumption
    Set<Operator<?>> opsWork1 = findWorkOperators(optimizerCache, currentOp1);
    for (Operator<?> op : opsWork1) {
      if (op instanceof MapJoinOperator && !retainableOps.contains(op)) {
        MapJoinOperator mop = (MapJoinOperator) op;
        dataSize = StatsUtils.safeAdd(dataSize, mop.getConf().getInMemoryDataSize());
        maxDataSize = mop.getConf().getMemoryMonitorInfo().getAdjustedNoConditionalTaskSize();
      }
    }
    Set<Operator<?>> opsWork2 = findWorkOperators(optimizerCache, currentOp2);
    for (Operator<?> op : opsWork2) {
      if (op instanceof MapJoinOperator && !discardableOps.contains(op)) {
        MapJoinOperator mop = (MapJoinOperator) op;
        dataSize = StatsUtils.safeAdd(dataSize, mop.getConf().getInMemoryDataSize());
        maxDataSize = mop.getConf().getMemoryMonitorInfo().getAdjustedNoConditionalTaskSize();
      }
    }

    discardableInputOps.addAll(gatherDPPBranchOps(pctx, optimizerCache,
        Sets.union(discardableInputOps, discardableOps)));
    discardableInputOps.addAll(gatherDPPBranchOps(pctx, optimizerCache, retainableOps,
        discardableInputOps));
    return new SharedResult(retainableOps, discardableOps, discardableInputOps,
        dataSize, maxDataSize);
  }

  private static Multiset<String> extractConjsIgnoringDPPPreds(ExprNodeDesc predicate) {
    List<ExprNodeDesc> conjsOp = ExprNodeDescUtils.split(predicate);
    Multiset<String> conjsOpString = TreeMultiset.create();
    for (int i = 0; i < conjsOp.size(); i++) {
      if (conjsOp.get(i) instanceof ExprNodeGenericFuncDesc) {
        ExprNodeGenericFuncDesc func = (ExprNodeGenericFuncDesc) conjsOp.get(i);
        if (GenericUDFInBloomFilter.class == func.getGenericUDF().getClass()) {
          continue;
        } else if (GenericUDFBetween.class == func.getGenericUDF().getClass() &&
            (func.getChildren().get(2) instanceof ExprNodeDynamicValueDesc ||
                func.getChildren().get(3) instanceof ExprNodeDynamicValueDesc)) {
          continue;
        }
      } else if(conjsOp.get(i) instanceof ExprNodeDynamicListDesc) {
        continue;
      }
      conjsOpString.add(conjsOp.get(i).toString());
    }
    return conjsOpString;
  }

  private static Set<Operator<?>> gatherDPPBranchOps(ParseContext pctx,
          SharedWorkOptimizerCache optimizerCache, Set<Operator<?>> ops) {
    Set<Operator<?>> dppBranches = new HashSet<>();
    for (Operator<?> op : ops) {
      if (op instanceof TableScanOperator) {
        Collection<Operator<?>> c = optimizerCache.tableScanToDPPSource
            .get((TableScanOperator) op);
        for (Operator<?> dppSource : c) {
          // Remove the branches
          removeBranch(dppSource, dppBranches, ops);
        }
      }
    }
    return dppBranches;
  }

  private static Set<Operator<?>> gatherDPPBranchOps(ParseContext pctx,
          SharedWorkOptimizerCache optimizerCache, Set<Operator<?>> ops,
          Set<Operator<?>> discardedOps) {
    Set<Operator<?>> dppBranches = new HashSet<>();
    for (Operator<?> op : ops) {
      if (op instanceof TableScanOperator) {
        Collection<Operator<?>> c = optimizerCache.tableScanToDPPSource
            .get((TableScanOperator) op);
        for (Operator<?> dppSource : c) {
          Set<Operator<?>> ascendants =
              findAscendantWorkOperators(pctx, optimizerCache, dppSource);
          if (!Collections.disjoint(ascendants, discardedOps)) {
            // Remove branch
            removeBranch(dppSource, dppBranches, ops);
          }
        }
      }
    }
    return dppBranches;
  }

  private static void removeBranch(Operator<?> currentOp, Set<Operator<?>> branchesOps,
          Set<Operator<?>> discardableOps) {
    if (currentOp.getNumChild() > 1) {
      for (Operator<?> childOp : currentOp.getChildOperators()) {
        if (!branchesOps.contains(childOp) && !discardableOps.contains(childOp)) {
          return;
        }
      }
    }
    branchesOps.add(currentOp);
    if (currentOp.getParentOperators() != null) {
      for (Operator<?> parentOp : currentOp.getParentOperators()) {
        removeBranch(parentOp, branchesOps, discardableOps);
      }
    }
  }

  private static List<Operator<?>> compareAndGatherOps(ParseContext pctx,
          Operator<?> op1, Operator<?> op2) throws SemanticException {
    List<Operator<?>> result = new ArrayList<>();
    boolean mergeable = compareAndGatherOps(pctx, op1, op2, result, true);
    if (!mergeable) {
      return null;
    }
    return result;
  }

  private static boolean compareAndGatherOps(ParseContext pctx, Operator<?> op1, Operator<?> op2,
      List<Operator<?>> result, boolean gather) throws SemanticException {
    if (!compareOperator(pctx, op1, op2)) {
      LOG.debug("Operators not equal: {} and {}", op1, op2);
      return false;
    }

    if (gather && op2.getChildOperators().size() > 1) {
      // If the second operator has more than one child, we stop gathering
      gather = false;
    }

    if (gather) {
      result.add(op2);
    }

    List<Operator<? extends OperatorDesc>> op1ParentOperators = op1.getParentOperators();
    List<Operator<? extends OperatorDesc>> op2ParentOperators = op2.getParentOperators();
    if (op1ParentOperators != null && op2ParentOperators != null) {
      if (op1ParentOperators.size() != op2ParentOperators.size()) {
        return false;
      }
      for (int i = 0; i < op1ParentOperators.size(); i++) {
        Operator<?> op1ParentOp = op1ParentOperators.get(i);
        Operator<?> op2ParentOp = op2ParentOperators.get(i);
        boolean mergeable =
            compareAndGatherOps(pctx, op1ParentOp, op2ParentOp, result, gather);
        if (!mergeable) {
          return false;
        }
      }
    } else if (op1ParentOperators != null || op2ParentOperators != null) {
      return false;
    }

    return true;
  }

  private static boolean compareOperator(ParseContext pctx, Operator<?> op1, Operator<?> op2)
          throws SemanticException {
    if (!op1.getClass().getName().equals(op2.getClass().getName())) {
      return false;
    }

    // We handle ReduceSinkOperator here as we can safely ignore table alias
    // and the current comparator implementation does not.
    // We can ignore table alias since when we compare ReduceSinkOperator, all
    // its ancestors need to match (down to table scan), thus we make sure that
    // both plans are the same.
    // TODO: move this to logicalEquals
    if (op1 instanceof ReduceSinkOperator) {
      ReduceSinkDesc op1Conf = ((ReduceSinkOperator) op1).getConf();
      ReduceSinkDesc op2Conf = ((ReduceSinkOperator) op2).getConf();

      if (StringUtils.equals(op1Conf.getKeyColString(), op2Conf.getKeyColString()) &&
        StringUtils.equals(op1Conf.getValueColsString(), op2Conf.getValueColsString()) &&
        StringUtils.equals(op1Conf.getParitionColsString(), op2Conf.getParitionColsString()) &&
        op1Conf.getTag() == op2Conf.getTag() &&
        StringUtils.equals(op1Conf.getOrder(), op2Conf.getOrder()) &&
        op1Conf.getTopN() == op2Conf.getTopN() &&
        op1Conf.isAutoParallel() == op2Conf.isAutoParallel()) {
        return true;
      } else {
        return false;
      }
    }

    // We handle TableScanOperator here as we can safely ignore table alias
    // and the current comparator implementation does not.
    // TODO: move this to logicalEquals
    if (op1 instanceof TableScanOperator) {
      TableScanOperator tsOp1 = (TableScanOperator) op1;
      TableScanOperator tsOp2 = (TableScanOperator) op2;
      TableScanDesc op1Conf = tsOp1.getConf();
      TableScanDesc op2Conf = tsOp2.getConf();

      Table tableMeta1 = op1Conf.getTableMetadata();
      Table tableMeta2 = op2Conf.getTableMetadata();
      if (StringUtils.equals(tableMeta1.getFullyQualifiedName(), tableMeta2.getFullyQualifiedName())
          && op1Conf.getNeededColumns().equals(op2Conf.getNeededColumns())
          && StringUtils.equals(op1Conf.getFilterExprString(), op2Conf.getFilterExprString())
          && pctx.getPrunedPartitions(tsOp1).getPartitions().equals(
              pctx.getPrunedPartitions(tsOp2).getPartitions())
          && op1Conf.getRowLimit() == op2Conf.getRowLimit()
<<<<<<< HEAD
=======
          && Objects.equals(op1Conf.getIncludedBuckets(), op2Conf.getIncludedBuckets())
>>>>>>> 720a0f27
          && Objects.equals(op1Conf.getOpProps(), op2Conf.getOpProps())) {
        return true;
      } else {
        return false;
      }
    }

    return op1.logicalEquals(op2);
  }

  private static boolean validPreConditions(ParseContext pctx, SharedWorkOptimizerCache optimizerCache,
          SharedResult sr) {

    // We check whether merging the works would cause the size of
    // the data in memory grow too large.
    // TODO: Currently ignores GBY and PTF which may also buffer data in memory.
    if (sr.dataSize > sr.maxDataSize) {
      // Size surpasses limit, we cannot convert
      LOG.debug("accumulated data size: {} / max size: {}", sr.dataSize, sr.maxDataSize);
      return false;
    }

    Operator<?> op1 = sr.retainableOps.get(0);
    Operator<?> op2 = sr.discardableOps.get(0);

    // 1) The set of operators in the works that we are merging need to meet
    // some requirements. In particular:
    // 1.1. None of the works that we are merging can contain a Union
    // operator. This is not supported yet as we might end up with cycles in
    // the Tez DAG.
    // 1.2. There cannot be more than one DummyStore operator in the new resulting
    // work when the operators are merged. This is due to an assumption in
    // MergeJoinProc that needs to be further explored.
    // If any of these conditions are not met, we cannot merge.
    // TODO: Extend rule so it can be applied for these cases.
    final Set<Operator<?>> workOps1 = findWorkOperators(optimizerCache, op1);
    final Set<Operator<?>> workOps2 = findWorkOperators(optimizerCache, op2);
    boolean foundDummyStoreOp = false;
    for (Operator<?> op : workOps1) {
      if (op instanceof UnionOperator) {
        // We cannot merge (1.1)
        return false;
      }
      if (op instanceof DummyStoreOperator) {
        foundDummyStoreOp = true;
      }
    }
    for (Operator<?> op : workOps2) {
      if (op instanceof UnionOperator) {
        // We cannot merge (1.1)
        return false;
      }
      if (foundDummyStoreOp && op instanceof DummyStoreOperator) {
        // We cannot merge (1.2)
        return false;
      }
    }
    // 2) We check whether output works when we merge the operators will collide.
    //
    //   Work1   Work2    (merge TS in W1 & W2)        Work1
    //       \   /                  ->                  | |       X
    //       Work3                                     Work3
    //
    // If we do, we cannot merge. The reason is that Tez currently does
    // not support parallel edges, i.e., multiple edges from same work x
    // into same work y.
    final Set<Operator<?>> outputWorksOps1 = findChildWorkOperators(pctx, optimizerCache, op1);
    final Set<Operator<?>> outputWorksOps2 = findChildWorkOperators(pctx, optimizerCache, op2);
    if (!Collections.disjoint(outputWorksOps1, outputWorksOps2)) {
      // We cannot merge
      return false;
    }
    // 3) We check whether we will end up with same operators inputing on same work.
    //
    //       Work1        (merge TS in W2 & W3)        Work1
    //       /   \                  ->                  | |       X
    //   Work2   Work3                                 Work2
    //
    // If we do, we cannot merge. The reason is the same as above, currently
    // Tez does not support parallel edges.
    //
    // In the check, we exclude the inputs to the root operator that we are trying
    // to merge (only useful for extended merging as TS do not have inputs).
    final Set<Operator<?>> excludeOps1 = sr.retainableOps.get(0).getNumParent() > 0 ?
        ImmutableSet.copyOf(sr.retainableOps.get(0).getParentOperators()) : ImmutableSet.of();
    final Set<Operator<?>> inputWorksOps1 =
        findParentWorkOperators(pctx, optimizerCache, op1, excludeOps1);
    final Set<Operator<?>> excludeOps2 = sr.discardableOps.get(0).getNumParent() > 0 ?
        Sets.union(ImmutableSet.copyOf(sr.discardableOps.get(0).getParentOperators()), sr.discardableInputOps) :
            sr.discardableInputOps;
    final Set<Operator<?>> inputWorksOps2 =
        findParentWorkOperators(pctx, optimizerCache, op2, excludeOps2);
    if (!Collections.disjoint(inputWorksOps1, inputWorksOps2)) {
      // We cannot merge
      return false;
    }
    // 4) We check whether one of the operators is part of a work that is an input for
    // the work of the other operator.
    //
    //   Work1            (merge TS in W1 & W3)        Work1
    //     |                        ->                   |        X
    //   Work2                                         Work2
    //     |                                             |
    //   Work3                                         Work1
    //
    // If we do, we cannot merge, as we would end up with a cycle in the DAG.
    final Set<Operator<?>> descendantWorksOps1 =
            findDescendantWorkOperators(pctx, optimizerCache, op1, sr.discardableInputOps);
    final Set<Operator<?>> descendantWorksOps2 =
            findDescendantWorkOperators(pctx, optimizerCache, op2, sr.discardableInputOps);
    if (!Collections.disjoint(descendantWorksOps1, workOps2)
            || !Collections.disjoint(workOps1, descendantWorksOps2)) {
      return false;
    }
    return true;
  }

  private static Set<Operator<?>> findParentWorkOperators(ParseContext pctx,
          SharedWorkOptimizerCache optimizerCache, Operator<?> start) {
    return findParentWorkOperators(pctx, optimizerCache, start, ImmutableSet.of());
  }

  private static Set<Operator<?>> findParentWorkOperators(ParseContext pctx,
          SharedWorkOptimizerCache optimizerCache, Operator<?> start,
          Set<Operator<?>> excludeOps) {
    // Find operators in work
    Set<Operator<?>> workOps = findWorkOperators(optimizerCache, start);
    // Gather input works operators
    Set<Operator<?>> set = new HashSet<Operator<?>>();
    for (Operator<?> op : workOps) {
      if (op.getParentOperators() != null) {
        for (Operator<?> parent : op.getParentOperators()) {
          if (parent instanceof ReduceSinkOperator && !excludeOps.contains(parent)) {
            set.addAll(findWorkOperators(optimizerCache, parent));
          }
        }
      } else if (op instanceof TableScanOperator) {
        // Check for DPP and semijoin DPP
        for (Operator<?> parent : optimizerCache.tableScanToDPPSource.get((TableScanOperator) op)) {
          if (!excludeOps.contains(parent)) {
            set.addAll(findWorkOperators(optimizerCache, parent));
          }
        }
      }
    }
    return set;
  }

  private static Set<Operator<?>> findAscendantWorkOperators(ParseContext pctx,
          SharedWorkOptimizerCache optimizerCache, Operator<?> start) {
    // Find operators in work
    Set<Operator<?>> workOps = findWorkOperators(optimizerCache, start);
    // Gather input works operators
    Set<Operator<?>> result = new HashSet<Operator<?>>();
    Set<Operator<?>> set;
    while (!workOps.isEmpty()) {
      set = new HashSet<Operator<?>>();
      for (Operator<?> op : workOps) {
        if (op.getParentOperators() != null) {
          for (Operator<?> parent : op.getParentOperators()) {
            if (parent instanceof ReduceSinkOperator) {
              set.addAll(findWorkOperators(optimizerCache, parent));
            }
          }
        } else if (op instanceof TableScanOperator) {
          // Check for DPP and semijoin DPP
          for (Operator<?> parent : optimizerCache.tableScanToDPPSource.get((TableScanOperator) op)) {
            set.addAll(findWorkOperators(optimizerCache, parent));
          }
        }
      }
      workOps = set;
      result.addAll(set);
    }
    return result;
  }

  private static Set<Operator<?>> findChildWorkOperators(ParseContext pctx,
          SharedWorkOptimizerCache optimizerCache, Operator<?> start) {
    // Find operators in work
    Set<Operator<?>> workOps = findWorkOperators(optimizerCache, start);
    // Gather output works operators
    Set<Operator<?>> set = new HashSet<Operator<?>>();
    for (Operator<?> op : workOps) {
      if (op instanceof ReduceSinkOperator) {
        if (op.getChildOperators() != null) {
          // All children of RS are descendants
          for (Operator<?> child : op.getChildOperators()) {
            set.addAll(findWorkOperators(optimizerCache, child));
          }
        }
        // Semijoin DPP work is considered a child because work needs
        // to finish for it to execute
        SemiJoinBranchInfo sjbi = pctx.getRsToSemiJoinBranchInfo().get(op);
        if (sjbi != null) {
          set.addAll(findWorkOperators(optimizerCache, sjbi.getTsOp()));
        }
      } else if(op.getConf() instanceof DynamicPruningEventDesc) {
        // DPP work is considered a child because work needs
        // to finish for it to execute
        set.addAll(findWorkOperators(
                optimizerCache, ((DynamicPruningEventDesc) op.getConf()).getTableScan()));
      }
    }
    return set;
  }

  private static Set<Operator<?>> findDescendantWorkOperators(ParseContext pctx,
          SharedWorkOptimizerCache optimizerCache, Operator<?> start,
          Set<Operator<?>> excludeOps) {
    // Find operators in work
    Set<Operator<?>> workOps = findWorkOperators(optimizerCache, start);
    // Gather output works operators
    Set<Operator<?>> result = new HashSet<Operator<?>>();
    Set<Operator<?>> set;
    while (!workOps.isEmpty()) {
      set = new HashSet<Operator<?>>();
      for (Operator<?> op : workOps) {
        if (excludeOps.contains(op)) {
          continue;
        }
        if (op instanceof ReduceSinkOperator) {
          if (op.getChildOperators() != null) {
            // All children of RS are descendants
            for (Operator<?> child : op.getChildOperators()) {
              set.addAll(findWorkOperators(optimizerCache, child));
            }
          }
          // Semijoin DPP work is considered a descendant because work needs
          // to finish for it to execute
          SemiJoinBranchInfo sjbi = pctx.getRsToSemiJoinBranchInfo().get(op);
          if (sjbi != null) {
            set.addAll(findWorkOperators(optimizerCache, sjbi.getTsOp()));
          }
        } else if(op.getConf() instanceof DynamicPruningEventDesc) {
          // DPP work is considered a descendant because work needs
          // to finish for it to execute
          set.addAll(findWorkOperators(
                  optimizerCache, ((DynamicPruningEventDesc) op.getConf()).getTableScan()));
        }
      }
      workOps = set;
      result.addAll(set);
    }
    return result;
  }

  // Stores result in cache
  private static Set<Operator<?>> findWorkOperators(
          SharedWorkOptimizerCache optimizerCache, Operator<?> start) {
    Set<Operator<?>> c = optimizerCache.operatorToWorkOperators.get(start);
    if (!c.isEmpty()) {
      return c;
    }
    c = findWorkOperators(start, new HashSet<Operator<?>>());
    for (Operator<?> op : c) {
      optimizerCache.operatorToWorkOperators.putAll(op, c);
    }
    return c;
  }

  private static Set<Operator<?>> findWorkOperators(Operator<?> start, Set<Operator<?>> found) {
    found.add(start);
    if (start.getParentOperators() != null) {
      for (Operator<?> parent : start.getParentOperators()) {
        if (parent instanceof ReduceSinkOperator) {
          continue;
        }
        if (!found.contains(parent)) {
          findWorkOperators(parent, found);
        }
      }
    }
    if (start instanceof ReduceSinkOperator) {
      return found;
    }
    if (start.getChildOperators() != null) {
      for (Operator<?> child : start.getChildOperators()) {
        if (!found.contains(child)) {
          findWorkOperators(child, found);
        }
      }
    }
    return found;
  }

  private static void pushFilterToTopOfTableScan(
          SharedWorkOptimizerCache optimizerCache, TableScanOperator tsOp)
                  throws UDFArgumentException {
    ExprNodeGenericFuncDesc tableScanExprNode = tsOp.getConf().getFilterExpr();
    List<Operator<? extends OperatorDesc>> allChildren =
            Lists.newArrayList(tsOp.getChildOperators());
    for (Operator<? extends OperatorDesc> op : allChildren) {
      if (op instanceof FilterOperator) {
        FilterOperator filterOp = (FilterOperator) op;
        ExprNodeDesc filterExprNode  = filterOp.getConf().getPredicate();
        if (tableScanExprNode.isSame(filterExprNode)) {
          // We do not need to do anything
          return;
        }
        if (tableScanExprNode.getGenericUDF() instanceof GenericUDFOPOr) {
          for (ExprNodeDesc childExprNode : tableScanExprNode.getChildren()) {
            if (childExprNode.isSame(filterExprNode)) {
              // We do not need to do anything, it is in the OR expression
              // so probably we pushed previously
              return;
            }
          }
        }
        ExprNodeGenericFuncDesc newPred = ExprNodeGenericFuncDesc.newInstance(
                new GenericUDFOPAnd(),
                Arrays.<ExprNodeDesc>asList(tableScanExprNode.clone(), filterExprNode));
        filterOp.getConf().setPredicate(newPred);
      } else {
        Operator<FilterDesc> newOp = OperatorFactory.get(tsOp.getCompilationOpContext(),
                new FilterDesc(tableScanExprNode.clone(), false),
                new RowSchema(tsOp.getSchema().getSignature()));
        tsOp.replaceChild(op, newOp);
        newOp.getParentOperators().add(tsOp);
        op.replaceParent(tsOp, newOp);
        newOp.getChildOperators().add(op);
        // Add to cache (same group as tsOp)
        optimizerCache.putIfWorkExists(newOp, tsOp);
      }
    }
  }

  private static class SharedResult {
    final List<Operator<?>> retainableOps;
    final List<Operator<?>> discardableOps;
    final Set<Operator<?>> discardableInputOps;
    final long dataSize;
    final long maxDataSize;

    private SharedResult(Collection<Operator<?>> retainableOps, Collection<Operator<?>> discardableOps,
            Set<Operator<?>> discardableInputOps, long dataSize, long maxDataSize) {
      this.retainableOps = ImmutableList.copyOf(retainableOps);
      this.discardableOps = ImmutableList.copyOf(discardableOps);
      this.discardableInputOps = ImmutableSet.copyOf(discardableInputOps);
      this.dataSize = dataSize;
      this.maxDataSize = maxDataSize;
    }

    @Override
    public String toString() {
      return "SharedResult { " + this.retainableOps + "; " + this.discardableOps + "; "
          + this.discardableInputOps + "};";
    }
  }

  /** Cache to accelerate optimization */
  private static class SharedWorkOptimizerCache {
    // Operators that belong to each work
    final HashMultimap<Operator<?>, Operator<?>> operatorToWorkOperators =
            HashMultimap.<Operator<?>, Operator<?>>create();
    // Table scan operators to DPP sources
    final Multimap<TableScanOperator, Operator<?>> tableScanToDPPSource =
            HashMultimap.<TableScanOperator, Operator<?>>create();

    // Add new operator to cache work group of existing operator (if group exists)
    void putIfWorkExists(Operator<?> opToAdd, Operator<?> existingOp) {
      List<Operator<?>> c = ImmutableList.copyOf(operatorToWorkOperators.get(existingOp));
      if (!c.isEmpty()) {
        for (Operator<?> op : c) {
          operatorToWorkOperators.get(op).add(opToAdd);
        }
        operatorToWorkOperators.putAll(opToAdd, c);
        operatorToWorkOperators.put(opToAdd, opToAdd);
      }
    }

    // Remove operator
    void removeOp(Operator<?> opToRemove) {
      Set<Operator<?>> s = operatorToWorkOperators.get(opToRemove);
      s.remove(opToRemove);
      List<Operator<?>> c1 = ImmutableList.copyOf(s);
      if (!c1.isEmpty()) {
        for (Operator<?> op1 : c1) {
          operatorToWorkOperators.remove(op1, opToRemove); // Remove operator
        }
        operatorToWorkOperators.removeAll(opToRemove); // Remove entry for operator
      }
    }

    // Remove operator and combine
    void removeOpAndCombineWork(Operator<?> opToRemove, Operator<?> replacementOp) {
      Set<Operator<?>> s = operatorToWorkOperators.get(opToRemove);
      s.remove(opToRemove);
      List<Operator<?>> c1 = ImmutableList.copyOf(s);
      List<Operator<?>> c2 = ImmutableList.copyOf(operatorToWorkOperators.get(replacementOp));
      if (!c1.isEmpty() && !c2.isEmpty()) {
        for (Operator<?> op1 : c1) {
          operatorToWorkOperators.remove(op1, opToRemove); // Remove operator
          operatorToWorkOperators.putAll(op1, c2); // Add ops of new collection
        }
        operatorToWorkOperators.removeAll(opToRemove); // Remove entry for operator
        for (Operator<?> op2 : c2) {
          operatorToWorkOperators.putAll(op2, c1); // Add ops to existing collection
        }
      }
    }

    @Override
    public String toString() {
      return "SharedWorkOptimizerCache { \n" + operatorToWorkOperators.toString() + "\n };";
    }
  }

}<|MERGE_RESOLUTION|>--- conflicted
+++ resolved
@@ -1161,10 +1161,7 @@
           && pctx.getPrunedPartitions(tsOp1).getPartitions().equals(
               pctx.getPrunedPartitions(tsOp2).getPartitions())
           && op1Conf.getRowLimit() == op2Conf.getRowLimit()
-<<<<<<< HEAD
-=======
           && Objects.equals(op1Conf.getIncludedBuckets(), op2Conf.getIncludedBuckets())
->>>>>>> 720a0f27
           && Objects.equals(op1Conf.getOpProps(), op2Conf.getOpProps())) {
         return true;
       } else {
