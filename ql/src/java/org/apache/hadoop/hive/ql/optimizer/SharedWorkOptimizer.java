/*
 * Licensed to the Apache Software Foundation (ASF) under one
 * or more contributor license agreements.  See the NOTICE file
 * distributed with this work for additional information
 * regarding copyright ownership.  The ASF licenses this file
 * to you under the Apache License, Version 2.0 (the
 * "License"); you may not use this file except in compliance
 * with the License.  You may obtain a copy of the License at
 *
 *     http://www.apache.org/licenses/LICENSE-2.0
 *
 * Unless required by applicable law or agreed to in writing, software
 * distributed under the License is distributed on an "AS IS" BASIS,
 * WITHOUT WARRANTIES OR CONDITIONS OF ANY KIND, either express or implied.
 * See the License for the specific language governing permissions and
 * limitations under the License.
 */
package org.apache.hadoop.hive.ql.optimizer;

import java.util.ArrayList;
import java.util.BitSet;
import java.util.Collection;
import java.util.Collections;
import java.util.Comparator;
import java.util.EnumSet;
import java.util.HashMap;
import java.util.HashSet;
import java.util.Iterator;
import java.util.LinkedHashSet;
import java.util.List;
import java.util.Map;
import java.util.Map.Entry;
import java.util.Objects;
import java.util.PriorityQueue;
import java.util.Queue;
import java.util.Set;
import org.apache.commons.lang3.StringUtils;
import org.apache.hadoop.hive.common.TableName;
import org.apache.hadoop.hive.conf.HiveConf.ConfVars;
import org.apache.hadoop.hive.ql.exec.AppMasterEventOperator;
import org.apache.hadoop.hive.ql.exec.DummyStoreOperator;
import org.apache.hadoop.hive.ql.exec.FilterOperator;
import org.apache.hadoop.hive.ql.exec.FunctionRegistry;
import org.apache.hadoop.hive.ql.exec.JoinOperator;
import org.apache.hadoop.hive.ql.exec.MapJoinOperator;
import org.apache.hadoop.hive.ql.exec.Operator;
import org.apache.hadoop.hive.ql.exec.OperatorFactory;
import org.apache.hadoop.hive.ql.exec.OperatorUtils;
import org.apache.hadoop.hive.ql.exec.ReduceSinkOperator;
import org.apache.hadoop.hive.ql.exec.RowSchema;
import org.apache.hadoop.hive.ql.exec.TableScanOperator;
import org.apache.hadoop.hive.ql.exec.UDFArgumentException;
import org.apache.hadoop.hive.ql.exec.UnionOperator;
import org.apache.hadoop.hive.ql.metadata.Table;
import org.apache.hadoop.hive.ql.optimizer.graph.OperatorGraph;
import org.apache.hadoop.hive.ql.optimizer.graph.OperatorGraph.Cluster;
import org.apache.hadoop.hive.ql.optimizer.graph.OperatorGraph.OpEdge;
import org.apache.hadoop.hive.ql.parse.GenTezUtils;
import org.apache.hadoop.hive.ql.parse.ParseContext;
import org.apache.hadoop.hive.ql.parse.PrunedPartitionList;
import org.apache.hadoop.hive.ql.parse.SemanticException;
import org.apache.hadoop.hive.ql.parse.SemiJoinBranchInfo;
import org.apache.hadoop.hive.ql.plan.DynamicPruningEventDesc;
import org.apache.hadoop.hive.ql.plan.ExprNodeConstantDesc;
import org.apache.hadoop.hive.ql.plan.ExprNodeDesc;
import org.apache.hadoop.hive.ql.plan.ExprNodeDescUtils;
import org.apache.hadoop.hive.ql.plan.ExprNodeDynamicListDesc;
import org.apache.hadoop.hive.ql.plan.ExprNodeDynamicValueDesc;
import org.apache.hadoop.hive.ql.plan.ExprNodeGenericFuncDesc;
import org.apache.hadoop.hive.ql.plan.FilterDesc;
import org.apache.hadoop.hive.ql.plan.MapJoinDesc;
import org.apache.hadoop.hive.ql.plan.OperatorDesc;
import org.apache.hadoop.hive.ql.plan.ReduceSinkDesc;
import org.apache.hadoop.hive.ql.plan.TableScanDesc;
import org.apache.hadoop.hive.ql.stats.StatsUtils;
import org.apache.hadoop.hive.ql.udf.generic.GenericUDFBetween;
import org.apache.hadoop.hive.ql.udf.generic.GenericUDFInBloomFilter;
import org.apache.hadoop.hive.ql.udf.generic.GenericUDFOPOr;
import org.apache.hadoop.hive.serde2.typeinfo.TypeInfoFactory;
import org.slf4j.Logger;
import org.slf4j.LoggerFactory;

import com.google.common.base.Function;
import com.google.common.collect.ArrayListMultimap;
import com.google.common.collect.HashMultimap;
import com.google.common.collect.ImmutableList;
import com.google.common.collect.ImmutableSet;
import com.google.common.collect.Lists;
import com.google.common.collect.Multimap;
import com.google.common.collect.Multiset;
import com.google.common.collect.Sets;
import com.google.common.collect.TreeMultiset;

import static org.apache.hadoop.hive.ql.plan.ReduceSinkDesc.ReducerTraits.AUTOPARALLEL;
import static org.apache.hadoop.hive.ql.plan.ReduceSinkDesc.ReducerTraits.FIXED;
import static org.apache.hadoop.hive.ql.plan.ReduceSinkDesc.ReducerTraits.UNIFORM;
import static org.apache.hadoop.hive.ql.plan.ReduceSinkDesc.ReducerTraits.UNSET;

import static org.apache.hadoop.hive.ql.plan.ExprNodeDescUtils.*;
/**
 * Shared computation optimizer.
 *
 * <p>Originally, this rule would find scan operators over the same table
 * in the query plan and merge them if they met some preconditions.
 * <pre>
 *  TS   TS             TS
 *  |    |     -&gt;   /  \
 *  Op   Op           Op  Op
 * </pre>
 * <p>Now the rule has been extended to find opportunities to other operators
 * downstream, not only a single table scan.
 *
 *  TS1   TS2    TS1   TS2            TS1   TS2
 *   |     |      |     |              |     |
 *   |    RS      |    RS              |    RS
 *    \   /        \   /       -&gt;    \   /
 *   MapJoin      MapJoin              MapJoin
 *      |            |                  /   \
 *      Op           Op                Op   Op
 *
 * <p>If the extended version of the optimizer is enabled, it can go beyond
 * a work boundary to find reutilization opportunities.
 *
 * <p>The optimization only works with the Tez execution engine.
 */
public class SharedWorkOptimizer extends Transform {

  private final static Logger LOG = LoggerFactory.getLogger(SharedWorkOptimizer.class);

  @Override
  public ParseContext transform(ParseContext pctx) throws SemanticException {

    final Map<String, TableScanOperator> topOps = pctx.getTopOps();
    if (topOps.size() < 2) {
      // Nothing to do, bail out
      return pctx;
    }

    // Map of dbName.TblName -> TSOperator
    ArrayListMultimap<String, TableScanOperator> tableNameToOps = splitTableScanOpsByTable(pctx);

    // Check whether all tables in the plan are unique
    boolean tablesReferencedOnlyOnce =
        tableNameToOps.asMap().entrySet().stream().noneMatch(e -> e.getValue().size() > 1);
    if (tablesReferencedOnlyOnce) {
      // Nothing to do, bail out
      return pctx;
    }

    try {
      new OperatorGraph(pctx).toDot(new java.io.File("/tmp/0.full.dot"));
      new OperatorGraph(pctx).implode().toDot(new java.io.File("/tmp/0.joins.dot"));
    } catch (Exception e1) {
      throw new RuntimeException(e1);
    }

    if (LOG.isDebugEnabled()) {
      LOG.debug("Before SharedWorkOptimizer:\n" + Operator.toString(pctx.getTopOps().values()));
    }

    // We enforce a certain order when we do the reutilization.
    // In particular, we use size of table x number of reads to
    // rank the tables.
    List<Entry<String, Long>> sortedTables = rankTablesByAccumulatedSize(pctx);
    LOG.debug("Sorted tables by size: {}", sortedTables);

    // Cache to use during optimization
    SharedWorkOptimizerCache optimizerCache = new SharedWorkOptimizerCache();

    // Gather information about the DPP table scans and store it in the cache
    gatherDPPTableScanOps(pctx, optimizerCache);

    for (Entry<String, Long> tablePair : sortedTables) {
      String tableName = tablePair.getKey();
      List<TableScanOperator> scans = tableNameToOps.get(tableName);

      // Execute shared work optimization
      runSharedWorkOptimization(pctx, optimizerCache, scans, Mode.SubtreeMerge);

      if (LOG.isDebugEnabled()) {
        LOG.debug("After SharedWorkOptimizer:\n" + Operator.toString(pctx.getTopOps().values()));
      }

      if (pctx.getConf().getBoolVar(ConfVars.HIVE_SHARED_WORK_EXTENDED_OPTIMIZATION)) {
        // Execute extended shared work optimization
        sharedWorkExtendedOptimization(pctx, optimizerCache);

        if (LOG.isDebugEnabled()) {
          LOG.debug("After SharedWorkExtendedOptimizer:\n" + Operator.toString(pctx.getTopOps().values()));
        }
      }

      if (pctx.getConf().getBoolVar(ConfVars.HIVE_SHARED_WORK_SEMIJOIN_OPTIMIZATION)) {

        // Execute shared work optimization with semijoin removal

        boolean optimized = runSharedWorkOptimization(pctx, optimizerCache, scans, Mode.RemoveSemijoin);
        if (optimized && pctx.getConf().getBoolVar(ConfVars.HIVE_SHARED_WORK_EXTENDED_OPTIMIZATION)) {
          // If it was further optimized, execute a second round of extended shared work optimizer
          sharedWorkExtendedOptimization(pctx, optimizerCache);
        }

        if (LOG.isDebugEnabled()) {
          LOG.debug("After SharedWorkSJOptimizer:\n" + Operator.toString(pctx.getTopOps().values()));
        }
      }

      if (pctx.getConf().getBoolVar(ConfVars.HIVE_SHARED_WORK_DPPUNION_OPTIMIZATION)) {
        boolean optimized = runSharedWorkOptimization(pctx, optimizerCache, scans, Mode.DPPUnion);

        if (optimized && pctx.getConf().getBoolVar(ConfVars.HIVE_SHARED_WORK_EXTENDED_OPTIMIZATION)) {
          // If it was further optimized, do a round of extended shared work optimizer
          sharedWorkExtendedOptimization(pctx, optimizerCache);
        }
        if (LOG.isDebugEnabled()) {
          LOG.debug("After DPPUnion:\n" + Operator.toString(pctx.getTopOps().values()));
        }
      }

    }

    if(pctx.getConf().getBoolVar(ConfVars.HIVE_SHARED_WORK_REUSE_MAPJOIN_CACHE)) {
      // Try to reuse cache for broadcast side in mapjoin operators that
      // share same input.
      // First we group together all the mapjoin operators that share same
      // reduce sink operator.
      final Multimap<Operator<?>, MapJoinOperator> parentToMapJoinOperators =
          ArrayListMultimap.create();
      final Set<Operator<?>> visitedOperators = new HashSet<>();
      for (Entry<Operator<?>, Collection<Operator<?>>> e :
          optimizerCache.operatorToWorkOperators.asMap().entrySet()) {
        if (visitedOperators.contains(e.getKey())) {
          // Already visited this work, we move on
          continue;
        }
        for (Operator<?> op : e.getValue()) {
          if (op instanceof MapJoinOperator) {
            MapJoinOperator mapJoinOp = (MapJoinOperator) op;
            // Only allowed for mapjoin operator
            if (!mapJoinOp.getConf().isBucketMapJoin() &&
                !mapJoinOp.getConf().isDynamicPartitionHashJoin()) {
              parentToMapJoinOperators.put(
                  obtainBroadcastInput(mapJoinOp).getParentOperators().get(0), mapJoinOp);
            }
          }
          visitedOperators.add(op);
        }
      }
      // For each group, set the cache key accordingly if there is more than one operator
      // and input RS operator are equal
      for (Collection<MapJoinOperator> c : parentToMapJoinOperators.asMap().values()) {
        Map<ReduceSinkOperator, String> rsOpToCacheKey = new HashMap<>();
        for (MapJoinOperator mapJoinOp : c) {
          ReduceSinkOperator rsOp = obtainBroadcastInput(mapJoinOp);
          String cacheKey = null;
          for (Entry<ReduceSinkOperator, String> e: rsOpToCacheKey.entrySet()) {
            if (compareOperator(pctx, rsOp, e.getKey())) {
              cacheKey = e.getValue();
              break;
            }
          }
          if (cacheKey == null) {
            // Either it is the first map join operator or there was no equivalent RS,
            // hence generate cache key
            cacheKey = MapJoinDesc.generateCacheKey(mapJoinOp.getOperatorId());
            rsOpToCacheKey.put(rsOp, cacheKey);
          }
          // Set in the conf of the map join operator
          mapJoinOp.getConf().setCacheKey(cacheKey);
        }
      }
    }

    // If we are running tests, we are going to verify that the contents of the cache
    // correspond with the contents of the plan, and otherwise we fail.
    // This check always run when we are running in test mode, independently on whether
    // we use the basic or the extended version of the optimizer.
    if (pctx.getConf().getBoolVar(ConfVars.HIVE_IN_TEST)) {
      Set<Operator<?>> visited = new HashSet<>();
      Iterator<Entry<String, TableScanOperator>> it = topOps.entrySet().iterator();
      while (it.hasNext()) {
        Entry<String, TableScanOperator> e = it.next();
        for (Operator<?> op : OperatorUtils.findOperators(e.getValue(), Operator.class)) {
          if (!visited.contains(op)) {
            Set<Operator<?>> workCachedOps = findWorkOperators(optimizerCache, op);
            Set<Operator<?>> workPlanOps = findWorkOperators(op, new HashSet<>());
            if (!workCachedOps.equals(workPlanOps)) {
              throw new SemanticException("Error in shared work optimizer: operator cache contents "
                  + "and actual plan differ\nIn cache: " + workCachedOps + "\nIn plan: " + workPlanOps);
            }
            visited.add(op);
          }
        }
      }
    }

    try {
      new OperatorGraph(pctx).toDot(new java.io.File("/tmp/1.full.dot"));
      new OperatorGraph(pctx).implode().toDot(new java.io.File("/tmp/1.joins.dot"));
    } catch (Exception e1) {
      throw new RuntimeException(e1);
    }

    return pctx;
  }

  private boolean runSharedWorkOptimization(ParseContext pctx, SharedWorkOptimizerCache optimizerCache, List<TableScanOperator> scans,
      Mode mode) throws SemanticException {
    boolean ret = false;
    ret |= sharedWorkOptimization(pctx, optimizerCache, scans, mode, false);
    if (pctx.getConf().getBoolVar(ConfVars.HIVE_SHARED_WORK_MERGE_TS_SCHEMA)) {
      ret |= sharedWorkOptimization(pctx, optimizerCache, scans, mode, true);
    }
    return ret;
  }

  /** SharedWorkOptimization strategy modes */
  public enum Mode {
    /**
     * Merges two identical subtrees.
     */
    SubtreeMerge,
    /**
     * Merges a filtered scan into a non-filtered scan.
     *
     * In case we are already scanning the whole table - we should not scan it twice.
     */
    RemoveSemijoin,
    /**
     * Fuses two filtered table scans into a single one.
     *
     * Dynamic filter subtree is kept on both sides - but the table is onlt scanned once.
     */
    DPPUnion;
  }

  /**
   * Analyzes the TS and exposes dynamic filters separetly.
   */
  static class DecomposedTs {

    private TableScanOperator ts;
    private ExprNodeDesc normalFilterExpr;
    private List<ExprNodeDesc> semijoinExprNodes = new ArrayList<>();

    public DecomposedTs(TableScanOperator ts) throws UDFArgumentException {
      this.ts = ts;
      TableScanOperator retainableTsOp = ts;
      if (retainableTsOp.getConf().getFilterExpr() != null) {
        // Gather SJ expressions and normal expressions
        List<ExprNodeDesc> allExprNodesExceptSemijoin = new ArrayList<>();
        splitExpressions(retainableTsOp.getConf().getFilterExpr(),
            allExprNodesExceptSemijoin, semijoinExprNodes);
        // Create new expressions
        normalFilterExpr = conjunction(allExprNodesExceptSemijoin);
      }
    }

    public List<ExprNodeDesc> getSemiJoinFilter() {
      return semijoinExprNodes;
    }

    public void replaceTabAlias(String oldAlias, String newAlias) {
      ExprNodeDescUtils.replaceTabAlias(normalFilterExpr, oldAlias, newAlias);
      for (ExprNodeDesc expr : semijoinExprNodes) {
        ExprNodeDescUtils.replaceTabAlias(expr, oldAlias, newAlias);
      }
      List<Operator<? extends OperatorDesc>> children = ts.getChildOperators();
      for (Operator<? extends OperatorDesc> c : children) {
        c.replaceTabAlias(oldAlias, newAlias);
      }
    }

    public ExprNodeDesc getFullFilterExpr() throws UDFArgumentException {
      return conjunction(semijoinExprNodes, normalFilterExpr);
    }

  }

  /**
   * Class wrapping shared work optimizer.
   * This implementation enables merging of TS with different schemas by taking the union of the
   * {@link TableScanDesc#getNeededColumns()} and {@link TableScanDesc#getNeededColumnIDs()}
   * from both {@link TableScanOperator}s.
   */
<<<<<<< HEAD

  public boolean sharedWorkOptimization(ParseContext pctx, SharedWorkOptimizerCache optimizerCache,
      List<TableScanOperator> tableScans, Mode mode, boolean schemaMerge) throws SemanticException {
    // Boolean to keep track of whether this method actually merged any TS operators
    boolean mergedExecuted = false;

    Set<TableScanOperator> retainedScans = new LinkedHashSet<>();
    Set<Operator<?>> removedOps = new HashSet<>();
    for (TableScanOperator discardableTsOp : tableScans) {
      TableName tableName1 = discardableTsOp.getTableName();
      if (removedOps.contains(discardableTsOp)) {
        LOG.debug("Skip {} as it has already been removed", discardableTsOp);
        continue;
      }
      for (TableScanOperator retainableTsOp : retainedScans) {
        if (removedOps.contains(retainableTsOp)) {
          LOG.debug("Skip {} as it has already been removed", retainableTsOp);
=======
  private static class BaseSharedWorkOptimizer {

    public boolean sharedWorkOptimization(ParseContext pctx, SharedWorkOptimizerCache optimizerCache,
        List<TableScanOperator> tableScans, Mode mode) throws SemanticException {
      // Boolean to keep track of whether this method actually merged any TS operators
      boolean mergedExecuted = false;

      Set<TableScanOperator> retainedScans = new LinkedHashSet<>();
      Set<Operator<?>> removedOps = new HashSet<>();
      for (TableScanOperator discardableTsOp : tableScans) {
        TableName tableName1 = discardableTsOp.getTableName();
        if (discardableTsOp.getNumChild() == 0) {
          removedOps.add(discardableTsOp);
        }
        if (removedOps.contains(discardableTsOp)) {
          LOG.debug("Skip {} as it has already been removed", discardableTsOp);
>>>>>>> 8c267188
          continue;
        }
        LOG.debug("Can we merge {} into {} to remove a scan on {}?", discardableTsOp, retainableTsOp, tableName1);

        SharedResult sr;

        if (!schemaMerge && !compatibleSchema(retainableTsOp, discardableTsOp)) {
          LOG.debug("incompatible schemas: {} {} for {} (and merge disabled)", discardableTsOp, retainableTsOp,
              tableName1);
          continue;
        }

        if (mode == Mode.RemoveSemijoin) {
          // We check if the two table scan operators can actually be merged modulo SJs.
          // Hence, two conditions should be met:
          // (i) the TS ops should be mergeable excluding any kind of DPP, and
          // (ii) the DPP branches (excluding SJs) should be the same
          boolean mergeable = areMergeable(pctx, retainableTsOp, discardableTsOp);
          if (!mergeable) {
            // Skip
            LOG.debug("{} and {} cannot be merged", retainableTsOp, discardableTsOp);
            continue;
          }
          boolean validMerge =
              areMergeableExcludeSemijoinsExtendedCheck(pctx, optimizerCache, retainableTsOp, discardableTsOp);
          if (!validMerge) {
            // Skip
            LOG.debug("{} and {} do not meet preconditions", retainableTsOp, discardableTsOp);
            continue;
          }

          // If tests pass, we create the shared work optimizer additional information
          // about the part of the tree that can be merged. We need to regenerate the
          // cache because semijoin operators have been removed
          sr = extractSharedOptimizationInfoForRoot(pctx, optimizerCache, retainableTsOp, discardableTsOp, true, true);
        } else if (mode == Mode.DPPUnion) {
          boolean mergeable = areMergeable(pctx, retainableTsOp, discardableTsOp);
          if (!mergeable) {
            LOG.debug("{} and {} cannot be merged", retainableTsOp, discardableTsOp);
            continue;
          }
          boolean validMerge = areMergeableDppUnion(pctx, optimizerCache, retainableTsOp, discardableTsOp);
          if (!validMerge) {
            // Skip
            LOG.debug("{} and {} do not meet preconditions", retainableTsOp, discardableTsOp);
            continue;
          }

          // If tests pass, we create the shared work optimizer additional information
          // about the part of the tree that can be merged. We need to regenerate the
          // cache because semijoin operators have been removed
          sr = extractSharedOptimizationInfoForRoot(pctx, optimizerCache, retainableTsOp, discardableTsOp, false,
              false);
          if (!validPreConditions(pctx, optimizerCache, sr)) {
            continue;
          }
        } else if (mode == Mode.SubtreeMerge) {
          // First we quickly check if the two table scan operators can actually be merged
          if (!areMergeable(pctx, retainableTsOp, discardableTsOp)
              || !areMergeableExtendedCheck(pctx, optimizerCache, retainableTsOp, discardableTsOp)) {
            // Skip
            LOG.debug("{} and {} cannot be merged", retainableTsOp, discardableTsOp);
            continue;
          }

          // Secondly, we extract information about the part of the tree that can be merged
          // as well as some structural information (memory consumption) that needs to be
          // used to determined whether the merge can happen
          sr = extractSharedOptimizationInfoForRoot(pctx, optimizerCache, retainableTsOp, discardableTsOp, true, true);

          // It seems these two operators can be merged.
          // Check that plan meets some preconditions before doing it.
          // In particular, in the presence of map joins in the upstream plan:
          // - we cannot exceed the noconditional task size, and
          // - if we already merged the big table, we cannot merge the broadcast
          // tables.
          if (!validPreConditions(pctx, optimizerCache, sr)) {
            // Skip
            LOG.debug("{} and {} do not meet preconditions", retainableTsOp, discardableTsOp);
            continue;
          }
        } else {
          throw new RuntimeException("unhandled mode: " + mode);
        }

        // We can merge
        mergedExecuted = true;
        if (mode != Mode.DPPUnion && sr.retainableOps.size() > 1) {
          // More than TS operator
          Operator<?> lastRetainableOp = sr.retainableOps.get(sr.retainableOps.size() - 1);
          Operator<?> lastDiscardableOp = sr.discardableOps.get(sr.discardableOps.size() - 1);
          if (lastDiscardableOp.getNumChild() != 0) {
            List<Operator<? extends OperatorDesc>> allChildren =
                Lists.newArrayList(lastDiscardableOp.getChildOperators());
            for (Operator<? extends OperatorDesc> op : allChildren) {
              lastDiscardableOp.getChildOperators().remove(op);
              op.replaceParent(lastDiscardableOp, lastRetainableOp);
              lastRetainableOp.getChildOperators().add(op);
            }
          }

          LOG.debug("Merging subtree starting at {} into subtree starting at {}", discardableTsOp, retainableTsOp);
        } else {

          if (sr.discardableOps.size() > 1) {
            throw new RuntimeException("we can't discard more in this path");
          }

          DecomposedTs modelR = new DecomposedTs(retainableTsOp);
          DecomposedTs modelD = new DecomposedTs(discardableTsOp);

          // Push filter on top of children for retainable
          pushFilterToTopOfTableScan(optimizerCache, modelR);

          if (mode == Mode.RemoveSemijoin || mode == Mode.SubtreeMerge) {
            // For RemoveSemiJoin; this will clear the discardable's semijoin filters
            replaceSemijoinExpressions(discardableTsOp, modelR.getSemiJoinFilter());
          }

          modelD.replaceTabAlias(discardableTsOp.getConf().getAlias(), retainableTsOp.getConf().getAlias());

          // Push filter on top of children for discardable
          pushFilterToTopOfTableScan(optimizerCache, modelD);


          // Obtain filter for shared TS operator
          ExprNodeDesc exprNode = null;
          if (modelR.normalFilterExpr != null && modelD.normalFilterExpr != null) {
            exprNode = disjunction(modelR.normalFilterExpr, modelD.normalFilterExpr);
          }
          List<ExprNodeDesc> semiJoinExpr = null;
          if (mode == Mode.DPPUnion) {
            assert modelR.semijoinExprNodes != null;
            assert modelD.semijoinExprNodes != null;
            ExprNodeDesc disjunction =
                disjunction(conjunction(modelR.semijoinExprNodes), conjunction(modelD.semijoinExprNodes));
            semiJoinExpr = disjunction == null ? null : Lists.newArrayList(disjunction);
          } else {
            semiJoinExpr = modelR.semijoinExprNodes;
          }

          // Create expression node that will be used for the retainable table scan
          exprNode = conjunction(semiJoinExpr, exprNode);
          // Replace filter
          retainableTsOp.getConf().setFilterExpr((ExprNodeGenericFuncDesc) exprNode);
          // Replace table scan operator
          adoptChildren(retainableTsOp, discardableTsOp);

          LOG.debug("Merging {} into {}", discardableTsOp, retainableTsOp);
        }

        // First we remove the input operators of the expression that
        // we are going to eliminate
        if (mode != Mode.DPPUnion) {
          for (Operator<?> op : sr.discardableInputOps) {
            OperatorUtils.removeOperator(op);
            optimizerCache.removeOp(op);
            removedOps.add(op);
            // Remove DPP predicates
            if (op instanceof ReduceSinkOperator) {
              SemiJoinBranchInfo sjbi = pctx.getRsToSemiJoinBranchInfo().get(op);
              if (sjbi != null && !sr.discardableOps.contains(sjbi.getTsOp())
                  && !sr.discardableInputOps.contains(sjbi.getTsOp())) {
                GenTezUtils.removeSemiJoinOperator(pctx, (ReduceSinkOperator) op, sjbi.getTsOp());
                optimizerCache.tableScanToDPPSource.remove(sjbi.getTsOp(), op);
              }
            } else if (op instanceof AppMasterEventOperator) {
              DynamicPruningEventDesc dped = (DynamicPruningEventDesc) op.getConf();
              if (!sr.discardableOps.contains(dped.getTableScan())
                  && !sr.discardableInputOps.contains(dped.getTableScan())) {
                GenTezUtils.removeSemiJoinOperator(pctx, (AppMasterEventOperator) op, dped.getTableScan());
                optimizerCache.tableScanToDPPSource.remove(dped.getTableScan(), op);
              }
            }
            LOG.debug("Input operator removed: {}", op);
          }
        }
        // A shared TSop across branches can not have probeContext that utilizes single branch info
        // Filtered-out rows from one branch might be needed by another branch sharing a TSop
        if (retainableTsOp.getProbeDecodeContext() != null) {
          LOG.debug("Removing probeDecodeCntx for merged TS op {}", retainableTsOp);
          retainableTsOp.setProbeDecodeContext(null);
          retainableTsOp.getConf().setProbeDecodeContext(null);
        }

        // Then we merge the operators of the works we are going to merge
        mergeSchema(discardableTsOp, retainableTsOp);

        if (mode == Mode.DPPUnion) {
          // reparent all
          Collection<Operator<?>> discardableDPP = optimizerCache.tableScanToDPPSource.get(discardableTsOp);
          for (Operator<?> op : discardableDPP) {
            if (op instanceof ReduceSinkOperator) {
              SemiJoinBranchInfo sjInfo = pctx.getRsToSemiJoinBranchInfo().get(op);
              sjInfo.setTableScan(retainableTsOp);
            } else if (op.getConf() instanceof DynamicPruningEventDesc) {
              DynamicPruningEventDesc dynamicPruningEventDesc = (DynamicPruningEventDesc) op.getConf();
              dynamicPruningEventDesc.setTableScan(retainableTsOp);
            }
          }
          optimizerCache.tableScanToDPPSource.get(retainableTsOp).addAll(discardableDPP);
          discardableDPP.clear();
        }
        optimizerCache.removeOpAndCombineWork(discardableTsOp, retainableTsOp);

        removedOps.add(discardableTsOp);
        // Finally we remove the expression from the tree
        for (Operator<?> op : sr.discardableOps) {
          OperatorUtils.removeOperator(op);
          optimizerCache.removeOp(op);
          removedOps.add(op);
          LOG.debug("Operator removed: {}", op);
        }

        if (pctx.getConf().getBoolVar(ConfVars.HIVE_SHARED_WORK_DOWNSTREAM_MERGE)) {
          if (sr.discardableOps.size() == 1) {
            downStreamMerge(retainableTsOp, optimizerCache, pctx);
          }
        }

        break;
      }

      if (removedOps.contains(discardableTsOp)) {
        // This operator has been removed, remove it from the list of existing operators
        // FIXME: there is no point of this
        retainedScans.remove(discardableTsOp);
      } else {
        // This operator has not been removed, include it in the list of existing operators
        retainedScans.add(discardableTsOp);
      }
    }

    // Remove unused table scan operators
    pctx.getTopOps().entrySet().removeIf((Entry<String, TableScanOperator> e) -> e.getValue().getNumChild() == 0);

    tableScans.removeAll(removedOps);

    return mergedExecuted;
  }

  // FIXME: probably this should also be integrated with isSame() logics
  protected boolean areMergeable(ParseContext pctx, TableScanOperator tsOp1, TableScanOperator tsOp2)
      throws SemanticException {
    // If row limit does not match, we currently do not merge
    if (tsOp1.getConf().getRowLimit() != tsOp2.getConf().getRowLimit()) {
      LOG.debug("rowlimit differ {} ~ {}", tsOp1.getConf().getRowLimit(), tsOp2.getConf().getRowLimit());
      return false;
    }
    // If table properties do not match, we currently do not merge
    if (!Objects.equals(tsOp1.getConf().getOpProps(), tsOp2.getConf().getOpProps())) {
      LOG.debug("opProps differ {} ~ {}", tsOp1.getConf().getOpProps(), tsOp2.getConf().getOpProps());
      return false;
    }
    // If partitions do not match, we currently do not merge
    PrunedPartitionList prevTsOpPPList = pctx.getPrunedPartitions(tsOp1);
    PrunedPartitionList tsOpPPList = pctx.getPrunedPartitions(tsOp2);
    if (!prevTsOpPPList.getPartitions().equals(tsOpPPList.getPartitions())) {
      LOG.debug("partitions differ {} ~ {}", prevTsOpPPList.getPartitions().size(), tsOpPPList.getPartitions().size());
      return false;
    }

    if (!Objects.equals(tsOp1.getConf().getIncludedBuckets(), tsOp2.getConf().getIncludedBuckets())) {
      LOG.debug("includedBuckets differ {} ~ {}", tsOp1.getConf().getIncludedBuckets(),
          tsOp2.getConf().getIncludedBuckets());
      return false;
    }

    return true;
  }

  protected void mergeSchema(TableScanOperator discardableTsOp, TableScanOperator retainableTsOp) {
    for (int colId : discardableTsOp.getConf().getNeededColumnIDs()) {
      if (!retainableTsOp.getConf().getNeededColumnIDs().contains(colId)) {
        retainableTsOp.getConf().getNeededColumnIDs().add(colId);
      }
    }
    for (String col : discardableTsOp.getConf().getNeededColumns()) {
      if (!retainableTsOp.getConf().getNeededColumns().contains(col)) {
        retainableTsOp.getConf().getNeededColumns().add(col);
      }
    }
  }

  private static boolean compatibleSchema(TableScanOperator tsOp1, TableScanOperator tsOp2) {
    return tsOp1.getNeededColumns().equals(tsOp2.getNeededColumns())
        && tsOp1.getNeededColumnIDs().equals(tsOp2.getNeededColumnIDs());
  }


  /**
   * When we call this method, we have already verified that the SJ expressions targeting
   * two TS operators are the same.
   * Since we already had a method to push the filter expressions on top of the discardable
   * TS (pushFilterToTopOfTableScan), here we remove the old SJ expressions from the
   * discardable TS (and follow-up Filters if present) and we add the SJ expressions
   * from the retainable TS. That way the SJ expressions will be pushed on top of the
   * discardable TS by pushFilterToTopOfTableScan.
   */
  private static void replaceSemijoinExpressions(TableScanOperator tsOp, List<ExprNodeDesc> semijoinExprNodes) {
    ExprNodeDesc constNode = new ExprNodeConstantDesc(
        TypeInfoFactory.booleanTypeInfo, Boolean.TRUE);
    // TS operator
    if (tsOp.getConf().getFilterExpr() != null) {
      ExprNodeDesc tsFilterExpr = tsOp.getConf().getFilterExpr();
      if (FunctionRegistry.isOpAnd(tsFilterExpr)) {
        tsFilterExpr.getChildren().removeIf(SharedWorkOptimizer::isSemijoinExpr);
        tsFilterExpr.getChildren().addAll(semijoinExprNodes);
        if (tsFilterExpr.getChildren().isEmpty() ||
            (tsFilterExpr.getChildren().size() == 1 && !(tsFilterExpr.getChildren().get(0) instanceof ExprNodeGenericFuncDesc))) {
          tsOp.getConf().setFilterExpr(null);
        }
      }
    }
    // Filter operators on top
    if (tsOp.getChildOperators() != null) {
      for (Operator op : tsOp.getChildOperators()) {
        if (op instanceof FilterOperator) {
          FilterOperator filterOp = (FilterOperator) op;
          ExprNodeDesc filterExpr = filterOp.getConf().getPredicate();
          if (FunctionRegistry.isOpAnd(filterExpr)) {
            filterExpr.getChildren().removeIf(SharedWorkOptimizer::isSemijoinExpr);
            if (filterExpr.getChildren().isEmpty()) {
              filterOp.getConf().setPredicate(constNode);
            } else if (filterExpr.getChildren().size() == 1) {
              filterOp.getConf().setPredicate(filterExpr.getChildren().get(0));
            }
          }
        }
      }
    }
  }

  private static void downStreamMerge(Operator<?> op, SharedWorkOptimizerCache optimizerCache, ParseContext pctx)
      throws SemanticException {
    List<Operator<?>> childs = op.getChildOperators();
    for (int i = 0; i < childs.size(); i++) {
      Operator<?> cI = childs.get(i);
      if (cI instanceof ReduceSinkOperator || cI instanceof JoinOperator || cI.getParentOperators().size() != 1) {
        continue;
      }
      for (int j = i + 1; j < childs.size(); j++) {
        Operator<?> cJ = childs.get(j);
        if (cI.logicalEquals(cJ)) {
          LOG.debug("downstream merge: from {} into {}", cJ, cI);
          adoptChildren(cI, cJ);
          op.removeChild(cJ);
          optimizerCache.removeOp(cJ);
          j--;
          downStreamMerge(cI, optimizerCache, pctx);
        }
      }
    }
  }

  private static void adoptChildren(Operator<?> target, Operator<?> donor) {
    List<Operator<?>> children = donor.getChildOperators();
    for (Operator<?> c : children) {
      c.replaceParent(donor, target);
    }
    target.getChildOperators().addAll(children);
    children.clear();
  }

  private static boolean isSemijoinExpr(ExprNodeDesc expr) {
    if (expr instanceof ExprNodeDynamicListDesc) {
      // DYNAMIC PARTITION PRUNING
      return true;
    }
    if (FunctionRegistry.isOpBetween(expr) &&
        expr.getChildren().get(2) instanceof ExprNodeDynamicValueDesc) {
      // BETWEEN in SJ
      return true;
    }
    if (FunctionRegistry.isOpInBloomFilter(expr) &&
        expr.getChildren().get(1) instanceof ExprNodeDynamicValueDesc) {
      // IN_BLOOM_FILTER in SJ
      return true;
    }
    return false;
  }

  private static void splitExpressions(ExprNodeDesc exprNode,
      List<ExprNodeDesc> allExprNodesExceptSemijoin, List<ExprNodeDesc> semijoinExprNodes) {
    if (FunctionRegistry.isOpAnd(exprNode)) {
      for (ExprNodeDesc expr : exprNode.getChildren()) {
        if (isSemijoinExpr(expr)) {
          semijoinExprNodes.add(expr);
        } else {
          allExprNodesExceptSemijoin.add(expr);
        }
      }
    } else if (isSemijoinExpr(exprNode)) {
      semijoinExprNodes.add(exprNode);
    } else {
      allExprNodesExceptSemijoin.add(exprNode);
    }
  }

  private static void sharedWorkExtendedOptimization(ParseContext pctx, SharedWorkOptimizerCache optimizerCache)
      throws SemanticException {
    // Gather RS operators that 1) belong to root works, i.e., works containing TS operators,
    // and 2) share the same input operator.
    // These will be the first target for extended shared work optimization
    Multimap<Operator<?>, ReduceSinkOperator> parentToRsOps = ArrayListMultimap.create();
    Set<Operator<?>> visited = new HashSet<>();
    for (Entry<String, TableScanOperator> e : pctx.getTopOps().entrySet()) {
      gatherReduceSinkOpsByInput(parentToRsOps, visited,
          findWorkOperators(optimizerCache, e.getValue()));
    }

    Set<Operator<?>> removedOps = new HashSet<>();
    while (!parentToRsOps.isEmpty()) {
      // As above, we enforce a certain order when we do the reutilization.
      // In particular, we use size of data in RS x number of uses.
      List<Entry<Operator<?>, Long>> sortedRSGroups =
          rankOpsByAccumulatedSize(parentToRsOps.keySet());
      LOG.debug("Sorted operators by size: {}", sortedRSGroups);

      // Execute extended optimization
      // For each RS, check whether other RS in same work could be merge into this one.
      // If they are merged, RS operators in the resulting work will be considered
      // mergeable in next loop iteration.
      Multimap<Operator<?>, ReduceSinkOperator> existingRsOps = ArrayListMultimap.create();
      for (Entry<Operator<?>, Long> rsGroupInfo : sortedRSGroups) {
        Operator<?> rsParent = rsGroupInfo.getKey();
        for (ReduceSinkOperator discardableRsOp : parentToRsOps.get(rsParent)) {
          if (removedOps.contains(discardableRsOp)) {
            LOG.debug("Skip {} as it has already been removed", discardableRsOp);
            continue;
          }
          Collection<ReduceSinkOperator> otherRsOps = existingRsOps.get(rsParent);
          for (ReduceSinkOperator retainableRsOp : otherRsOps) {
            if (retainableRsOp.getChildOperators().size() == 0) {
              // just skip this RS - its a semijoin/bloomfilter related RS
              continue;
            }
            if (removedOps.contains(retainableRsOp)) {
              LOG.debug("Skip {} as it has already been removed", retainableRsOp);
              continue;
            }

            // First we quickly check if the two RS operators can actually be merged.
            // We already know that these two RS operators have the same parent, but
            // we need to check whether both RS are actually equal. Further, we check
            // whether their child is also equal. If any of these conditions are not
            // met, we are not going to try to merge.
            boolean mergeable = compareOperator(pctx, retainableRsOp, discardableRsOp) &&
                compareOperator(pctx, retainableRsOp.getChildOperators().get(0),
                    discardableRsOp.getChildOperators().get(0));
            if (!mergeable) {
              // Skip
              LOG.debug("{} and {} cannot be merged", retainableRsOp, discardableRsOp);
              continue;
            }

            LOG.debug("Checking additional conditions for merging subtree starting at {}"
                + " into subtree starting at {}", discardableRsOp, retainableRsOp);

            // Secondly, we extract information about the part of the tree that can be merged
            // as well as some structural information (memory consumption) that needs to be
            // used to determined whether the merge can happen
            Operator<?> retainableRsOpChild = retainableRsOp.getChildOperators().get(0);
            Operator<?> discardableRsOpChild = discardableRsOp.getChildOperators().get(0);
            SharedResult sr = extractSharedOptimizationInfo(
                pctx, optimizerCache, retainableRsOp, discardableRsOp,
                retainableRsOpChild, discardableRsOpChild);

            // It seems these two operators can be merged.
            // Check that plan meets some preconditions before doing it.
            // In particular, in the presence of map joins in the upstream plan:
            // - we cannot exceed the noconditional task size, and
            // - if we already merged the big table, we cannot merge the broadcast
            // tables.
            if (sr.retainableOps.isEmpty() || !validPreConditions(pctx, optimizerCache, sr)) {
              // Skip
              LOG.debug("{} and {} do not meet preconditions", retainableRsOp, discardableRsOp);
              continue;
            }

            deduplicateReduceTraits(retainableRsOp.getConf(), discardableRsOp.getConf());

            // We can merge
            Operator<?> lastRetainableOp = sr.retainableOps.get(sr.retainableOps.size() - 1);
            Operator<?> lastDiscardableOp = sr.discardableOps.get(sr.discardableOps.size() - 1);
            if (lastDiscardableOp.getNumChild() != 0) {
              List<Operator<? extends OperatorDesc>> allChildren =
                  Lists.newArrayList(lastDiscardableOp.getChildOperators());
              for (Operator<? extends OperatorDesc> op : allChildren) {
                lastDiscardableOp.getChildOperators().remove(op);
                op.replaceParent(lastDiscardableOp, lastRetainableOp);
                lastRetainableOp.getChildOperators().add(op);
              }
            }

            LOG.debug("Merging subtree starting at {} into subtree starting at {}",
                discardableRsOp, retainableRsOp);

            // First we remove the input operators of the expression that
            // we are going to eliminate
            for (Operator<?> op : sr.discardableInputOps) {
              OperatorUtils.removeOperator(op);
              optimizerCache.removeOp(op);
              removedOps.add(op);
              // Remove DPP predicates
              if (op instanceof ReduceSinkOperator) {
                SemiJoinBranchInfo sjbi = pctx.getRsToSemiJoinBranchInfo().get(op);
                if (sjbi != null && !sr.discardableOps.contains(sjbi.getTsOp()) &&
                    !sr.discardableInputOps.contains(sjbi.getTsOp())) {
                  GenTezUtils.removeSemiJoinOperator(
                      pctx, (ReduceSinkOperator) op, sjbi.getTsOp());
                  optimizerCache.tableScanToDPPSource.remove(sjbi.getTsOp(), op);
                }
              } else if (op instanceof AppMasterEventOperator) {
                DynamicPruningEventDesc dped = (DynamicPruningEventDesc) op.getConf();
                if (!sr.discardableOps.contains(dped.getTableScan()) &&
                    !sr.discardableInputOps.contains(dped.getTableScan())) {
                  GenTezUtils.removeSemiJoinOperator(
                      pctx, (AppMasterEventOperator) op, dped.getTableScan());
                  optimizerCache.tableScanToDPPSource.remove(dped.getTableScan(), op);
                }
              }
              LOG.debug("Input operator removed: {}", op);
            }
            // We remove the discardable RS operator
            OperatorUtils.removeOperator(discardableRsOp);
            optimizerCache.removeOp(discardableRsOp);
            removedOps.add(discardableRsOp);
            LOG.debug("Operator removed: {}", discardableRsOp);
            // Then we merge the operators of the works we are going to merge
            optimizerCache.removeOpAndCombineWork(discardableRsOpChild, retainableRsOpChild);
            // Finally we remove the rest of the expression from the tree
            for (Operator<?> op : sr.discardableOps) {
              OperatorUtils.removeOperator(op);
              optimizerCache.removeOp(op);
              removedOps.add(op);
              LOG.debug("Operator removed: {}", op);
            }

            if (pctx.getConf().getBoolVar(ConfVars.HIVE_SHARED_WORK_DOWNSTREAM_MERGE)) {
              if (sr.discardableOps.size() == 1) {
                downStreamMerge(retainableRsOp, optimizerCache, pctx);
              }
            }

            break;
          }

          if (removedOps.contains(discardableRsOp)) {
            // This operator has been removed, remove it from the list of existing operators
            existingRsOps.remove(rsParent, discardableRsOp);
          } else {
            // This operator has not been removed, include it in the list of existing operators
            existingRsOps.put(rsParent, discardableRsOp);
          }
        }
      }

      // We gather the operators that will be used for next iteration of extended optimization
      // (if any)
      parentToRsOps = ArrayListMultimap.create();
      visited = new HashSet<>();
      for (Entry<Operator<?>, ReduceSinkOperator> e : existingRsOps.entries()) {
        if (removedOps.contains(e.getValue()) || e.getValue().getNumChild() < 1) {
          // If 1) RS has been removed, or 2) it does not have a child (for instance, it is a
          // semijoin RS), we can quickly skip this one
          continue;
        }
        gatherReduceSinkOpsByInput(parentToRsOps, visited,
            findWorkOperators(optimizerCache, e.getValue().getChildOperators().get(0)));
      }
    }

    // Remove unused table scan operators
    pctx.getTopOps().entrySet().removeIf(
        (Entry<String, TableScanOperator> e) -> e.getValue().getNumChild() == 0);
  }

  /**
   * Obtain the RS input for a mapjoin operator.
   */
  private static ReduceSinkOperator obtainBroadcastInput(MapJoinOperator mapJoinOp) {
    return mapJoinOp.getParentOperators().get(0) instanceof ReduceSinkOperator ?
        (ReduceSinkOperator) mapJoinOp.getParentOperators().get(0) :
        (ReduceSinkOperator) mapJoinOp.getParentOperators().get(1);
  }

  /**
   * This method gathers the TS operators with DPP from the context and
   * stores them into the input optimization cache.
   */
  private static void gatherDPPTableScanOps(
          ParseContext pctx, SharedWorkOptimizerCache optimizerCache) throws SemanticException {
    // Find TS operators with partition pruning enabled in plan
    // because these TS may potentially read different data for
    // different pipeline.
    // These can be:
    // 1) TS with DPP.
    // 2) TS with semijoin DPP.
    Map<String, TableScanOperator> topOps = pctx.getTopOps();
    Collection<Operator<?>> tableScanOps = Lists.<Operator<?>> newArrayList(topOps.values());
    Set<AppMasterEventOperator> s = OperatorUtils.findOperators(tableScanOps, AppMasterEventOperator.class);
    for (AppMasterEventOperator a : s) {
      if (a.getConf() instanceof DynamicPruningEventDesc) {
        DynamicPruningEventDesc dped = (DynamicPruningEventDesc) a.getConf();
        optimizerCache.tableScanToDPPSource.put(dped.getTableScan(), a);
      }
    }
    for (Entry<ReduceSinkOperator, SemiJoinBranchInfo> e : pctx.getRsToSemiJoinBranchInfo().entrySet()) {
      optimizerCache.tableScanToDPPSource.put(e.getValue().getTsOp(), e.getKey());
    }
    LOG.debug("DPP information stored in the cache: {}", optimizerCache.tableScanToDPPSource);
  }

  /**
   * Orders TS operators in decreasing order by "weight".
   */
  static class TSComparator implements Comparator<TableScanOperator> {

    @Override
    public int compare(TableScanOperator o1, TableScanOperator o2) {
      int r;
      r=cmpFiltered(o1,o2);
      if(r!=0) {
        return r;
      }
      r=cmpDataSize(o1,o2);
      if(r!=0) {
        return r;
      }

      return o1.toString().compareTo(o2.toString());
    }

    private int cmpFiltered(TableScanOperator o1, TableScanOperator o2) {
      if (o1.getConf().getFilterExpr() == null ^ o2.getConf().getFilterExpr() == null) {
            return (o1.getConf().getFilterExpr() == null) ? -1 : 1;
      }
      return 0;

    }

    private int cmpDataSize(TableScanOperator o1, TableScanOperator o2) {
      long ds1 = o1.getStatistics() == null ? -1 : o1.getStatistics().getDataSize();
      long ds2 = o2.getStatistics() == null ? -1 : o2.getStatistics().getDataSize();
      if (ds1 == ds2) {
        return 0;
      }
      if (ds1 < ds2) {
        return 1;
      } else {
        return -1;
      }
    }
  }

  private static ArrayListMultimap<String, TableScanOperator> splitTableScanOpsByTable(
          ParseContext pctx) {
    ArrayListMultimap<String, TableScanOperator> tableNameToOps = ArrayListMultimap.create();
    // Sort by operator ID so we get deterministic results
    TSComparator comparator = new TSComparator();
    Queue<TableScanOperator> sortedTopOps = new PriorityQueue<>(comparator);
    sortedTopOps.addAll(pctx.getTopOps().values());
    for (TableScanOperator tsOp : sortedTopOps) {
      tableNameToOps.put(tsOp.getTableName().toString(), tsOp);
    }
    return tableNameToOps;
  }

  private static List<Entry<String, Long>> rankTablesByAccumulatedSize(ParseContext pctx) {
    Map<String, Long> tableToTotalSize = new HashMap<>();
    for (Entry<String, TableScanOperator> e : pctx.getTopOps().entrySet()) {
      TableScanOperator tsOp = e.getValue();
      String tableName = tsOp.getTableName().toString();
      long tableSize = tsOp.getStatistics() != null ?
              tsOp.getStatistics().getDataSize() : 0L;
      Long totalSize = tableToTotalSize.get(tableName);
      if (totalSize != null) {
        tableToTotalSize.put(tableName,
                StatsUtils.safeAdd(totalSize, tableSize));
      } else {
        tableToTotalSize.put(tableName, tableSize);
      }
    }
    List<Entry<String, Long>> sortedTables =
        new ArrayList<>(tableToTotalSize.entrySet());
    Collections.sort(sortedTables, Collections.reverseOrder(
        new Comparator<Map.Entry<String, Long>>() {
          @Override
          public int compare(Map.Entry<String, Long> o1, Map.Entry<String, Long> o2) {
            return (o1.getValue()).compareTo(o2.getValue());
          }
        }));
    return sortedTables;
  }

  private static void gatherReduceSinkOpsByInput(Multimap<Operator<?>,
      ReduceSinkOperator> parentToRsOps, Set<Operator<?>> visited, Set<Operator<?>> ops) {
    for (Operator<?> op : ops) {
      // If the RS has other RS siblings, we will add it to be considered in next iteration
      if (op instanceof ReduceSinkOperator && !visited.contains(op)) {
        Operator<?> parent = op.getParentOperators().get(0);
        Set<ReduceSinkOperator> s = new LinkedHashSet<>();
        for (Operator<?> c : parent.getChildOperators()) {
          if (c instanceof ReduceSinkOperator) {
            s.add((ReduceSinkOperator) c);
            visited.add(c);
          }
        }
        if (s.size() > 1) {
          parentToRsOps.putAll(parent, s);
        }
      }
    }
  }

  private static List<Entry<Operator<?>, Long>> rankOpsByAccumulatedSize(Set<Operator<?>> opsSet) {
    Map<Operator<?>, Long> opToTotalSize = new HashMap<>();
    for (Operator<?> op : opsSet) {
      long size = op.getStatistics() != null ?
          op.getStatistics().getDataSize() : 0L;
      opToTotalSize.put(op,
          StatsUtils.safeMult(op.getChildOperators().size(), size));
    }
    List<Entry<Operator<?>, Long>> sortedOps =
        new ArrayList<>(opToTotalSize.entrySet());
    Collections.sort(sortedOps, Collections.reverseOrder(
        new Comparator<Map.Entry<Operator<?>, Long>>() {
          @Override
          public int compare(Map.Entry<Operator<?>, Long> o1, Map.Entry<Operator<?>, Long> o2) {
            int valCmp = o1.getValue().compareTo(o2.getValue());
            if (valCmp == 0) {
              return o1.getKey().toString().compareTo(o2.getKey().toString());
            }
            return valCmp;
          }
        }));
    return sortedOps;
  }

  private static boolean areMergeableExtendedCheck(ParseContext pctx, SharedWorkOptimizerCache optimizerCache,
      TableScanOperator tsOp1, TableScanOperator tsOp2) throws SemanticException {
    // If is a DPP, check if actually it refers to same target, column, etc.
    // Further, the DPP value needs to be generated from same subtree
    List<Operator<?>> dppsOp1 = new ArrayList<>(optimizerCache.tableScanToDPPSource.get(tsOp1));
    List<Operator<?>> dppsOp2 = new ArrayList<>(optimizerCache.tableScanToDPPSource.get(tsOp2));
    if (dppsOp1.isEmpty() && dppsOp2.isEmpty()) {
      return true;
    }
    for (int i = 0; i < dppsOp1.size(); i++) {
      Operator<?> op = dppsOp1.get(i);
      if (op instanceof ReduceSinkOperator) {
        Set<Operator<?>> ascendants =
            findAscendantWorkOperators(pctx, optimizerCache, op);
        if (ascendants.contains(tsOp2)) {
          // This should not happen, we cannot merge
          return false;
        }
      }
    }
    for (int i = 0; i < dppsOp2.size(); i++) {
      Operator<?> op = dppsOp2.get(i);
      if (op instanceof ReduceSinkOperator) {
        Set<Operator<?>> ascendants =
            findAscendantWorkOperators(pctx, optimizerCache, op);
        if (ascendants.contains(tsOp1)) {
          // This should not happen, we cannot merge
          return false;
        }
      }
    }
    if (dppsOp1.size() != dppsOp2.size()) {
      // Only first or second operator contains DPP pruning
      return false;
    }
    // Check if DPP branches are equal
    BitSet bs = new BitSet();
    for (int i = 0; i < dppsOp1.size(); i++) {
      Operator<?> dppOp1 = dppsOp1.get(i);
      for (int j = 0; j < dppsOp2.size(); j++) {
        if (!bs.get(j)) {
          // If not visited yet
          Operator<?> dppOp2 = dppsOp2.get(j);
          if (compareAndGatherOps(pctx, dppOp1, dppOp2) != null) {
            // The DPP operator/branch are equal
            bs.set(j);
            break;
          }
        }
      }
      if (bs.cardinality() < i + 1) {
        return false;
      }
    }
    return true;
  }

  private static boolean areMergeableExcludeSemijoinsExtendedCheck(ParseContext pctx, SharedWorkOptimizerCache optimizerCache,
      TableScanOperator tsOp1, TableScanOperator tsOp2) throws SemanticException {
    // We remove RS-based SJs from consideration, then we compare
    List<Operator<?>> dppsOp1 = new ArrayList<>(optimizerCache.tableScanToDPPSource.get(tsOp1));
    boolean removedDppOp1 = false;
    List<ReduceSinkOperator> rsOpsSemijoin1 = new ArrayList<>();
    List<Operator<?>> dppsOp2 = new ArrayList<>(optimizerCache.tableScanToDPPSource.get(tsOp2));
    boolean removedDppOp2 = false;
    List<ReduceSinkOperator> rsOpsSemijoin2 = new ArrayList<>();
    for (int i = 0; i < dppsOp1.size(); i++) {
      Operator<?> op = dppsOp1.get(i);
      if (op instanceof ReduceSinkOperator) {
        ReduceSinkOperator semijoinRSOp = (ReduceSinkOperator) op;
        if (pctx.getRsToSemiJoinBranchInfo().get(semijoinRSOp).getIsHint()) {
          // This is a hint, we should keep it, hence we bail out
          return false;
        }
        rsOpsSemijoin1.add(semijoinRSOp);
        dppsOp1.remove(i);
        removedDppOp1 = true;
      }
    }
    for (int i = 0; i < dppsOp2.size(); i++) {
      Operator<?> op = dppsOp2.get(i);
      if (op instanceof ReduceSinkOperator) {
        ReduceSinkOperator semijoinRSOp = (ReduceSinkOperator) op;
        if (pctx.getRsToSemiJoinBranchInfo().get(semijoinRSOp).getIsHint()) {
          // This is a hint, we should keep it, hence we bail out
          return false;
        }
        rsOpsSemijoin2.add(semijoinRSOp);
        dppsOp2.remove(i);
        removedDppOp2 = true;
      }
    }
    if (removedDppOp1 && removedDppOp2) {
      // TODO: We do not merge, since currently we only merge when one of the TS operators
      // are not targetted by a SJ edge
      return false;
    }
    if (!removedDppOp1 && !removedDppOp2) {
      // None of them are targetted by a SJ, we skip them
      return false;
    }
    if (dppsOp1.size() != dppsOp2.size()) {
      // We cannot merge, we move to the next couple
      return false;
    }
    // Check if DPP branches are equal
    boolean equalBranches = true;
    BitSet bs = new BitSet();
    for (int i = 0; i < dppsOp1.size(); i++) {
      Operator<?> dppOp1 = dppsOp1.get(i);
      for (int j = 0; j < dppsOp2.size(); j++) {
        if (!bs.get(j)) {
          // If not visited yet
          Operator<?> dppOp2 = dppsOp2.get(j);
          if (compareAndGatherOps(pctx, dppOp1, dppOp2) != null) {
            // The DPP operator/branch are equal
            bs.set(j);
            break;
          }
        }
      }
      if (bs.cardinality() < i + 1) {
        // We cannot merge, we move to the next group
        equalBranches = false;
        break;
      }
    }
    if (!equalBranches) {
      // Skip
      return false;
    }

    // We reached here, other DPP is the same, these two could potentially be merged.
    // Hence, we perform the last check. To do this, we remove the SJ operators,
    // but we remember their position in the plan. After that, we will reintroduce
    // the SJ operator. If the checks were valid, we will merge and remove the semijoin.
    // If the rest of tests to merge do not pass, we will abort the shared scan optimization
    // and we are done
    TableScanOperator targetTSOp;
    List<ReduceSinkOperator> semijoinRsOps;
    List<SemiJoinBranchInfo> sjBranches = new ArrayList<>();
    if (removedDppOp1) {
      targetTSOp = tsOp1;
      semijoinRsOps = rsOpsSemijoin1;
    } else {
      targetTSOp = tsOp2;
      semijoinRsOps = rsOpsSemijoin2;
    }
    optimizerCache.tableScanToDPPSource.get(targetTSOp).removeAll(semijoinRsOps);
    for (ReduceSinkOperator rsOp : semijoinRsOps) {
      sjBranches.add(pctx.getRsToSemiJoinBranchInfo().remove(rsOp));
    }

    boolean validMerge = validPreConditions(pctx, optimizerCache,
        extractSharedOptimizationInfoForRoot(pctx, optimizerCache, tsOp1, tsOp2, true, true));

    if (validMerge) {
      // We are going to merge, hence we remove the semijoins completely
      for (ReduceSinkOperator semijoinRsOp : semijoinRsOps) {
        Operator<?> branchOp = GenTezUtils.removeBranch(semijoinRsOp);
        while (branchOp != null) {
          optimizerCache.removeOp(branchOp);
          branchOp = branchOp.getNumChild() > 0 ?
              branchOp.getChildOperators().get(0) : null;
        }
        GenTezUtils.removeSemiJoinOperator(pctx, semijoinRsOp, targetTSOp);
      }
    } else {
      // Otherwise, the put the semijoins back in the auxiliary data structures
      optimizerCache.tableScanToDPPSource.get(targetTSOp).addAll(semijoinRsOps);
      for (int i = 0; i < semijoinRsOps.size(); i++) {
        pctx.getRsToSemiJoinBranchInfo().put(semijoinRsOps.get(i), sjBranches.get(i));
      }
    }
    return validMerge;
  }

  private static boolean areMergeableDppUnion(ParseContext pctx,
      SharedWorkOptimizerCache optimizerCache, TableScanOperator tsOp1, TableScanOperator tsOp2)
      throws SemanticException {

    if (!areSupportedDppUnionOps(pctx, optimizerCache, tsOp1, tsOp2)) {
      return false;
    }
    if (!areSupportedDppUnionOps(pctx, optimizerCache, tsOp2, tsOp1)) {
      return false;
    }
    return true;
  }

  private static boolean areSupportedDppUnionOps(ParseContext pctx, SharedWorkOptimizerCache cache, TableScanOperator tsOp1,
      TableScanOperator tsOp2) {
    Collection<Operator<?>> dppOps = cache.tableScanToDPPSource.get(tsOp1);
    if (dppOps.isEmpty()) {
      return false;
    }
    for (Operator<?> op : dppOps) {
      if (op instanceof ReduceSinkOperator) {
        ReduceSinkOperator semijoinRSOp = (ReduceSinkOperator) op;
        if (pctx.getRsToSemiJoinBranchInfo().get(semijoinRSOp).getIsHint()) {
          // This is a hint, we should keep it, hence we bail out
          return false;
        }
      } else if (op.getConf() instanceof DynamicPruningEventDesc) {
        if (!pctx.getConf().getBoolVar(ConfVars.HIVE_SHARED_WORK_DPPUNION_MERGE_EVENTOPS)) {
          return false;
        }
      } else {
        return false;
      }
    }
    return true;
  }

  private static SharedResult extractSharedOptimizationInfoForRoot(ParseContext pctx,
          SharedWorkOptimizerCache optimizerCache,
          TableScanOperator retainableTsOp,
      TableScanOperator discardableTsOp, boolean mayRemoveDownStreamOperators, boolean mayRemoveInputOps)
      throws SemanticException {
    LinkedHashSet<Operator<?>> retainableOps = new LinkedHashSet<>();
    LinkedHashSet<Operator<?>> discardableOps = new LinkedHashSet<>();
    Set<Operator<?>> discardableInputOps = new HashSet<>();
    long dataSize = 0L;
    long maxDataSize = 0L;

    retainableOps.add(retainableTsOp);
    discardableOps.add(discardableTsOp);
    Operator<?> equalOp1 = retainableTsOp;
    Operator<?> equalOp2 = discardableTsOp;
    if (equalOp1.getNumChild() > 1 || equalOp2.getNumChild() > 1) {
      // TODO: Support checking multiple child operators to merge further.
      discardableInputOps.addAll(gatherDPPBranchOps(pctx, optimizerCache, discardableOps));
      return new SharedResult(retainableOps, discardableOps, discardableInputOps,
          dataSize, maxDataSize);
    }
    if (retainableTsOp.getChildOperators().size() == 0 || discardableTsOp.getChildOperators().size() == 0) {
      return new SharedResult(retainableOps, discardableOps, discardableInputOps,
          dataSize, maxDataSize);
    }

    Operator<?> currentOp1 = retainableTsOp.getChildOperators().get(0);
    Operator<?> currentOp2 = discardableTsOp.getChildOperators().get(0);

    // Special treatment for Filter operator that ignores the DPP predicates
    if (mayRemoveDownStreamOperators && currentOp1 instanceof FilterOperator && currentOp2 instanceof FilterOperator) {
      boolean equalFilters = false;
      FilterDesc op1Conf = ((FilterOperator) currentOp1).getConf();
      FilterDesc op2Conf = ((FilterOperator) currentOp2).getConf();

      if (op1Conf.getIsSamplingPred() == op2Conf.getIsSamplingPred() &&
          StringUtils.equals(op1Conf.getSampleDescExpr(), op2Conf.getSampleDescExpr())) {
        Multiset<String> conjsOp1String = extractConjsIgnoringDPPPreds(op1Conf.getPredicate());
        Multiset<String> conjsOp2String = extractConjsIgnoringDPPPreds(op2Conf.getPredicate());
        if (conjsOp1String.equals(conjsOp2String)) {
          equalFilters = true;
        }
      }

      if (equalFilters) {
        equalOp1 = currentOp1;
        equalOp2 = currentOp2;
        retainableOps.add(equalOp1);
        discardableOps.add(equalOp2);
        if (currentOp1.getChildOperators().size() > 1 ||
                currentOp2.getChildOperators().size() > 1) {
          // TODO: Support checking multiple child operators to merge further.
          discardableInputOps.addAll(gatherDPPBranchOps(pctx, optimizerCache, discardableOps));
          discardableInputOps.addAll(gatherDPPBranchOps(pctx, optimizerCache, retainableOps,
              discardableInputOps));
          return new SharedResult(retainableOps, discardableOps, discardableInputOps,
              dataSize, maxDataSize);
        }
        currentOp1 = currentOp1.getChildOperators().get(0);
        currentOp2 = currentOp2.getChildOperators().get(0);
      } else {
        // Bail out
        discardableInputOps.addAll(gatherDPPBranchOps(pctx, optimizerCache, discardableOps));
        discardableInputOps.addAll(gatherDPPBranchOps(pctx, optimizerCache, retainableOps,
            discardableInputOps));
        return new SharedResult(retainableOps, discardableOps, discardableInputOps,
            dataSize, maxDataSize);
      }
    }

    return extractSharedOptimizationInfo(pctx, optimizerCache, equalOp1, equalOp2,
        currentOp1, currentOp2, retainableOps, discardableOps, discardableInputOps, mayRemoveDownStreamOperators,
        mayRemoveInputOps);
  }

  private static SharedResult extractSharedOptimizationInfo(ParseContext pctx,
      SharedWorkOptimizerCache optimizerCache,
      Operator<?> retainableOpEqualParent,
      Operator<?> discardableOpEqualParent,
      Operator<?> retainableOp,
      Operator<?> discardableOp) throws SemanticException {
    return extractSharedOptimizationInfo(pctx, optimizerCache,
        retainableOpEqualParent, discardableOpEqualParent, retainableOp, discardableOp,
        new LinkedHashSet<>(), new LinkedHashSet<>(), new HashSet<>(), true, true);
  }

  private static SharedResult extractSharedOptimizationInfo(ParseContext pctx,
      SharedWorkOptimizerCache optimizerCache,
      Operator<?> retainableOpEqualParent,
      Operator<?> discardableOpEqualParent,
      Operator<?> retainableOp,
      Operator<?> discardableOp,
      LinkedHashSet<Operator<?>> retainableOps,
      LinkedHashSet<Operator<?>> discardableOps,
      Set<Operator<?>> discardableInputOps, boolean mayRemoveDownStreamOperators, boolean mayRemoveInputOps)
      throws SemanticException {
    Operator<?> equalOp1 = retainableOpEqualParent;
    Operator<?> equalOp2 = discardableOpEqualParent;
    Operator<?> currentOp1 = retainableOp;
    Operator<?> currentOp2 = discardableOp;
    long dataSize = 0L;
    long maxDataSize = 0L;
    // Try to merge rest of operators
    while (mayRemoveDownStreamOperators && !(currentOp1 instanceof ReduceSinkOperator)) {
      // Check whether current operators are equal
      if (!compareOperator(pctx, currentOp1, currentOp2)) {
        // If they are not equal, we could zip up till here
        break;
      }
      if (currentOp1.getParentOperators().size() !=
              currentOp2.getParentOperators().size()) {
        // If they are not equal, we could zip up till here
        break;
      }
      if (currentOp1.getParentOperators().size() > 1) {
        List<Operator<?>> discardableOpsForCurrentOp = new ArrayList<>();
        int idx = 0;
        for (; idx < currentOp1.getParentOperators().size(); idx++) {
          Operator<?> parentOp1 = currentOp1.getParentOperators().get(idx);
          Operator<?> parentOp2 = currentOp2.getParentOperators().get(idx);
          if (parentOp1 == equalOp1 && parentOp2 == equalOp2) {
            continue;
          }
          if ((parentOp1 == equalOp1 && parentOp2 != equalOp2) ||
                  (parentOp1 != equalOp1 && parentOp2 == equalOp2)) {
            // Input operator is not in the same position
            break;
          }
          // Compare input
          List<Operator<?>> removeOpsForCurrentInput =
              compareAndGatherOps(pctx, parentOp1, parentOp2);
          if (removeOpsForCurrentInput == null) {
            // Inputs are not the same, bail out
            break;
          }
          // Add inputs to ops to remove
          discardableOpsForCurrentOp.addAll(removeOpsForCurrentInput);
        }
        if (idx != currentOp1.getParentOperators().size()) {
          // If inputs are not equal, we could zip up till here
          break;
        }
        discardableInputOps.addAll(discardableOpsForCurrentOp);
      }

      equalOp1 = currentOp1;
      equalOp2 = currentOp2;
      retainableOps.add(equalOp1);
      discardableOps.add(equalOp2);
      if (equalOp1 instanceof MapJoinOperator) {
        MapJoinOperator mop = (MapJoinOperator) equalOp1;
        dataSize = StatsUtils.safeAdd(dataSize, mop.getConf().getInMemoryDataSize());
        maxDataSize = mop.getConf().getMemoryMonitorInfo().getAdjustedNoConditionalTaskSize();
      }
      if (currentOp1.getChildOperators().size() > 1 ||
              currentOp2.getChildOperators().size() > 1) {
        // TODO: Support checking multiple child operators to merge further.
        break;
      }
      // Update for next iteration
      currentOp1 = currentOp1.getChildOperators().get(0);
      currentOp2 = currentOp2.getChildOperators().get(0);
    }

    // Add the rest to the memory consumption
    Set<Operator<?>> opsWork1 = findWorkOperators(optimizerCache, currentOp1);
    for (Operator<?> op : opsWork1) {
      if (op instanceof MapJoinOperator && !retainableOps.contains(op)) {
        MapJoinOperator mop = (MapJoinOperator) op;
        dataSize = StatsUtils.safeAdd(dataSize, mop.getConf().getInMemoryDataSize());
        maxDataSize = mop.getConf().getMemoryMonitorInfo().getAdjustedNoConditionalTaskSize();
      }
    }
    Set<Operator<?>> opsWork2 = findWorkOperators(optimizerCache, currentOp2);
    for (Operator<?> op : opsWork2) {
      if (op instanceof MapJoinOperator && !discardableOps.contains(op)) {
        MapJoinOperator mop = (MapJoinOperator) op;
        dataSize = StatsUtils.safeAdd(dataSize, mop.getConf().getInMemoryDataSize());
        maxDataSize = mop.getConf().getMemoryMonitorInfo().getAdjustedNoConditionalTaskSize();
      }
    }

    if (mayRemoveInputOps) {
      discardableInputOps
          .addAll(gatherDPPBranchOps(pctx, optimizerCache, Sets.union(discardableInputOps, discardableOps)));
      discardableInputOps.addAll(gatherDPPBranchOps(pctx, optimizerCache, retainableOps, discardableInputOps));
    }
    return new SharedResult(retainableOps, discardableOps, discardableInputOps,
        dataSize, maxDataSize);
  }

  private static Multiset<String> extractConjsIgnoringDPPPreds(ExprNodeDesc predicate) {
    List<ExprNodeDesc> conjsOp = ExprNodeDescUtils.split(predicate);
    Multiset<String> conjsOpString = TreeMultiset.create();
    for (int i = 0; i < conjsOp.size(); i++) {
      if (conjsOp.get(i) instanceof ExprNodeGenericFuncDesc) {
        ExprNodeGenericFuncDesc func = (ExprNodeGenericFuncDesc) conjsOp.get(i);
        if (GenericUDFInBloomFilter.class == func.getGenericUDF().getClass()) {
          continue;
        } else if (GenericUDFBetween.class == func.getGenericUDF().getClass() &&
            (func.getChildren().get(2) instanceof ExprNodeDynamicValueDesc ||
                func.getChildren().get(3) instanceof ExprNodeDynamicValueDesc)) {
          continue;
        }
      } else if(conjsOp.get(i) instanceof ExprNodeDynamicListDesc) {
        continue;
      }
      conjsOpString.add(conjsOp.get(i).toString());
    }
    return conjsOpString;
  }

  private static Set<Operator<?>> gatherDPPBranchOps(ParseContext pctx,
          SharedWorkOptimizerCache optimizerCache, Set<Operator<?>> ops) {
    Set<Operator<?>> dppBranches = new HashSet<>();
    for (Operator<?> op : ops) {
      if (op instanceof TableScanOperator) {
        Collection<Operator<?>> c = optimizerCache.tableScanToDPPSource
            .get((TableScanOperator) op);
        for (Operator<?> dppSource : c) {
          // Remove the branches
          removeBranch(dppSource, dppBranches, ops);
        }
      }
    }
    return dppBranches;
  }

  private static Set<Operator<?>> gatherDPPBranchOps(ParseContext pctx,
          SharedWorkOptimizerCache optimizerCache, Set<Operator<?>> ops,
          Set<Operator<?>> discardedOps) {
    Set<Operator<?>> dppBranches = new HashSet<>();
    for (Operator<?> op : ops) {
      if (op instanceof TableScanOperator) {
        Collection<Operator<?>> c = optimizerCache.tableScanToDPPSource
            .get((TableScanOperator) op);
        for (Operator<?> dppSource : c) {
          Set<Operator<?>> ascendants =
              findAscendantWorkOperators(pctx, optimizerCache, dppSource);
          if (!Collections.disjoint(ascendants, discardedOps)) {
            // Remove branch
            removeBranch(dppSource, dppBranches, ops);
          }
        }
      }
    }
    return dppBranches;
  }

  private static void removeBranch(Operator<?> currentOp, Set<Operator<?>> branchesOps,
          Set<Operator<?>> discardableOps) {
    if (currentOp.getNumChild() > 1) {
      for (Operator<?> childOp : currentOp.getChildOperators()) {
        if (!branchesOps.contains(childOp) && !discardableOps.contains(childOp)) {
          return;
        }
      }
    }
    branchesOps.add(currentOp);
    if (currentOp.getParentOperators() != null) {
      for (Operator<?> parentOp : currentOp.getParentOperators()) {
        removeBranch(parentOp, branchesOps, discardableOps);
      }
    }
  }

  private static List<Operator<?>> compareAndGatherOps(ParseContext pctx,
          Operator<?> op1, Operator<?> op2) throws SemanticException {
    List<Operator<?>> result = new ArrayList<>();
    boolean mergeable = compareAndGatherOps(pctx, op1, op2, result, true);
    if (!mergeable) {
      return null;
    }
    return result;
  }

  private static boolean compareAndGatherOps(ParseContext pctx, Operator<?> op1, Operator<?> op2,
      List<Operator<?>> result, boolean gather) throws SemanticException {
    if (!compareOperator(pctx, op1, op2)) {
      LOG.debug("Operators not equal: {} and {}", op1, op2);
      return false;
    }

    if (gather && op2.getChildOperators().size() > 1) {
      // If the second operator has more than one child, we stop gathering
      gather = false;
    }

    if (gather) {
      result.add(op2);
    }

    List<Operator<? extends OperatorDesc>> op1ParentOperators = op1.getParentOperators();
    List<Operator<? extends OperatorDesc>> op2ParentOperators = op2.getParentOperators();
    if (op1ParentOperators != null && op2ParentOperators != null) {
      if (op1ParentOperators.size() != op2ParentOperators.size()) {
        return false;
      }
      for (int i = 0; i < op1ParentOperators.size(); i++) {
        Operator<?> op1ParentOp = op1ParentOperators.get(i);
        Operator<?> op2ParentOp = op2ParentOperators.get(i);
        boolean mergeable =
            compareAndGatherOps(pctx, op1ParentOp, op2ParentOp, result, gather);
        if (!mergeable) {
          return false;
        }
      }
    } else if (op1ParentOperators != null || op2ParentOperators != null) {
      return false;
    }

    return true;
  }

  private static boolean compareOperator(ParseContext pctx, Operator<?> op1, Operator<?> op2)
          throws SemanticException {
    if (!op1.getClass().getName().equals(op2.getClass().getName())) {
      return false;
    }

    // We handle ReduceSinkOperator here as we can safely ignore table alias
    // and the current comparator implementation does not.
    // We can ignore table alias since when we compare ReduceSinkOperator, all
    // its ancestors need to match (down to table scan), thus we make sure that
    // both plans are the same.
    // TODO: move this to logicalEquals
    if (op1 instanceof ReduceSinkOperator) {
      ReduceSinkDesc op1Conf = ((ReduceSinkOperator) op1).getConf();
      ReduceSinkDesc op2Conf = ((ReduceSinkOperator) op2).getConf();

      if (StringUtils.equals(op1Conf.getKeyColString(), op2Conf.getKeyColString()) &&
        StringUtils.equals(op1Conf.getValueColsString(), op2Conf.getValueColsString()) &&
        StringUtils.equals(op1Conf.getParitionColsString(), op2Conf.getParitionColsString()) &&
        op1Conf.getTag() == op2Conf.getTag() &&
        StringUtils.equals(op1Conf.getOrder(), op2Conf.getOrder()) &&
        StringUtils.equals(op1Conf.getNullOrder(), op2Conf.getNullOrder()) &&
        op1Conf.getTopN() == op2Conf.getTopN() &&
        canDeduplicateReduceTraits(op1Conf, op2Conf)) {
        return true;
      } else {
        return false;
      }
    }

    // We handle TableScanOperator here as we can safely ignore table alias
    // and the current comparator implementation does not.
    // TODO: move this to logicalEquals
    if (op1 instanceof TableScanOperator) {
      TableScanOperator tsOp1 = (TableScanOperator) op1;
      TableScanOperator tsOp2 = (TableScanOperator) op2;
      TableScanDesc op1Conf = tsOp1.getConf();
      TableScanDesc op2Conf = tsOp2.getConf();

      Table tableMeta1 = op1Conf.getTableMetadata();
      Table tableMeta2 = op2Conf.getTableMetadata();
      if (StringUtils.equals(tableMeta1.getFullyQualifiedName(), tableMeta2.getFullyQualifiedName())
          && op1Conf.getNeededColumns().equals(op2Conf.getNeededColumns())
          && StringUtils.equals(op1Conf.getFilterExprString(), op2Conf.getFilterExprString())
          && pctx.getPrunedPartitions(tsOp1).getPartitions().equals(
              pctx.getPrunedPartitions(tsOp2).getPartitions())
          && op1Conf.getRowLimit() == op2Conf.getRowLimit()
          && Objects.equals(op1Conf.getIncludedBuckets(), op2Conf.getIncludedBuckets())
          && Objects.equals(op1Conf.getOpProps(), op2Conf.getOpProps())) {
        return true;
      } else {
        return false;
      }
    }

    return op1.logicalEquals(op2);
  }

  private static boolean validPreConditions(ParseContext pctx, SharedWorkOptimizerCache optimizerCache,
          SharedResult sr) {

    // We check whether merging the works would cause the size of
    // the data in memory grow too large.
    // TODO: Currently ignores GBY and PTF which may also buffer data in memory.
    if (sr.dataSize > sr.maxDataSize) {
      // Size surpasses limit, we cannot convert
      LOG.debug("accumulated data size: {} / max size: {}", sr.dataSize, sr.maxDataSize);
      return false;
    }

    Operator<?> op1 = sr.retainableOps.get(0);
    Operator<?> op2 = sr.discardableOps.get(0);

    // 1) The set of operators in the works that we are merging need to meet
    // some requirements. In particular:
    // 1.1. None of the works that we are merging can contain a Union
    // operator. This is not supported yet as we might end up with cycles in
    // the Tez DAG.
    // 1.2. There cannot be any DummyStore operator in the works being merged.
    //  This is due to an assumption in MergeJoinProc that needs to be further explored.
    //  This is also due to some assumption in task generation
    // If any of these conditions are not met, we cannot merge.
    // TODO: Extend rule so it can be applied for these cases.
    final Set<Operator<?>> workOps1 = findWorkOperators(optimizerCache, op1);
    final Set<Operator<?>> workOps2 = findWorkOperators(optimizerCache, op2);
    for (Operator<?> op : workOps1) {
      if (op instanceof UnionOperator) {
        // We cannot merge (1.1)
        return false;
      }
      if (op instanceof DummyStoreOperator) {
        // We cannot merge (1.2)
        return false;
      }
    }
    for (Operator<?> op : workOps2) {
      if (op instanceof UnionOperator) {
        // We cannot merge (1.1)
        return false;
      }
      if (op instanceof DummyStoreOperator) {
        // We cannot merge (1.2)
        return false;
      }
    }

    // 2) We check whether one of the operators is part of a work that is an input for
    // the work of the other operator.
    //
    //   Work1            (merge TS in W1 & W3)        Work1
    //     |                        ->                   |        X
    //   Work2                                         Work2
    //     |                                             |
    //   Work3                                         Work1
    //
    // If we do, we cannot merge, as we would end up with a cycle in the DAG.
    final Set<Operator<?>> descendantWorksOps1 =
        findDescendantWorkOperators(pctx, optimizerCache, op1, sr.discardableInputOps);
    final Set<Operator<?>> descendantWorksOps2 =
        findDescendantWorkOperators(pctx, optimizerCache, op2, sr.discardableInputOps);
    if (!Collections.disjoint(descendantWorksOps1, workOps2) || !Collections.disjoint(workOps1, descendantWorksOps2)) {
      return false;
    }

    // 3) We check whether output works when we merge the operators will collide.
    //
    //   Work1   Work2    (merge TS in W1 & W2)        Work1
    //       \   /                  ->                  | |       X
    //       Work3                                     Work3
    //
    // If we do, we cannot merge. The reason is that Tez currently does
    // not support parallel edges, i.e., multiple edges from same work x
    // into same work y.
    OperatorGraph og = new OperatorGraph(pctx);
    Set<OperatorGraph.Cluster> cc1 = og.clusterOf(op1).childClusters(new NonParallelizableEdgePredicate());
    Set<OperatorGraph.Cluster> cc2 = og.clusterOf(op2).childClusters(new NonParallelizableEdgePredicate());

    if (!Collections.disjoint(cc1, cc2)) {
      LOG.debug("merge would create an unsupported parallel edge(CHILDS)", op1, op2);
      return false;
    }

    if (!og.mayMerge(op1, op2)) {
      LOG.debug("merging {} and {} would violate dag properties", op1, op2);
      return false;
    }

    // 4) We check whether we will end up with same operators inputing on same work.
    //
    //       Work1        (merge TS in W2 & W3)        Work1
    //       /   \                  ->                  | |       X
    //   Work2   Work3                                 Work2
    //
    // If we do, we cannot merge. The reason is the same as above, currently
    // Tez does not support parallel edges.
    //
    // In the check, we exclude the inputs to the root operator that we are trying
    // to merge (only useful for extended merging as TS do not have inputs).
    Set<OperatorGraph.Cluster> pc1 = og.clusterOf(op1).parentClusters(new NonParallelizableEdgePredicate());
    Set<OperatorGraph.Cluster> pc2 = og.clusterOf(op2).parentClusters(new NonParallelizableEdgePredicate());
    Set<Cluster> pc = new HashSet<>(Sets.intersection(pc1, pc2));

    for (Operator<?> o : sr.discardableOps.get(0).getParentOperators()) {
      pc.remove(og.clusterOf(o));
    }
    for (Operator<?> o : sr.discardableInputOps) {
      pc.remove(og.clusterOf(o));
    }

    if (pc.size() > 0) {
      LOG.debug("merge would create an unsupported parallel edge(PARENTS)", op1, op2);
      return false;
    }

    return true;
  }

  static class NonParallelizableEdgePredicate implements Function<OpEdge, Boolean> {

    @Override
    public Boolean apply(OpEdge input) {
      switch (input.getEdgeType()) {
      case BROADCAST:
      case DPP:
      case SEMIJOIN:
        return false;
      default:
        return true;
      }

    }

  }

  private static Set<Operator<?>> findParentWorkOperators(ParseContext pctx,
          SharedWorkOptimizerCache optimizerCache, Operator<?> start) {
    return findParentWorkOperators(pctx, optimizerCache, start, ImmutableSet.of());
  }

  private static Set<Operator<?>> findParentWorkOperators(ParseContext pctx,
          SharedWorkOptimizerCache optimizerCache, Operator<?> start,
          Set<Operator<?>> excludeOps) {
    // Find operators in work
    Set<Operator<?>> workOps = findWorkOperators(optimizerCache, start);
    // Gather input works operators
    Set<Operator<?>> set = new HashSet<Operator<?>>();
    for (Operator<?> op : workOps) {
      if (op.getParentOperators() != null) {
        for (Operator<?> parent : op.getParentOperators()) {
          if (parent instanceof ReduceSinkOperator && !excludeOps.contains(parent)) {
            set.addAll(findWorkOperators(optimizerCache, parent));
          }
        }
      }
      if (op instanceof TableScanOperator) {
        // Check for DPP and semijoin DPP
        for (Operator<?> parent : optimizerCache.tableScanToDPPSource.get((TableScanOperator) op)) {
          if (!excludeOps.contains(parent)) {
            set.addAll(findWorkOperators(optimizerCache, parent));
          }
        }
      }
    }
    return set;
  }

  private static Set<Operator<?>> findAscendantWorkOperators(ParseContext pctx,
          SharedWorkOptimizerCache optimizerCache, Operator<?> start) {
    // Find operators in work
    Set<Operator<?>> workOps = findWorkOperators(optimizerCache, start);
    // Gather input works operators
    Set<Operator<?>> result = new HashSet<Operator<?>>();
    Set<Operator<?>> set;
    while (!workOps.isEmpty()) {
      set = new HashSet<Operator<?>>();
      for (Operator<?> op : workOps) {
        if (op.getParentOperators() != null) {
          for (Operator<?> parent : op.getParentOperators()) {
            if (parent instanceof ReduceSinkOperator) {
              set.addAll(findWorkOperators(optimizerCache, parent));
            }
          }
        } else if (op instanceof TableScanOperator) {
          // Check for DPP and semijoin DPP
          for (Operator<?> parent : optimizerCache.tableScanToDPPSource.get((TableScanOperator) op)) {
            set.addAll(findWorkOperators(optimizerCache, parent));
          }
        }
      }
      workOps = set;
      result.addAll(set);
    }
    return result;
  }

  private static Set<Operator<?>> findChildWorkOperators(ParseContext pctx,
      SharedWorkOptimizerCache optimizerCache, Operator<?> start, boolean traverseEventOperators) {
    // Find operators in work
    Set<Operator<?>> workOps = findWorkOperators(optimizerCache, start);
    // Gather output works operators
    Set<Operator<?>> set = new HashSet<Operator<?>>();
    for (Operator<?> op : workOps) {
      if (op instanceof ReduceSinkOperator) {
        if (op.getChildOperators() != null) {
          // All children of RS are descendants
          for (Operator<?> child : op.getChildOperators()) {
            set.addAll(findWorkOperators(optimizerCache, child));
          }
        }
        // Semijoin DPP work is considered a child because work needs
        // to finish for it to execute
        SemiJoinBranchInfo sjbi = pctx.getRsToSemiJoinBranchInfo().get(op);
        if (sjbi != null) {
          set.addAll(findWorkOperators(optimizerCache, sjbi.getTsOp()));
        }
      } else if(op.getConf() instanceof DynamicPruningEventDesc) {
        // DPP work is considered a child because work needs
        // to finish for it to execute
        if (traverseEventOperators) {
          set.addAll(findWorkOperators(
                  optimizerCache, ((DynamicPruningEventDesc) op.getConf()).getTableScan()));
        }
      }
    }
    return set;
  }

  private static Set<Operator<?>> findDescendantWorkOperators(ParseContext pctx,
          SharedWorkOptimizerCache optimizerCache, Operator<?> start,
          Set<Operator<?>> excludeOps) {
    // Find operators in work
    Set<Operator<?>> workOps = findWorkOperators(optimizerCache, start);
    // Gather output works operators
    Set<Operator<?>> result = new HashSet<Operator<?>>();
    Set<Operator<?>> set;
    while (!workOps.isEmpty()) {
      set = new HashSet<Operator<?>>();
      for (Operator<?> op : workOps) {
        if (excludeOps.contains(op)) {
          continue;
        }
        if (op instanceof ReduceSinkOperator) {
          if (op.getChildOperators() != null) {
            // All children of RS are descendants
            for (Operator<?> child : op.getChildOperators()) {
              set.addAll(findWorkOperators(optimizerCache, child));
            }
          }
          // Semijoin DPP work is considered a descendant because work needs
          // to finish for it to execute
          SemiJoinBranchInfo sjbi = pctx.getRsToSemiJoinBranchInfo().get(op);
          if (sjbi != null) {
            set.addAll(findWorkOperators(optimizerCache, sjbi.getTsOp()));
          }
        } else if(op.getConf() instanceof DynamicPruningEventDesc) {
          // DPP work is considered a descendant because work needs
          // to finish for it to execute
          set.addAll(findWorkOperators(
                  optimizerCache, ((DynamicPruningEventDesc) op.getConf()).getTableScan()));
        }
      }
      workOps = set;
      result.addAll(set);
    }
    return result;
  }

  // Stores result in cache
  private static Set<Operator<?>> findWorkOperators(
          SharedWorkOptimizerCache optimizerCache, Operator<?> start) {
    Set<Operator<?>> c = optimizerCache.operatorToWorkOperators.get(start);
    if (!c.isEmpty()) {
      return c;
    }
    c = findWorkOperators(start, new HashSet<Operator<?>>());
    for (Operator<?> op : c) {
      optimizerCache.operatorToWorkOperators.putAll(op, c);
    }
    return c;
  }

  private static Set<Operator<?>> findWorkOperators(Operator<?> start, Set<Operator<?>> found) {
    found.add(start);
    if (start.getParentOperators() != null) {
      for (Operator<?> parent : start.getParentOperators()) {
        if (parent instanceof ReduceSinkOperator) {
          continue;
        }
        if (!found.contains(parent)) {
          findWorkOperators(parent, found);
        }
      }
    }
    if (start instanceof ReduceSinkOperator) {
      return found;
    }
    if (start.getChildOperators() != null) {
      for (Operator<?> child : start.getChildOperators()) {
        if (!found.contains(child)) {
          findWorkOperators(child, found);
        }
      }
    }
    return found;
  }

  private static void pushFilterToTopOfTableScan(
      SharedWorkOptimizerCache optimizerCache, DecomposedTs tsModel)
                  throws UDFArgumentException {
    TableScanOperator tsOp = tsModel.ts;
    ExprNodeGenericFuncDesc tableScanExprNode = (ExprNodeGenericFuncDesc) tsModel.getFullFilterExpr();
    if (tableScanExprNode == null) {
      return;
    }
    List<Operator<? extends OperatorDesc>> allChildren =
        Lists.newArrayList(tsOp.getChildOperators());
    childOperators:
    for (Operator<? extends OperatorDesc> op : allChildren) {
      if (optimizerCache.isKnownFilteringOperator(op)) {
        continue;
      }
      if (op instanceof FilterOperator) {
        FilterOperator filterOp = (FilterOperator) op;
        ExprNodeDesc filterExprNode  = filterOp.getConf().getPredicate();
        if (tableScanExprNode.isSame(filterExprNode)) {
          // We do not need to do anything
          optimizerCache.setKnownFilteringOperator(filterOp);
          continue;
        }
        if (tableScanExprNode.getGenericUDF() instanceof GenericUDFOPOr) {
          for (ExprNodeDesc childExprNode : tableScanExprNode.getChildren()) {
            if (childExprNode.isSame(filterExprNode)) {
              // We do not need to do anything, it is in the OR expression
              // so probably we pushed previously
              optimizerCache.setKnownFilteringOperator(filterOp);
              continue childOperators;
            }
          }
        }
        ExprNodeDesc newFilterExpr = conjunction(filterExprNode, tableScanExprNode);
        if (!isSame(filterOp.getConf().getPredicate(), newFilterExpr)) {
          filterOp.getConf().setPredicate(newFilterExpr);
        }
        optimizerCache.setKnownFilteringOperator(filterOp);
      } else {
        Operator<FilterDesc> newOp = OperatorFactory.get(tsOp.getCompilationOpContext(),
                new FilterDesc(tableScanExprNode.clone(), false),
            new RowSchema(tsOp.getSchema().getSignature()));
        tsOp.replaceChild(op, newOp);
        newOp.getParentOperators().add(tsOp);
        op.replaceParent(tsOp, newOp);
        newOp.getChildOperators().add(op);
        // Add to cache (same group as tsOp)
        optimizerCache.putIfWorkExists(newOp, tsOp);
        optimizerCache.setKnownFilteringOperator(newOp);
      }
    }

  }

  static boolean canDeduplicateReduceTraits(ReduceSinkDesc retainable, ReduceSinkDesc discardable) {
    return deduplicateReduceTraits(retainable, discardable, false);
  }

  static boolean deduplicateReduceTraits(ReduceSinkDesc retainable, ReduceSinkDesc discardable) {
    return deduplicateReduceTraits(retainable, discardable, true);
  }

  private static boolean deduplicateReduceTraits(ReduceSinkDesc retainable,
      ReduceSinkDesc discardable, boolean apply) {

    final EnumSet<ReduceSinkDesc.ReducerTraits> retainableTraits = retainable.getReducerTraits();
    final EnumSet<ReduceSinkDesc.ReducerTraits> discardableTraits = discardable.getReducerTraits();

    final boolean x1 = retainableTraits.contains(UNSET);
    final boolean f1 = retainableTraits.contains(FIXED);
    final boolean u1 = retainableTraits.contains(UNIFORM);
    final boolean a1 = retainableTraits.contains(AUTOPARALLEL);
    final int n1 = retainable.getNumReducers();

    final boolean x2 = discardableTraits.contains(UNSET);
    final boolean f2 = discardableTraits.contains(FIXED);
    final boolean u2 = discardableTraits.contains(UNIFORM);
    final boolean a2 = discardableTraits.contains(AUTOPARALLEL);
    final int n2 = discardable.getNumReducers();

    boolean dedup = false;
    boolean x3 = false;
    boolean f3 = false;
    boolean u3 = false;
    boolean a3 = false;
    int n3 = n1;

    // NOTE: UNSET is exclusive from other traits, so FIXED is.

    if (x1 || x2) {
      // UNSET + X = X
      dedup = true;
      n3 = Math.max(n1, n2);
      x3 = x1 && x2;
      f3 = f1 || f2;
      u3 = u1 || u2;
      a3 = a1 || a2;
    } else if (f1 || f2) {
      if (f1 && f2) {
        // FIXED(x) + FIXED(x) = FIXED(x)
        // FIXED(x) + FIXED(y) = no deduplication (where x != y)
        if (n1 == n2) {
          dedup = true;
          f3 = true;
        }
      } else {
        // FIXED(x) + others = FIXED(x)
        dedup = true;
        f3 = true;
        if (f1) {
          n3 = n1;
        } else {
          n3 = n2;
        }
      }
    } else {
      if (u1 && u2) {
        // UNIFORM(x) + UNIFORM(y) = UNIFORM(max(x, y))
        dedup = true;
        u3 = true;
        n3 = Math.max(n1, n2);
      }
      if (a1 && a2) {
        // AUTOPARALLEL(x) + AUTOPARALLEL(y) = AUTOPARALLEL(max(x, y))
        dedup = true;
        a3 = true;
        n3 = Math.max(n1, n2);
      }
    }

    // Gether the results into the retainable object
    if (apply && dedup) {
      retainable.setNumReducers(n3);

      if (x3) {
        retainableTraits.add(UNSET);
      } else {
        retainableTraits.remove(UNSET);
      }

      if (f3) {
        retainableTraits.add(FIXED);
      } else {
        retainableTraits.remove(FIXED);
      }

      if (u3) {
        retainableTraits.add(UNIFORM);
      } else {
        retainableTraits.remove(UNIFORM);
      }

      if (a3) {
        retainableTraits.add(AUTOPARALLEL);
      } else {
        retainableTraits.remove(AUTOPARALLEL);
      }
    }
    return dedup;
  }

  private static class SharedResult {
    final List<Operator<?>> retainableOps;
    final List<Operator<?>> discardableOps;
    final Set<Operator<?>> discardableInputOps;
    final long dataSize;
    final long maxDataSize;

    private SharedResult(Collection<Operator<?>> retainableOps, Collection<Operator<?>> discardableOps,
            Set<Operator<?>> discardableInputOps, long dataSize, long maxDataSize) {
      this.retainableOps = ImmutableList.copyOf(retainableOps);
      this.discardableOps = ImmutableList.copyOf(discardableOps);
      this.discardableInputOps = ImmutableSet.copyOf(discardableInputOps);
      this.dataSize = dataSize;
      this.maxDataSize = maxDataSize;
    }

    @Override
    public String toString() {
      return "SharedResult { " + this.retainableOps + "; " + this.discardableOps + "; "
          + this.discardableInputOps + "};";
    }
  }

  /** Cache to accelerate optimization */
  private static class SharedWorkOptimizerCache {
    // Operators that belong to each work
    final HashMultimap<Operator<?>, Operator<?>> operatorToWorkOperators =
            HashMultimap.<Operator<?>, Operator<?>>create();
    // Table scan operators to DPP sources
    final Multimap<TableScanOperator, Operator<?>> tableScanToDPPSource =
            HashMultimap.<TableScanOperator, Operator<?>>create();
    private Set<Operator<?>> knownFilterOperators = new HashSet<>();

    // Add new operator to cache work group of existing operator (if group exists)
    void putIfWorkExists(Operator<?> opToAdd, Operator<?> existingOp) {
      List<Operator<?>> c = ImmutableList.copyOf(operatorToWorkOperators.get(existingOp));
      if (!c.isEmpty()) {
        for (Operator<?> op : c) {
          operatorToWorkOperators.get(op).add(opToAdd);
        }
        operatorToWorkOperators.putAll(opToAdd, c);
        operatorToWorkOperators.put(opToAdd, opToAdd);
      }
    }

    public boolean isKnownFilteringOperator(Operator<? extends OperatorDesc> op) {
      return knownFilterOperators.contains(op);
    }

    public void setKnownFilteringOperator(Operator<?> filterOp) {
      knownFilterOperators.add(filterOp);
    }

    // Remove operator
    void removeOp(Operator<?> opToRemove) {
      Set<Operator<?>> s = operatorToWorkOperators.get(opToRemove);
      s.remove(opToRemove);
      List<Operator<?>> c1 = ImmutableList.copyOf(s);
      if (!c1.isEmpty()) {
        for (Operator<?> op1 : c1) {
          operatorToWorkOperators.remove(op1, opToRemove); // Remove operator
        }
        operatorToWorkOperators.removeAll(opToRemove); // Remove entry for operator
      }
    }

    // Remove operator and combine
    void removeOpAndCombineWork(Operator<?> opToRemove, Operator<?> replacementOp) {
      Set<Operator<?>> s = operatorToWorkOperators.get(opToRemove);
      s.remove(opToRemove);
      List<Operator<?>> c1 = ImmutableList.copyOf(s);
      List<Operator<?>> c2 = ImmutableList.copyOf(operatorToWorkOperators.get(replacementOp));
      if (!c1.isEmpty() && !c2.isEmpty()) {
        for (Operator<?> op1 : c1) {
          operatorToWorkOperators.remove(op1, opToRemove); // Remove operator
          operatorToWorkOperators.putAll(op1, c2); // Add ops of new collection
        }
        operatorToWorkOperators.removeAll(opToRemove); // Remove entry for operator
        for (Operator<?> op2 : c2) {
          operatorToWorkOperators.putAll(op2, c1); // Add ops to existing collection
        }
      }
    }

    @Override
    public String toString() {
      return "SharedWorkOptimizerCache { \n" + operatorToWorkOperators.toString() + "\n };";
    }
  }

}<|MERGE_RESOLUTION|>--- conflicted
+++ resolved
@@ -383,7 +383,6 @@
    * {@link TableScanDesc#getNeededColumns()} and {@link TableScanDesc#getNeededColumnIDs()}
    * from both {@link TableScanOperator}s.
    */
-<<<<<<< HEAD
 
   public boolean sharedWorkOptimization(ParseContext pctx, SharedWorkOptimizerCache optimizerCache,
       List<TableScanOperator> tableScans, Mode mode, boolean schemaMerge) throws SemanticException {
@@ -394,6 +393,9 @@
     Set<Operator<?>> removedOps = new HashSet<>();
     for (TableScanOperator discardableTsOp : tableScans) {
       TableName tableName1 = discardableTsOp.getTableName();
+        if (discardableTsOp.getNumChild() == 0) {
+          removedOps.add(discardableTsOp);
+        }
       if (removedOps.contains(discardableTsOp)) {
         LOG.debug("Skip {} as it has already been removed", discardableTsOp);
         continue;
@@ -401,24 +403,6 @@
       for (TableScanOperator retainableTsOp : retainedScans) {
         if (removedOps.contains(retainableTsOp)) {
           LOG.debug("Skip {} as it has already been removed", retainableTsOp);
-=======
-  private static class BaseSharedWorkOptimizer {
-
-    public boolean sharedWorkOptimization(ParseContext pctx, SharedWorkOptimizerCache optimizerCache,
-        List<TableScanOperator> tableScans, Mode mode) throws SemanticException {
-      // Boolean to keep track of whether this method actually merged any TS operators
-      boolean mergedExecuted = false;
-
-      Set<TableScanOperator> retainedScans = new LinkedHashSet<>();
-      Set<Operator<?>> removedOps = new HashSet<>();
-      for (TableScanOperator discardableTsOp : tableScans) {
-        TableName tableName1 = discardableTsOp.getTableName();
-        if (discardableTsOp.getNumChild() == 0) {
-          removedOps.add(discardableTsOp);
-        }
-        if (removedOps.contains(discardableTsOp)) {
-          LOG.debug("Skip {} as it has already been removed", discardableTsOp);
->>>>>>> 8c267188
           continue;
         }
         LOG.debug("Can we merge {} into {} to remove a scan on {}?", discardableTsOp, retainableTsOp, tableName1);
