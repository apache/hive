--- conflicted
+++ resolved
@@ -1371,13 +1371,9 @@
           return false;
         }
       } else if (op.getConf() instanceof DynamicPruningEventDesc) {
-<<<<<<< HEAD
-        // accept
-=======
         if (!pctx.getConf().getBoolVar(ConfVars.HIVE_SHARED_WORK_DPPUNION_MERGE_EVENTOPS)) {
           return false;
         }
->>>>>>> 70c0a046
       } else {
         return false;
       }
