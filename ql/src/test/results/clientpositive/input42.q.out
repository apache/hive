--- conflicted
+++ resolved
@@ -12,12 +12,9 @@
 POSTHOOK: Input: default@srcpart@ds=2008-04-08/hr=11
 POSTHOOK: Input: default@srcpart@ds=2008-04-08/hr=12
 #### A masked pattern was here ####
-<<<<<<< HEAD
-=======
 OPTIMIZED SQL: SELECT `key`, `value`, CAST('2008-04-08' AS STRING) AS `ds`, `hr`
 FROM `default`.`srcpart`
 WHERE `ds` = '2008-04-08'
->>>>>>> 720a0f27
 STAGE DEPENDENCIES:
   Stage-0 is a root stage
 
@@ -1157,12 +1154,9 @@
 POSTHOOK: Input: default@srcpart@ds=2008-04-08/hr=11
 POSTHOOK: Input: default@srcpart@ds=2008-04-08/hr=12
 #### A masked pattern was here ####
-<<<<<<< HEAD
-=======
 OPTIMIZED SQL: SELECT `key`, `value`, CAST('2008-04-08' AS STRING) AS `ds`, `hr`
 FROM `default`.`srcpart`
 WHERE `ds` = '2008-04-08' AND `key` < 200
->>>>>>> 720a0f27
 STAGE DEPENDENCIES:
   Stage-0 is a root stage
 
@@ -1684,12 +1678,9 @@
 POSTHOOK: Input: default@srcpart@ds=2008-04-08/hr=11
 POSTHOOK: Input: default@srcpart@ds=2008-04-08/hr=12
 #### A masked pattern was here ####
-<<<<<<< HEAD
-=======
 OPTIMIZED SQL: SELECT `key`, `value`, CAST('2008-04-08' AS STRING) AS `ds`, `hr`
 FROM `default`.`srcpart`
 WHERE `ds` = '2008-04-08' AND RAND(100) < 0.1
->>>>>>> 720a0f27
 STAGE DEPENDENCIES:
   Stage-0 is a root stage
 
