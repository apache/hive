PREHOOK: query: CREATE TABLE dest1_n121(key1 INT, value1 STRING, key2 INT, value2 STRING) STORED AS TEXTFILE
PREHOOK: type: CREATETABLE
PREHOOK: Output: database:default
PREHOOK: Output: default@dest1_n121
POSTHOOK: query: CREATE TABLE dest1_n121(key1 INT, value1 STRING, key2 INT, value2 STRING) STORED AS TEXTFILE
POSTHOOK: type: CREATETABLE
POSTHOOK: Output: database:default
POSTHOOK: Output: default@dest1_n121
PREHOOK: query: EXPLAIN EXTENDED
FROM src src1 JOIN src src2 ON (src1.key = src2.key)
INSERT OVERWRITE TABLE dest1_n121 SELECT src1.*, src2.*
PREHOOK: type: QUERY
PREHOOK: Input: default@src
PREHOOK: Output: default@dest1_n121
POSTHOOK: query: EXPLAIN EXTENDED
FROM src src1 JOIN src src2 ON (src1.key = src2.key)
INSERT OVERWRITE TABLE dest1_n121 SELECT src1.*, src2.*
POSTHOOK: type: QUERY
POSTHOOK: Input: default@src
POSTHOOK: Output: default@dest1_n121
<<<<<<< HEAD
=======
OPTIMIZED SQL: SELECT *
FROM (SELECT `key`, `value`
FROM `default`.`src`
WHERE `key` IS NOT NULL) AS `t0`
INNER JOIN (SELECT `key`, `value`
FROM `default`.`src`
WHERE `key` IS NOT NULL) AS `t2` ON `t0`.`key` = `t2`.`key`
>>>>>>> 720a0f27
STAGE DEPENDENCIES:
  Stage-1 is a root stage
  Stage-0 depends on stages: Stage-1
  Stage-2 depends on stages: Stage-0, Stage-3
  Stage-3 depends on stages: Stage-1

STAGE PLANS:
  Stage: Stage-1
    Map Reduce
      Map Operator Tree:
          TableScan
            alias: src1
            Statistics: Num rows: 500 Data size: 5312 Basic stats: COMPLETE Column stats: NONE
            GatherStats: false
            Filter Operator
              isSamplingPred: false
              predicate: key is not null (type: boolean)
              Statistics: Num rows: 500 Data size: 5312 Basic stats: COMPLETE Column stats: NONE
              Select Operator
                expressions: key (type: string), value (type: string)
                outputColumnNames: _col0, _col1
                Statistics: Num rows: 500 Data size: 5312 Basic stats: COMPLETE Column stats: NONE
                Reduce Output Operator
                  key expressions: _col0 (type: string)
                  null sort order: a
                  sort order: +
                  Map-reduce partition columns: _col0 (type: string)
                  Statistics: Num rows: 500 Data size: 5312 Basic stats: COMPLETE Column stats: NONE
                  tag: 0
                  value expressions: _col1 (type: string)
                  auto parallelism: false
          TableScan
            alias: src2
            Statistics: Num rows: 500 Data size: 5312 Basic stats: COMPLETE Column stats: NONE
            GatherStats: false
            Filter Operator
              isSamplingPred: false
              predicate: key is not null (type: boolean)
              Statistics: Num rows: 500 Data size: 5312 Basic stats: COMPLETE Column stats: NONE
              Select Operator
                expressions: key (type: string), value (type: string)
                outputColumnNames: _col0, _col1
                Statistics: Num rows: 500 Data size: 5312 Basic stats: COMPLETE Column stats: NONE
                Reduce Output Operator
                  key expressions: _col0 (type: string)
                  null sort order: a
                  sort order: +
                  Map-reduce partition columns: _col0 (type: string)
                  Statistics: Num rows: 500 Data size: 5312 Basic stats: COMPLETE Column stats: NONE
                  tag: 1
                  value expressions: _col1 (type: string)
                  auto parallelism: false
      Path -> Alias:
#### A masked pattern was here ####
      Path -> Partition:
#### A masked pattern was here ####
          Partition
            base file name: src
            input format: org.apache.hadoop.mapred.TextInputFormat
            output format: org.apache.hadoop.hive.ql.io.HiveIgnoreKeyTextOutputFormat
            properties:
              COLUMN_STATS_ACCURATE {"BASIC_STATS":"true","COLUMN_STATS":{"key":"true","value":"true"}}
              bucket_count -1
              bucketing_version 2
              column.name.delimiter ,
              columns key,value
              columns.comments 'default','default'
              columns.types string:string
#### A masked pattern was here ####
              name default.src
              numFiles 1
              numRows 500
              rawDataSize 5312
              serialization.ddl struct src { string key, string value}
              serialization.format 1
              serialization.lib org.apache.hadoop.hive.serde2.lazy.LazySimpleSerDe
              totalSize 5812
#### A masked pattern was here ####
            serde: org.apache.hadoop.hive.serde2.lazy.LazySimpleSerDe
          
              input format: org.apache.hadoop.mapred.TextInputFormat
              output format: org.apache.hadoop.hive.ql.io.HiveIgnoreKeyTextOutputFormat
              properties:
                COLUMN_STATS_ACCURATE {"BASIC_STATS":"true","COLUMN_STATS":{"key":"true","value":"true"}}
                bucket_count -1
                bucketing_version 2
                column.name.delimiter ,
                columns key,value
                columns.comments 'default','default'
                columns.types string:string
#### A masked pattern was here ####
                name default.src
                numFiles 1
                numRows 500
                rawDataSize 5312
                serialization.ddl struct src { string key, string value}
                serialization.format 1
                serialization.lib org.apache.hadoop.hive.serde2.lazy.LazySimpleSerDe
                totalSize 5812
#### A masked pattern was here ####
              serde: org.apache.hadoop.hive.serde2.lazy.LazySimpleSerDe
              name: default.src
            name: default.src
      Truncated Path -> Alias:
        /src [$hdt$_0:src1, $hdt$_1:src2]
      Needs Tagging: true
      Reduce Operator Tree:
        Join Operator
          condition map:
               Inner Join 0 to 1
          keys:
            0 _col0 (type: string)
            1 _col0 (type: string)
          outputColumnNames: _col0, _col1, _col2, _col3
          Statistics: Num rows: 550 Data size: 5843 Basic stats: COMPLETE Column stats: NONE
          Select Operator
            expressions: UDFToInteger(_col0) (type: int), _col1 (type: string), UDFToInteger(_col2) (type: int), _col3 (type: string)
            outputColumnNames: _col0, _col1, _col2, _col3
            Statistics: Num rows: 550 Data size: 5843 Basic stats: COMPLETE Column stats: NONE
            File Output Operator
              compressed: false
              GlobalTableId: 1
#### A masked pattern was here ####
              NumFilesPerFileSink: 1
              Statistics: Num rows: 550 Data size: 5843 Basic stats: COMPLETE Column stats: NONE
#### A masked pattern was here ####
              table:
                  input format: org.apache.hadoop.mapred.TextInputFormat
                  output format: org.apache.hadoop.hive.ql.io.HiveIgnoreKeyTextOutputFormat
                  properties:
                    COLUMN_STATS_ACCURATE {"BASIC_STATS":"true","COLUMN_STATS":{"key1":"true","key2":"true","value1":"true","value2":"true"}}
                    bucket_count -1
                    bucketing_version 2
                    column.name.delimiter ,
                    columns key1,value1,key2,value2
                    columns.comments 
                    columns.types int:string:int:string
#### A masked pattern was here ####
                    name default.dest1_n121
                    numFiles 0
                    numRows 0
                    rawDataSize 0
                    serialization.ddl struct dest1_n121 { i32 key1, string value1, i32 key2, string value2}
                    serialization.format 1
                    serialization.lib org.apache.hadoop.hive.serde2.lazy.LazySimpleSerDe
                    totalSize 0
#### A masked pattern was here ####
                  serde: org.apache.hadoop.hive.serde2.lazy.LazySimpleSerDe
                  name: default.dest1_n121
              TotalFiles: 1
              GatherStats: true
              MultiFileSpray: false
            Select Operator
              expressions: _col0 (type: int), _col1 (type: string), _col2 (type: int), _col3 (type: string)
              outputColumnNames: key1, value1, key2, value2
              Statistics: Num rows: 550 Data size: 5843 Basic stats: COMPLETE Column stats: NONE
              Group By Operator
                aggregations: compute_stats(key1, 'hll'), compute_stats(value1, 'hll'), compute_stats(key2, 'hll'), compute_stats(value2, 'hll')
                mode: hash
                outputColumnNames: _col0, _col1, _col2, _col3
                Statistics: Num rows: 1 Data size: 1728 Basic stats: COMPLETE Column stats: NONE
                File Output Operator
                  compressed: false
                  GlobalTableId: 0
#### A masked pattern was here ####
                  NumFilesPerFileSink: 1
                  table:
                      input format: org.apache.hadoop.mapred.SequenceFileInputFormat
                      output format: org.apache.hadoop.hive.ql.io.HiveSequenceFileOutputFormat
                      properties:
                        column.name.delimiter ,
                        columns _col0,_col1,_col2,_col3
                        columns.types struct<columntype:string,min:bigint,max:bigint,countnulls:bigint,bitvector:binary>,struct<columntype:string,maxlength:bigint,sumlength:bigint,count:bigint,countnulls:bigint,bitvector:binary>,struct<columntype:string,min:bigint,max:bigint,countnulls:bigint,bitvector:binary>,struct<columntype:string,maxlength:bigint,sumlength:bigint,count:bigint,countnulls:bigint,bitvector:binary>
                        escape.delim \
                        serialization.lib org.apache.hadoop.hive.serde2.lazybinary.LazyBinarySerDe
                      serde: org.apache.hadoop.hive.serde2.lazybinary.LazyBinarySerDe
                  TotalFiles: 1
                  GatherStats: false
                  MultiFileSpray: false

  Stage: Stage-0
    Move Operator
      tables:
          replace: true
#### A masked pattern was here ####
          table:
              input format: org.apache.hadoop.mapred.TextInputFormat
              output format: org.apache.hadoop.hive.ql.io.HiveIgnoreKeyTextOutputFormat
              properties:
                COLUMN_STATS_ACCURATE {"BASIC_STATS":"true","COLUMN_STATS":{"key1":"true","key2":"true","value1":"true","value2":"true"}}
                bucket_count -1
                bucketing_version 2
                column.name.delimiter ,
                columns key1,value1,key2,value2
                columns.comments 
                columns.types int:string:int:string
#### A masked pattern was here ####
                name default.dest1_n121
                numFiles 0
                numRows 0
                rawDataSize 0
                serialization.ddl struct dest1_n121 { i32 key1, string value1, i32 key2, string value2}
                serialization.format 1
                serialization.lib org.apache.hadoop.hive.serde2.lazy.LazySimpleSerDe
                totalSize 0
#### A masked pattern was here ####
              serde: org.apache.hadoop.hive.serde2.lazy.LazySimpleSerDe
              name: default.dest1_n121

  Stage: Stage-2
    Stats Work
      Basic Stats Work:
#### A masked pattern was here ####
      Column Stats Desc:
          Columns: key1, value1, key2, value2
          Column Types: int, string, int, string
          Table: default.dest1_n121
          Is Table Level Stats: true

  Stage: Stage-3
    Map Reduce
      Map Operator Tree:
          TableScan
            GatherStats: false
            Reduce Output Operator
              null sort order: 
              sort order: 
              Statistics: Num rows: 1 Data size: 1728 Basic stats: COMPLETE Column stats: NONE
              tag: -1
              value expressions: _col0 (type: struct<columntype:string,min:bigint,max:bigint,countnulls:bigint,bitvector:binary>), _col1 (type: struct<columntype:string,maxlength:bigint,sumlength:bigint,count:bigint,countnulls:bigint,bitvector:binary>), _col2 (type: struct<columntype:string,min:bigint,max:bigint,countnulls:bigint,bitvector:binary>), _col3 (type: struct<columntype:string,maxlength:bigint,sumlength:bigint,count:bigint,countnulls:bigint,bitvector:binary>)
              auto parallelism: false
      Execution mode: vectorized
      Path -> Alias:
#### A masked pattern was here ####
      Path -> Partition:
#### A masked pattern was here ####
          Partition
            base file name: -mr-10002
            input format: org.apache.hadoop.mapred.SequenceFileInputFormat
            output format: org.apache.hadoop.hive.ql.io.HiveSequenceFileOutputFormat
            properties:
              column.name.delimiter ,
              columns _col0,_col1,_col2,_col3
              columns.types struct<columntype:string,min:bigint,max:bigint,countnulls:bigint,bitvector:binary>,struct<columntype:string,maxlength:bigint,sumlength:bigint,count:bigint,countnulls:bigint,bitvector:binary>,struct<columntype:string,min:bigint,max:bigint,countnulls:bigint,bitvector:binary>,struct<columntype:string,maxlength:bigint,sumlength:bigint,count:bigint,countnulls:bigint,bitvector:binary>
              escape.delim \
              serialization.lib org.apache.hadoop.hive.serde2.lazybinary.LazyBinarySerDe
            serde: org.apache.hadoop.hive.serde2.lazybinary.LazyBinarySerDe
          
              input format: org.apache.hadoop.mapred.SequenceFileInputFormat
              output format: org.apache.hadoop.hive.ql.io.HiveSequenceFileOutputFormat
              properties:
                column.name.delimiter ,
                columns _col0,_col1,_col2,_col3
                columns.types struct<columntype:string,min:bigint,max:bigint,countnulls:bigint,bitvector:binary>,struct<columntype:string,maxlength:bigint,sumlength:bigint,count:bigint,countnulls:bigint,bitvector:binary>,struct<columntype:string,min:bigint,max:bigint,countnulls:bigint,bitvector:binary>,struct<columntype:string,maxlength:bigint,sumlength:bigint,count:bigint,countnulls:bigint,bitvector:binary>
                escape.delim \
                serialization.lib org.apache.hadoop.hive.serde2.lazybinary.LazyBinarySerDe
              serde: org.apache.hadoop.hive.serde2.lazybinary.LazyBinarySerDe
      Truncated Path -> Alias:
#### A masked pattern was here ####
      Needs Tagging: false
      Reduce Operator Tree:
        Group By Operator
          aggregations: compute_stats(VALUE._col0), compute_stats(VALUE._col1), compute_stats(VALUE._col2), compute_stats(VALUE._col3)
          mode: mergepartial
          outputColumnNames: _col0, _col1, _col2, _col3
          Statistics: Num rows: 1 Data size: 1760 Basic stats: COMPLETE Column stats: NONE
          File Output Operator
            compressed: false
            GlobalTableId: 0
#### A masked pattern was here ####
            NumFilesPerFileSink: 1
            Statistics: Num rows: 1 Data size: 1760 Basic stats: COMPLETE Column stats: NONE
#### A masked pattern was here ####
            table:
                input format: org.apache.hadoop.mapred.SequenceFileInputFormat
                output format: org.apache.hadoop.hive.ql.io.HiveSequenceFileOutputFormat
                properties:
                  columns _col0,_col1,_col2,_col3
                  columns.types struct<columntype:string,min:bigint,max:bigint,countnulls:bigint,numdistinctvalues:bigint,ndvbitvector:binary>:struct<columntype:string,maxlength:bigint,avglength:double,countnulls:bigint,numdistinctvalues:bigint,ndvbitvector:binary>:struct<columntype:string,min:bigint,max:bigint,countnulls:bigint,numdistinctvalues:bigint,ndvbitvector:binary>:struct<columntype:string,maxlength:bigint,avglength:double,countnulls:bigint,numdistinctvalues:bigint,ndvbitvector:binary>
                  escape.delim \
                  hive.serialization.extend.additional.nesting.levels true
                  serialization.escape.crlf true
                  serialization.format 1
                  serialization.lib org.apache.hadoop.hive.serde2.lazy.LazySimpleSerDe
                serde: org.apache.hadoop.hive.serde2.lazy.LazySimpleSerDe
            TotalFiles: 1
            GatherStats: false
            MultiFileSpray: false

PREHOOK: query: FROM src src1 JOIN src src2 ON (src1.key = src2.key)
INSERT OVERWRITE TABLE dest1_n121 SELECT src1.*, src2.*
PREHOOK: type: QUERY
PREHOOK: Input: default@src
PREHOOK: Output: default@dest1_n121
POSTHOOK: query: FROM src src1 JOIN src src2 ON (src1.key = src2.key)
INSERT OVERWRITE TABLE dest1_n121 SELECT src1.*, src2.*
POSTHOOK: type: QUERY
POSTHOOK: Input: default@src
POSTHOOK: Output: default@dest1_n121
POSTHOOK: Lineage: dest1_n121.key1 EXPRESSION [(src)src1.FieldSchema(name:key, type:string, comment:default), ]
POSTHOOK: Lineage: dest1_n121.key2 EXPRESSION [(src)src2.FieldSchema(name:key, type:string, comment:default), ]
POSTHOOK: Lineage: dest1_n121.value1 SIMPLE [(src)src1.FieldSchema(name:value, type:string, comment:default), ]
POSTHOOK: Lineage: dest1_n121.value2 SIMPLE [(src)src2.FieldSchema(name:value, type:string, comment:default), ]
PREHOOK: query: SELECT dest1_n121.* FROM dest1_n121
PREHOOK: type: QUERY
PREHOOK: Input: default@dest1_n121
#### A masked pattern was here ####
POSTHOOK: query: SELECT dest1_n121.* FROM dest1_n121
POSTHOOK: type: QUERY
POSTHOOK: Input: default@dest1_n121
#### A masked pattern was here ####
0	val_0	0	val_0
0	val_0	0	val_0
0	val_0	0	val_0
0	val_0	0	val_0
0	val_0	0	val_0
0	val_0	0	val_0
0	val_0	0	val_0
0	val_0	0	val_0
0	val_0	0	val_0
10	val_10	10	val_10
100	val_100	100	val_100
100	val_100	100	val_100
100	val_100	100	val_100
100	val_100	100	val_100
103	val_103	103	val_103
103	val_103	103	val_103
103	val_103	103	val_103
103	val_103	103	val_103
104	val_104	104	val_104
104	val_104	104	val_104
104	val_104	104	val_104
104	val_104	104	val_104
105	val_105	105	val_105
11	val_11	11	val_11
111	val_111	111	val_111
113	val_113	113	val_113
113	val_113	113	val_113
113	val_113	113	val_113
113	val_113	113	val_113
114	val_114	114	val_114
116	val_116	116	val_116
118	val_118	118	val_118
118	val_118	118	val_118
118	val_118	118	val_118
118	val_118	118	val_118
119	val_119	119	val_119
119	val_119	119	val_119
119	val_119	119	val_119
119	val_119	119	val_119
119	val_119	119	val_119
119	val_119	119	val_119
119	val_119	119	val_119
119	val_119	119	val_119
119	val_119	119	val_119
12	val_12	12	val_12
12	val_12	12	val_12
12	val_12	12	val_12
12	val_12	12	val_12
120	val_120	120	val_120
120	val_120	120	val_120
120	val_120	120	val_120
120	val_120	120	val_120
125	val_125	125	val_125
125	val_125	125	val_125
125	val_125	125	val_125
125	val_125	125	val_125
126	val_126	126	val_126
128	val_128	128	val_128
128	val_128	128	val_128
128	val_128	128	val_128
128	val_128	128	val_128
128	val_128	128	val_128
128	val_128	128	val_128
128	val_128	128	val_128
128	val_128	128	val_128
128	val_128	128	val_128
129	val_129	129	val_129
129	val_129	129	val_129
129	val_129	129	val_129
129	val_129	129	val_129
131	val_131	131	val_131
133	val_133	133	val_133
134	val_134	134	val_134
134	val_134	134	val_134
134	val_134	134	val_134
134	val_134	134	val_134
136	val_136	136	val_136
137	val_137	137	val_137
137	val_137	137	val_137
137	val_137	137	val_137
137	val_137	137	val_137
138	val_138	138	val_138
138	val_138	138	val_138
138	val_138	138	val_138
138	val_138	138	val_138
138	val_138	138	val_138
138	val_138	138	val_138
138	val_138	138	val_138
138	val_138	138	val_138
138	val_138	138	val_138
138	val_138	138	val_138
138	val_138	138	val_138
138	val_138	138	val_138
138	val_138	138	val_138
138	val_138	138	val_138
138	val_138	138	val_138
138	val_138	138	val_138
143	val_143	143	val_143
145	val_145	145	val_145
146	val_146	146	val_146
146	val_146	146	val_146
146	val_146	146	val_146
146	val_146	146	val_146
149	val_149	149	val_149
149	val_149	149	val_149
149	val_149	149	val_149
149	val_149	149	val_149
15	val_15	15	val_15
15	val_15	15	val_15
15	val_15	15	val_15
15	val_15	15	val_15
150	val_150	150	val_150
152	val_152	152	val_152
152	val_152	152	val_152
152	val_152	152	val_152
152	val_152	152	val_152
153	val_153	153	val_153
155	val_155	155	val_155
156	val_156	156	val_156
157	val_157	157	val_157
158	val_158	158	val_158
160	val_160	160	val_160
162	val_162	162	val_162
163	val_163	163	val_163
164	val_164	164	val_164
164	val_164	164	val_164
164	val_164	164	val_164
164	val_164	164	val_164
165	val_165	165	val_165
165	val_165	165	val_165
165	val_165	165	val_165
165	val_165	165	val_165
166	val_166	166	val_166
167	val_167	167	val_167
167	val_167	167	val_167
167	val_167	167	val_167
167	val_167	167	val_167
167	val_167	167	val_167
167	val_167	167	val_167
167	val_167	167	val_167
167	val_167	167	val_167
167	val_167	167	val_167
168	val_168	168	val_168
169	val_169	169	val_169
169	val_169	169	val_169
169	val_169	169	val_169
169	val_169	169	val_169
169	val_169	169	val_169
169	val_169	169	val_169
169	val_169	169	val_169
169	val_169	169	val_169
169	val_169	169	val_169
169	val_169	169	val_169
169	val_169	169	val_169
169	val_169	169	val_169
169	val_169	169	val_169
169	val_169	169	val_169
169	val_169	169	val_169
169	val_169	169	val_169
17	val_17	17	val_17
170	val_170	170	val_170
172	val_172	172	val_172
172	val_172	172	val_172
172	val_172	172	val_172
172	val_172	172	val_172
174	val_174	174	val_174
174	val_174	174	val_174
174	val_174	174	val_174
174	val_174	174	val_174
175	val_175	175	val_175
175	val_175	175	val_175
175	val_175	175	val_175
175	val_175	175	val_175
176	val_176	176	val_176
176	val_176	176	val_176
176	val_176	176	val_176
176	val_176	176	val_176
177	val_177	177	val_177
178	val_178	178	val_178
179	val_179	179	val_179
179	val_179	179	val_179
179	val_179	179	val_179
179	val_179	179	val_179
18	val_18	18	val_18
18	val_18	18	val_18
18	val_18	18	val_18
18	val_18	18	val_18
180	val_180	180	val_180
181	val_181	181	val_181
183	val_183	183	val_183
186	val_186	186	val_186
187	val_187	187	val_187
187	val_187	187	val_187
187	val_187	187	val_187
187	val_187	187	val_187
187	val_187	187	val_187
187	val_187	187	val_187
187	val_187	187	val_187
187	val_187	187	val_187
187	val_187	187	val_187
189	val_189	189	val_189
19	val_19	19	val_19
190	val_190	190	val_190
191	val_191	191	val_191
191	val_191	191	val_191
191	val_191	191	val_191
191	val_191	191	val_191
192	val_192	192	val_192
193	val_193	193	val_193
193	val_193	193	val_193
193	val_193	193	val_193
193	val_193	193	val_193
193	val_193	193	val_193
193	val_193	193	val_193
193	val_193	193	val_193
193	val_193	193	val_193
193	val_193	193	val_193
194	val_194	194	val_194
195	val_195	195	val_195
195	val_195	195	val_195
195	val_195	195	val_195
195	val_195	195	val_195
196	val_196	196	val_196
197	val_197	197	val_197
197	val_197	197	val_197
197	val_197	197	val_197
197	val_197	197	val_197
199	val_199	199	val_199
199	val_199	199	val_199
199	val_199	199	val_199
199	val_199	199	val_199
199	val_199	199	val_199
199	val_199	199	val_199
199	val_199	199	val_199
199	val_199	199	val_199
199	val_199	199	val_199
2	val_2	2	val_2
20	val_20	20	val_20
200	val_200	200	val_200
200	val_200	200	val_200
200	val_200	200	val_200
200	val_200	200	val_200
201	val_201	201	val_201
202	val_202	202	val_202
203	val_203	203	val_203
203	val_203	203	val_203
203	val_203	203	val_203
203	val_203	203	val_203
205	val_205	205	val_205
205	val_205	205	val_205
205	val_205	205	val_205
205	val_205	205	val_205
207	val_207	207	val_207
207	val_207	207	val_207
207	val_207	207	val_207
207	val_207	207	val_207
208	val_208	208	val_208
208	val_208	208	val_208
208	val_208	208	val_208
208	val_208	208	val_208
208	val_208	208	val_208
208	val_208	208	val_208
208	val_208	208	val_208
208	val_208	208	val_208
208	val_208	208	val_208
209	val_209	209	val_209
209	val_209	209	val_209
209	val_209	209	val_209
209	val_209	209	val_209
213	val_213	213	val_213
213	val_213	213	val_213
213	val_213	213	val_213
213	val_213	213	val_213
214	val_214	214	val_214
216	val_216	216	val_216
216	val_216	216	val_216
216	val_216	216	val_216
216	val_216	216	val_216
217	val_217	217	val_217
217	val_217	217	val_217
217	val_217	217	val_217
217	val_217	217	val_217
218	val_218	218	val_218
219	val_219	219	val_219
219	val_219	219	val_219
219	val_219	219	val_219
219	val_219	219	val_219
221	val_221	221	val_221
221	val_221	221	val_221
221	val_221	221	val_221
221	val_221	221	val_221
222	val_222	222	val_222
223	val_223	223	val_223
223	val_223	223	val_223
223	val_223	223	val_223
223	val_223	223	val_223
224	val_224	224	val_224
224	val_224	224	val_224
224	val_224	224	val_224
224	val_224	224	val_224
226	val_226	226	val_226
228	val_228	228	val_228
229	val_229	229	val_229
229	val_229	229	val_229
229	val_229	229	val_229
229	val_229	229	val_229
230	val_230	230	val_230
230	val_230	230	val_230
230	val_230	230	val_230
230	val_230	230	val_230
230	val_230	230	val_230
230	val_230	230	val_230
230	val_230	230	val_230
230	val_230	230	val_230
230	val_230	230	val_230
230	val_230	230	val_230
230	val_230	230	val_230
230	val_230	230	val_230
230	val_230	230	val_230
230	val_230	230	val_230
230	val_230	230	val_230
230	val_230	230	val_230
230	val_230	230	val_230
230	val_230	230	val_230
230	val_230	230	val_230
230	val_230	230	val_230
230	val_230	230	val_230
230	val_230	230	val_230
230	val_230	230	val_230
230	val_230	230	val_230
230	val_230	230	val_230
233	val_233	233	val_233
233	val_233	233	val_233
233	val_233	233	val_233
233	val_233	233	val_233
235	val_235	235	val_235
237	val_237	237	val_237
237	val_237	237	val_237
237	val_237	237	val_237
237	val_237	237	val_237
238	val_238	238	val_238
238	val_238	238	val_238
238	val_238	238	val_238
238	val_238	238	val_238
239	val_239	239	val_239
239	val_239	239	val_239
239	val_239	239	val_239
239	val_239	239	val_239
24	val_24	24	val_24
24	val_24	24	val_24
24	val_24	24	val_24
24	val_24	24	val_24
241	val_241	241	val_241
242	val_242	242	val_242
242	val_242	242	val_242
242	val_242	242	val_242
242	val_242	242	val_242
244	val_244	244	val_244
247	val_247	247	val_247
248	val_248	248	val_248
249	val_249	249	val_249
252	val_252	252	val_252
255	val_255	255	val_255
255	val_255	255	val_255
255	val_255	255	val_255
255	val_255	255	val_255
256	val_256	256	val_256
256	val_256	256	val_256
256	val_256	256	val_256
256	val_256	256	val_256
257	val_257	257	val_257
258	val_258	258	val_258
26	val_26	26	val_26
26	val_26	26	val_26
26	val_26	26	val_26
26	val_26	26	val_26
260	val_260	260	val_260
262	val_262	262	val_262
263	val_263	263	val_263
265	val_265	265	val_265
265	val_265	265	val_265
265	val_265	265	val_265
265	val_265	265	val_265
266	val_266	266	val_266
27	val_27	27	val_27
272	val_272	272	val_272
272	val_272	272	val_272
272	val_272	272	val_272
272	val_272	272	val_272
273	val_273	273	val_273
273	val_273	273	val_273
273	val_273	273	val_273
273	val_273	273	val_273
273	val_273	273	val_273
273	val_273	273	val_273
273	val_273	273	val_273
273	val_273	273	val_273
273	val_273	273	val_273
274	val_274	274	val_274
275	val_275	275	val_275
277	val_277	277	val_277
277	val_277	277	val_277
277	val_277	277	val_277
277	val_277	277	val_277
277	val_277	277	val_277
277	val_277	277	val_277
277	val_277	277	val_277
277	val_277	277	val_277
277	val_277	277	val_277
277	val_277	277	val_277
277	val_277	277	val_277
277	val_277	277	val_277
277	val_277	277	val_277
277	val_277	277	val_277
277	val_277	277	val_277
277	val_277	277	val_277
278	val_278	278	val_278
278	val_278	278	val_278
278	val_278	278	val_278
278	val_278	278	val_278
28	val_28	28	val_28
280	val_280	280	val_280
280	val_280	280	val_280
280	val_280	280	val_280
280	val_280	280	val_280
281	val_281	281	val_281
281	val_281	281	val_281
281	val_281	281	val_281
281	val_281	281	val_281
282	val_282	282	val_282
282	val_282	282	val_282
282	val_282	282	val_282
282	val_282	282	val_282
283	val_283	283	val_283
284	val_284	284	val_284
285	val_285	285	val_285
286	val_286	286	val_286
287	val_287	287	val_287
288	val_288	288	val_288
288	val_288	288	val_288
288	val_288	288	val_288
288	val_288	288	val_288
289	val_289	289	val_289
291	val_291	291	val_291
292	val_292	292	val_292
296	val_296	296	val_296
298	val_298	298	val_298
298	val_298	298	val_298
298	val_298	298	val_298
298	val_298	298	val_298
298	val_298	298	val_298
298	val_298	298	val_298
298	val_298	298	val_298
298	val_298	298	val_298
298	val_298	298	val_298
30	val_30	30	val_30
302	val_302	302	val_302
305	val_305	305	val_305
306	val_306	306	val_306
307	val_307	307	val_307
307	val_307	307	val_307
307	val_307	307	val_307
307	val_307	307	val_307
308	val_308	308	val_308
309	val_309	309	val_309
309	val_309	309	val_309
309	val_309	309	val_309
309	val_309	309	val_309
310	val_310	310	val_310
311	val_311	311	val_311
311	val_311	311	val_311
311	val_311	311	val_311
311	val_311	311	val_311
311	val_311	311	val_311
311	val_311	311	val_311
311	val_311	311	val_311
311	val_311	311	val_311
311	val_311	311	val_311
315	val_315	315	val_315
316	val_316	316	val_316
316	val_316	316	val_316
316	val_316	316	val_316
316	val_316	316	val_316
316	val_316	316	val_316
316	val_316	316	val_316
316	val_316	316	val_316
316	val_316	316	val_316
316	val_316	316	val_316
317	val_317	317	val_317
317	val_317	317	val_317
317	val_317	317	val_317
317	val_317	317	val_317
318	val_318	318	val_318
318	val_318	318	val_318
318	val_318	318	val_318
318	val_318	318	val_318
318	val_318	318	val_318
318	val_318	318	val_318
318	val_318	318	val_318
318	val_318	318	val_318
318	val_318	318	val_318
321	val_321	321	val_321
321	val_321	321	val_321
321	val_321	321	val_321
321	val_321	321	val_321
322	val_322	322	val_322
322	val_322	322	val_322
322	val_322	322	val_322
322	val_322	322	val_322
323	val_323	323	val_323
325	val_325	325	val_325
325	val_325	325	val_325
325	val_325	325	val_325
325	val_325	325	val_325
327	val_327	327	val_327
327	val_327	327	val_327
327	val_327	327	val_327
327	val_327	327	val_327
327	val_327	327	val_327
327	val_327	327	val_327
327	val_327	327	val_327
327	val_327	327	val_327
327	val_327	327	val_327
33	val_33	33	val_33
331	val_331	331	val_331
331	val_331	331	val_331
331	val_331	331	val_331
331	val_331	331	val_331
332	val_332	332	val_332
333	val_333	333	val_333
333	val_333	333	val_333
333	val_333	333	val_333
333	val_333	333	val_333
335	val_335	335	val_335
336	val_336	336	val_336
338	val_338	338	val_338
339	val_339	339	val_339
34	val_34	34	val_34
341	val_341	341	val_341
342	val_342	342	val_342
342	val_342	342	val_342
342	val_342	342	val_342
342	val_342	342	val_342
344	val_344	344	val_344
344	val_344	344	val_344
344	val_344	344	val_344
344	val_344	344	val_344
345	val_345	345	val_345
348	val_348	348	val_348
348	val_348	348	val_348
348	val_348	348	val_348
348	val_348	348	val_348
348	val_348	348	val_348
348	val_348	348	val_348
348	val_348	348	val_348
348	val_348	348	val_348
348	val_348	348	val_348
348	val_348	348	val_348
348	val_348	348	val_348
348	val_348	348	val_348
348	val_348	348	val_348
348	val_348	348	val_348
348	val_348	348	val_348
348	val_348	348	val_348
348	val_348	348	val_348
348	val_348	348	val_348
348	val_348	348	val_348
348	val_348	348	val_348
348	val_348	348	val_348
348	val_348	348	val_348
348	val_348	348	val_348
348	val_348	348	val_348
348	val_348	348	val_348
35	val_35	35	val_35
35	val_35	35	val_35
35	val_35	35	val_35
35	val_35	35	val_35
35	val_35	35	val_35
35	val_35	35	val_35
35	val_35	35	val_35
35	val_35	35	val_35
35	val_35	35	val_35
351	val_351	351	val_351
353	val_353	353	val_353
353	val_353	353	val_353
353	val_353	353	val_353
353	val_353	353	val_353
356	val_356	356	val_356
360	val_360	360	val_360
362	val_362	362	val_362
364	val_364	364	val_364
365	val_365	365	val_365
366	val_366	366	val_366
367	val_367	367	val_367
367	val_367	367	val_367
367	val_367	367	val_367
367	val_367	367	val_367
368	val_368	368	val_368
369	val_369	369	val_369
369	val_369	369	val_369
369	val_369	369	val_369
369	val_369	369	val_369
369	val_369	369	val_369
369	val_369	369	val_369
369	val_369	369	val_369
369	val_369	369	val_369
369	val_369	369	val_369
37	val_37	37	val_37
37	val_37	37	val_37
37	val_37	37	val_37
37	val_37	37	val_37
373	val_373	373	val_373
374	val_374	374	val_374
375	val_375	375	val_375
377	val_377	377	val_377
378	val_378	378	val_378
379	val_379	379	val_379
382	val_382	382	val_382
382	val_382	382	val_382
382	val_382	382	val_382
382	val_382	382	val_382
384	val_384	384	val_384
384	val_384	384	val_384
384	val_384	384	val_384
384	val_384	384	val_384
384	val_384	384	val_384
384	val_384	384	val_384
384	val_384	384	val_384
384	val_384	384	val_384
384	val_384	384	val_384
386	val_386	386	val_386
389	val_389	389	val_389
392	val_392	392	val_392
393	val_393	393	val_393
394	val_394	394	val_394
395	val_395	395	val_395
395	val_395	395	val_395
395	val_395	395	val_395
395	val_395	395	val_395
396	val_396	396	val_396
396	val_396	396	val_396
396	val_396	396	val_396
396	val_396	396	val_396
396	val_396	396	val_396
396	val_396	396	val_396
396	val_396	396	val_396
396	val_396	396	val_396
396	val_396	396	val_396
397	val_397	397	val_397
397	val_397	397	val_397
397	val_397	397	val_397
397	val_397	397	val_397
399	val_399	399	val_399
399	val_399	399	val_399
399	val_399	399	val_399
399	val_399	399	val_399
4	val_4	4	val_4
400	val_400	400	val_400
401	val_401	401	val_401
401	val_401	401	val_401
401	val_401	401	val_401
401	val_401	401	val_401
401	val_401	401	val_401
401	val_401	401	val_401
401	val_401	401	val_401
401	val_401	401	val_401
401	val_401	401	val_401
401	val_401	401	val_401
401	val_401	401	val_401
401	val_401	401	val_401
401	val_401	401	val_401
401	val_401	401	val_401
401	val_401	401	val_401
401	val_401	401	val_401
401	val_401	401	val_401
401	val_401	401	val_401
401	val_401	401	val_401
401	val_401	401	val_401
401	val_401	401	val_401
401	val_401	401	val_401
401	val_401	401	val_401
401	val_401	401	val_401
401	val_401	401	val_401
402	val_402	402	val_402
403	val_403	403	val_403
403	val_403	403	val_403
403	val_403	403	val_403
403	val_403	403	val_403
403	val_403	403	val_403
403	val_403	403	val_403
403	val_403	403	val_403
403	val_403	403	val_403
403	val_403	403	val_403
404	val_404	404	val_404
404	val_404	404	val_404
404	val_404	404	val_404
404	val_404	404	val_404
406	val_406	406	val_406
406	val_406	406	val_406
406	val_406	406	val_406
406	val_406	406	val_406
406	val_406	406	val_406
406	val_406	406	val_406
406	val_406	406	val_406
406	val_406	406	val_406
406	val_406	406	val_406
406	val_406	406	val_406
406	val_406	406	val_406
406	val_406	406	val_406
406	val_406	406	val_406
406	val_406	406	val_406
406	val_406	406	val_406
406	val_406	406	val_406
407	val_407	407	val_407
409	val_409	409	val_409
409	val_409	409	val_409
409	val_409	409	val_409
409	val_409	409	val_409
409	val_409	409	val_409
409	val_409	409	val_409
409	val_409	409	val_409
409	val_409	409	val_409
409	val_409	409	val_409
41	val_41	41	val_41
411	val_411	411	val_411
413	val_413	413	val_413
413	val_413	413	val_413
413	val_413	413	val_413
413	val_413	413	val_413
414	val_414	414	val_414
414	val_414	414	val_414
414	val_414	414	val_414
414	val_414	414	val_414
417	val_417	417	val_417
417	val_417	417	val_417
417	val_417	417	val_417
417	val_417	417	val_417
417	val_417	417	val_417
417	val_417	417	val_417
417	val_417	417	val_417
417	val_417	417	val_417
417	val_417	417	val_417
418	val_418	418	val_418
419	val_419	419	val_419
42	val_42	42	val_42
42	val_42	42	val_42
42	val_42	42	val_42
42	val_42	42	val_42
421	val_421	421	val_421
424	val_424	424	val_424
424	val_424	424	val_424
424	val_424	424	val_424
424	val_424	424	val_424
427	val_427	427	val_427
429	val_429	429	val_429
429	val_429	429	val_429
429	val_429	429	val_429
429	val_429	429	val_429
43	val_43	43	val_43
430	val_430	430	val_430
430	val_430	430	val_430
430	val_430	430	val_430
430	val_430	430	val_430
430	val_430	430	val_430
430	val_430	430	val_430
430	val_430	430	val_430
430	val_430	430	val_430
430	val_430	430	val_430
431	val_431	431	val_431
431	val_431	431	val_431
431	val_431	431	val_431
431	val_431	431	val_431
431	val_431	431	val_431
431	val_431	431	val_431
431	val_431	431	val_431
431	val_431	431	val_431
431	val_431	431	val_431
432	val_432	432	val_432
435	val_435	435	val_435
436	val_436	436	val_436
437	val_437	437	val_437
438	val_438	438	val_438
438	val_438	438	val_438
438	val_438	438	val_438
438	val_438	438	val_438
438	val_438	438	val_438
438	val_438	438	val_438
438	val_438	438	val_438
438	val_438	438	val_438
438	val_438	438	val_438
439	val_439	439	val_439
439	val_439	439	val_439
439	val_439	439	val_439
439	val_439	439	val_439
44	val_44	44	val_44
443	val_443	443	val_443
444	val_444	444	val_444
446	val_446	446	val_446
448	val_448	448	val_448
449	val_449	449	val_449
452	val_452	452	val_452
453	val_453	453	val_453
454	val_454	454	val_454
454	val_454	454	val_454
454	val_454	454	val_454
454	val_454	454	val_454
454	val_454	454	val_454
454	val_454	454	val_454
454	val_454	454	val_454
454	val_454	454	val_454
454	val_454	454	val_454
455	val_455	455	val_455
457	val_457	457	val_457
458	val_458	458	val_458
458	val_458	458	val_458
458	val_458	458	val_458
458	val_458	458	val_458
459	val_459	459	val_459
459	val_459	459	val_459
459	val_459	459	val_459
459	val_459	459	val_459
460	val_460	460	val_460
462	val_462	462	val_462
462	val_462	462	val_462
462	val_462	462	val_462
462	val_462	462	val_462
463	val_463	463	val_463
463	val_463	463	val_463
463	val_463	463	val_463
463	val_463	463	val_463
466	val_466	466	val_466
466	val_466	466	val_466
466	val_466	466	val_466
466	val_466	466	val_466
466	val_466	466	val_466
466	val_466	466	val_466
466	val_466	466	val_466
466	val_466	466	val_466
466	val_466	466	val_466
467	val_467	467	val_467
468	val_468	468	val_468
468	val_468	468	val_468
468	val_468	468	val_468
468	val_468	468	val_468
468	val_468	468	val_468
468	val_468	468	val_468
468	val_468	468	val_468
468	val_468	468	val_468
468	val_468	468	val_468
468	val_468	468	val_468
468	val_468	468	val_468
468	val_468	468	val_468
468	val_468	468	val_468
468	val_468	468	val_468
468	val_468	468	val_468
468	val_468	468	val_468
469	val_469	469	val_469
469	val_469	469	val_469
469	val_469	469	val_469
469	val_469	469	val_469
469	val_469	469	val_469
469	val_469	469	val_469
469	val_469	469	val_469
469	val_469	469	val_469
469	val_469	469	val_469
469	val_469	469	val_469
469	val_469	469	val_469
469	val_469	469	val_469
469	val_469	469	val_469
469	val_469	469	val_469
469	val_469	469	val_469
469	val_469	469	val_469
469	val_469	469	val_469
469	val_469	469	val_469
469	val_469	469	val_469
469	val_469	469	val_469
469	val_469	469	val_469
469	val_469	469	val_469
469	val_469	469	val_469
469	val_469	469	val_469
469	val_469	469	val_469
47	val_47	47	val_47
470	val_470	470	val_470
472	val_472	472	val_472
475	val_475	475	val_475
477	val_477	477	val_477
478	val_478	478	val_478
478	val_478	478	val_478
478	val_478	478	val_478
478	val_478	478	val_478
479	val_479	479	val_479
480	val_480	480	val_480
480	val_480	480	val_480
480	val_480	480	val_480
480	val_480	480	val_480
480	val_480	480	val_480
480	val_480	480	val_480
480	val_480	480	val_480
480	val_480	480	val_480
480	val_480	480	val_480
481	val_481	481	val_481
482	val_482	482	val_482
483	val_483	483	val_483
484	val_484	484	val_484
485	val_485	485	val_485
487	val_487	487	val_487
489	val_489	489	val_489
489	val_489	489	val_489
489	val_489	489	val_489
489	val_489	489	val_489
489	val_489	489	val_489
489	val_489	489	val_489
489	val_489	489	val_489
489	val_489	489	val_489
489	val_489	489	val_489
489	val_489	489	val_489
489	val_489	489	val_489
489	val_489	489	val_489
489	val_489	489	val_489
489	val_489	489	val_489
489	val_489	489	val_489
489	val_489	489	val_489
490	val_490	490	val_490
491	val_491	491	val_491
492	val_492	492	val_492
492	val_492	492	val_492
492	val_492	492	val_492
492	val_492	492	val_492
493	val_493	493	val_493
494	val_494	494	val_494
495	val_495	495	val_495
496	val_496	496	val_496
497	val_497	497	val_497
498	val_498	498	val_498
498	val_498	498	val_498
498	val_498	498	val_498
498	val_498	498	val_498
498	val_498	498	val_498
498	val_498	498	val_498
498	val_498	498	val_498
498	val_498	498	val_498
498	val_498	498	val_498
5	val_5	5	val_5
5	val_5	5	val_5
5	val_5	5	val_5
5	val_5	5	val_5
5	val_5	5	val_5
5	val_5	5	val_5
5	val_5	5	val_5
5	val_5	5	val_5
5	val_5	5	val_5
51	val_51	51	val_51
51	val_51	51	val_51
51	val_51	51	val_51
51	val_51	51	val_51
53	val_53	53	val_53
54	val_54	54	val_54
57	val_57	57	val_57
58	val_58	58	val_58
58	val_58	58	val_58
58	val_58	58	val_58
58	val_58	58	val_58
64	val_64	64	val_64
65	val_65	65	val_65
66	val_66	66	val_66
67	val_67	67	val_67
67	val_67	67	val_67
67	val_67	67	val_67
67	val_67	67	val_67
69	val_69	69	val_69
70	val_70	70	val_70
70	val_70	70	val_70
70	val_70	70	val_70
70	val_70	70	val_70
70	val_70	70	val_70
70	val_70	70	val_70
70	val_70	70	val_70
70	val_70	70	val_70
70	val_70	70	val_70
72	val_72	72	val_72
72	val_72	72	val_72
72	val_72	72	val_72
72	val_72	72	val_72
74	val_74	74	val_74
76	val_76	76	val_76
76	val_76	76	val_76
76	val_76	76	val_76
76	val_76	76	val_76
77	val_77	77	val_77
78	val_78	78	val_78
8	val_8	8	val_8
80	val_80	80	val_80
82	val_82	82	val_82
83	val_83	83	val_83
83	val_83	83	val_83
83	val_83	83	val_83
83	val_83	83	val_83
84	val_84	84	val_84
84	val_84	84	val_84
84	val_84	84	val_84
84	val_84	84	val_84
85	val_85	85	val_85
86	val_86	86	val_86
87	val_87	87	val_87
9	val_9	9	val_9
90	val_90	90	val_90
90	val_90	90	val_90
90	val_90	90	val_90
90	val_90	90	val_90
90	val_90	90	val_90
90	val_90	90	val_90
90	val_90	90	val_90
90	val_90	90	val_90
90	val_90	90	val_90
92	val_92	92	val_92
95	val_95	95	val_95
95	val_95	95	val_95
95	val_95	95	val_95
95	val_95	95	val_95
96	val_96	96	val_96
97	val_97	97	val_97
97	val_97	97	val_97
97	val_97	97	val_97
97	val_97	97	val_97
98	val_98	98	val_98
98	val_98	98	val_98
98	val_98	98	val_98
98	val_98	98	val_98<|MERGE_RESOLUTION|>--- conflicted
+++ resolved
@@ -18,8 +18,6 @@
 POSTHOOK: type: QUERY
 POSTHOOK: Input: default@src
 POSTHOOK: Output: default@dest1_n121
-<<<<<<< HEAD
-=======
 OPTIMIZED SQL: SELECT *
 FROM (SELECT `key`, `value`
 FROM `default`.`src`
@@ -27,7 +25,6 @@
 INNER JOIN (SELECT `key`, `value`
 FROM `default`.`src`
 WHERE `key` IS NOT NULL) AS `t2` ON `t0`.`key` = `t2`.`key`
->>>>>>> 720a0f27
 STAGE DEPENDENCIES:
   Stage-1 is a root stage
   Stage-0 depends on stages: Stage-1
