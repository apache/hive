PREHOOK: query: create table list_bucketing_dynamic_part_n2 (key String, value String) 
    partitioned by (ds String, hr String) 
    skewed by (key, value) on (('484','val_484'),('51','val_14'),('103','val_103'))
    stored as DIRECTORIES
    STORED AS RCFILE
PREHOOK: type: CREATETABLE
PREHOOK: Output: database:default
PREHOOK: Output: default@list_bucketing_dynamic_part_n2
POSTHOOK: query: create table list_bucketing_dynamic_part_n2 (key String, value String) 
    partitioned by (ds String, hr String) 
    skewed by (key, value) on (('484','val_484'),('51','val_14'),('103','val_103'))
    stored as DIRECTORIES
    STORED AS RCFILE
POSTHOOK: type: CREATETABLE
POSTHOOK: Output: database:default
POSTHOOK: Output: default@list_bucketing_dynamic_part_n2
PREHOOK: query: explain extended
insert overwrite table list_bucketing_dynamic_part_n2 partition (ds = '2008-04-08', hr)
select key, value, if(key % 100 == 0, 'a1', 'b1') from srcpart where ds = '2008-04-08'
PREHOOK: type: QUERY
PREHOOK: Input: default@srcpart
PREHOOK: Input: default@srcpart@ds=2008-04-08/hr=11
PREHOOK: Input: default@srcpart@ds=2008-04-08/hr=12
PREHOOK: Output: default@list_bucketing_dynamic_part_n2@ds=2008-04-08
POSTHOOK: query: explain extended
insert overwrite table list_bucketing_dynamic_part_n2 partition (ds = '2008-04-08', hr)
select key, value, if(key % 100 == 0, 'a1', 'b1') from srcpart where ds = '2008-04-08'
POSTHOOK: type: QUERY
POSTHOOK: Input: default@srcpart
POSTHOOK: Input: default@srcpart@ds=2008-04-08/hr=11
POSTHOOK: Input: default@srcpart@ds=2008-04-08/hr=12
<<<<<<< HEAD
=======
OPTIMIZED SQL: SELECT `key`, `value`, IF(MOD(CAST(`key` AS DOUBLE), CAST(100 AS DOUBLE)) = 0, 'a1', 'b1') AS `_o__c2`
FROM `default`.`srcpart`
WHERE `ds` = '2008-04-08'
>>>>>>> 720a0f27
STAGE DEPENDENCIES:
  Stage-1 is a root stage
  Stage-0 depends on stages: Stage-1
  Stage-2 depends on stages: Stage-0

STAGE PLANS:
  Stage: Stage-1
    Map Reduce
      Map Operator Tree:
          TableScan
            alias: srcpart
            Statistics: Num rows: 1000 Data size: 10624 Basic stats: COMPLETE Column stats: NONE
            GatherStats: false
            Select Operator
              expressions: key (type: string), value (type: string), if(((UDFToDouble(key) % 100.0D) = 0.0D), 'a1', 'b1') (type: string)
              outputColumnNames: _col0, _col1, _col2
              Statistics: Num rows: 1000 Data size: 10624 Basic stats: COMPLETE Column stats: NONE
              File Output Operator
                compressed: false
                GlobalTableId: 1
#### A masked pattern was here ####
                NumFilesPerFileSink: 1
                Static Partition Specification: ds=2008-04-08/
                Statistics: Num rows: 1000 Data size: 10624 Basic stats: COMPLETE Column stats: NONE
#### A masked pattern was here ####
                table:
                    input format: org.apache.hadoop.hive.ql.io.RCFileInputFormat
                    output format: org.apache.hadoop.hive.ql.io.RCFileOutputFormat
                    properties:
                      bucket_count -1
                      bucketing_version 2
                      column.name.delimiter ,
                      columns key,value
                      columns.comments 
                      columns.types string:string
#### A masked pattern was here ####
                      name default.list_bucketing_dynamic_part_n2
                      partition_columns ds/hr
                      partition_columns.types string:string
                      serialization.ddl struct list_bucketing_dynamic_part_n2 { string key, string value}
                      serialization.format 1
                      serialization.lib org.apache.hadoop.hive.serde2.columnar.ColumnarSerDe
#### A masked pattern was here ####
                    serde: org.apache.hadoop.hive.serde2.columnar.ColumnarSerDe
                    name: default.list_bucketing_dynamic_part_n2
                TotalFiles: 1
                GatherStats: true
                MultiFileSpray: false
              Select Operator
                expressions: _col0 (type: string), _col1 (type: string), '2008-04-08' (type: string), _col2 (type: string)
                outputColumnNames: key, value, ds, hr
                Statistics: Num rows: 1000 Data size: 10624 Basic stats: COMPLETE Column stats: NONE
                Group By Operator
                  aggregations: compute_stats(key, 'hll'), compute_stats(value, 'hll')
                  keys: ds (type: string), hr (type: string)
                  mode: hash
                  outputColumnNames: _col0, _col1, _col2, _col3
                  Statistics: Num rows: 1000 Data size: 10624 Basic stats: COMPLETE Column stats: NONE
                  Reduce Output Operator
                    key expressions: _col0 (type: string), _col1 (type: string)
                    null sort order: aa
                    sort order: ++
                    Map-reduce partition columns: _col0 (type: string), _col1 (type: string)
                    Statistics: Num rows: 1000 Data size: 10624 Basic stats: COMPLETE Column stats: NONE
                    tag: -1
                    value expressions: _col2 (type: struct<columntype:string,maxlength:bigint,sumlength:bigint,count:bigint,countnulls:bigint,bitvector:binary>), _col3 (type: struct<columntype:string,maxlength:bigint,sumlength:bigint,count:bigint,countnulls:bigint,bitvector:binary>)
                    auto parallelism: false
      Path -> Alias:
#### A masked pattern was here ####
      Path -> Partition:
#### A masked pattern was here ####
          Partition
            base file name: hr=11
            input format: org.apache.hadoop.mapred.TextInputFormat
            output format: org.apache.hadoop.hive.ql.io.HiveIgnoreKeyTextOutputFormat
            partition values:
              ds 2008-04-08
              hr 11
            properties:
              COLUMN_STATS_ACCURATE {"BASIC_STATS":"true","COLUMN_STATS":{"key":"true","value":"true"}}
              bucket_count -1
              column.name.delimiter ,
              columns key,value
              columns.comments 'default','default'
              columns.types string:string
#### A masked pattern was here ####
              name default.srcpart
              numFiles 1
              numRows 500
              partition_columns ds/hr
              partition_columns.types string:string
              rawDataSize 5312
              serialization.ddl struct srcpart { string key, string value}
              serialization.format 1
              serialization.lib org.apache.hadoop.hive.serde2.lazy.LazySimpleSerDe
              totalSize 5812
#### A masked pattern was here ####
            serde: org.apache.hadoop.hive.serde2.lazy.LazySimpleSerDe
          
              input format: org.apache.hadoop.mapred.TextInputFormat
              output format: org.apache.hadoop.hive.ql.io.HiveIgnoreKeyTextOutputFormat
              properties:
                bucket_count -1
                bucketing_version 2
                column.name.delimiter ,
                columns key,value
                columns.comments 'default','default'
                columns.types string:string
#### A masked pattern was here ####
                name default.srcpart
                partition_columns ds/hr
                partition_columns.types string:string
                serialization.ddl struct srcpart { string key, string value}
                serialization.format 1
                serialization.lib org.apache.hadoop.hive.serde2.lazy.LazySimpleSerDe
#### A masked pattern was here ####
              serde: org.apache.hadoop.hive.serde2.lazy.LazySimpleSerDe
              name: default.srcpart
            name: default.srcpart
#### A masked pattern was here ####
          Partition
            base file name: hr=12
            input format: org.apache.hadoop.mapred.TextInputFormat
            output format: org.apache.hadoop.hive.ql.io.HiveIgnoreKeyTextOutputFormat
            partition values:
              ds 2008-04-08
              hr 12
            properties:
              COLUMN_STATS_ACCURATE {"BASIC_STATS":"true","COLUMN_STATS":{"key":"true","value":"true"}}
              bucket_count -1
              column.name.delimiter ,
              columns key,value
              columns.comments 'default','default'
              columns.types string:string
#### A masked pattern was here ####
              name default.srcpart
              numFiles 1
              numRows 500
              partition_columns ds/hr
              partition_columns.types string:string
              rawDataSize 5312
              serialization.ddl struct srcpart { string key, string value}
              serialization.format 1
              serialization.lib org.apache.hadoop.hive.serde2.lazy.LazySimpleSerDe
              totalSize 5812
#### A masked pattern was here ####
            serde: org.apache.hadoop.hive.serde2.lazy.LazySimpleSerDe
          
              input format: org.apache.hadoop.mapred.TextInputFormat
              output format: org.apache.hadoop.hive.ql.io.HiveIgnoreKeyTextOutputFormat
              properties:
                bucket_count -1
                bucketing_version 2
                column.name.delimiter ,
                columns key,value
                columns.comments 'default','default'
                columns.types string:string
#### A masked pattern was here ####
                name default.srcpart
                partition_columns ds/hr
                partition_columns.types string:string
                serialization.ddl struct srcpart { string key, string value}
                serialization.format 1
                serialization.lib org.apache.hadoop.hive.serde2.lazy.LazySimpleSerDe
#### A masked pattern was here ####
              serde: org.apache.hadoop.hive.serde2.lazy.LazySimpleSerDe
              name: default.srcpart
            name: default.srcpart
      Truncated Path -> Alias:
        /srcpart/ds=2008-04-08/hr=11 [srcpart]
        /srcpart/ds=2008-04-08/hr=12 [srcpart]
      Needs Tagging: false
      Reduce Operator Tree:
        Group By Operator
          aggregations: compute_stats(VALUE._col0), compute_stats(VALUE._col1)
          keys: KEY._col0 (type: string), KEY._col1 (type: string)
          mode: mergepartial
          outputColumnNames: _col0, _col1, _col2, _col3
          Statistics: Num rows: 500 Data size: 5312 Basic stats: COMPLETE Column stats: NONE
          Select Operator
            expressions: _col2 (type: struct<columntype:string,maxlength:bigint,avglength:double,countnulls:bigint,numdistinctvalues:bigint,ndvbitvector:binary>), _col3 (type: struct<columntype:string,maxlength:bigint,avglength:double,countnulls:bigint,numdistinctvalues:bigint,ndvbitvector:binary>), _col0 (type: string), _col1 (type: string)
            outputColumnNames: _col0, _col1, _col2, _col3
            Statistics: Num rows: 500 Data size: 5312 Basic stats: COMPLETE Column stats: NONE
            File Output Operator
              compressed: false
              GlobalTableId: 0
#### A masked pattern was here ####
              NumFilesPerFileSink: 1
              Statistics: Num rows: 500 Data size: 5312 Basic stats: COMPLETE Column stats: NONE
#### A masked pattern was here ####
              table:
                  input format: org.apache.hadoop.mapred.SequenceFileInputFormat
                  output format: org.apache.hadoop.hive.ql.io.HiveSequenceFileOutputFormat
                  properties:
                    columns _col0,_col1,_col2,_col3
                    columns.types struct<columntype:string,maxlength:bigint,avglength:double,countnulls:bigint,numdistinctvalues:bigint,ndvbitvector:binary>:struct<columntype:string,maxlength:bigint,avglength:double,countnulls:bigint,numdistinctvalues:bigint,ndvbitvector:binary>:string:string
                    escape.delim \
                    hive.serialization.extend.additional.nesting.levels true
                    serialization.escape.crlf true
                    serialization.format 1
                    serialization.lib org.apache.hadoop.hive.serde2.lazy.LazySimpleSerDe
                  serde: org.apache.hadoop.hive.serde2.lazy.LazySimpleSerDe
              TotalFiles: 1
              GatherStats: false
              MultiFileSpray: false

  Stage: Stage-0
    Move Operator
      tables:
          partition:
            ds 2008-04-08
            hr 
          replace: true
#### A masked pattern was here ####
          table:
              input format: org.apache.hadoop.hive.ql.io.RCFileInputFormat
              output format: org.apache.hadoop.hive.ql.io.RCFileOutputFormat
              properties:
                bucket_count -1
                bucketing_version 2
                column.name.delimiter ,
                columns key,value
                columns.comments 
                columns.types string:string
#### A masked pattern was here ####
                name default.list_bucketing_dynamic_part_n2
                partition_columns ds/hr
                partition_columns.types string:string
                serialization.ddl struct list_bucketing_dynamic_part_n2 { string key, string value}
                serialization.format 1
                serialization.lib org.apache.hadoop.hive.serde2.columnar.ColumnarSerDe
#### A masked pattern was here ####
              serde: org.apache.hadoop.hive.serde2.columnar.ColumnarSerDe
              name: default.list_bucketing_dynamic_part_n2

  Stage: Stage-2
    Stats Work
      Basic Stats Work:
#### A masked pattern was here ####
      Column Stats Desc:
          Columns: key, value
          Column Types: string, string
          Table: default.list_bucketing_dynamic_part_n2
          Is Table Level Stats: false

PREHOOK: query: insert overwrite table list_bucketing_dynamic_part_n2 partition (ds = '2008-04-08', hr)
select key, value, if(key % 100 == 0, 'a1', 'b1') from srcpart where ds = '2008-04-08'
PREHOOK: type: QUERY
PREHOOK: Input: default@srcpart
PREHOOK: Input: default@srcpart@ds=2008-04-08/hr=11
PREHOOK: Input: default@srcpart@ds=2008-04-08/hr=12
PREHOOK: Output: default@list_bucketing_dynamic_part_n2@ds=2008-04-08
POSTHOOK: query: insert overwrite table list_bucketing_dynamic_part_n2 partition (ds = '2008-04-08', hr)
select key, value, if(key % 100 == 0, 'a1', 'b1') from srcpart where ds = '2008-04-08'
POSTHOOK: type: QUERY
POSTHOOK: Input: default@srcpart
POSTHOOK: Input: default@srcpart@ds=2008-04-08/hr=11
POSTHOOK: Input: default@srcpart@ds=2008-04-08/hr=12
POSTHOOK: Output: default@list_bucketing_dynamic_part_n2@ds=2008-04-08/hr=a1
POSTHOOK: Output: default@list_bucketing_dynamic_part_n2@ds=2008-04-08/hr=b1
POSTHOOK: Lineage: list_bucketing_dynamic_part_n2 PARTITION(ds=2008-04-08,hr=a1).key SIMPLE [(srcpart)srcpart.FieldSchema(name:key, type:string, comment:default), ]
POSTHOOK: Lineage: list_bucketing_dynamic_part_n2 PARTITION(ds=2008-04-08,hr=a1).value SIMPLE [(srcpart)srcpart.FieldSchema(name:value, type:string, comment:default), ]
POSTHOOK: Lineage: list_bucketing_dynamic_part_n2 PARTITION(ds=2008-04-08,hr=b1).key SIMPLE [(srcpart)srcpart.FieldSchema(name:key, type:string, comment:default), ]
POSTHOOK: Lineage: list_bucketing_dynamic_part_n2 PARTITION(ds=2008-04-08,hr=b1).value SIMPLE [(srcpart)srcpart.FieldSchema(name:value, type:string, comment:default), ]
PREHOOK: query: show partitions list_bucketing_dynamic_part_n2
PREHOOK: type: SHOWPARTITIONS
PREHOOK: Input: default@list_bucketing_dynamic_part_n2
POSTHOOK: query: show partitions list_bucketing_dynamic_part_n2
POSTHOOK: type: SHOWPARTITIONS
POSTHOOK: Input: default@list_bucketing_dynamic_part_n2
ds=2008-04-08/hr=a1
ds=2008-04-08/hr=b1
PREHOOK: query: desc formatted list_bucketing_dynamic_part_n2 partition (ds='2008-04-08', hr='a1')
PREHOOK: type: DESCTABLE
PREHOOK: Input: default@list_bucketing_dynamic_part_n2
POSTHOOK: query: desc formatted list_bucketing_dynamic_part_n2 partition (ds='2008-04-08', hr='a1')
POSTHOOK: type: DESCTABLE
POSTHOOK: Input: default@list_bucketing_dynamic_part_n2
# col_name            	data_type           	comment             
key                 	string              	                    
value               	string              	                    
	 	 
# Partition Information	 	 
# col_name            	data_type           	comment             
ds                  	string              	                    
hr                  	string              	                    
	 	 
# Detailed Partition Information	 	 
Partition Value:    	[2008-04-08, a1]    	 
Database:           	default             	 
Table:              	list_bucketing_dynamic_part_n2	 
#### A masked pattern was here ####
Partition Parameters:	 	 
	COLUMN_STATS_ACCURATE	{\"BASIC_STATS\":\"true\",\"COLUMN_STATS\":{\"key\":\"true\",\"value\":\"true\"}}
	numFiles            	2                   
	numRows             	16                  
	rawDataSize         	136                 
	totalSize           	310                 
#### A masked pattern was here ####
	 	 
# Storage Information	 	 
SerDe Library:      	org.apache.hadoop.hive.serde2.columnar.ColumnarSerDe	 
InputFormat:        	org.apache.hadoop.hive.ql.io.RCFileInputFormat	 
OutputFormat:       	org.apache.hadoop.hive.ql.io.RCFileOutputFormat	 
Compressed:         	No                  	 
Num Buckets:        	-1                  	 
Bucket Columns:     	[]                  	 
Sort Columns:       	[]                  	 
Stored As SubDirectories:	Yes                 	 
Skewed Columns:     	[key, value]        	 
Skewed Values:      	[[103, val_103], [484, val_484], [51, val_14]]	 
Storage Desc Params:	 	 
	serialization.format	1                   
PREHOOK: query: desc formatted list_bucketing_dynamic_part_n2 partition (ds='2008-04-08', hr='b1')
PREHOOK: type: DESCTABLE
PREHOOK: Input: default@list_bucketing_dynamic_part_n2
POSTHOOK: query: desc formatted list_bucketing_dynamic_part_n2 partition (ds='2008-04-08', hr='b1')
POSTHOOK: type: DESCTABLE
POSTHOOK: Input: default@list_bucketing_dynamic_part_n2
# col_name            	data_type           	comment             
key                 	string              	                    
value               	string              	                    
	 	 
# Partition Information	 	 
# col_name            	data_type           	comment             
ds                  	string              	                    
hr                  	string              	                    
	 	 
# Detailed Partition Information	 	 
Partition Value:    	[2008-04-08, b1]    	 
Database:           	default             	 
Table:              	list_bucketing_dynamic_part_n2	 
#### A masked pattern was here ####
Partition Parameters:	 	 
	COLUMN_STATS_ACCURATE	{\"BASIC_STATS\":\"true\",\"COLUMN_STATS\":{\"key\":\"true\",\"value\":\"true\"}}
	numFiles            	6                   
	numRows             	984                 
	rawDataSize         	9488                
	totalSize           	10734               
#### A masked pattern was here ####
	 	 
# Storage Information	 	 
SerDe Library:      	org.apache.hadoop.hive.serde2.columnar.ColumnarSerDe	 
InputFormat:        	org.apache.hadoop.hive.ql.io.RCFileInputFormat	 
OutputFormat:       	org.apache.hadoop.hive.ql.io.RCFileOutputFormat	 
Compressed:         	No                  	 
Num Buckets:        	-1                  	 
Bucket Columns:     	[]                  	 
Sort Columns:       	[]                  	 
Stored As SubDirectories:	Yes                 	 
Skewed Columns:     	[key, value]        	 
Skewed Values:      	[[103, val_103], [484, val_484], [51, val_14]]	 
#### A masked pattern was here ####
Skewed Value to Truncated Path:	{[103, val_103]=/list_bucketing_dynamic_part_n2/ds=2008-04-08/hr=b1/key=103/value=val_103, [484, val_484]=/list_bucketing_dynamic_part_n2/ds=2008-04-08/hr=b1/key=484/value=val_484}	 
Storage Desc Params:	 	 
	serialization.format	1                   
PREHOOK: query: alter table list_bucketing_dynamic_part_n2 partition (ds='2008-04-08', hr='b1') concatenate
PREHOOK: type: ALTER_PARTITION_MERGE
PREHOOK: Input: default@list_bucketing_dynamic_part_n2
PREHOOK: Output: default@list_bucketing_dynamic_part_n2@ds=2008-04-08/hr=b1
POSTHOOK: query: alter table list_bucketing_dynamic_part_n2 partition (ds='2008-04-08', hr='b1') concatenate
POSTHOOK: type: ALTER_PARTITION_MERGE
POSTHOOK: Input: default@list_bucketing_dynamic_part_n2
POSTHOOK: Output: default@list_bucketing_dynamic_part_n2@ds=2008-04-08/hr=b1
PREHOOK: query: desc formatted list_bucketing_dynamic_part_n2 partition (ds='2008-04-08', hr='b1')
PREHOOK: type: DESCTABLE
PREHOOK: Input: default@list_bucketing_dynamic_part_n2
POSTHOOK: query: desc formatted list_bucketing_dynamic_part_n2 partition (ds='2008-04-08', hr='b1')
POSTHOOK: type: DESCTABLE
POSTHOOK: Input: default@list_bucketing_dynamic_part_n2
# col_name            	data_type           	comment             
key                 	string              	                    
value               	string              	                    
	 	 
# Partition Information	 	 
# col_name            	data_type           	comment             
ds                  	string              	                    
hr                  	string              	                    
	 	 
# Detailed Partition Information	 	 
Partition Value:    	[2008-04-08, b1]    	 
Database:           	default             	 
Table:              	list_bucketing_dynamic_part_n2	 
#### A masked pattern was here ####
Partition Parameters:	 	 
	numFiles            	3                   
	numRows             	984                 
	rawDataSize         	9488                
	totalSize           	10586               
#### A masked pattern was here ####
	 	 
# Storage Information	 	 
SerDe Library:      	org.apache.hadoop.hive.serde2.columnar.ColumnarSerDe	 
InputFormat:        	org.apache.hadoop.hive.ql.io.RCFileInputFormat	 
OutputFormat:       	org.apache.hadoop.hive.ql.io.RCFileOutputFormat	 
Compressed:         	No                  	 
Num Buckets:        	-1                  	 
Bucket Columns:     	[]                  	 
Sort Columns:       	[]                  	 
Stored As SubDirectories:	Yes                 	 
Skewed Columns:     	[key, value]        	 
Skewed Values:      	[[103, val_103], [484, val_484], [51, val_14]]	 
#### A masked pattern was here ####
Skewed Value to Truncated Path:	{[103, val_103]=/list_bucketing_dynamic_part_n2/ds=2008-04-08/hr=b1/key=103/value=val_103, [484, val_484]=/list_bucketing_dynamic_part_n2/ds=2008-04-08/hr=b1/key=484/value=val_484}	 
Storage Desc Params:	 	 
	serialization.format	1                   
PREHOOK: query: select count(1) from srcpart where ds = '2008-04-08'
PREHOOK: type: QUERY
PREHOOK: Input: default@srcpart
#### A masked pattern was here ####
POSTHOOK: query: select count(1) from srcpart where ds = '2008-04-08'
POSTHOOK: type: QUERY
POSTHOOK: Input: default@srcpart
#### A masked pattern was here ####
1000
PREHOOK: query: select count(*) from list_bucketing_dynamic_part_n2
PREHOOK: type: QUERY
PREHOOK: Input: default@list_bucketing_dynamic_part_n2
PREHOOK: Input: default@list_bucketing_dynamic_part_n2@ds=2008-04-08/hr=a1
PREHOOK: Input: default@list_bucketing_dynamic_part_n2@ds=2008-04-08/hr=b1
#### A masked pattern was here ####
POSTHOOK: query: select count(*) from list_bucketing_dynamic_part_n2
POSTHOOK: type: QUERY
POSTHOOK: Input: default@list_bucketing_dynamic_part_n2
POSTHOOK: Input: default@list_bucketing_dynamic_part_n2@ds=2008-04-08/hr=a1
POSTHOOK: Input: default@list_bucketing_dynamic_part_n2@ds=2008-04-08/hr=b1
#### A masked pattern was here ####
1000
PREHOOK: query: explain extended
select * from list_bucketing_dynamic_part_n2 where key = '484' and value = 'val_484'
PREHOOK: type: QUERY
PREHOOK: Input: default@list_bucketing_dynamic_part_n2
PREHOOK: Input: default@list_bucketing_dynamic_part_n2@ds=2008-04-08/hr=a1
PREHOOK: Input: default@list_bucketing_dynamic_part_n2@ds=2008-04-08/hr=b1
#### A masked pattern was here ####
POSTHOOK: query: explain extended
select * from list_bucketing_dynamic_part_n2 where key = '484' and value = 'val_484'
POSTHOOK: type: QUERY
POSTHOOK: Input: default@list_bucketing_dynamic_part_n2
POSTHOOK: Input: default@list_bucketing_dynamic_part_n2@ds=2008-04-08/hr=a1
POSTHOOK: Input: default@list_bucketing_dynamic_part_n2@ds=2008-04-08/hr=b1
#### A masked pattern was here ####
<<<<<<< HEAD
=======
OPTIMIZED SQL: SELECT CAST('484' AS STRING) AS `key`, CAST('val_484' AS STRING) AS `value`, `ds`, `hr`
FROM `default`.`list_bucketing_dynamic_part_n2`
WHERE `key` = '484' AND `value` = 'val_484'
>>>>>>> 720a0f27
STAGE DEPENDENCIES:
  Stage-0 is a root stage

STAGE PLANS:
  Stage: Stage-0
    Fetch Operator
      limit: -1
      Partition Description:
          Partition
            input format: org.apache.hadoop.hive.ql.io.RCFileInputFormat
            output format: org.apache.hadoop.hive.ql.io.RCFileOutputFormat
            partition values:
              ds 2008-04-08
              hr a1
            properties:
              COLUMN_STATS_ACCURATE {"BASIC_STATS":"true","COLUMN_STATS":{"key":"true","value":"true"}}
              bucket_count -1
              column.name.delimiter ,
              columns key,value
              columns.comments 
              columns.types string:string
#### A masked pattern was here ####
              name default.list_bucketing_dynamic_part_n2
              numFiles 2
              numRows 16
              partition_columns ds/hr
              partition_columns.types string:string
              rawDataSize 136
              serialization.ddl struct list_bucketing_dynamic_part_n2 { string key, string value}
              serialization.format 1
              serialization.lib org.apache.hadoop.hive.serde2.columnar.ColumnarSerDe
              totalSize 310
#### A masked pattern was here ####
            serde: org.apache.hadoop.hive.serde2.columnar.ColumnarSerDe
          
              input format: org.apache.hadoop.hive.ql.io.RCFileInputFormat
              output format: org.apache.hadoop.hive.ql.io.RCFileOutputFormat
              properties:
                bucket_count -1
                bucketing_version 2
                column.name.delimiter ,
                columns key,value
                columns.comments 
                columns.types string:string
#### A masked pattern was here ####
                name default.list_bucketing_dynamic_part_n2
                partition_columns ds/hr
                partition_columns.types string:string
                serialization.ddl struct list_bucketing_dynamic_part_n2 { string key, string value}
                serialization.format 1
                serialization.lib org.apache.hadoop.hive.serde2.columnar.ColumnarSerDe
#### A masked pattern was here ####
              serde: org.apache.hadoop.hive.serde2.columnar.ColumnarSerDe
              name: default.list_bucketing_dynamic_part_n2
            name: default.list_bucketing_dynamic_part_n2
          Partition
            input format: org.apache.hadoop.hive.ql.io.RCFileInputFormat
            output format: org.apache.hadoop.hive.ql.io.RCFileOutputFormat
            partition values:
              ds 2008-04-08
              hr b1
            properties:
              bucket_count -1
              column.name.delimiter ,
              columns key,value
              columns.comments 
              columns.types string:string
#### A masked pattern was here ####
              name default.list_bucketing_dynamic_part_n2
              numFiles 3
              numRows 984
              partition_columns ds/hr
              partition_columns.types string:string
              rawDataSize 9488
              serialization.ddl struct list_bucketing_dynamic_part_n2 { string key, string value}
              serialization.format 1
              serialization.lib org.apache.hadoop.hive.serde2.columnar.ColumnarSerDe
              totalSize 10586
#### A masked pattern was here ####
            serde: org.apache.hadoop.hive.serde2.columnar.ColumnarSerDe
          
              input format: org.apache.hadoop.hive.ql.io.RCFileInputFormat
              output format: org.apache.hadoop.hive.ql.io.RCFileOutputFormat
              properties:
                bucket_count -1
                bucketing_version 2
                column.name.delimiter ,
                columns key,value
                columns.comments 
                columns.types string:string
#### A masked pattern was here ####
                name default.list_bucketing_dynamic_part_n2
                partition_columns ds/hr
                partition_columns.types string:string
                serialization.ddl struct list_bucketing_dynamic_part_n2 { string key, string value}
                serialization.format 1
                serialization.lib org.apache.hadoop.hive.serde2.columnar.ColumnarSerDe
#### A masked pattern was here ####
              serde: org.apache.hadoop.hive.serde2.columnar.ColumnarSerDe
              name: default.list_bucketing_dynamic_part_n2
            name: default.list_bucketing_dynamic_part_n2
      Processor Tree:
        TableScan
          alias: list_bucketing_dynamic_part_n2
          Statistics: Num rows: 1000 Data size: 9624 Basic stats: COMPLETE Column stats: NONE
          GatherStats: false
          Filter Operator
            isSamplingPred: false
            predicate: ((key = '484') and (value = 'val_484')) (type: boolean)
            Statistics: Num rows: 250 Data size: 2406 Basic stats: COMPLETE Column stats: NONE
            Select Operator
              expressions: '484' (type: string), 'val_484' (type: string), ds (type: string), hr (type: string)
              outputColumnNames: _col0, _col1, _col2, _col3
              Statistics: Num rows: 250 Data size: 2406 Basic stats: COMPLETE Column stats: NONE
              ListSink

PREHOOK: query: select * from list_bucketing_dynamic_part_n2 where key = '484' and value = 'val_484'
PREHOOK: type: QUERY
PREHOOK: Input: default@list_bucketing_dynamic_part_n2
PREHOOK: Input: default@list_bucketing_dynamic_part_n2@ds=2008-04-08/hr=a1
PREHOOK: Input: default@list_bucketing_dynamic_part_n2@ds=2008-04-08/hr=b1
#### A masked pattern was here ####
POSTHOOK: query: select * from list_bucketing_dynamic_part_n2 where key = '484' and value = 'val_484'
POSTHOOK: type: QUERY
POSTHOOK: Input: default@list_bucketing_dynamic_part_n2
POSTHOOK: Input: default@list_bucketing_dynamic_part_n2@ds=2008-04-08/hr=a1
POSTHOOK: Input: default@list_bucketing_dynamic_part_n2@ds=2008-04-08/hr=b1
#### A masked pattern was here ####
484	val_484	2008-04-08	b1
484	val_484	2008-04-08	b1
PREHOOK: query: select * from srcpart where ds = '2008-04-08' and key = '484' and value = 'val_484' order by hr
PREHOOK: type: QUERY
PREHOOK: Input: default@srcpart
PREHOOK: Input: default@srcpart@ds=2008-04-08/hr=11
PREHOOK: Input: default@srcpart@ds=2008-04-08/hr=12
#### A masked pattern was here ####
POSTHOOK: query: select * from srcpart where ds = '2008-04-08' and key = '484' and value = 'val_484' order by hr
POSTHOOK: type: QUERY
POSTHOOK: Input: default@srcpart
POSTHOOK: Input: default@srcpart@ds=2008-04-08/hr=11
POSTHOOK: Input: default@srcpart@ds=2008-04-08/hr=12
#### A masked pattern was here ####
484	val_484	2008-04-08	11
484	val_484	2008-04-08	12
PREHOOK: query: drop table list_bucketing_dynamic_part_n2
PREHOOK: type: DROPTABLE
PREHOOK: Input: default@list_bucketing_dynamic_part_n2
PREHOOK: Output: default@list_bucketing_dynamic_part_n2
POSTHOOK: query: drop table list_bucketing_dynamic_part_n2
POSTHOOK: type: DROPTABLE
POSTHOOK: Input: default@list_bucketing_dynamic_part_n2
POSTHOOK: Output: default@list_bucketing_dynamic_part_n2<|MERGE_RESOLUTION|>--- conflicted
+++ resolved
@@ -29,12 +29,9 @@
 POSTHOOK: Input: default@srcpart
 POSTHOOK: Input: default@srcpart@ds=2008-04-08/hr=11
 POSTHOOK: Input: default@srcpart@ds=2008-04-08/hr=12
-<<<<<<< HEAD
-=======
 OPTIMIZED SQL: SELECT `key`, `value`, IF(MOD(CAST(`key` AS DOUBLE), CAST(100 AS DOUBLE)) = 0, 'a1', 'b1') AS `_o__c2`
 FROM `default`.`srcpart`
 WHERE `ds` = '2008-04-08'
->>>>>>> 720a0f27
 STAGE DEPENDENCIES:
   Stage-1 is a root stage
   Stage-0 depends on stages: Stage-1
@@ -477,12 +474,9 @@
 POSTHOOK: Input: default@list_bucketing_dynamic_part_n2@ds=2008-04-08/hr=a1
 POSTHOOK: Input: default@list_bucketing_dynamic_part_n2@ds=2008-04-08/hr=b1
 #### A masked pattern was here ####
-<<<<<<< HEAD
-=======
 OPTIMIZED SQL: SELECT CAST('484' AS STRING) AS `key`, CAST('val_484' AS STRING) AS `value`, `ds`, `hr`
 FROM `default`.`list_bucketing_dynamic_part_n2`
 WHERE `key` = '484' AND `value` = 'val_484'
->>>>>>> 720a0f27
 STAGE DEPENDENCIES:
   Stage-0 is a root stage
 
