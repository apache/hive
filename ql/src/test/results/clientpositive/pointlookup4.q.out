--- conflicted
+++ resolved
@@ -60,13 +60,10 @@
 POSTHOOK: Input: default@pcr_t1_n0@ds1=2000-04-08/ds2=2001-04-08
 POSTHOOK: Input: default@pcr_t1_n0@ds1=2000-04-09/ds2=2001-04-09
 #### A masked pattern was here ####
-<<<<<<< HEAD
-=======
 OPTIMIZED SQL: SELECT `key`, `value`, `ds1`, `ds2`
 FROM `default`.`pcr_t1_n0`
 WHERE `ds1` = '2000-04-08' AND `ds2` = '2001-04-08' AND `key` = 1 OR `ds1` = '2000-04-09' AND `ds2` = '2001-04-09' AND `key` = 2
 ORDER BY `key`, `value`, `ds1`, `ds2`
->>>>>>> 720a0f27
 STAGE DEPENDENCIES:
   Stage-1 is a root stage
   Stage-0 depends on stages: Stage-1
