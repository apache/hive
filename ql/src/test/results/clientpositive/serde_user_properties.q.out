PREHOOK: query: explain extended select key from src
PREHOOK: type: QUERY
PREHOOK: Input: default@src
#### A masked pattern was here ####
POSTHOOK: query: explain extended select key from src
POSTHOOK: type: QUERY
POSTHOOK: Input: default@src
#### A masked pattern was here ####
<<<<<<< HEAD
=======
OPTIMIZED SQL: SELECT `key`
FROM `default`.`src`
>>>>>>> 720a0f27
STAGE DEPENDENCIES:
  Stage-0 is a root stage

STAGE PLANS:
  Stage: Stage-0
    Fetch Operator
      limit: -1
      Processor Tree:
        TableScan
          alias: src
          Statistics: Num rows: 500 Data size: 5312 Basic stats: COMPLETE Column stats: NONE
          GatherStats: false
          Select Operator
            expressions: key (type: string)
            outputColumnNames: _col0
            Statistics: Num rows: 500 Data size: 5312 Basic stats: COMPLETE Column stats: NONE
            ListSink

PREHOOK: query: explain extended select a.key from src a
PREHOOK: type: QUERY
PREHOOK: Input: default@src
#### A masked pattern was here ####
POSTHOOK: query: explain extended select a.key from src a
POSTHOOK: type: QUERY
POSTHOOK: Input: default@src
#### A masked pattern was here ####
<<<<<<< HEAD
=======
OPTIMIZED SQL: SELECT `key`
FROM `default`.`src`
>>>>>>> 720a0f27
STAGE DEPENDENCIES:
  Stage-0 is a root stage

STAGE PLANS:
  Stage: Stage-0
    Fetch Operator
      limit: -1
      Processor Tree:
        TableScan
          alias: a
          Statistics: Num rows: 500 Data size: 5312 Basic stats: COMPLETE Column stats: NONE
          GatherStats: false
          Select Operator
            expressions: key (type: string)
            outputColumnNames: _col0
            Statistics: Num rows: 500 Data size: 5312 Basic stats: COMPLETE Column stats: NONE
            ListSink

PREHOOK: query: explain extended select a.key from src tablesample(1 percent) a
PREHOOK: type: QUERY
PREHOOK: Input: default@src
#### A masked pattern was here ####
POSTHOOK: query: explain extended select a.key from src tablesample(1 percent) a
POSTHOOK: type: QUERY
POSTHOOK: Input: default@src
#### A masked pattern was here ####
STAGE DEPENDENCIES:
  Stage-1 is a root stage
  Stage-0 depends on stages: Stage-1

STAGE PLANS:
  Stage: Stage-1
    Map Reduce
      Map Operator Tree:
          TableScan
            alias: a
            Statistics: Num rows: 500 Data size: 5312 Basic stats: COMPLETE Column stats: NONE
            GatherStats: false
            Select Operator
              expressions: key (type: string)
              outputColumnNames: _col0
              Statistics: Num rows: 500 Data size: 5312 Basic stats: COMPLETE Column stats: NONE
              File Output Operator
                compressed: false
                GlobalTableId: 0
#### A masked pattern was here ####
                NumFilesPerFileSink: 1
                Statistics: Num rows: 500 Data size: 5312 Basic stats: COMPLETE Column stats: NONE
#### A masked pattern was here ####
                table:
                    input format: org.apache.hadoop.mapred.SequenceFileInputFormat
                    output format: org.apache.hadoop.hive.ql.io.HiveSequenceFileOutputFormat
                    properties:
                      columns _col0
                      columns.types string
                      escape.delim \
                      hive.serialization.extend.additional.nesting.levels true
                      serialization.escape.crlf true
                      serialization.format 1
                      serialization.lib org.apache.hadoop.hive.serde2.lazy.LazySimpleSerDe
                    serde: org.apache.hadoop.hive.serde2.lazy.LazySimpleSerDe
                TotalFiles: 1
                GatherStats: false
                MultiFileSpray: false
      Execution mode: vectorized
      Split Sample:
        a 
            percentage: 1.0
            seed number: 0
      Path -> Alias:
#### A masked pattern was here ####
      Path -> Partition:
#### A masked pattern was here ####
          Partition
            base file name: src
            input format: org.apache.hadoop.mapred.TextInputFormat
            output format: org.apache.hadoop.hive.ql.io.HiveIgnoreKeyTextOutputFormat
            properties:
              COLUMN_STATS_ACCURATE {"BASIC_STATS":"true","COLUMN_STATS":{"key":"true","value":"true"}}
              bucket_count -1
              bucketing_version 2
              column.name.delimiter ,
              columns key,value
              columns.comments 'default','default'
              columns.types string:string
#### A masked pattern was here ####
              name default.src
              numFiles 1
              numRows 500
              rawDataSize 5312
              serialization.ddl struct src { string key, string value}
              serialization.format 1
              serialization.lib org.apache.hadoop.hive.serde2.lazy.LazySimpleSerDe
              totalSize 5812
#### A masked pattern was here ####
            serde: org.apache.hadoop.hive.serde2.lazy.LazySimpleSerDe
          
              input format: org.apache.hadoop.mapred.TextInputFormat
              output format: org.apache.hadoop.hive.ql.io.HiveIgnoreKeyTextOutputFormat
              properties:
                COLUMN_STATS_ACCURATE {"BASIC_STATS":"true","COLUMN_STATS":{"key":"true","value":"true"}}
                bucket_count -1
                bucketing_version 2
                column.name.delimiter ,
                columns key,value
                columns.comments 'default','default'
                columns.types string:string
#### A masked pattern was here ####
                name default.src
                numFiles 1
                numRows 500
                rawDataSize 5312
                serialization.ddl struct src { string key, string value}
                serialization.format 1
                serialization.lib org.apache.hadoop.hive.serde2.lazy.LazySimpleSerDe
                totalSize 5812
#### A masked pattern was here ####
              serde: org.apache.hadoop.hive.serde2.lazy.LazySimpleSerDe
              name: default.src
            name: default.src
      Truncated Path -> Alias:
        /src [a]

  Stage: Stage-0
    Fetch Operator
      limit: -1
      Processor Tree:
        ListSink

PREHOOK: query: explain extended select key from src ('user.defined.key'='some.value')
PREHOOK: type: QUERY
PREHOOK: Input: default@src
#### A masked pattern was here ####
POSTHOOK: query: explain extended select key from src ('user.defined.key'='some.value')
POSTHOOK: type: QUERY
POSTHOOK: Input: default@src
#### A masked pattern was here ####
<<<<<<< HEAD
=======
OPTIMIZED SQL: SELECT `key`
FROM `default`.`src`
>>>>>>> 720a0f27
STAGE DEPENDENCIES:
  Stage-0 is a root stage

STAGE PLANS:
  Stage: Stage-0
    Fetch Operator
      limit: -1
      Processor Tree:
        TableScan
          alias: src
          Statistics: Num rows: 500 Data size: 5312 Basic stats: COMPLETE Column stats: NONE
          GatherStats: false
          Select Operator
            expressions: key (type: string)
            outputColumnNames: _col0
            Statistics: Num rows: 500 Data size: 5312 Basic stats: COMPLETE Column stats: NONE
            ListSink

PREHOOK: query: explain extended select key from src ('user.defined.key'='some.value') tablesample(1 percent)
PREHOOK: type: QUERY
PREHOOK: Input: default@src
#### A masked pattern was here ####
POSTHOOK: query: explain extended select key from src ('user.defined.key'='some.value') tablesample(1 percent)
POSTHOOK: type: QUERY
POSTHOOK: Input: default@src
#### A masked pattern was here ####
STAGE DEPENDENCIES:
  Stage-1 is a root stage
  Stage-0 depends on stages: Stage-1

STAGE PLANS:
  Stage: Stage-1
    Map Reduce
      Map Operator Tree:
          TableScan
            alias: src
            properties:
              user.defined.key some.value
            Statistics: Num rows: 500 Data size: 5312 Basic stats: COMPLETE Column stats: NONE
            GatherStats: false
            Select Operator
              expressions: key (type: string)
              outputColumnNames: _col0
              Statistics: Num rows: 500 Data size: 5312 Basic stats: COMPLETE Column stats: NONE
              File Output Operator
                compressed: false
                GlobalTableId: 0
#### A masked pattern was here ####
                NumFilesPerFileSink: 1
                Statistics: Num rows: 500 Data size: 5312 Basic stats: COMPLETE Column stats: NONE
#### A masked pattern was here ####
                table:
                    input format: org.apache.hadoop.mapred.SequenceFileInputFormat
                    output format: org.apache.hadoop.hive.ql.io.HiveSequenceFileOutputFormat
                    properties:
                      columns _col0
                      columns.types string
                      escape.delim \
                      hive.serialization.extend.additional.nesting.levels true
                      serialization.escape.crlf true
                      serialization.format 1
                      serialization.lib org.apache.hadoop.hive.serde2.lazy.LazySimpleSerDe
                    serde: org.apache.hadoop.hive.serde2.lazy.LazySimpleSerDe
                TotalFiles: 1
                GatherStats: false
                MultiFileSpray: false
      Execution mode: vectorized
      Split Sample:
        src 
            percentage: 1.0
            seed number: 0
      Path -> Alias:
#### A masked pattern was here ####
      Path -> Partition:
#### A masked pattern was here ####
          Partition
            base file name: src
            input format: org.apache.hadoop.mapred.TextInputFormat
            output format: org.apache.hadoop.hive.ql.io.HiveIgnoreKeyTextOutputFormat
            properties:
              COLUMN_STATS_ACCURATE {"BASIC_STATS":"true","COLUMN_STATS":{"key":"true","value":"true"}}
              bucket_count -1
              bucketing_version 2
              column.name.delimiter ,
              columns key,value
              columns.comments 'default','default'
              columns.types string:string
#### A masked pattern was here ####
              name default.src
              numFiles 1
              numRows 500
              rawDataSize 5312
              serialization.ddl struct src { string key, string value}
              serialization.format 1
              serialization.lib org.apache.hadoop.hive.serde2.lazy.LazySimpleSerDe
              totalSize 5812
#### A masked pattern was here ####
              user.defined.key some.value
            serde: org.apache.hadoop.hive.serde2.lazy.LazySimpleSerDe
          
              input format: org.apache.hadoop.mapred.TextInputFormat
              output format: org.apache.hadoop.hive.ql.io.HiveIgnoreKeyTextOutputFormat
              properties:
                COLUMN_STATS_ACCURATE {"BASIC_STATS":"true","COLUMN_STATS":{"key":"true","value":"true"}}
                bucket_count -1
                bucketing_version 2
                column.name.delimiter ,
                columns key,value
                columns.comments 'default','default'
                columns.types string:string
#### A masked pattern was here ####
                name default.src
                numFiles 1
                numRows 500
                rawDataSize 5312
                serialization.ddl struct src { string key, string value}
                serialization.format 1
                serialization.lib org.apache.hadoop.hive.serde2.lazy.LazySimpleSerDe
                totalSize 5812
#### A masked pattern was here ####
                user.defined.key some.value
              serde: org.apache.hadoop.hive.serde2.lazy.LazySimpleSerDe
              name: default.src
            name: default.src
      Truncated Path -> Alias:
        /src [src]

  Stage: Stage-0
    Fetch Operator
      limit: -1
      Processor Tree:
        ListSink

PREHOOK: query: explain extended select a.key from src ('user.defined.key'='some.value') a
PREHOOK: type: QUERY
PREHOOK: Input: default@src
#### A masked pattern was here ####
POSTHOOK: query: explain extended select a.key from src ('user.defined.key'='some.value') a
POSTHOOK: type: QUERY
POSTHOOK: Input: default@src
#### A masked pattern was here ####
<<<<<<< HEAD
=======
OPTIMIZED SQL: SELECT `key`
FROM `default`.`src`
>>>>>>> 720a0f27
STAGE DEPENDENCIES:
  Stage-0 is a root stage

STAGE PLANS:
  Stage: Stage-0
    Fetch Operator
      limit: -1
      Processor Tree:
        TableScan
          alias: a
          Statistics: Num rows: 500 Data size: 5312 Basic stats: COMPLETE Column stats: NONE
          GatherStats: false
          Select Operator
            expressions: key (type: string)
            outputColumnNames: _col0
            Statistics: Num rows: 500 Data size: 5312 Basic stats: COMPLETE Column stats: NONE
            ListSink

PREHOOK: query: explain extended select a.key from src ('user.defined.key'='some.value') tablesample(1 percent) a
PREHOOK: type: QUERY
PREHOOK: Input: default@src
#### A masked pattern was here ####
POSTHOOK: query: explain extended select a.key from src ('user.defined.key'='some.value') tablesample(1 percent) a
POSTHOOK: type: QUERY
POSTHOOK: Input: default@src
#### A masked pattern was here ####
STAGE DEPENDENCIES:
  Stage-1 is a root stage
  Stage-0 depends on stages: Stage-1

STAGE PLANS:
  Stage: Stage-1
    Map Reduce
      Map Operator Tree:
          TableScan
            alias: a
            properties:
              user.defined.key some.value
            Statistics: Num rows: 500 Data size: 5312 Basic stats: COMPLETE Column stats: NONE
            GatherStats: false
            Select Operator
              expressions: key (type: string)
              outputColumnNames: _col0
              Statistics: Num rows: 500 Data size: 5312 Basic stats: COMPLETE Column stats: NONE
              File Output Operator
                compressed: false
                GlobalTableId: 0
#### A masked pattern was here ####
                NumFilesPerFileSink: 1
                Statistics: Num rows: 500 Data size: 5312 Basic stats: COMPLETE Column stats: NONE
#### A masked pattern was here ####
                table:
                    input format: org.apache.hadoop.mapred.SequenceFileInputFormat
                    output format: org.apache.hadoop.hive.ql.io.HiveSequenceFileOutputFormat
                    properties:
                      columns _col0
                      columns.types string
                      escape.delim \
                      hive.serialization.extend.additional.nesting.levels true
                      serialization.escape.crlf true
                      serialization.format 1
                      serialization.lib org.apache.hadoop.hive.serde2.lazy.LazySimpleSerDe
                    serde: org.apache.hadoop.hive.serde2.lazy.LazySimpleSerDe
                TotalFiles: 1
                GatherStats: false
                MultiFileSpray: false
      Execution mode: vectorized
      Split Sample:
        a 
            percentage: 1.0
            seed number: 0
      Path -> Alias:
#### A masked pattern was here ####
      Path -> Partition:
#### A masked pattern was here ####
          Partition
            base file name: src
            input format: org.apache.hadoop.mapred.TextInputFormat
            output format: org.apache.hadoop.hive.ql.io.HiveIgnoreKeyTextOutputFormat
            properties:
              COLUMN_STATS_ACCURATE {"BASIC_STATS":"true","COLUMN_STATS":{"key":"true","value":"true"}}
              bucket_count -1
              bucketing_version 2
              column.name.delimiter ,
              columns key,value
              columns.comments 'default','default'
              columns.types string:string
#### A masked pattern was here ####
              name default.src
              numFiles 1
              numRows 500
              rawDataSize 5312
              serialization.ddl struct src { string key, string value}
              serialization.format 1
              serialization.lib org.apache.hadoop.hive.serde2.lazy.LazySimpleSerDe
              totalSize 5812
#### A masked pattern was here ####
              user.defined.key some.value
            serde: org.apache.hadoop.hive.serde2.lazy.LazySimpleSerDe
          
              input format: org.apache.hadoop.mapred.TextInputFormat
              output format: org.apache.hadoop.hive.ql.io.HiveIgnoreKeyTextOutputFormat
              properties:
                COLUMN_STATS_ACCURATE {"BASIC_STATS":"true","COLUMN_STATS":{"key":"true","value":"true"}}
                bucket_count -1
                bucketing_version 2
                column.name.delimiter ,
                columns key,value
                columns.comments 'default','default'
                columns.types string:string
#### A masked pattern was here ####
                name default.src
                numFiles 1
                numRows 500
                rawDataSize 5312
                serialization.ddl struct src { string key, string value}
                serialization.format 1
                serialization.lib org.apache.hadoop.hive.serde2.lazy.LazySimpleSerDe
                totalSize 5812
#### A masked pattern was here ####
                user.defined.key some.value
              serde: org.apache.hadoop.hive.serde2.lazy.LazySimpleSerDe
              name: default.src
            name: default.src
      Truncated Path -> Alias:
        /src [a]

  Stage: Stage-0
    Fetch Operator
      limit: -1
      Processor Tree:
        ListSink
<|MERGE_RESOLUTION|>--- conflicted
+++ resolved
@@ -6,11 +6,8 @@
 POSTHOOK: type: QUERY
 POSTHOOK: Input: default@src
 #### A masked pattern was here ####
-<<<<<<< HEAD
-=======
 OPTIMIZED SQL: SELECT `key`
 FROM `default`.`src`
->>>>>>> 720a0f27
 STAGE DEPENDENCIES:
   Stage-0 is a root stage
 
@@ -37,11 +34,8 @@
 POSTHOOK: type: QUERY
 POSTHOOK: Input: default@src
 #### A masked pattern was here ####
-<<<<<<< HEAD
-=======
 OPTIMIZED SQL: SELECT `key`
 FROM `default`.`src`
->>>>>>> 720a0f27
 STAGE DEPENDENCIES:
   Stage-0 is a root stage
 
@@ -179,11 +173,8 @@
 POSTHOOK: type: QUERY
 POSTHOOK: Input: default@src
 #### A masked pattern was here ####
-<<<<<<< HEAD
-=======
 OPTIMIZED SQL: SELECT `key`
 FROM `default`.`src`
->>>>>>> 720a0f27
 STAGE DEPENDENCIES:
   Stage-0 is a root stage
 
@@ -325,11 +316,8 @@
 POSTHOOK: type: QUERY
 POSTHOOK: Input: default@src
 #### A masked pattern was here ####
-<<<<<<< HEAD
-=======
 OPTIMIZED SQL: SELECT `key`
 FROM `default`.`src`
->>>>>>> 720a0f27
 STAGE DEPENDENCIES:
   Stage-0 is a root stage
 
