PREHOOK: query: explain extended select a.key, b.k2, b.k3
from src a
join (
select key,
min(key) as k,
min(key)+1 as k1,
min(key)+2 as k2,
min(key)+3 as k3
from src
group by key
) b
on a.key=b.key and b.k1 < 5
PREHOOK: type: QUERY
PREHOOK: Input: default@src
#### A masked pattern was here ####
POSTHOOK: query: explain extended select a.key, b.k2, b.k3
from src a
join (
select key,
min(key) as k,
min(key)+1 as k1,
min(key)+2 as k2,
min(key)+3 as k3
from src
group by key
) b
on a.key=b.key and b.k1 < 5
POSTHOOK: type: QUERY
POSTHOOK: Input: default@src
#### A masked pattern was here ####
<<<<<<< HEAD
=======
OPTIMIZED SQL: SELECT `t0`.`key`, `t4`.`k2`, `t4`.`k3`
FROM (SELECT `key`
FROM `default`.`src`
WHERE `key` IS NOT NULL) AS `t0`
INNER JOIN (SELECT `key`, CAST(MIN(`key`) AS DOUBLE) + CAST(2 AS DOUBLE) AS `k2`, CAST(MIN(`key`) AS DOUBLE) + CAST(3 AS DOUBLE) AS `k3`
FROM `default`.`src`
WHERE `key` IS NOT NULL
GROUP BY `key`
HAVING CAST(MIN(`key`) AS DOUBLE) + 1 < 5.0) AS `t4` ON `t0`.`key` = `t4`.`key`
>>>>>>> 720a0f27
STAGE DEPENDENCIES:
  Stage-2 is a root stage
  Stage-1 depends on stages: Stage-2
  Stage-0 depends on stages: Stage-1

STAGE PLANS:
  Stage: Stage-2
    Map Reduce
      Map Operator Tree:
          TableScan
            alias: src
            Statistics: Num rows: 500 Data size: 5312 Basic stats: COMPLETE Column stats: NONE
            GatherStats: false
            Filter Operator
              isSamplingPred: false
              predicate: key is not null (type: boolean)
              Statistics: Num rows: 500 Data size: 5312 Basic stats: COMPLETE Column stats: NONE
              Group By Operator
                aggregations: min(key)
                keys: key (type: string)
                mode: hash
                outputColumnNames: _col0, _col1
                Statistics: Num rows: 500 Data size: 5312 Basic stats: COMPLETE Column stats: NONE
                Reduce Output Operator
                  key expressions: _col0 (type: string)
                  null sort order: a
                  sort order: +
                  Map-reduce partition columns: _col0 (type: string)
                  Statistics: Num rows: 500 Data size: 5312 Basic stats: COMPLETE Column stats: NONE
                  tag: -1
                  value expressions: _col1 (type: string)
                  auto parallelism: false
      Execution mode: vectorized
      Path -> Alias:
#### A masked pattern was here ####
      Path -> Partition:
#### A masked pattern was here ####
          Partition
            base file name: src
            input format: org.apache.hadoop.mapred.TextInputFormat
            output format: org.apache.hadoop.hive.ql.io.HiveIgnoreKeyTextOutputFormat
            properties:
              COLUMN_STATS_ACCURATE {"BASIC_STATS":"true","COLUMN_STATS":{"key":"true","value":"true"}}
              bucket_count -1
              bucketing_version 2
              column.name.delimiter ,
              columns key,value
              columns.comments 'default','default'
              columns.types string:string
#### A masked pattern was here ####
              name default.src
              numFiles 1
              numRows 500
              rawDataSize 5312
              serialization.ddl struct src { string key, string value}
              serialization.format 1
              serialization.lib org.apache.hadoop.hive.serde2.lazy.LazySimpleSerDe
              totalSize 5812
#### A masked pattern was here ####
            serde: org.apache.hadoop.hive.serde2.lazy.LazySimpleSerDe
          
              input format: org.apache.hadoop.mapred.TextInputFormat
              output format: org.apache.hadoop.hive.ql.io.HiveIgnoreKeyTextOutputFormat
              properties:
                COLUMN_STATS_ACCURATE {"BASIC_STATS":"true","COLUMN_STATS":{"key":"true","value":"true"}}
                bucket_count -1
                bucketing_version 2
                column.name.delimiter ,
                columns key,value
                columns.comments 'default','default'
                columns.types string:string
#### A masked pattern was here ####
                name default.src
                numFiles 1
                numRows 500
                rawDataSize 5312
                serialization.ddl struct src { string key, string value}
                serialization.format 1
                serialization.lib org.apache.hadoop.hive.serde2.lazy.LazySimpleSerDe
                totalSize 5812
#### A masked pattern was here ####
              serde: org.apache.hadoop.hive.serde2.lazy.LazySimpleSerDe
              name: default.src
            name: default.src
      Truncated Path -> Alias:
        /src [$hdt$_1:src]
      Needs Tagging: false
      Reduce Operator Tree:
        Group By Operator
          aggregations: min(VALUE._col0)
          keys: KEY._col0 (type: string)
          mode: mergepartial
          outputColumnNames: _col0, _col1
          Statistics: Num rows: 250 Data size: 2656 Basic stats: COMPLETE Column stats: NONE
          Filter Operator
            isSamplingPred: false
            predicate: ((UDFToDouble(_col1) + 1.0D) < 5.0D) (type: boolean)
            Statistics: Num rows: 83 Data size: 881 Basic stats: COMPLETE Column stats: NONE
            Select Operator
              expressions: _col0 (type: string), (UDFToDouble(_col1) + 2.0D) (type: double), (UDFToDouble(_col1) + 3.0D) (type: double)
              outputColumnNames: _col0, _col1, _col2
              Statistics: Num rows: 83 Data size: 881 Basic stats: COMPLETE Column stats: NONE
              File Output Operator
                compressed: false
                GlobalTableId: 0
#### A masked pattern was here ####
                NumFilesPerFileSink: 1
                table:
                    input format: org.apache.hadoop.mapred.SequenceFileInputFormat
                    output format: org.apache.hadoop.hive.ql.io.HiveSequenceFileOutputFormat
                    properties:
                      column.name.delimiter ,
                      columns _col0,_col1,_col2
                      columns.types string,double,double
                      escape.delim \
                      serialization.lib org.apache.hadoop.hive.serde2.lazybinary.LazyBinarySerDe
                    serde: org.apache.hadoop.hive.serde2.lazybinary.LazyBinarySerDe
                TotalFiles: 1
                GatherStats: false
                MultiFileSpray: false

  Stage: Stage-1
    Map Reduce
      Map Operator Tree:
          TableScan
            alias: a
            Statistics: Num rows: 500 Data size: 5312 Basic stats: COMPLETE Column stats: NONE
            GatherStats: false
            Filter Operator
              isSamplingPred: false
              predicate: key is not null (type: boolean)
              Statistics: Num rows: 500 Data size: 5312 Basic stats: COMPLETE Column stats: NONE
              Select Operator
                expressions: key (type: string)
                outputColumnNames: _col0
                Statistics: Num rows: 500 Data size: 5312 Basic stats: COMPLETE Column stats: NONE
                Reduce Output Operator
                  key expressions: _col0 (type: string)
                  null sort order: a
                  sort order: +
                  Map-reduce partition columns: _col0 (type: string)
                  Statistics: Num rows: 500 Data size: 5312 Basic stats: COMPLETE Column stats: NONE
                  tag: 0
                  auto parallelism: false
          TableScan
            GatherStats: false
            Reduce Output Operator
              key expressions: _col0 (type: string)
              null sort order: a
              sort order: +
              Map-reduce partition columns: _col0 (type: string)
              Statistics: Num rows: 83 Data size: 881 Basic stats: COMPLETE Column stats: NONE
              tag: 1
              value expressions: _col1 (type: double), _col2 (type: double)
              auto parallelism: false
      Path -> Alias:
#### A masked pattern was here ####
      Path -> Partition:
#### A masked pattern was here ####
          Partition
            base file name: -mr-10004
            input format: org.apache.hadoop.mapred.SequenceFileInputFormat
            output format: org.apache.hadoop.hive.ql.io.HiveSequenceFileOutputFormat
            properties:
              column.name.delimiter ,
              columns _col0,_col1,_col2
              columns.types string,double,double
              escape.delim \
              serialization.lib org.apache.hadoop.hive.serde2.lazybinary.LazyBinarySerDe
            serde: org.apache.hadoop.hive.serde2.lazybinary.LazyBinarySerDe
          
              input format: org.apache.hadoop.mapred.SequenceFileInputFormat
              output format: org.apache.hadoop.hive.ql.io.HiveSequenceFileOutputFormat
              properties:
                column.name.delimiter ,
                columns _col0,_col1,_col2
                columns.types string,double,double
                escape.delim \
                serialization.lib org.apache.hadoop.hive.serde2.lazybinary.LazyBinarySerDe
              serde: org.apache.hadoop.hive.serde2.lazybinary.LazyBinarySerDe
#### A masked pattern was here ####
          Partition
            base file name: src
            input format: org.apache.hadoop.mapred.TextInputFormat
            output format: org.apache.hadoop.hive.ql.io.HiveIgnoreKeyTextOutputFormat
            properties:
              COLUMN_STATS_ACCURATE {"BASIC_STATS":"true","COLUMN_STATS":{"key":"true","value":"true"}}
              bucket_count -1
              bucketing_version 2
              column.name.delimiter ,
              columns key,value
              columns.comments 'default','default'
              columns.types string:string
#### A masked pattern was here ####
              name default.src
              numFiles 1
              numRows 500
              rawDataSize 5312
              serialization.ddl struct src { string key, string value}
              serialization.format 1
              serialization.lib org.apache.hadoop.hive.serde2.lazy.LazySimpleSerDe
              totalSize 5812
#### A masked pattern was here ####
            serde: org.apache.hadoop.hive.serde2.lazy.LazySimpleSerDe
          
              input format: org.apache.hadoop.mapred.TextInputFormat
              output format: org.apache.hadoop.hive.ql.io.HiveIgnoreKeyTextOutputFormat
              properties:
                COLUMN_STATS_ACCURATE {"BASIC_STATS":"true","COLUMN_STATS":{"key":"true","value":"true"}}
                bucket_count -1
                bucketing_version 2
                column.name.delimiter ,
                columns key,value
                columns.comments 'default','default'
                columns.types string:string
#### A masked pattern was here ####
                name default.src
                numFiles 1
                numRows 500
                rawDataSize 5312
                serialization.ddl struct src { string key, string value}
                serialization.format 1
                serialization.lib org.apache.hadoop.hive.serde2.lazy.LazySimpleSerDe
                totalSize 5812
#### A masked pattern was here ####
              serde: org.apache.hadoop.hive.serde2.lazy.LazySimpleSerDe
              name: default.src
            name: default.src
      Truncated Path -> Alias:
        /src [$hdt$_0:a]
#### A masked pattern was here ####
      Needs Tagging: true
      Reduce Operator Tree:
        Join Operator
          condition map:
               Inner Join 0 to 1
          keys:
            0 _col0 (type: string)
            1 _col0 (type: string)
          outputColumnNames: _col0, _col2, _col3
          Statistics: Num rows: 550 Data size: 5843 Basic stats: COMPLETE Column stats: NONE
          Select Operator
            expressions: _col0 (type: string), _col2 (type: double), _col3 (type: double)
            outputColumnNames: _col0, _col1, _col2
            Statistics: Num rows: 550 Data size: 5843 Basic stats: COMPLETE Column stats: NONE
            File Output Operator
              compressed: false
              GlobalTableId: 0
#### A masked pattern was here ####
              NumFilesPerFileSink: 1
              Statistics: Num rows: 550 Data size: 5843 Basic stats: COMPLETE Column stats: NONE
#### A masked pattern was here ####
              table:
                  input format: org.apache.hadoop.mapred.SequenceFileInputFormat
                  output format: org.apache.hadoop.hive.ql.io.HiveSequenceFileOutputFormat
                  properties:
                    columns _col0,_col1,_col2
                    columns.types string:double:double
                    escape.delim \
                    hive.serialization.extend.additional.nesting.levels true
                    serialization.escape.crlf true
                    serialization.format 1
                    serialization.lib org.apache.hadoop.hive.serde2.lazy.LazySimpleSerDe
                  serde: org.apache.hadoop.hive.serde2.lazy.LazySimpleSerDe
              TotalFiles: 1
              GatherStats: false
              MultiFileSpray: false

  Stage: Stage-0
    Fetch Operator
      limit: -1
      Processor Tree:
        ListSink

PREHOOK: query: select a.key, b.k2, b.k3
from src a
join (
select key,
min(key) as k,
min(key)+1 as k1,
min(key)+2 as k2,
min(key)+3 as k3
from src
group by key
) b
on a.key=b.key and b.k1 < 5
PREHOOK: type: QUERY
PREHOOK: Input: default@src
#### A masked pattern was here ####
POSTHOOK: query: select a.key, b.k2, b.k3
from src a
join (
select key,
min(key) as k,
min(key)+1 as k1,
min(key)+2 as k2,
min(key)+3 as k3
from src
group by key
) b
on a.key=b.key and b.k1 < 5
POSTHOOK: type: QUERY
POSTHOOK: Input: default@src
#### A masked pattern was here ####
0	2.0	3.0
0	2.0	3.0
0	2.0	3.0
2	4.0	5.0
PREHOOK: query: explain extended select a.key, b.k2, b.k3
from src a
join (
select key,
min(key) as k,
min(key)+1 as k1,
min(key)+2 as k2,
min(key)+3 as k3
from src
group by key
) b
on a.key=b.key and b.k1 < 5
PREHOOK: type: QUERY
PREHOOK: Input: default@src
#### A masked pattern was here ####
POSTHOOK: query: explain extended select a.key, b.k2, b.k3
from src a
join (
select key,
min(key) as k,
min(key)+1 as k1,
min(key)+2 as k2,
min(key)+3 as k3
from src
group by key
) b
on a.key=b.key and b.k1 < 5
POSTHOOK: type: QUERY
POSTHOOK: Input: default@src
#### A masked pattern was here ####
<<<<<<< HEAD
=======
OPTIMIZED SQL: SELECT `t0`.`key`, `t4`.`k2`, `t4`.`k3`
FROM (SELECT `key`
FROM `default`.`src`
WHERE `key` IS NOT NULL) AS `t0`
INNER JOIN (SELECT `key`, CAST(MIN(`key`) AS DOUBLE) + CAST(2 AS DOUBLE) AS `k2`, CAST(MIN(`key`) AS DOUBLE) + CAST(3 AS DOUBLE) AS `k3`
FROM `default`.`src`
WHERE `key` IS NOT NULL
GROUP BY `key`
HAVING CAST(MIN(`key`) AS DOUBLE) + 1 < 5.0) AS `t4` ON `t0`.`key` = `t4`.`key`
>>>>>>> 720a0f27
STAGE DEPENDENCIES:
  Stage-2 is a root stage
  Stage-1 depends on stages: Stage-2
  Stage-0 depends on stages: Stage-1

STAGE PLANS:
  Stage: Stage-2
    Map Reduce
      Map Operator Tree:
          TableScan
            alias: src
            Statistics: Num rows: 500 Data size: 5312 Basic stats: COMPLETE Column stats: NONE
            GatherStats: false
            Filter Operator
              isSamplingPred: false
              predicate: key is not null (type: boolean)
              Statistics: Num rows: 500 Data size: 5312 Basic stats: COMPLETE Column stats: NONE
              Group By Operator
                aggregations: min(key)
                keys: key (type: string)
                mode: hash
                outputColumnNames: _col0, _col1
                Statistics: Num rows: 500 Data size: 5312 Basic stats: COMPLETE Column stats: NONE
                Reduce Output Operator
                  key expressions: _col0 (type: string)
                  null sort order: a
                  sort order: +
                  Map-reduce partition columns: _col0 (type: string)
                  Statistics: Num rows: 500 Data size: 5312 Basic stats: COMPLETE Column stats: NONE
                  tag: -1
                  value expressions: _col1 (type: string)
                  auto parallelism: false
      Execution mode: vectorized
      Path -> Alias:
#### A masked pattern was here ####
      Path -> Partition:
#### A masked pattern was here ####
          Partition
            base file name: src
            input format: org.apache.hadoop.mapred.TextInputFormat
            output format: org.apache.hadoop.hive.ql.io.HiveIgnoreKeyTextOutputFormat
            properties:
              COLUMN_STATS_ACCURATE {"BASIC_STATS":"true","COLUMN_STATS":{"key":"true","value":"true"}}
              bucket_count -1
              bucketing_version 2
              column.name.delimiter ,
              columns key,value
              columns.comments 'default','default'
              columns.types string:string
#### A masked pattern was here ####
              name default.src
              numFiles 1
              numRows 500
              rawDataSize 5312
              serialization.ddl struct src { string key, string value}
              serialization.format 1
              serialization.lib org.apache.hadoop.hive.serde2.lazy.LazySimpleSerDe
              totalSize 5812
#### A masked pattern was here ####
            serde: org.apache.hadoop.hive.serde2.lazy.LazySimpleSerDe
          
              input format: org.apache.hadoop.mapred.TextInputFormat
              output format: org.apache.hadoop.hive.ql.io.HiveIgnoreKeyTextOutputFormat
              properties:
                COLUMN_STATS_ACCURATE {"BASIC_STATS":"true","COLUMN_STATS":{"key":"true","value":"true"}}
                bucket_count -1
                bucketing_version 2
                column.name.delimiter ,
                columns key,value
                columns.comments 'default','default'
                columns.types string:string
#### A masked pattern was here ####
                name default.src
                numFiles 1
                numRows 500
                rawDataSize 5312
                serialization.ddl struct src { string key, string value}
                serialization.format 1
                serialization.lib org.apache.hadoop.hive.serde2.lazy.LazySimpleSerDe
                totalSize 5812
#### A masked pattern was here ####
              serde: org.apache.hadoop.hive.serde2.lazy.LazySimpleSerDe
              name: default.src
            name: default.src
      Truncated Path -> Alias:
        /src [$hdt$_1:src]
      Needs Tagging: false
      Reduce Operator Tree:
        Group By Operator
          aggregations: min(VALUE._col0)
          keys: KEY._col0 (type: string)
          mode: mergepartial
          outputColumnNames: _col0, _col1
          Statistics: Num rows: 250 Data size: 2656 Basic stats: COMPLETE Column stats: NONE
          Filter Operator
            isSamplingPred: false
            predicate: ((UDFToDouble(_col1) + 1.0D) < 5.0D) (type: boolean)
            Statistics: Num rows: 83 Data size: 881 Basic stats: COMPLETE Column stats: NONE
            Select Operator
              expressions: _col0 (type: string), (UDFToDouble(_col1) + 2.0D) (type: double), (UDFToDouble(_col1) + 3.0D) (type: double)
              outputColumnNames: _col0, _col1, _col2
              Statistics: Num rows: 83 Data size: 881 Basic stats: COMPLETE Column stats: NONE
              File Output Operator
                compressed: false
                GlobalTableId: 0
#### A masked pattern was here ####
                NumFilesPerFileSink: 1
                table:
                    input format: org.apache.hadoop.mapred.SequenceFileInputFormat
                    output format: org.apache.hadoop.hive.ql.io.HiveSequenceFileOutputFormat
                    properties:
                      column.name.delimiter ,
                      columns _col0,_col1,_col2
                      columns.types string,double,double
                      escape.delim \
                      serialization.lib org.apache.hadoop.hive.serde2.lazybinary.LazyBinarySerDe
                    serde: org.apache.hadoop.hive.serde2.lazybinary.LazyBinarySerDe
                TotalFiles: 1
                GatherStats: false
                MultiFileSpray: false

  Stage: Stage-1
    Map Reduce
      Map Operator Tree:
          TableScan
            alias: a
            Statistics: Num rows: 500 Data size: 5312 Basic stats: COMPLETE Column stats: NONE
            GatherStats: false
            Filter Operator
              isSamplingPred: false
              predicate: key is not null (type: boolean)
              Statistics: Num rows: 500 Data size: 5312 Basic stats: COMPLETE Column stats: NONE
              Select Operator
                expressions: key (type: string)
                outputColumnNames: _col0
                Statistics: Num rows: 500 Data size: 5312 Basic stats: COMPLETE Column stats: NONE
                Reduce Output Operator
                  key expressions: _col0 (type: string)
                  null sort order: a
                  sort order: +
                  Map-reduce partition columns: _col0 (type: string)
                  Statistics: Num rows: 500 Data size: 5312 Basic stats: COMPLETE Column stats: NONE
                  tag: 0
                  auto parallelism: false
          TableScan
            GatherStats: false
            Reduce Output Operator
              key expressions: _col0 (type: string)
              null sort order: a
              sort order: +
              Map-reduce partition columns: _col0 (type: string)
              Statistics: Num rows: 83 Data size: 881 Basic stats: COMPLETE Column stats: NONE
              tag: 1
              value expressions: _col1 (type: double), _col2 (type: double)
              auto parallelism: false
      Path -> Alias:
#### A masked pattern was here ####
      Path -> Partition:
#### A masked pattern was here ####
          Partition
            base file name: -mr-10004
            input format: org.apache.hadoop.mapred.SequenceFileInputFormat
            output format: org.apache.hadoop.hive.ql.io.HiveSequenceFileOutputFormat
            properties:
              column.name.delimiter ,
              columns _col0,_col1,_col2
              columns.types string,double,double
              escape.delim \
              serialization.lib org.apache.hadoop.hive.serde2.lazybinary.LazyBinarySerDe
            serde: org.apache.hadoop.hive.serde2.lazybinary.LazyBinarySerDe
          
              input format: org.apache.hadoop.mapred.SequenceFileInputFormat
              output format: org.apache.hadoop.hive.ql.io.HiveSequenceFileOutputFormat
              properties:
                column.name.delimiter ,
                columns _col0,_col1,_col2
                columns.types string,double,double
                escape.delim \
                serialization.lib org.apache.hadoop.hive.serde2.lazybinary.LazyBinarySerDe
              serde: org.apache.hadoop.hive.serde2.lazybinary.LazyBinarySerDe
#### A masked pattern was here ####
          Partition
            base file name: src
            input format: org.apache.hadoop.mapred.TextInputFormat
            output format: org.apache.hadoop.hive.ql.io.HiveIgnoreKeyTextOutputFormat
            properties:
              COLUMN_STATS_ACCURATE {"BASIC_STATS":"true","COLUMN_STATS":{"key":"true","value":"true"}}
              bucket_count -1
              bucketing_version 2
              column.name.delimiter ,
              columns key,value
              columns.comments 'default','default'
              columns.types string:string
#### A masked pattern was here ####
              name default.src
              numFiles 1
              numRows 500
              rawDataSize 5312
              serialization.ddl struct src { string key, string value}
              serialization.format 1
              serialization.lib org.apache.hadoop.hive.serde2.lazy.LazySimpleSerDe
              totalSize 5812
#### A masked pattern was here ####
            serde: org.apache.hadoop.hive.serde2.lazy.LazySimpleSerDe
          
              input format: org.apache.hadoop.mapred.TextInputFormat
              output format: org.apache.hadoop.hive.ql.io.HiveIgnoreKeyTextOutputFormat
              properties:
                COLUMN_STATS_ACCURATE {"BASIC_STATS":"true","COLUMN_STATS":{"key":"true","value":"true"}}
                bucket_count -1
                bucketing_version 2
                column.name.delimiter ,
                columns key,value
                columns.comments 'default','default'
                columns.types string:string
#### A masked pattern was here ####
                name default.src
                numFiles 1
                numRows 500
                rawDataSize 5312
                serialization.ddl struct src { string key, string value}
                serialization.format 1
                serialization.lib org.apache.hadoop.hive.serde2.lazy.LazySimpleSerDe
                totalSize 5812
#### A masked pattern was here ####
              serde: org.apache.hadoop.hive.serde2.lazy.LazySimpleSerDe
              name: default.src
            name: default.src
      Truncated Path -> Alias:
        /src [$hdt$_0:a]
#### A masked pattern was here ####
      Needs Tagging: true
      Reduce Operator Tree:
        Join Operator
          condition map:
               Inner Join 0 to 1
          keys:
            0 _col0 (type: string)
            1 _col0 (type: string)
          outputColumnNames: _col0, _col2, _col3
          Statistics: Num rows: 550 Data size: 5843 Basic stats: COMPLETE Column stats: NONE
          Select Operator
            expressions: _col0 (type: string), _col2 (type: double), _col3 (type: double)
            outputColumnNames: _col0, _col1, _col2
            Statistics: Num rows: 550 Data size: 5843 Basic stats: COMPLETE Column stats: NONE
            File Output Operator
              compressed: false
              GlobalTableId: 0
#### A masked pattern was here ####
              NumFilesPerFileSink: 1
              Statistics: Num rows: 550 Data size: 5843 Basic stats: COMPLETE Column stats: NONE
#### A masked pattern was here ####
              table:
                  input format: org.apache.hadoop.mapred.SequenceFileInputFormat
                  output format: org.apache.hadoop.hive.ql.io.HiveSequenceFileOutputFormat
                  properties:
                    columns _col0,_col1,_col2
                    columns.types string:double:double
                    escape.delim \
                    hive.serialization.extend.additional.nesting.levels true
                    serialization.escape.crlf true
                    serialization.format 1
                    serialization.lib org.apache.hadoop.hive.serde2.lazy.LazySimpleSerDe
                  serde: org.apache.hadoop.hive.serde2.lazy.LazySimpleSerDe
              TotalFiles: 1
              GatherStats: false
              MultiFileSpray: false

  Stage: Stage-0
    Fetch Operator
      limit: -1
      Processor Tree:
        ListSink

PREHOOK: query: select a.key, b.k2, b.k3
from src a
join (
select key,
min(key) as k,
min(key)+1 as k1,
min(key)+2 as k2,
min(key)+3 as k3
from src
group by key
) b
on a.key=b.key and b.k1 < 5
PREHOOK: type: QUERY
PREHOOK: Input: default@src
#### A masked pattern was here ####
POSTHOOK: query: select a.key, b.k2, b.k3
from src a
join (
select key,
min(key) as k,
min(key)+1 as k1,
min(key)+2 as k2,
min(key)+3 as k3
from src
group by key
) b
on a.key=b.key and b.k1 < 5
POSTHOOK: type: QUERY
POSTHOOK: Input: default@src
#### A masked pattern was here ####
0	2.0	3.0
0	2.0	3.0
0	2.0	3.0
2	4.0	5.0
PREHOOK: query: explain extended select a.key, b.k2, b.k3
from src a
join (
select key,
min(key) as k,
min(key)+1 as k1,
min(key)+2 as k2,
min(key)+3 as k3
from src
group by key
) b
on a.key=b.key and b.k1 < 5
PREHOOK: type: QUERY
PREHOOK: Input: default@src
#### A masked pattern was here ####
POSTHOOK: query: explain extended select a.key, b.k2, b.k3
from src a
join (
select key,
min(key) as k,
min(key)+1 as k1,
min(key)+2 as k2,
min(key)+3 as k3
from src
group by key
) b
on a.key=b.key and b.k1 < 5
POSTHOOK: type: QUERY
POSTHOOK: Input: default@src
#### A masked pattern was here ####
<<<<<<< HEAD
=======
OPTIMIZED SQL: SELECT `t0`.`key`, `t4`.`k2`, `t4`.`k3`
FROM (SELECT `key`
FROM `default`.`src`
WHERE `key` IS NOT NULL) AS `t0`
INNER JOIN (SELECT `key`, CAST(MIN(`key`) AS DOUBLE) + CAST(2 AS DOUBLE) AS `k2`, CAST(MIN(`key`) AS DOUBLE) + CAST(3 AS DOUBLE) AS `k3`
FROM `default`.`src`
WHERE `key` IS NOT NULL
GROUP BY `key`
HAVING CAST(MIN(`key`) AS DOUBLE) + 1 < 5.0) AS `t4` ON `t0`.`key` = `t4`.`key`
>>>>>>> 720a0f27
STAGE DEPENDENCIES:
  Stage-2 is a root stage
  Stage-1 depends on stages: Stage-2
  Stage-0 depends on stages: Stage-1

STAGE PLANS:
  Stage: Stage-2
    Map Reduce
      Map Operator Tree:
          TableScan
            alias: src
            Statistics: Num rows: 500 Data size: 5312 Basic stats: COMPLETE Column stats: NONE
            GatherStats: false
            Filter Operator
              isSamplingPred: false
              predicate: key is not null (type: boolean)
              Statistics: Num rows: 500 Data size: 5312 Basic stats: COMPLETE Column stats: NONE
              Group By Operator
                aggregations: min(key)
                keys: key (type: string)
                mode: hash
                outputColumnNames: _col0, _col1
                Statistics: Num rows: 500 Data size: 5312 Basic stats: COMPLETE Column stats: NONE
                Reduce Output Operator
                  key expressions: _col0 (type: string)
                  null sort order: a
                  sort order: +
                  Map-reduce partition columns: _col0 (type: string)
                  Statistics: Num rows: 500 Data size: 5312 Basic stats: COMPLETE Column stats: NONE
                  tag: -1
                  value expressions: _col1 (type: string)
                  auto parallelism: false
      Execution mode: vectorized
      Path -> Alias:
#### A masked pattern was here ####
      Path -> Partition:
#### A masked pattern was here ####
          Partition
            base file name: src
            input format: org.apache.hadoop.mapred.TextInputFormat
            output format: org.apache.hadoop.hive.ql.io.HiveIgnoreKeyTextOutputFormat
            properties:
              COLUMN_STATS_ACCURATE {"BASIC_STATS":"true","COLUMN_STATS":{"key":"true","value":"true"}}
              bucket_count -1
              bucketing_version 2
              column.name.delimiter ,
              columns key,value
              columns.comments 'default','default'
              columns.types string:string
#### A masked pattern was here ####
              name default.src
              numFiles 1
              numRows 500
              rawDataSize 5312
              serialization.ddl struct src { string key, string value}
              serialization.format 1
              serialization.lib org.apache.hadoop.hive.serde2.lazy.LazySimpleSerDe
              totalSize 5812
#### A masked pattern was here ####
            serde: org.apache.hadoop.hive.serde2.lazy.LazySimpleSerDe
          
              input format: org.apache.hadoop.mapred.TextInputFormat
              output format: org.apache.hadoop.hive.ql.io.HiveIgnoreKeyTextOutputFormat
              properties:
                COLUMN_STATS_ACCURATE {"BASIC_STATS":"true","COLUMN_STATS":{"key":"true","value":"true"}}
                bucket_count -1
                bucketing_version 2
                column.name.delimiter ,
                columns key,value
                columns.comments 'default','default'
                columns.types string:string
#### A masked pattern was here ####
                name default.src
                numFiles 1
                numRows 500
                rawDataSize 5312
                serialization.ddl struct src { string key, string value}
                serialization.format 1
                serialization.lib org.apache.hadoop.hive.serde2.lazy.LazySimpleSerDe
                totalSize 5812
#### A masked pattern was here ####
              serde: org.apache.hadoop.hive.serde2.lazy.LazySimpleSerDe
              name: default.src
            name: default.src
      Truncated Path -> Alias:
        /src [$hdt$_1:src]
      Needs Tagging: false
      Reduce Operator Tree:
        Group By Operator
          aggregations: min(VALUE._col0)
          keys: KEY._col0 (type: string)
          mode: mergepartial
          outputColumnNames: _col0, _col1
          Statistics: Num rows: 250 Data size: 2656 Basic stats: COMPLETE Column stats: NONE
          Filter Operator
            isSamplingPred: false
            predicate: ((UDFToDouble(_col1) + 1.0D) < 5.0D) (type: boolean)
            Statistics: Num rows: 83 Data size: 881 Basic stats: COMPLETE Column stats: NONE
            Select Operator
              expressions: _col0 (type: string), (UDFToDouble(_col1) + 2.0D) (type: double), (UDFToDouble(_col1) + 3.0D) (type: double)
              outputColumnNames: _col0, _col1, _col2
              Statistics: Num rows: 83 Data size: 881 Basic stats: COMPLETE Column stats: NONE
              File Output Operator
                compressed: false
                GlobalTableId: 0
#### A masked pattern was here ####
                NumFilesPerFileSink: 1
                table:
                    input format: org.apache.hadoop.mapred.SequenceFileInputFormat
                    output format: org.apache.hadoop.hive.ql.io.HiveSequenceFileOutputFormat
                    properties:
                      column.name.delimiter ,
                      columns _col0,_col1,_col2
                      columns.types string,double,double
                      escape.delim \
                      serialization.lib org.apache.hadoop.hive.serde2.lazybinary.LazyBinarySerDe
                    serde: org.apache.hadoop.hive.serde2.lazybinary.LazyBinarySerDe
                TotalFiles: 1
                GatherStats: false
                MultiFileSpray: false

  Stage: Stage-1
    Map Reduce
      Map Operator Tree:
          TableScan
            alias: a
            Statistics: Num rows: 500 Data size: 5312 Basic stats: COMPLETE Column stats: NONE
            GatherStats: false
            Filter Operator
              isSamplingPred: false
              predicate: key is not null (type: boolean)
              Statistics: Num rows: 500 Data size: 5312 Basic stats: COMPLETE Column stats: NONE
              Select Operator
                expressions: key (type: string)
                outputColumnNames: _col0
                Statistics: Num rows: 500 Data size: 5312 Basic stats: COMPLETE Column stats: NONE
                Reduce Output Operator
                  key expressions: _col0 (type: string)
                  null sort order: a
                  sort order: +
                  Map-reduce partition columns: _col0 (type: string)
                  Statistics: Num rows: 500 Data size: 5312 Basic stats: COMPLETE Column stats: NONE
                  tag: 0
                  auto parallelism: false
          TableScan
            GatherStats: false
            Reduce Output Operator
              key expressions: _col0 (type: string)
              null sort order: a
              sort order: +
              Map-reduce partition columns: _col0 (type: string)
              Statistics: Num rows: 83 Data size: 881 Basic stats: COMPLETE Column stats: NONE
              tag: 1
              value expressions: _col1 (type: double), _col2 (type: double)
              auto parallelism: false
      Path -> Alias:
#### A masked pattern was here ####
      Path -> Partition:
#### A masked pattern was here ####
          Partition
            base file name: -mr-10004
            input format: org.apache.hadoop.mapred.SequenceFileInputFormat
            output format: org.apache.hadoop.hive.ql.io.HiveSequenceFileOutputFormat
            properties:
              column.name.delimiter ,
              columns _col0,_col1,_col2
              columns.types string,double,double
              escape.delim \
              serialization.lib org.apache.hadoop.hive.serde2.lazybinary.LazyBinarySerDe
            serde: org.apache.hadoop.hive.serde2.lazybinary.LazyBinarySerDe
          
              input format: org.apache.hadoop.mapred.SequenceFileInputFormat
              output format: org.apache.hadoop.hive.ql.io.HiveSequenceFileOutputFormat
              properties:
                column.name.delimiter ,
                columns _col0,_col1,_col2
                columns.types string,double,double
                escape.delim \
                serialization.lib org.apache.hadoop.hive.serde2.lazybinary.LazyBinarySerDe
              serde: org.apache.hadoop.hive.serde2.lazybinary.LazyBinarySerDe
#### A masked pattern was here ####
          Partition
            base file name: src
            input format: org.apache.hadoop.mapred.TextInputFormat
            output format: org.apache.hadoop.hive.ql.io.HiveIgnoreKeyTextOutputFormat
            properties:
              COLUMN_STATS_ACCURATE {"BASIC_STATS":"true","COLUMN_STATS":{"key":"true","value":"true"}}
              bucket_count -1
              bucketing_version 2
              column.name.delimiter ,
              columns key,value
              columns.comments 'default','default'
              columns.types string:string
#### A masked pattern was here ####
              name default.src
              numFiles 1
              numRows 500
              rawDataSize 5312
              serialization.ddl struct src { string key, string value}
              serialization.format 1
              serialization.lib org.apache.hadoop.hive.serde2.lazy.LazySimpleSerDe
              totalSize 5812
#### A masked pattern was here ####
            serde: org.apache.hadoop.hive.serde2.lazy.LazySimpleSerDe
          
              input format: org.apache.hadoop.mapred.TextInputFormat
              output format: org.apache.hadoop.hive.ql.io.HiveIgnoreKeyTextOutputFormat
              properties:
                COLUMN_STATS_ACCURATE {"BASIC_STATS":"true","COLUMN_STATS":{"key":"true","value":"true"}}
                bucket_count -1
                bucketing_version 2
                column.name.delimiter ,
                columns key,value
                columns.comments 'default','default'
                columns.types string:string
#### A masked pattern was here ####
                name default.src
                numFiles 1
                numRows 500
                rawDataSize 5312
                serialization.ddl struct src { string key, string value}
                serialization.format 1
                serialization.lib org.apache.hadoop.hive.serde2.lazy.LazySimpleSerDe
                totalSize 5812
#### A masked pattern was here ####
              serde: org.apache.hadoop.hive.serde2.lazy.LazySimpleSerDe
              name: default.src
            name: default.src
      Truncated Path -> Alias:
        /src [$hdt$_0:a]
#### A masked pattern was here ####
      Needs Tagging: true
      Reduce Operator Tree:
        Join Operator
          condition map:
               Inner Join 0 to 1
          keys:
            0 _col0 (type: string)
            1 _col0 (type: string)
          outputColumnNames: _col0, _col2, _col3
          Statistics: Num rows: 550 Data size: 5843 Basic stats: COMPLETE Column stats: NONE
          Select Operator
            expressions: _col0 (type: string), _col2 (type: double), _col3 (type: double)
            outputColumnNames: _col0, _col1, _col2
            Statistics: Num rows: 550 Data size: 5843 Basic stats: COMPLETE Column stats: NONE
            File Output Operator
              compressed: false
              GlobalTableId: 0
#### A masked pattern was here ####
              NumFilesPerFileSink: 1
              Statistics: Num rows: 550 Data size: 5843 Basic stats: COMPLETE Column stats: NONE
#### A masked pattern was here ####
              table:
                  input format: org.apache.hadoop.mapred.SequenceFileInputFormat
                  output format: org.apache.hadoop.hive.ql.io.HiveSequenceFileOutputFormat
                  properties:
                    columns _col0,_col1,_col2
                    columns.types string:double:double
                    escape.delim \
                    hive.serialization.extend.additional.nesting.levels true
                    serialization.escape.crlf true
                    serialization.format 1
                    serialization.lib org.apache.hadoop.hive.serde2.lazy.LazySimpleSerDe
                  serde: org.apache.hadoop.hive.serde2.lazy.LazySimpleSerDe
              TotalFiles: 1
              GatherStats: false
              MultiFileSpray: false

  Stage: Stage-0
    Fetch Operator
      limit: -1
      Processor Tree:
        ListSink

PREHOOK: query: select a.key, b.k2, b.k3
from src a
join (
select key,
min(key) as k,
min(key)+1 as k1,
min(key)+2 as k2,
min(key)+3 as k3
from src
group by key
) b
on a.key=b.key and b.k1 < 5
PREHOOK: type: QUERY
PREHOOK: Input: default@src
#### A masked pattern was here ####
POSTHOOK: query: select a.key, b.k2, b.k3
from src a
join (
select key,
min(key) as k,
min(key)+1 as k1,
min(key)+2 as k2,
min(key)+3 as k3
from src
group by key
) b
on a.key=b.key and b.k1 < 5
POSTHOOK: type: QUERY
POSTHOOK: Input: default@src
#### A masked pattern was here ####
0	2.0	3.0
0	2.0	3.0
0	2.0	3.0
2	4.0	5.0
PREHOOK: query: explain extended select a.key, b.k2, b.k3
from src a
join (
select key,
min(key) as k,
min(key)+1 as k1,
min(key)+2 as k2,
min(key)+3 as k3
from src
group by key
) b
on a.key=b.key and b.k1 < 5
PREHOOK: type: QUERY
PREHOOK: Input: default@src
#### A masked pattern was here ####
POSTHOOK: query: explain extended select a.key, b.k2, b.k3
from src a
join (
select key,
min(key) as k,
min(key)+1 as k1,
min(key)+2 as k2,
min(key)+3 as k3
from src
group by key
) b
on a.key=b.key and b.k1 < 5
POSTHOOK: type: QUERY
POSTHOOK: Input: default@src
#### A masked pattern was here ####
<<<<<<< HEAD
=======
OPTIMIZED SQL: SELECT `t0`.`key`, `t4`.`k2`, `t4`.`k3`
FROM (SELECT `key`
FROM `default`.`src`
WHERE `key` IS NOT NULL) AS `t0`
INNER JOIN (SELECT `key`, CAST(MIN(`key`) AS DOUBLE) + CAST(2 AS DOUBLE) AS `k2`, CAST(MIN(`key`) AS DOUBLE) + CAST(3 AS DOUBLE) AS `k3`
FROM `default`.`src`
WHERE `key` IS NOT NULL
GROUP BY `key`
HAVING CAST(MIN(`key`) AS DOUBLE) + 1 < 5.0) AS `t4` ON `t0`.`key` = `t4`.`key`
>>>>>>> 720a0f27
STAGE DEPENDENCIES:
  Stage-2 is a root stage
  Stage-1 depends on stages: Stage-2
  Stage-0 depends on stages: Stage-1

STAGE PLANS:
  Stage: Stage-2
    Map Reduce
      Map Operator Tree:
          TableScan
            alias: src
            Statistics: Num rows: 500 Data size: 5312 Basic stats: COMPLETE Column stats: NONE
            GatherStats: false
            Filter Operator
              isSamplingPred: false
              predicate: key is not null (type: boolean)
              Statistics: Num rows: 500 Data size: 5312 Basic stats: COMPLETE Column stats: NONE
              Group By Operator
                aggregations: min(key)
                keys: key (type: string)
                mode: hash
                outputColumnNames: _col0, _col1
                Statistics: Num rows: 500 Data size: 5312 Basic stats: COMPLETE Column stats: NONE
                Reduce Output Operator
                  key expressions: _col0 (type: string)
                  null sort order: a
                  sort order: +
                  Map-reduce partition columns: _col0 (type: string)
                  Statistics: Num rows: 500 Data size: 5312 Basic stats: COMPLETE Column stats: NONE
                  tag: -1
                  value expressions: _col1 (type: string)
                  auto parallelism: false
      Execution mode: vectorized
      Path -> Alias:
#### A masked pattern was here ####
      Path -> Partition:
#### A masked pattern was here ####
          Partition
            base file name: src
            input format: org.apache.hadoop.mapred.TextInputFormat
            output format: org.apache.hadoop.hive.ql.io.HiveIgnoreKeyTextOutputFormat
            properties:
              COLUMN_STATS_ACCURATE {"BASIC_STATS":"true","COLUMN_STATS":{"key":"true","value":"true"}}
              bucket_count -1
              bucketing_version 2
              column.name.delimiter ,
              columns key,value
              columns.comments 'default','default'
              columns.types string:string
#### A masked pattern was here ####
              name default.src
              numFiles 1
              numRows 500
              rawDataSize 5312
              serialization.ddl struct src { string key, string value}
              serialization.format 1
              serialization.lib org.apache.hadoop.hive.serde2.lazy.LazySimpleSerDe
              totalSize 5812
#### A masked pattern was here ####
            serde: org.apache.hadoop.hive.serde2.lazy.LazySimpleSerDe
          
              input format: org.apache.hadoop.mapred.TextInputFormat
              output format: org.apache.hadoop.hive.ql.io.HiveIgnoreKeyTextOutputFormat
              properties:
                COLUMN_STATS_ACCURATE {"BASIC_STATS":"true","COLUMN_STATS":{"key":"true","value":"true"}}
                bucket_count -1
                bucketing_version 2
                column.name.delimiter ,
                columns key,value
                columns.comments 'default','default'
                columns.types string:string
#### A masked pattern was here ####
                name default.src
                numFiles 1
                numRows 500
                rawDataSize 5312
                serialization.ddl struct src { string key, string value}
                serialization.format 1
                serialization.lib org.apache.hadoop.hive.serde2.lazy.LazySimpleSerDe
                totalSize 5812
#### A masked pattern was here ####
              serde: org.apache.hadoop.hive.serde2.lazy.LazySimpleSerDe
              name: default.src
            name: default.src
      Truncated Path -> Alias:
        /src [$hdt$_1:src]
      Needs Tagging: false
      Reduce Operator Tree:
        Group By Operator
          aggregations: min(VALUE._col0)
          keys: KEY._col0 (type: string)
          mode: mergepartial
          outputColumnNames: _col0, _col1
          Statistics: Num rows: 250 Data size: 2656 Basic stats: COMPLETE Column stats: NONE
          Filter Operator
            isSamplingPred: false
            predicate: ((UDFToDouble(_col1) + 1.0D) < 5.0D) (type: boolean)
            Statistics: Num rows: 83 Data size: 881 Basic stats: COMPLETE Column stats: NONE
            Select Operator
              expressions: _col0 (type: string), (UDFToDouble(_col1) + 2.0D) (type: double), (UDFToDouble(_col1) + 3.0D) (type: double)
              outputColumnNames: _col0, _col1, _col2
              Statistics: Num rows: 83 Data size: 881 Basic stats: COMPLETE Column stats: NONE
              File Output Operator
                compressed: false
                GlobalTableId: 0
#### A masked pattern was here ####
                NumFilesPerFileSink: 1
                table:
                    input format: org.apache.hadoop.mapred.SequenceFileInputFormat
                    output format: org.apache.hadoop.hive.ql.io.HiveSequenceFileOutputFormat
                    properties:
                      column.name.delimiter ,
                      columns _col0,_col1,_col2
                      columns.types string,double,double
                      escape.delim \
                      serialization.lib org.apache.hadoop.hive.serde2.lazybinary.LazyBinarySerDe
                    serde: org.apache.hadoop.hive.serde2.lazybinary.LazyBinarySerDe
                TotalFiles: 1
                GatherStats: false
                MultiFileSpray: false

  Stage: Stage-1
    Map Reduce
      Map Operator Tree:
          TableScan
            alias: a
            Statistics: Num rows: 500 Data size: 5312 Basic stats: COMPLETE Column stats: NONE
            GatherStats: false
            Filter Operator
              isSamplingPred: false
              predicate: key is not null (type: boolean)
              Statistics: Num rows: 500 Data size: 5312 Basic stats: COMPLETE Column stats: NONE
              Select Operator
                expressions: key (type: string)
                outputColumnNames: _col0
                Statistics: Num rows: 500 Data size: 5312 Basic stats: COMPLETE Column stats: NONE
                Reduce Output Operator
                  key expressions: _col0 (type: string)
                  null sort order: a
                  sort order: +
                  Map-reduce partition columns: _col0 (type: string)
                  Statistics: Num rows: 500 Data size: 5312 Basic stats: COMPLETE Column stats: NONE
                  tag: 0
                  auto parallelism: false
          TableScan
            GatherStats: false
            Reduce Output Operator
              key expressions: _col0 (type: string)
              null sort order: a
              sort order: +
              Map-reduce partition columns: _col0 (type: string)
              Statistics: Num rows: 83 Data size: 881 Basic stats: COMPLETE Column stats: NONE
              tag: 1
              value expressions: _col1 (type: double), _col2 (type: double)
              auto parallelism: false
      Path -> Alias:
#### A masked pattern was here ####
      Path -> Partition:
#### A masked pattern was here ####
          Partition
            base file name: -mr-10004
            input format: org.apache.hadoop.mapred.SequenceFileInputFormat
            output format: org.apache.hadoop.hive.ql.io.HiveSequenceFileOutputFormat
            properties:
              column.name.delimiter ,
              columns _col0,_col1,_col2
              columns.types string,double,double
              escape.delim \
              serialization.lib org.apache.hadoop.hive.serde2.lazybinary.LazyBinarySerDe
            serde: org.apache.hadoop.hive.serde2.lazybinary.LazyBinarySerDe
          
              input format: org.apache.hadoop.mapred.SequenceFileInputFormat
              output format: org.apache.hadoop.hive.ql.io.HiveSequenceFileOutputFormat
              properties:
                column.name.delimiter ,
                columns _col0,_col1,_col2
                columns.types string,double,double
                escape.delim \
                serialization.lib org.apache.hadoop.hive.serde2.lazybinary.LazyBinarySerDe
              serde: org.apache.hadoop.hive.serde2.lazybinary.LazyBinarySerDe
#### A masked pattern was here ####
          Partition
            base file name: src
            input format: org.apache.hadoop.mapred.TextInputFormat
            output format: org.apache.hadoop.hive.ql.io.HiveIgnoreKeyTextOutputFormat
            properties:
              COLUMN_STATS_ACCURATE {"BASIC_STATS":"true","COLUMN_STATS":{"key":"true","value":"true"}}
              bucket_count -1
              bucketing_version 2
              column.name.delimiter ,
              columns key,value
              columns.comments 'default','default'
              columns.types string:string
#### A masked pattern was here ####
              name default.src
              numFiles 1
              numRows 500
              rawDataSize 5312
              serialization.ddl struct src { string key, string value}
              serialization.format 1
              serialization.lib org.apache.hadoop.hive.serde2.lazy.LazySimpleSerDe
              totalSize 5812
#### A masked pattern was here ####
            serde: org.apache.hadoop.hive.serde2.lazy.LazySimpleSerDe
          
              input format: org.apache.hadoop.mapred.TextInputFormat
              output format: org.apache.hadoop.hive.ql.io.HiveIgnoreKeyTextOutputFormat
              properties:
                COLUMN_STATS_ACCURATE {"BASIC_STATS":"true","COLUMN_STATS":{"key":"true","value":"true"}}
                bucket_count -1
                bucketing_version 2
                column.name.delimiter ,
                columns key,value
                columns.comments 'default','default'
                columns.types string:string
#### A masked pattern was here ####
                name default.src
                numFiles 1
                numRows 500
                rawDataSize 5312
                serialization.ddl struct src { string key, string value}
                serialization.format 1
                serialization.lib org.apache.hadoop.hive.serde2.lazy.LazySimpleSerDe
                totalSize 5812
#### A masked pattern was here ####
              serde: org.apache.hadoop.hive.serde2.lazy.LazySimpleSerDe
              name: default.src
            name: default.src
      Truncated Path -> Alias:
        /src [$hdt$_0:a]
#### A masked pattern was here ####
      Needs Tagging: true
      Reduce Operator Tree:
        Join Operator
          condition map:
               Inner Join 0 to 1
          keys:
            0 _col0 (type: string)
            1 _col0 (type: string)
          outputColumnNames: _col0, _col2, _col3
          Statistics: Num rows: 550 Data size: 5843 Basic stats: COMPLETE Column stats: NONE
          Select Operator
            expressions: _col0 (type: string), _col2 (type: double), _col3 (type: double)
            outputColumnNames: _col0, _col1, _col2
            Statistics: Num rows: 550 Data size: 5843 Basic stats: COMPLETE Column stats: NONE
            File Output Operator
              compressed: false
              GlobalTableId: 0
#### A masked pattern was here ####
              NumFilesPerFileSink: 1
              Statistics: Num rows: 550 Data size: 5843 Basic stats: COMPLETE Column stats: NONE
#### A masked pattern was here ####
              table:
                  input format: org.apache.hadoop.mapred.SequenceFileInputFormat
                  output format: org.apache.hadoop.hive.ql.io.HiveSequenceFileOutputFormat
                  properties:
                    columns _col0,_col1,_col2
                    columns.types string:double:double
                    escape.delim \
                    hive.serialization.extend.additional.nesting.levels true
                    serialization.escape.crlf true
                    serialization.format 1
                    serialization.lib org.apache.hadoop.hive.serde2.lazy.LazySimpleSerDe
                  serde: org.apache.hadoop.hive.serde2.lazy.LazySimpleSerDe
              TotalFiles: 1
              GatherStats: false
              MultiFileSpray: false

  Stage: Stage-0
    Fetch Operator
      limit: -1
      Processor Tree:
        ListSink

PREHOOK: query: select a.key, b.k2, b.k3
from src a
join (
select key,
min(key) as k,
min(key)+1 as k1,
min(key)+2 as k2,
min(key)+3 as k3
from src
group by key
) b
on a.key=b.key and b.k1 < 5
PREHOOK: type: QUERY
PREHOOK: Input: default@src
#### A masked pattern was here ####
POSTHOOK: query: select a.key, b.k2, b.k3
from src a
join (
select key,
min(key) as k,
min(key)+1 as k1,
min(key)+2 as k2,
min(key)+3 as k3
from src
group by key
) b
on a.key=b.key and b.k1 < 5
POSTHOOK: type: QUERY
POSTHOOK: Input: default@src
#### A masked pattern was here ####
0	2.0	3.0
0	2.0	3.0
0	2.0	3.0
2	4.0	5.0<|MERGE_RESOLUTION|>--- conflicted
+++ resolved
@@ -28,8 +28,6 @@
 POSTHOOK: type: QUERY
 POSTHOOK: Input: default@src
 #### A masked pattern was here ####
-<<<<<<< HEAD
-=======
 OPTIMIZED SQL: SELECT `t0`.`key`, `t4`.`k2`, `t4`.`k3`
 FROM (SELECT `key`
 FROM `default`.`src`
@@ -39,7 +37,6 @@
 WHERE `key` IS NOT NULL
 GROUP BY `key`
 HAVING CAST(MIN(`key`) AS DOUBLE) + 1 < 5.0) AS `t4` ON `t0`.`key` = `t4`.`key`
->>>>>>> 720a0f27
 STAGE DEPENDENCIES:
   Stage-2 is a root stage
   Stage-1 depends on stages: Stage-2
@@ -378,8 +375,6 @@
 POSTHOOK: type: QUERY
 POSTHOOK: Input: default@src
 #### A masked pattern was here ####
-<<<<<<< HEAD
-=======
 OPTIMIZED SQL: SELECT `t0`.`key`, `t4`.`k2`, `t4`.`k3`
 FROM (SELECT `key`
 FROM `default`.`src`
@@ -389,7 +384,6 @@
 WHERE `key` IS NOT NULL
 GROUP BY `key`
 HAVING CAST(MIN(`key`) AS DOUBLE) + 1 < 5.0) AS `t4` ON `t0`.`key` = `t4`.`key`
->>>>>>> 720a0f27
 STAGE DEPENDENCIES:
   Stage-2 is a root stage
   Stage-1 depends on stages: Stage-2
@@ -728,8 +722,6 @@
 POSTHOOK: type: QUERY
 POSTHOOK: Input: default@src
 #### A masked pattern was here ####
-<<<<<<< HEAD
-=======
 OPTIMIZED SQL: SELECT `t0`.`key`, `t4`.`k2`, `t4`.`k3`
 FROM (SELECT `key`
 FROM `default`.`src`
@@ -739,7 +731,6 @@
 WHERE `key` IS NOT NULL
 GROUP BY `key`
 HAVING CAST(MIN(`key`) AS DOUBLE) + 1 < 5.0) AS `t4` ON `t0`.`key` = `t4`.`key`
->>>>>>> 720a0f27
 STAGE DEPENDENCIES:
   Stage-2 is a root stage
   Stage-1 depends on stages: Stage-2
@@ -1078,8 +1069,6 @@
 POSTHOOK: type: QUERY
 POSTHOOK: Input: default@src
 #### A masked pattern was here ####
-<<<<<<< HEAD
-=======
 OPTIMIZED SQL: SELECT `t0`.`key`, `t4`.`k2`, `t4`.`k3`
 FROM (SELECT `key`
 FROM `default`.`src`
@@ -1089,7 +1078,6 @@
 WHERE `key` IS NOT NULL
 GROUP BY `key`
 HAVING CAST(MIN(`key`) AS DOUBLE) + 1 < 5.0) AS `t4` ON `t0`.`key` = `t4`.`key`
->>>>>>> 720a0f27
 STAGE DEPENDENCIES:
   Stage-2 is a root stage
   Stage-1 depends on stages: Stage-2
