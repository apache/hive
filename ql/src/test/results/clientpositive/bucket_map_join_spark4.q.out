PREHOOK: query: CREATE TABLE tbl1_n0(key int, value string) CLUSTERED BY (key) SORTED BY (key) INTO 2 BUCKETS
PREHOOK: type: CREATETABLE
PREHOOK: Output: database:default
PREHOOK: Output: default@tbl1_n0
POSTHOOK: query: CREATE TABLE tbl1_n0(key int, value string) CLUSTERED BY (key) SORTED BY (key) INTO 2 BUCKETS
POSTHOOK: type: CREATETABLE
POSTHOOK: Output: database:default
POSTHOOK: Output: default@tbl1_n0
PREHOOK: query: CREATE TABLE tbl2_n0(key int, value string) CLUSTERED BY (key) SORTED BY (key) INTO 2 BUCKETS
PREHOOK: type: CREATETABLE
PREHOOK: Output: database:default
PREHOOK: Output: default@tbl2_n0
POSTHOOK: query: CREATE TABLE tbl2_n0(key int, value string) CLUSTERED BY (key) SORTED BY (key) INTO 2 BUCKETS
POSTHOOK: type: CREATETABLE
POSTHOOK: Output: database:default
POSTHOOK: Output: default@tbl2_n0
PREHOOK: query: CREATE TABLE tbl3(key int, value string) CLUSTERED BY (key) SORTED BY (key) INTO 2 BUCKETS
PREHOOK: type: CREATETABLE
PREHOOK: Output: database:default
PREHOOK: Output: default@tbl3
POSTHOOK: query: CREATE TABLE tbl3(key int, value string) CLUSTERED BY (key) SORTED BY (key) INTO 2 BUCKETS
POSTHOOK: type: CREATETABLE
POSTHOOK: Output: database:default
POSTHOOK: Output: default@tbl3
PREHOOK: query: insert overwrite table tbl1_n0
select * from src where key < 10
PREHOOK: type: QUERY
PREHOOK: Input: default@src
PREHOOK: Output: default@tbl1_n0
POSTHOOK: query: insert overwrite table tbl1_n0
select * from src where key < 10
POSTHOOK: type: QUERY
POSTHOOK: Input: default@src
POSTHOOK: Output: default@tbl1_n0
POSTHOOK: Lineage: tbl1_n0.key EXPRESSION [(src)src.FieldSchema(name:key, type:string, comment:default), ]
POSTHOOK: Lineage: tbl1_n0.value SIMPLE [(src)src.FieldSchema(name:value, type:string, comment:default), ]
PREHOOK: query: insert overwrite table tbl2_n0
select * from src where key < 10
PREHOOK: type: QUERY
PREHOOK: Input: default@src
PREHOOK: Output: default@tbl2_n0
POSTHOOK: query: insert overwrite table tbl2_n0
select * from src where key < 10
POSTHOOK: type: QUERY
POSTHOOK: Input: default@src
POSTHOOK: Output: default@tbl2_n0
POSTHOOK: Lineage: tbl2_n0.key EXPRESSION [(src)src.FieldSchema(name:key, type:string, comment:default), ]
POSTHOOK: Lineage: tbl2_n0.value SIMPLE [(src)src.FieldSchema(name:value, type:string, comment:default), ]
PREHOOK: query: insert overwrite table tbl3
select * from src where key < 10
PREHOOK: type: QUERY
PREHOOK: Input: default@src
PREHOOK: Output: default@tbl3
POSTHOOK: query: insert overwrite table tbl3
select * from src where key < 10
POSTHOOK: type: QUERY
POSTHOOK: Input: default@src
POSTHOOK: Output: default@tbl3
POSTHOOK: Lineage: tbl3.key EXPRESSION [(src)src.FieldSchema(name:key, type:string, comment:default), ]
POSTHOOK: Lineage: tbl3.value SIMPLE [(src)src.FieldSchema(name:value, type:string, comment:default), ]
PREHOOK: query: explain extended
select a.key as key, a.value as val1, b.value as val2, c.value as val3
from tbl1_n0 a join tbl2_n0 b on a.key = b.key join tbl3 c on a.value = c.value
PREHOOK: type: QUERY
PREHOOK: Input: default@tbl1_n0
PREHOOK: Input: default@tbl2_n0
PREHOOK: Input: default@tbl3
#### A masked pattern was here ####
POSTHOOK: query: explain extended
select a.key as key, a.value as val1, b.value as val2, c.value as val3
from tbl1_n0 a join tbl2_n0 b on a.key = b.key join tbl3 c on a.value = c.value
POSTHOOK: type: QUERY
POSTHOOK: Input: default@tbl1_n0
POSTHOOK: Input: default@tbl2_n0
POSTHOOK: Input: default@tbl3
#### A masked pattern was here ####
<<<<<<< HEAD
=======
OPTIMIZED SQL: SELECT `t0`.`key`, `t0`.`value` AS `val1`, `t2`.`value` AS `val2`, `t4`.`value` AS `val3`
FROM (SELECT `key`, `value`
FROM `default`.`tbl1_n0`
WHERE `key` IS NOT NULL AND `value` IS NOT NULL) AS `t0`
INNER JOIN (SELECT `key`, `value`
FROM `default`.`tbl2_n0`
WHERE `key` IS NOT NULL) AS `t2` ON `t0`.`key` = `t2`.`key`
INNER JOIN (SELECT `value`
FROM `default`.`tbl3`
WHERE `value` IS NOT NULL) AS `t4` ON `t0`.`value` = `t4`.`value`
>>>>>>> 720a0f27
STAGE DEPENDENCIES:
  Stage-7 is a root stage
  Stage-5 depends on stages: Stage-7
  Stage-0 depends on stages: Stage-5

STAGE PLANS:
  Stage: Stage-7
    Map Reduce Local Work
      Alias -> Map Local Tables:
        $hdt$_0:a 
          Fetch Operator
            limit: -1
        $hdt$_2:c 
          Fetch Operator
            limit: -1
      Alias -> Map Local Operator Tree:
        $hdt$_0:a 
          TableScan
            alias: a
            Statistics: Num rows: 10 Data size: 70 Basic stats: COMPLETE Column stats: NONE
            GatherStats: false
            Filter Operator
              isSamplingPred: false
              predicate: (key is not null and value is not null) (type: boolean)
              Statistics: Num rows: 10 Data size: 70 Basic stats: COMPLETE Column stats: NONE
              Select Operator
                expressions: key (type: int), value (type: string)
                outputColumnNames: _col0, _col1
                Statistics: Num rows: 10 Data size: 70 Basic stats: COMPLETE Column stats: NONE
                HashTable Sink Operator
                  keys:
                    0 _col0 (type: int)
                    1 _col0 (type: int)
                  Position of Big Table: 1
        $hdt$_2:c 
          TableScan
            alias: c
            Statistics: Num rows: 10 Data size: 70 Basic stats: COMPLETE Column stats: NONE
            GatherStats: false
            Filter Operator
              isSamplingPred: false
              predicate: value is not null (type: boolean)
              Statistics: Num rows: 10 Data size: 70 Basic stats: COMPLETE Column stats: NONE
              Select Operator
                expressions: value (type: string)
                outputColumnNames: _col0
                Statistics: Num rows: 10 Data size: 70 Basic stats: COMPLETE Column stats: NONE
                HashTable Sink Operator
                  keys:
                    0 _col1 (type: string)
                    1 _col0 (type: string)
                  Position of Big Table: 0

  Stage: Stage-5
    Map Reduce
      Map Operator Tree:
          TableScan
            alias: b
            Statistics: Num rows: 10 Data size: 70 Basic stats: COMPLETE Column stats: NONE
            GatherStats: false
            Filter Operator
              isSamplingPred: false
              predicate: key is not null (type: boolean)
              Statistics: Num rows: 10 Data size: 70 Basic stats: COMPLETE Column stats: NONE
              Select Operator
                expressions: key (type: int), value (type: string)
                outputColumnNames: _col0, _col1
                Statistics: Num rows: 10 Data size: 70 Basic stats: COMPLETE Column stats: NONE
                Map Join Operator
                  condition map:
                       Inner Join 0 to 1
                  keys:
                    0 _col0 (type: int)
                    1 _col0 (type: int)
                  outputColumnNames: _col0, _col1, _col3
                  Position of Big Table: 1
                  Statistics: Num rows: 11 Data size: 77 Basic stats: COMPLETE Column stats: NONE
                  Map Join Operator
                    condition map:
                         Inner Join 0 to 1
                    keys:
                      0 _col1 (type: string)
                      1 _col0 (type: string)
                    outputColumnNames: _col0, _col1, _col3, _col4
                    Position of Big Table: 0
                    Statistics: Num rows: 12 Data size: 84 Basic stats: COMPLETE Column stats: NONE
                    Select Operator
                      expressions: _col0 (type: int), _col1 (type: string), _col3 (type: string), _col4 (type: string)
                      outputColumnNames: _col0, _col1, _col2, _col3
                      Statistics: Num rows: 12 Data size: 84 Basic stats: COMPLETE Column stats: NONE
                      File Output Operator
                        compressed: false
                        GlobalTableId: 0
#### A masked pattern was here ####
                        NumFilesPerFileSink: 1
                        Statistics: Num rows: 12 Data size: 84 Basic stats: COMPLETE Column stats: NONE
#### A masked pattern was here ####
                        table:
                            input format: org.apache.hadoop.mapred.SequenceFileInputFormat
                            output format: org.apache.hadoop.hive.ql.io.HiveSequenceFileOutputFormat
                            properties:
                              columns _col0,_col1,_col2,_col3
                              columns.types int:string:string:string
                              escape.delim \
                              hive.serialization.extend.additional.nesting.levels true
                              serialization.escape.crlf true
                              serialization.format 1
                              serialization.lib org.apache.hadoop.hive.serde2.lazy.LazySimpleSerDe
                            serde: org.apache.hadoop.hive.serde2.lazy.LazySimpleSerDe
                        TotalFiles: 1
                        GatherStats: false
                        MultiFileSpray: false
      Local Work:
        Map Reduce Local Work
      Path -> Alias:
#### A masked pattern was here ####
      Path -> Partition:
#### A masked pattern was here ####
          Partition
            base file name: tbl1_n0
            input format: org.apache.hadoop.mapred.TextInputFormat
            output format: org.apache.hadoop.hive.ql.io.HiveIgnoreKeyTextOutputFormat
            properties:
              COLUMN_STATS_ACCURATE {"BASIC_STATS":"true","COLUMN_STATS":{"key":"true","value":"true"}}
              SORTBUCKETCOLSPREFIX TRUE
              bucket_count 2
              bucket_field_name key
              bucketing_version 2
              column.name.delimiter ,
              columns key,value
              columns.comments 
              columns.types int:string
#### A masked pattern was here ####
              name default.tbl1_n0
              numFiles 2
              numRows 10
              rawDataSize 70
              serialization.ddl struct tbl1_n0 { i32 key, string value}
              serialization.format 1
              serialization.lib org.apache.hadoop.hive.serde2.lazy.LazySimpleSerDe
              totalSize 80
#### A masked pattern was here ####
            serde: org.apache.hadoop.hive.serde2.lazy.LazySimpleSerDe
          
              input format: org.apache.hadoop.mapred.TextInputFormat
              output format: org.apache.hadoop.hive.ql.io.HiveIgnoreKeyTextOutputFormat
              properties:
                COLUMN_STATS_ACCURATE {"BASIC_STATS":"true","COLUMN_STATS":{"key":"true","value":"true"}}
                SORTBUCKETCOLSPREFIX TRUE
                bucket_count 2
                bucket_field_name key
                bucketing_version 2
                column.name.delimiter ,
                columns key,value
                columns.comments 
                columns.types int:string
#### A masked pattern was here ####
                name default.tbl1_n0
                numFiles 2
                numRows 10
                rawDataSize 70
                serialization.ddl struct tbl1_n0 { i32 key, string value}
                serialization.format 1
                serialization.lib org.apache.hadoop.hive.serde2.lazy.LazySimpleSerDe
                totalSize 80
#### A masked pattern was here ####
              serde: org.apache.hadoop.hive.serde2.lazy.LazySimpleSerDe
              name: default.tbl1_n0
            name: default.tbl1_n0
#### A masked pattern was here ####
          Partition
            base file name: tbl2_n0
            input format: org.apache.hadoop.mapred.TextInputFormat
            output format: org.apache.hadoop.hive.ql.io.HiveIgnoreKeyTextOutputFormat
            properties:
              COLUMN_STATS_ACCURATE {"BASIC_STATS":"true","COLUMN_STATS":{"key":"true","value":"true"}}
              SORTBUCKETCOLSPREFIX TRUE
              bucket_count 2
              bucket_field_name key
              bucketing_version 2
              column.name.delimiter ,
              columns key,value
              columns.comments 
              columns.types int:string
#### A masked pattern was here ####
              name default.tbl2_n0
              numFiles 2
              numRows 10
              rawDataSize 70
              serialization.ddl struct tbl2_n0 { i32 key, string value}
              serialization.format 1
              serialization.lib org.apache.hadoop.hive.serde2.lazy.LazySimpleSerDe
              totalSize 80
#### A masked pattern was here ####
            serde: org.apache.hadoop.hive.serde2.lazy.LazySimpleSerDe
          
              input format: org.apache.hadoop.mapred.TextInputFormat
              output format: org.apache.hadoop.hive.ql.io.HiveIgnoreKeyTextOutputFormat
              properties:
                COLUMN_STATS_ACCURATE {"BASIC_STATS":"true","COLUMN_STATS":{"key":"true","value":"true"}}
                SORTBUCKETCOLSPREFIX TRUE
                bucket_count 2
                bucket_field_name key
                bucketing_version 2
                column.name.delimiter ,
                columns key,value
                columns.comments 
                columns.types int:string
#### A masked pattern was here ####
                name default.tbl2_n0
                numFiles 2
                numRows 10
                rawDataSize 70
                serialization.ddl struct tbl2_n0 { i32 key, string value}
                serialization.format 1
                serialization.lib org.apache.hadoop.hive.serde2.lazy.LazySimpleSerDe
                totalSize 80
#### A masked pattern was here ####
              serde: org.apache.hadoop.hive.serde2.lazy.LazySimpleSerDe
              name: default.tbl2_n0
            name: default.tbl2_n0
#### A masked pattern was here ####
          Partition
            base file name: tbl3
            input format: org.apache.hadoop.mapred.TextInputFormat
            output format: org.apache.hadoop.hive.ql.io.HiveIgnoreKeyTextOutputFormat
            properties:
              COLUMN_STATS_ACCURATE {"BASIC_STATS":"true","COLUMN_STATS":{"key":"true","value":"true"}}
              SORTBUCKETCOLSPREFIX TRUE
              bucket_count 2
              bucket_field_name key
              bucketing_version 2
              column.name.delimiter ,
              columns key,value
              columns.comments 
              columns.types int:string
#### A masked pattern was here ####
              name default.tbl3
              numFiles 2
              numRows 10
              rawDataSize 70
              serialization.ddl struct tbl3 { i32 key, string value}
              serialization.format 1
              serialization.lib org.apache.hadoop.hive.serde2.lazy.LazySimpleSerDe
              totalSize 80
#### A masked pattern was here ####
            serde: org.apache.hadoop.hive.serde2.lazy.LazySimpleSerDe
          
              input format: org.apache.hadoop.mapred.TextInputFormat
              output format: org.apache.hadoop.hive.ql.io.HiveIgnoreKeyTextOutputFormat
              properties:
                COLUMN_STATS_ACCURATE {"BASIC_STATS":"true","COLUMN_STATS":{"key":"true","value":"true"}}
                SORTBUCKETCOLSPREFIX TRUE
                bucket_count 2
                bucket_field_name key
                bucketing_version 2
                column.name.delimiter ,
                columns key,value
                columns.comments 
                columns.types int:string
#### A masked pattern was here ####
                name default.tbl3
                numFiles 2
                numRows 10
                rawDataSize 70
                serialization.ddl struct tbl3 { i32 key, string value}
                serialization.format 1
                serialization.lib org.apache.hadoop.hive.serde2.lazy.LazySimpleSerDe
                totalSize 80
#### A masked pattern was here ####
              serde: org.apache.hadoop.hive.serde2.lazy.LazySimpleSerDe
              name: default.tbl3
            name: default.tbl3
      Truncated Path -> Alias:
        /tbl2_n0 [$hdt$_1:b]

  Stage: Stage-0
    Fetch Operator
      limit: -1
      Processor Tree:
        ListSink

PREHOOK: query: select a.key as key, a.value as val1, b.value as val2, c.value as val3
from tbl1_n0 a join tbl2_n0 b on a.key = b.key join tbl3 c on a.value = c.value
PREHOOK: type: QUERY
PREHOOK: Input: default@tbl1_n0
PREHOOK: Input: default@tbl2_n0
PREHOOK: Input: default@tbl3
#### A masked pattern was here ####
POSTHOOK: query: select a.key as key, a.value as val1, b.value as val2, c.value as val3
from tbl1_n0 a join tbl2_n0 b on a.key = b.key join tbl3 c on a.value = c.value
POSTHOOK: type: QUERY
POSTHOOK: Input: default@tbl1_n0
POSTHOOK: Input: default@tbl2_n0
POSTHOOK: Input: default@tbl3
#### A masked pattern was here ####
0	val_0	val_0	val_0
0	val_0	val_0	val_0
0	val_0	val_0	val_0
0	val_0	val_0	val_0
0	val_0	val_0	val_0
0	val_0	val_0	val_0
0	val_0	val_0	val_0
0	val_0	val_0	val_0
0	val_0	val_0	val_0
0	val_0	val_0	val_0
0	val_0	val_0	val_0
0	val_0	val_0	val_0
0	val_0	val_0	val_0
0	val_0	val_0	val_0
0	val_0	val_0	val_0
0	val_0	val_0	val_0
0	val_0	val_0	val_0
0	val_0	val_0	val_0
0	val_0	val_0	val_0
0	val_0	val_0	val_0
0	val_0	val_0	val_0
0	val_0	val_0	val_0
0	val_0	val_0	val_0
0	val_0	val_0	val_0
0	val_0	val_0	val_0
0	val_0	val_0	val_0
0	val_0	val_0	val_0
2	val_2	val_2	val_2
4	val_4	val_4	val_4
5	val_5	val_5	val_5
5	val_5	val_5	val_5
5	val_5	val_5	val_5
5	val_5	val_5	val_5
5	val_5	val_5	val_5
5	val_5	val_5	val_5
5	val_5	val_5	val_5
5	val_5	val_5	val_5
5	val_5	val_5	val_5
5	val_5	val_5	val_5
5	val_5	val_5	val_5
5	val_5	val_5	val_5
5	val_5	val_5	val_5
5	val_5	val_5	val_5
5	val_5	val_5	val_5
5	val_5	val_5	val_5
5	val_5	val_5	val_5
5	val_5	val_5	val_5
5	val_5	val_5	val_5
5	val_5	val_5	val_5
5	val_5	val_5	val_5
5	val_5	val_5	val_5
5	val_5	val_5	val_5
5	val_5	val_5	val_5
5	val_5	val_5	val_5
5	val_5	val_5	val_5
5	val_5	val_5	val_5
8	val_8	val_8	val_8
9	val_9	val_9	val_9
PREHOOK: query: explain extended
select a.key as key, a.value as val1, b.value as val2, c.value as val3
from tbl1_n0 a join tbl2_n0 b on a.key = b.key join tbl3 c on a.value = c.value
PREHOOK: type: QUERY
PREHOOK: Input: default@tbl1_n0
PREHOOK: Input: default@tbl2_n0
PREHOOK: Input: default@tbl3
#### A masked pattern was here ####
POSTHOOK: query: explain extended
select a.key as key, a.value as val1, b.value as val2, c.value as val3
from tbl1_n0 a join tbl2_n0 b on a.key = b.key join tbl3 c on a.value = c.value
POSTHOOK: type: QUERY
POSTHOOK: Input: default@tbl1_n0
POSTHOOK: Input: default@tbl2_n0
POSTHOOK: Input: default@tbl3
#### A masked pattern was here ####
<<<<<<< HEAD
=======
OPTIMIZED SQL: SELECT `t0`.`key`, `t0`.`value` AS `val1`, `t2`.`value` AS `val2`, `t4`.`value` AS `val3`
FROM (SELECT `key`, `value`
FROM `default`.`tbl1_n0`
WHERE `key` IS NOT NULL AND `value` IS NOT NULL) AS `t0`
INNER JOIN (SELECT `key`, `value`
FROM `default`.`tbl2_n0`
WHERE `key` IS NOT NULL) AS `t2` ON `t0`.`key` = `t2`.`key`
INNER JOIN (SELECT `value`
FROM `default`.`tbl3`
WHERE `value` IS NOT NULL) AS `t4` ON `t0`.`value` = `t4`.`value`
>>>>>>> 720a0f27
STAGE DEPENDENCIES:
  Stage-7 is a root stage
  Stage-5 depends on stages: Stage-7
  Stage-0 depends on stages: Stage-5

STAGE PLANS:
  Stage: Stage-7
    Map Reduce Local Work
      Alias -> Map Local Tables:
        $hdt$_0:a 
          Fetch Operator
            limit: -1
        $hdt$_2:c 
          Fetch Operator
            limit: -1
      Alias -> Map Local Operator Tree:
        $hdt$_0:a 
          TableScan
            alias: a
            Statistics: Num rows: 10 Data size: 70 Basic stats: COMPLETE Column stats: NONE
            GatherStats: false
            Filter Operator
              isSamplingPred: false
              predicate: (key is not null and value is not null) (type: boolean)
              Statistics: Num rows: 10 Data size: 70 Basic stats: COMPLETE Column stats: NONE
              Select Operator
                expressions: key (type: int), value (type: string)
                outputColumnNames: _col0, _col1
                Statistics: Num rows: 10 Data size: 70 Basic stats: COMPLETE Column stats: NONE
                HashTable Sink Operator
                  keys:
                    0 _col0 (type: int)
                    1 _col0 (type: int)
                  Position of Big Table: 1
        $hdt$_2:c 
          TableScan
            alias: c
            Statistics: Num rows: 10 Data size: 70 Basic stats: COMPLETE Column stats: NONE
            GatherStats: false
            Filter Operator
              isSamplingPred: false
              predicate: value is not null (type: boolean)
              Statistics: Num rows: 10 Data size: 70 Basic stats: COMPLETE Column stats: NONE
              Select Operator
                expressions: value (type: string)
                outputColumnNames: _col0
                Statistics: Num rows: 10 Data size: 70 Basic stats: COMPLETE Column stats: NONE
                HashTable Sink Operator
                  keys:
                    0 _col1 (type: string)
                    1 _col0 (type: string)
                  Position of Big Table: 0

  Stage: Stage-5
    Map Reduce
      Map Operator Tree:
          TableScan
            alias: b
            Statistics: Num rows: 10 Data size: 70 Basic stats: COMPLETE Column stats: NONE
            GatherStats: false
            Filter Operator
              isSamplingPred: false
              predicate: key is not null (type: boolean)
              Statistics: Num rows: 10 Data size: 70 Basic stats: COMPLETE Column stats: NONE
              Select Operator
                expressions: key (type: int), value (type: string)
                outputColumnNames: _col0, _col1
                Statistics: Num rows: 10 Data size: 70 Basic stats: COMPLETE Column stats: NONE
                Map Join Operator
                  condition map:
                       Inner Join 0 to 1
                  keys:
                    0 _col0 (type: int)
                    1 _col0 (type: int)
                  outputColumnNames: _col0, _col1, _col3
                  Position of Big Table: 1
                  Statistics: Num rows: 11 Data size: 77 Basic stats: COMPLETE Column stats: NONE
                  Map Join Operator
                    condition map:
                         Inner Join 0 to 1
                    keys:
                      0 _col1 (type: string)
                      1 _col0 (type: string)
                    outputColumnNames: _col0, _col1, _col3, _col4
                    Position of Big Table: 0
                    Statistics: Num rows: 12 Data size: 84 Basic stats: COMPLETE Column stats: NONE
                    Select Operator
                      expressions: _col0 (type: int), _col1 (type: string), _col3 (type: string), _col4 (type: string)
                      outputColumnNames: _col0, _col1, _col2, _col3
                      Statistics: Num rows: 12 Data size: 84 Basic stats: COMPLETE Column stats: NONE
                      File Output Operator
                        compressed: false
                        GlobalTableId: 0
#### A masked pattern was here ####
                        NumFilesPerFileSink: 1
                        Statistics: Num rows: 12 Data size: 84 Basic stats: COMPLETE Column stats: NONE
#### A masked pattern was here ####
                        table:
                            input format: org.apache.hadoop.mapred.SequenceFileInputFormat
                            output format: org.apache.hadoop.hive.ql.io.HiveSequenceFileOutputFormat
                            properties:
                              columns _col0,_col1,_col2,_col3
                              columns.types int:string:string:string
                              escape.delim \
                              hive.serialization.extend.additional.nesting.levels true
                              serialization.escape.crlf true
                              serialization.format 1
                              serialization.lib org.apache.hadoop.hive.serde2.lazy.LazySimpleSerDe
                            serde: org.apache.hadoop.hive.serde2.lazy.LazySimpleSerDe
                        TotalFiles: 1
                        GatherStats: false
                        MultiFileSpray: false
      Local Work:
        Map Reduce Local Work
      Path -> Alias:
#### A masked pattern was here ####
      Path -> Partition:
#### A masked pattern was here ####
          Partition
            base file name: tbl1_n0
            input format: org.apache.hadoop.mapred.TextInputFormat
            output format: org.apache.hadoop.hive.ql.io.HiveIgnoreKeyTextOutputFormat
            properties:
              COLUMN_STATS_ACCURATE {"BASIC_STATS":"true","COLUMN_STATS":{"key":"true","value":"true"}}
              SORTBUCKETCOLSPREFIX TRUE
              bucket_count 2
              bucket_field_name key
              bucketing_version 2
              column.name.delimiter ,
              columns key,value
              columns.comments 
              columns.types int:string
#### A masked pattern was here ####
              name default.tbl1_n0
              numFiles 2
              numRows 10
              rawDataSize 70
              serialization.ddl struct tbl1_n0 { i32 key, string value}
              serialization.format 1
              serialization.lib org.apache.hadoop.hive.serde2.lazy.LazySimpleSerDe
              totalSize 80
#### A masked pattern was here ####
            serde: org.apache.hadoop.hive.serde2.lazy.LazySimpleSerDe
          
              input format: org.apache.hadoop.mapred.TextInputFormat
              output format: org.apache.hadoop.hive.ql.io.HiveIgnoreKeyTextOutputFormat
              properties:
                COLUMN_STATS_ACCURATE {"BASIC_STATS":"true","COLUMN_STATS":{"key":"true","value":"true"}}
                SORTBUCKETCOLSPREFIX TRUE
                bucket_count 2
                bucket_field_name key
                bucketing_version 2
                column.name.delimiter ,
                columns key,value
                columns.comments 
                columns.types int:string
#### A masked pattern was here ####
                name default.tbl1_n0
                numFiles 2
                numRows 10
                rawDataSize 70
                serialization.ddl struct tbl1_n0 { i32 key, string value}
                serialization.format 1
                serialization.lib org.apache.hadoop.hive.serde2.lazy.LazySimpleSerDe
                totalSize 80
#### A masked pattern was here ####
              serde: org.apache.hadoop.hive.serde2.lazy.LazySimpleSerDe
              name: default.tbl1_n0
            name: default.tbl1_n0
#### A masked pattern was here ####
          Partition
            base file name: tbl2_n0
            input format: org.apache.hadoop.mapred.TextInputFormat
            output format: org.apache.hadoop.hive.ql.io.HiveIgnoreKeyTextOutputFormat
            properties:
              COLUMN_STATS_ACCURATE {"BASIC_STATS":"true","COLUMN_STATS":{"key":"true","value":"true"}}
              SORTBUCKETCOLSPREFIX TRUE
              bucket_count 2
              bucket_field_name key
              bucketing_version 2
              column.name.delimiter ,
              columns key,value
              columns.comments 
              columns.types int:string
#### A masked pattern was here ####
              name default.tbl2_n0
              numFiles 2
              numRows 10
              rawDataSize 70
              serialization.ddl struct tbl2_n0 { i32 key, string value}
              serialization.format 1
              serialization.lib org.apache.hadoop.hive.serde2.lazy.LazySimpleSerDe
              totalSize 80
#### A masked pattern was here ####
            serde: org.apache.hadoop.hive.serde2.lazy.LazySimpleSerDe
          
              input format: org.apache.hadoop.mapred.TextInputFormat
              output format: org.apache.hadoop.hive.ql.io.HiveIgnoreKeyTextOutputFormat
              properties:
                COLUMN_STATS_ACCURATE {"BASIC_STATS":"true","COLUMN_STATS":{"key":"true","value":"true"}}
                SORTBUCKETCOLSPREFIX TRUE
                bucket_count 2
                bucket_field_name key
                bucketing_version 2
                column.name.delimiter ,
                columns key,value
                columns.comments 
                columns.types int:string
#### A masked pattern was here ####
                name default.tbl2_n0
                numFiles 2
                numRows 10
                rawDataSize 70
                serialization.ddl struct tbl2_n0 { i32 key, string value}
                serialization.format 1
                serialization.lib org.apache.hadoop.hive.serde2.lazy.LazySimpleSerDe
                totalSize 80
#### A masked pattern was here ####
              serde: org.apache.hadoop.hive.serde2.lazy.LazySimpleSerDe
              name: default.tbl2_n0
            name: default.tbl2_n0
#### A masked pattern was here ####
          Partition
            base file name: tbl3
            input format: org.apache.hadoop.mapred.TextInputFormat
            output format: org.apache.hadoop.hive.ql.io.HiveIgnoreKeyTextOutputFormat
            properties:
              COLUMN_STATS_ACCURATE {"BASIC_STATS":"true","COLUMN_STATS":{"key":"true","value":"true"}}
              SORTBUCKETCOLSPREFIX TRUE
              bucket_count 2
              bucket_field_name key
              bucketing_version 2
              column.name.delimiter ,
              columns key,value
              columns.comments 
              columns.types int:string
#### A masked pattern was here ####
              name default.tbl3
              numFiles 2
              numRows 10
              rawDataSize 70
              serialization.ddl struct tbl3 { i32 key, string value}
              serialization.format 1
              serialization.lib org.apache.hadoop.hive.serde2.lazy.LazySimpleSerDe
              totalSize 80
#### A masked pattern was here ####
            serde: org.apache.hadoop.hive.serde2.lazy.LazySimpleSerDe
          
              input format: org.apache.hadoop.mapred.TextInputFormat
              output format: org.apache.hadoop.hive.ql.io.HiveIgnoreKeyTextOutputFormat
              properties:
                COLUMN_STATS_ACCURATE {"BASIC_STATS":"true","COLUMN_STATS":{"key":"true","value":"true"}}
                SORTBUCKETCOLSPREFIX TRUE
                bucket_count 2
                bucket_field_name key
                bucketing_version 2
                column.name.delimiter ,
                columns key,value
                columns.comments 
                columns.types int:string
#### A masked pattern was here ####
                name default.tbl3
                numFiles 2
                numRows 10
                rawDataSize 70
                serialization.ddl struct tbl3 { i32 key, string value}
                serialization.format 1
                serialization.lib org.apache.hadoop.hive.serde2.lazy.LazySimpleSerDe
                totalSize 80
#### A masked pattern was here ####
              serde: org.apache.hadoop.hive.serde2.lazy.LazySimpleSerDe
              name: default.tbl3
            name: default.tbl3
      Truncated Path -> Alias:
        /tbl2_n0 [$hdt$_1:b]

  Stage: Stage-0
    Fetch Operator
      limit: -1
      Processor Tree:
        ListSink

PREHOOK: query: select a.key as key, a.value as val1, b.value as val2, c.value as val3
from tbl1_n0 a join tbl2_n0 b on a.key = b.key join tbl3 c on a.value = c.value
PREHOOK: type: QUERY
PREHOOK: Input: default@tbl1_n0
PREHOOK: Input: default@tbl2_n0
PREHOOK: Input: default@tbl3
#### A masked pattern was here ####
POSTHOOK: query: select a.key as key, a.value as val1, b.value as val2, c.value as val3
from tbl1_n0 a join tbl2_n0 b on a.key = b.key join tbl3 c on a.value = c.value
POSTHOOK: type: QUERY
POSTHOOK: Input: default@tbl1_n0
POSTHOOK: Input: default@tbl2_n0
POSTHOOK: Input: default@tbl3
#### A masked pattern was here ####
0	val_0	val_0	val_0
0	val_0	val_0	val_0
0	val_0	val_0	val_0
0	val_0	val_0	val_0
0	val_0	val_0	val_0
0	val_0	val_0	val_0
0	val_0	val_0	val_0
0	val_0	val_0	val_0
0	val_0	val_0	val_0
0	val_0	val_0	val_0
0	val_0	val_0	val_0
0	val_0	val_0	val_0
0	val_0	val_0	val_0
0	val_0	val_0	val_0
0	val_0	val_0	val_0
0	val_0	val_0	val_0
0	val_0	val_0	val_0
0	val_0	val_0	val_0
0	val_0	val_0	val_0
0	val_0	val_0	val_0
0	val_0	val_0	val_0
0	val_0	val_0	val_0
0	val_0	val_0	val_0
0	val_0	val_0	val_0
0	val_0	val_0	val_0
0	val_0	val_0	val_0
0	val_0	val_0	val_0
2	val_2	val_2	val_2
4	val_4	val_4	val_4
5	val_5	val_5	val_5
5	val_5	val_5	val_5
5	val_5	val_5	val_5
5	val_5	val_5	val_5
5	val_5	val_5	val_5
5	val_5	val_5	val_5
5	val_5	val_5	val_5
5	val_5	val_5	val_5
5	val_5	val_5	val_5
5	val_5	val_5	val_5
5	val_5	val_5	val_5
5	val_5	val_5	val_5
5	val_5	val_5	val_5
5	val_5	val_5	val_5
5	val_5	val_5	val_5
5	val_5	val_5	val_5
5	val_5	val_5	val_5
5	val_5	val_5	val_5
5	val_5	val_5	val_5
5	val_5	val_5	val_5
5	val_5	val_5	val_5
5	val_5	val_5	val_5
5	val_5	val_5	val_5
5	val_5	val_5	val_5
5	val_5	val_5	val_5
5	val_5	val_5	val_5
5	val_5	val_5	val_5
8	val_8	val_8	val_8
9	val_9	val_9	val_9<|MERGE_RESOLUTION|>--- conflicted
+++ resolved
@@ -74,8 +74,6 @@
 POSTHOOK: Input: default@tbl2_n0
 POSTHOOK: Input: default@tbl3
 #### A masked pattern was here ####
-<<<<<<< HEAD
-=======
 OPTIMIZED SQL: SELECT `t0`.`key`, `t0`.`value` AS `val1`, `t2`.`value` AS `val2`, `t4`.`value` AS `val3`
 FROM (SELECT `key`, `value`
 FROM `default`.`tbl1_n0`
@@ -86,7 +84,6 @@
 INNER JOIN (SELECT `value`
 FROM `default`.`tbl3`
 WHERE `value` IS NOT NULL) AS `t4` ON `t0`.`value` = `t4`.`value`
->>>>>>> 720a0f27
 STAGE DEPENDENCIES:
   Stage-7 is a root stage
   Stage-5 depends on stages: Stage-7
@@ -457,8 +454,6 @@
 POSTHOOK: Input: default@tbl2_n0
 POSTHOOK: Input: default@tbl3
 #### A masked pattern was here ####
-<<<<<<< HEAD
-=======
 OPTIMIZED SQL: SELECT `t0`.`key`, `t0`.`value` AS `val1`, `t2`.`value` AS `val2`, `t4`.`value` AS `val3`
 FROM (SELECT `key`, `value`
 FROM `default`.`tbl1_n0`
@@ -469,7 +464,6 @@
 INNER JOIN (SELECT `value`
 FROM `default`.`tbl3`
 WHERE `value` IS NOT NULL) AS `t4` ON `t0`.`value` = `t4`.`value`
->>>>>>> 720a0f27
 STAGE DEPENDENCIES:
   Stage-7 is a root stage
   Stage-5 depends on stages: Stage-7
