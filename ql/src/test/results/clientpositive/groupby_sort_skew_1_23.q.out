--- conflicted
+++ resolved
@@ -46,12 +46,9 @@
 POSTHOOK: type: QUERY
 POSTHOOK: Input: default@t1_n56
 POSTHOOK: Output: default@outputtbl1_n13
-<<<<<<< HEAD
-=======
 OPTIMIZED SQL: SELECT `key`, COUNT(*) AS `$f1`
 FROM `default`.`t1_n56`
 GROUP BY `key`
->>>>>>> 720a0f27
 STAGE DEPENDENCIES:
   Stage-1 is a root stage
   Stage-7 depends on stages: Stage-1 , consists of Stage-4, Stage-3, Stage-5
@@ -499,12 +496,9 @@
 POSTHOOK: type: QUERY
 POSTHOOK: Input: default@t1_n56
 POSTHOOK: Output: default@outputtbl2_n3
-<<<<<<< HEAD
-=======
 OPTIMIZED SQL: SELECT `key`, `val`, COUNT(*) AS `$f2`
 FROM `default`.`t1_n56`
 GROUP BY `key`, `val`
->>>>>>> 720a0f27
 STAGE DEPENDENCIES:
   Stage-1 is a root stage
   Stage-2 depends on stages: Stage-1
@@ -887,12 +881,9 @@
 POSTHOOK: type: QUERY
 POSTHOOK: Input: default@t1_n56
 POSTHOOK: Output: default@outputtbl1_n13
-<<<<<<< HEAD
-=======
 OPTIMIZED SQL: SELECT `key`, COUNT(*) AS `$f1`
 FROM `default`.`t1_n56`
 GROUP BY `key`
->>>>>>> 720a0f27
 STAGE DEPENDENCIES:
   Stage-1 is a root stage
   Stage-7 depends on stages: Stage-1 , consists of Stage-4, Stage-3, Stage-5
@@ -1332,12 +1323,9 @@
 POSTHOOK: type: QUERY
 POSTHOOK: Input: default@t1_n56
 POSTHOOK: Output: default@outputtbl1_n13
-<<<<<<< HEAD
-=======
 OPTIMIZED SQL: SELECT `key`, COUNT(*) AS `$f1`
 FROM `default`.`t1_n56`
 GROUP BY `key`
->>>>>>> 720a0f27
 STAGE DEPENDENCIES:
   Stage-1 is a root stage
   Stage-7 depends on stages: Stage-1 , consists of Stage-4, Stage-3, Stage-5
@@ -1785,12 +1773,9 @@
 POSTHOOK: type: QUERY
 POSTHOOK: Input: default@t1_n56
 POSTHOOK: Output: default@outputtbl3_n1
-<<<<<<< HEAD
-=======
 OPTIMIZED SQL: SELECT 1 AS `_o__c0`, `key`, COUNT(*) AS `_o__c2`
 FROM `default`.`t1_n56`
 GROUP BY `key`
->>>>>>> 720a0f27
 STAGE DEPENDENCIES:
   Stage-1 is a root stage
   Stage-7 depends on stages: Stage-1 , consists of Stage-4, Stage-3, Stage-5
@@ -2239,12 +2224,9 @@
 POSTHOOK: type: QUERY
 POSTHOOK: Input: default@t1_n56
 POSTHOOK: Output: default@outputtbl4_n1
-<<<<<<< HEAD
-=======
 OPTIMIZED SQL: SELECT `key`, 1 AS `_o__c1`, `val`, COUNT(*) AS `_o__c3`
 FROM `default`.`t1_n56`
 GROUP BY `key`, `val`
->>>>>>> 720a0f27
 STAGE DEPENDENCIES:
   Stage-1 is a root stage
   Stage-2 depends on stages: Stage-1
@@ -2628,12 +2610,9 @@
 POSTHOOK: type: QUERY
 POSTHOOK: Input: default@t1_n56
 POSTHOOK: Output: default@outputtbl3_n1
-<<<<<<< HEAD
-=======
 OPTIMIZED SQL: SELECT `key` AS `$f0`, CAST(`key` AS DOUBLE) + CAST(1 AS DOUBLE) AS `$f1`, COUNT(*) AS `$f2`
 FROM `default`.`t1_n56`
 GROUP BY `key`, CAST(`key` AS DOUBLE) + CAST(1 AS DOUBLE)
->>>>>>> 720a0f27
 STAGE DEPENDENCIES:
   Stage-1 is a root stage
   Stage-2 depends on stages: Stage-1
@@ -3019,12 +2998,9 @@
 POSTHOOK: type: QUERY
 POSTHOOK: Input: default@t1_n56
 POSTHOOK: Output: default@outputtbl1_n13
-<<<<<<< HEAD
-=======
 OPTIMIZED SQL: SELECT CAST(CAST(`key` AS DOUBLE) + CAST(`key` AS DOUBLE) AS STRING) AS `_o__c0`, SUM(COUNT(*)) AS `_o__c1`
 FROM `default`.`t1_n56`
 GROUP BY CAST(`key` AS DOUBLE) + CAST(`key` AS DOUBLE)
->>>>>>> 720a0f27
 STAGE DEPENDENCIES:
   Stage-1 is a root stage
   Stage-2 depends on stages: Stage-1
@@ -3427,8 +3403,6 @@
 POSTHOOK: type: QUERY
 POSTHOOK: Input: default@t1_n56
 POSTHOOK: Output: default@outputtbl1_n13
-<<<<<<< HEAD
-=======
 OPTIMIZED SQL: SELECT `key`, COUNT(*) AS `$f1`
 FROM `default`.`t1_n56`
 GROUP BY `key`
@@ -3436,7 +3410,6 @@
 SELECT `key`, COUNT(*) AS `$f1`
 FROM `default`.`t1_n56`
 GROUP BY `key`
->>>>>>> 720a0f27
 STAGE DEPENDENCIES:
   Stage-1 is a root stage
   Stage-7 depends on stages: Stage-1 , consists of Stage-4, Stage-3, Stage-5
@@ -3968,8 +3941,6 @@
 POSTHOOK: type: QUERY
 POSTHOOK: Input: default@t1_n56
 POSTHOOK: Output: default@outputtbl1_n13
-<<<<<<< HEAD
-=======
 OPTIMIZED SQL: SELECT `key`, COUNT(*) AS `$f1`
 FROM `default`.`t1_n56`
 GROUP BY `key`
@@ -3977,7 +3948,6 @@
 SELECT CAST(CAST(`key` AS DOUBLE) + CAST(`key` AS DOUBLE) AS STRING) AS `key`, COUNT(*) AS `_o__c1`
 FROM `default`.`t1_n56`
 GROUP BY CAST(`key` AS DOUBLE) + CAST(`key` AS DOUBLE)
->>>>>>> 720a0f27
 STAGE DEPENDENCIES:
   Stage-9 is a root stage
   Stage-10 depends on stages: Stage-9
@@ -4706,8 +4676,6 @@
 POSTHOOK: type: QUERY
 POSTHOOK: Input: default@t1_n56
 POSTHOOK: Output: default@outputtbl1_n13
-<<<<<<< HEAD
-=======
 OPTIMIZED SQL: SELECT `t0`.`key`, `t0`.`$f1` + `t2`.`$f1` AS `_o__c1`
 FROM (SELECT `key`, COUNT(*) AS `$f1`
 FROM `default`.`t1_n56`
@@ -4717,7 +4685,6 @@
 FROM `default`.`t1_n56`
 WHERE `key` IS NOT NULL
 GROUP BY `key`) AS `t2` ON `t0`.`key` = `t2`.`key`
->>>>>>> 720a0f27
 STAGE DEPENDENCIES:
   Stage-1 is a root stage
   Stage-0 depends on stages: Stage-1
@@ -5066,8 +5033,6 @@
 POSTHOOK: type: QUERY
 POSTHOOK: Input: default@t1_n56
 #### A masked pattern was here ####
-<<<<<<< HEAD
-=======
 OPTIMIZED SQL: SELECT *
 FROM (SELECT `key`, COUNT(*) AS `$f1`
 FROM `default`.`t1_n56`
@@ -5077,7 +5042,6 @@
 FROM `default`.`t1_n56`
 WHERE `key` IS NOT NULL
 GROUP BY `key`, `val`) AS `t2` ON `t0`.`key` = `t2`.`key`
->>>>>>> 720a0f27
 STAGE DEPENDENCIES:
   Stage-2 is a root stage
   Stage-3 depends on stages: Stage-2
@@ -5453,12 +5417,9 @@
 POSTHOOK: type: QUERY
 POSTHOOK: Input: default@t2_n34
 POSTHOOK: Output: default@outputtbl1_n13
-<<<<<<< HEAD
-=======
 OPTIMIZED SQL: SELECT `key`, COUNT(*) AS `$f1`
 FROM `default`.`t2_n34`
 GROUP BY `key`
->>>>>>> 720a0f27
 STAGE DEPENDENCIES:
   Stage-1 is a root stage
   Stage-2 depends on stages: Stage-1
@@ -5840,12 +5801,9 @@
 POSTHOOK: type: QUERY
 POSTHOOK: Input: default@t2_n34
 POSTHOOK: Output: default@outputtbl4_n1
-<<<<<<< HEAD
-=======
 OPTIMIZED SQL: SELECT `key`, 1 AS `_o__c1`, `val`, COUNT(*) AS `_o__c3`
 FROM `default`.`t2_n34`
 GROUP BY `key`, `val`
->>>>>>> 720a0f27
 STAGE DEPENDENCIES:
   Stage-1 is a root stage
   Stage-7 depends on stages: Stage-1 , consists of Stage-4, Stage-3, Stage-5
@@ -6296,12 +6254,9 @@
 POSTHOOK: type: QUERY
 POSTHOOK: Input: default@t2_n34
 POSTHOOK: Output: default@outputtbl5_n1
-<<<<<<< HEAD
-=======
 OPTIMIZED SQL: SELECT `key`, 1 AS `_o__c1`, `val`, 2 AS `_o__c3`, COUNT(*) AS `_o__c4`
 FROM `default`.`t2_n34`
 GROUP BY `key`, `val`
->>>>>>> 720a0f27
 STAGE DEPENDENCIES:
   Stage-1 is a root stage
   Stage-7 depends on stages: Stage-1 , consists of Stage-4, Stage-3, Stage-5
@@ -6751,12 +6706,9 @@
 POSTHOOK: type: QUERY
 POSTHOOK: Input: default@t2_n34
 POSTHOOK: Output: default@outputtbl4_n1
-<<<<<<< HEAD
-=======
 OPTIMIZED SQL: SELECT `key`, 1 AS `constant`, `val`, COUNT(*) AS `_o__c3`
 FROM `default`.`t2_n34`
 GROUP BY `key`, `val`
->>>>>>> 720a0f27
 STAGE DEPENDENCIES:
   Stage-1 is a root stage
   Stage-7 depends on stages: Stage-1 , consists of Stage-4, Stage-3, Stage-5
@@ -7213,12 +7165,9 @@
 POSTHOOK: type: QUERY
 POSTHOOK: Input: default@t2_n34
 POSTHOOK: Output: default@outputtbl4_n1
-<<<<<<< HEAD
-=======
 OPTIMIZED SQL: SELECT `key`, 2 AS `constant3`, `val`, COUNT(*) AS `_o__c3`
 FROM `default`.`t2_n34`
 GROUP BY `key`, `val`
->>>>>>> 720a0f27
 STAGE DEPENDENCIES:
   Stage-1 is a root stage
   Stage-7 depends on stages: Stage-1 , consists of Stage-4, Stage-3, Stage-5
