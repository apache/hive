PREHOOK: query: create table fact_daily (key String, value String) 
partitioned by (ds String, hr String) 
skewed by (key, value) on (('484','val_484'),('238','val_238')) 
stored as DIRECTORIES
PREHOOK: type: CREATETABLE
PREHOOK: Output: database:default
PREHOOK: Output: default@fact_daily
POSTHOOK: query: create table fact_daily (key String, value String) 
partitioned by (ds String, hr String) 
skewed by (key, value) on (('484','val_484'),('238','val_238')) 
stored as DIRECTORIES
POSTHOOK: type: CREATETABLE
POSTHOOK: Output: database:default
POSTHOOK: Output: default@fact_daily
PREHOOK: query: insert overwrite table fact_daily partition (ds = '1', hr = '4')
select key, value from src
PREHOOK: type: QUERY
PREHOOK: Input: default@src
PREHOOK: Output: default@fact_daily@ds=1/hr=4
POSTHOOK: query: insert overwrite table fact_daily partition (ds = '1', hr = '4')
select key, value from src
POSTHOOK: type: QUERY
POSTHOOK: Input: default@src
POSTHOOK: Output: default@fact_daily@ds=1/hr=4
POSTHOOK: Lineage: fact_daily PARTITION(ds=1,hr=4).key SIMPLE [(src)src.FieldSchema(name:key, type:string, comment:default), ]
POSTHOOK: Lineage: fact_daily PARTITION(ds=1,hr=4).value SIMPLE [(src)src.FieldSchema(name:value, type:string, comment:default), ]
PREHOOK: query: describe formatted fact_daily PARTITION (ds = '1', hr='4')
PREHOOK: type: DESCTABLE
PREHOOK: Input: default@fact_daily
POSTHOOK: query: describe formatted fact_daily PARTITION (ds = '1', hr='4')
POSTHOOK: type: DESCTABLE
POSTHOOK: Input: default@fact_daily
# col_name            	data_type           	comment             
key                 	string              	                    
value               	string              	                    
	 	 
# Partition Information	 	 
# col_name            	data_type           	comment             
ds                  	string              	                    
hr                  	string              	                    
	 	 
# Detailed Partition Information	 	 
Partition Value:    	[1, 4]              	 
Database:           	default             	 
Table:              	fact_daily          	 
#### A masked pattern was here ####
Partition Parameters:	 	 
	COLUMN_STATS_ACCURATE	{\"BASIC_STATS\":\"true\",\"COLUMN_STATS\":{\"key\":\"true\",\"value\":\"true\"}}
	numFiles            	3                   
	numRows             	500                 
	rawDataSize         	5312                
	totalSize           	5812                
#### A masked pattern was here ####
	 	 
# Storage Information	 	 
SerDe Library:      	org.apache.hadoop.hive.serde2.lazy.LazySimpleSerDe	 
InputFormat:        	org.apache.hadoop.mapred.TextInputFormat	 
OutputFormat:       	org.apache.hadoop.hive.ql.io.HiveIgnoreKeyTextOutputFormat	 
Compressed:         	No                  	 
Num Buckets:        	-1                  	 
Bucket Columns:     	[]                  	 
Sort Columns:       	[]                  	 
Stored As SubDirectories:	Yes                 	 
Skewed Columns:     	[key, value]        	 
Skewed Values:      	[[238, val_238], [484, val_484]]	 
#### A masked pattern was here ####
Skewed Value to Truncated Path:	{[238, val_238]=/fact_daily/ds=1/hr=4/key=238/value=val_238, [484, val_484]=/fact_daily/ds=1/hr=4/key=484/value=val_484}	 
Storage Desc Params:	 	 
	serialization.format	1                   
PREHOOK: query: SELECT count(1) FROM fact_daily WHERE ds='1' and hr='4'
PREHOOK: type: QUERY
PREHOOK: Input: default@fact_daily
#### A masked pattern was here ####
POSTHOOK: query: SELECT count(1) FROM fact_daily WHERE ds='1' and hr='4'
POSTHOOK: type: QUERY
POSTHOOK: Input: default@fact_daily
#### A masked pattern was here ####
500
PREHOOK: query: explain extended SELECT key FROM fact_daily WHERE ( ds='1' and hr='4') and (key='484' and value= 'val_484')
PREHOOK: type: QUERY
PREHOOK: Input: default@fact_daily
PREHOOK: Input: default@fact_daily@ds=1/hr=4
#### A masked pattern was here ####
POSTHOOK: query: explain extended SELECT key FROM fact_daily WHERE ( ds='1' and hr='4') and (key='484' and value= 'val_484')
POSTHOOK: type: QUERY
POSTHOOK: Input: default@fact_daily
POSTHOOK: Input: default@fact_daily@ds=1/hr=4
#### A masked pattern was here ####
<<<<<<< HEAD
=======
OPTIMIZED SQL: SELECT CAST('484' AS STRING) AS `key`
FROM `default`.`fact_daily`
WHERE `ds` = '1' AND `hr` = '4' AND `key` = '484' AND `value` = 'val_484'
>>>>>>> 720a0f27
STAGE DEPENDENCIES:
  Stage-0 is a root stage

STAGE PLANS:
  Stage: Stage-0
    Fetch Operator
      limit: -1
      Partition Description:
          Partition
            input format: org.apache.hadoop.mapred.TextInputFormat
            output format: org.apache.hadoop.hive.ql.io.HiveIgnoreKeyTextOutputFormat
            partition values:
              ds 1
              hr 4
            properties:
              COLUMN_STATS_ACCURATE {"BASIC_STATS":"true","COLUMN_STATS":{"key":"true","value":"true"}}
              bucket_count -1
              column.name.delimiter ,
              columns key,value
              columns.comments 
              columns.types string:string
#### A masked pattern was here ####
              name default.fact_daily
              numFiles 3
              numRows 500
              partition_columns ds/hr
              partition_columns.types string:string
              rawDataSize 5312
              serialization.ddl struct fact_daily { string key, string value}
              serialization.format 1
              serialization.lib org.apache.hadoop.hive.serde2.lazy.LazySimpleSerDe
              totalSize 5812
#### A masked pattern was here ####
            serde: org.apache.hadoop.hive.serde2.lazy.LazySimpleSerDe
          
              input format: org.apache.hadoop.mapred.TextInputFormat
              output format: org.apache.hadoop.hive.ql.io.HiveIgnoreKeyTextOutputFormat
              properties:
                bucket_count -1
                bucketing_version 2
                column.name.delimiter ,
                columns key,value
                columns.comments 
                columns.types string:string
#### A masked pattern was here ####
                name default.fact_daily
                partition_columns ds/hr
                partition_columns.types string:string
                serialization.ddl struct fact_daily { string key, string value}
                serialization.format 1
                serialization.lib org.apache.hadoop.hive.serde2.lazy.LazySimpleSerDe
#### A masked pattern was here ####
              serde: org.apache.hadoop.hive.serde2.lazy.LazySimpleSerDe
              name: default.fact_daily
            name: default.fact_daily
      Processor Tree:
        TableScan
          alias: fact_daily
          Statistics: Num rows: 500 Data size: 5312 Basic stats: COMPLETE Column stats: NONE
          GatherStats: false
          Filter Operator
            isSamplingPred: false
            predicate: ((key = '484') and (value = 'val_484')) (type: boolean)
            Statistics: Num rows: 125 Data size: 1328 Basic stats: COMPLETE Column stats: NONE
            Select Operator
              expressions: '484' (type: string)
              outputColumnNames: _col0
              Statistics: Num rows: 125 Data size: 1328 Basic stats: COMPLETE Column stats: NONE
              ListSink

PREHOOK: query: SELECT key FROM fact_daily WHERE ( ds='1' and hr='4') and (key='484' and value= 'val_484')
PREHOOK: type: QUERY
PREHOOK: Input: default@fact_daily
PREHOOK: Input: default@fact_daily@ds=1/hr=4
#### A masked pattern was here ####
POSTHOOK: query: SELECT key FROM fact_daily WHERE ( ds='1' and hr='4') and (key='484' and value= 'val_484')
POSTHOOK: type: QUERY
POSTHOOK: Input: default@fact_daily
POSTHOOK: Input: default@fact_daily@ds=1/hr=4
#### A masked pattern was here ####
484
PREHOOK: query: explain extended SELECT key,value FROM fact_daily WHERE ( ds='1' and hr='4') and (key='238' and value= 'val_238')
PREHOOK: type: QUERY
PREHOOK: Input: default@fact_daily
PREHOOK: Input: default@fact_daily@ds=1/hr=4
#### A masked pattern was here ####
POSTHOOK: query: explain extended SELECT key,value FROM fact_daily WHERE ( ds='1' and hr='4') and (key='238' and value= 'val_238')
POSTHOOK: type: QUERY
POSTHOOK: Input: default@fact_daily
POSTHOOK: Input: default@fact_daily@ds=1/hr=4
#### A masked pattern was here ####
<<<<<<< HEAD
=======
OPTIMIZED SQL: SELECT CAST('238' AS STRING) AS `key`, CAST('val_238' AS STRING) AS `value`
FROM `default`.`fact_daily`
WHERE `ds` = '1' AND `hr` = '4' AND `key` = '238' AND `value` = 'val_238'
>>>>>>> 720a0f27
STAGE DEPENDENCIES:
  Stage-0 is a root stage

STAGE PLANS:
  Stage: Stage-0
    Fetch Operator
      limit: -1
      Partition Description:
          Partition
            input format: org.apache.hadoop.mapred.TextInputFormat
            output format: org.apache.hadoop.hive.ql.io.HiveIgnoreKeyTextOutputFormat
            partition values:
              ds 1
              hr 4
            properties:
              COLUMN_STATS_ACCURATE {"BASIC_STATS":"true","COLUMN_STATS":{"key":"true","value":"true"}}
              bucket_count -1
              column.name.delimiter ,
              columns key,value
              columns.comments 
              columns.types string:string
#### A masked pattern was here ####
              name default.fact_daily
              numFiles 3
              numRows 500
              partition_columns ds/hr
              partition_columns.types string:string
              rawDataSize 5312
              serialization.ddl struct fact_daily { string key, string value}
              serialization.format 1
              serialization.lib org.apache.hadoop.hive.serde2.lazy.LazySimpleSerDe
              totalSize 5812
#### A masked pattern was here ####
            serde: org.apache.hadoop.hive.serde2.lazy.LazySimpleSerDe
          
              input format: org.apache.hadoop.mapred.TextInputFormat
              output format: org.apache.hadoop.hive.ql.io.HiveIgnoreKeyTextOutputFormat
              properties:
                bucket_count -1
                bucketing_version 2
                column.name.delimiter ,
                columns key,value
                columns.comments 
                columns.types string:string
#### A masked pattern was here ####
                name default.fact_daily
                partition_columns ds/hr
                partition_columns.types string:string
                serialization.ddl struct fact_daily { string key, string value}
                serialization.format 1
                serialization.lib org.apache.hadoop.hive.serde2.lazy.LazySimpleSerDe
#### A masked pattern was here ####
              serde: org.apache.hadoop.hive.serde2.lazy.LazySimpleSerDe
              name: default.fact_daily
            name: default.fact_daily
      Processor Tree:
        TableScan
          alias: fact_daily
          Statistics: Num rows: 500 Data size: 5312 Basic stats: COMPLETE Column stats: NONE
          GatherStats: false
          Filter Operator
            isSamplingPred: false
            predicate: ((key = '238') and (value = 'val_238')) (type: boolean)
            Statistics: Num rows: 125 Data size: 1328 Basic stats: COMPLETE Column stats: NONE
            Select Operator
              expressions: '238' (type: string), 'val_238' (type: string)
              outputColumnNames: _col0, _col1
              Statistics: Num rows: 125 Data size: 1328 Basic stats: COMPLETE Column stats: NONE
              ListSink

PREHOOK: query: SELECT key,value FROM fact_daily WHERE ( ds='1' and hr='4') and (key='238' and value= 'val_238')
PREHOOK: type: QUERY
PREHOOK: Input: default@fact_daily
PREHOOK: Input: default@fact_daily@ds=1/hr=4
#### A masked pattern was here ####
POSTHOOK: query: SELECT key,value FROM fact_daily WHERE ( ds='1' and hr='4') and (key='238' and value= 'val_238')
POSTHOOK: type: QUERY
POSTHOOK: Input: default@fact_daily
POSTHOOK: Input: default@fact_daily@ds=1/hr=4
#### A masked pattern was here ####
238	val_238
238	val_238
PREHOOK: query: explain extended SELECT key FROM fact_daily WHERE ( ds='1' and hr='4') and (value = "3")
PREHOOK: type: QUERY
PREHOOK: Input: default@fact_daily
PREHOOK: Input: default@fact_daily@ds=1/hr=4
#### A masked pattern was here ####
POSTHOOK: query: explain extended SELECT key FROM fact_daily WHERE ( ds='1' and hr='4') and (value = "3")
POSTHOOK: type: QUERY
POSTHOOK: Input: default@fact_daily
POSTHOOK: Input: default@fact_daily@ds=1/hr=4
#### A masked pattern was here ####
<<<<<<< HEAD
=======
OPTIMIZED SQL: SELECT `key`
FROM `default`.`fact_daily`
WHERE `ds` = '1' AND `hr` = '4' AND `value` = '3'
>>>>>>> 720a0f27
STAGE DEPENDENCIES:
  Stage-0 is a root stage

STAGE PLANS:
  Stage: Stage-0
    Fetch Operator
      limit: -1
      Partition Description:
          Partition
            input format: org.apache.hadoop.mapred.TextInputFormat
            output format: org.apache.hadoop.hive.ql.io.HiveIgnoreKeyTextOutputFormat
            partition values:
              ds 1
              hr 4
            properties:
              COLUMN_STATS_ACCURATE {"BASIC_STATS":"true","COLUMN_STATS":{"key":"true","value":"true"}}
              bucket_count -1
              column.name.delimiter ,
              columns key,value
              columns.comments 
              columns.types string:string
#### A masked pattern was here ####
              name default.fact_daily
              numFiles 3
              numRows 500
              partition_columns ds/hr
              partition_columns.types string:string
              rawDataSize 5312
              serialization.ddl struct fact_daily { string key, string value}
              serialization.format 1
              serialization.lib org.apache.hadoop.hive.serde2.lazy.LazySimpleSerDe
              totalSize 5812
#### A masked pattern was here ####
            serde: org.apache.hadoop.hive.serde2.lazy.LazySimpleSerDe
          
              input format: org.apache.hadoop.mapred.TextInputFormat
              output format: org.apache.hadoop.hive.ql.io.HiveIgnoreKeyTextOutputFormat
              properties:
                bucket_count -1
                bucketing_version 2
                column.name.delimiter ,
                columns key,value
                columns.comments 
                columns.types string:string
#### A masked pattern was here ####
                name default.fact_daily
                partition_columns ds/hr
                partition_columns.types string:string
                serialization.ddl struct fact_daily { string key, string value}
                serialization.format 1
                serialization.lib org.apache.hadoop.hive.serde2.lazy.LazySimpleSerDe
#### A masked pattern was here ####
              serde: org.apache.hadoop.hive.serde2.lazy.LazySimpleSerDe
              name: default.fact_daily
            name: default.fact_daily
      Processor Tree:
        TableScan
          alias: fact_daily
          Statistics: Num rows: 500 Data size: 5312 Basic stats: COMPLETE Column stats: NONE
          GatherStats: false
          Filter Operator
            isSamplingPred: false
            predicate: (value = '3') (type: boolean)
            Statistics: Num rows: 250 Data size: 2656 Basic stats: COMPLETE Column stats: NONE
            Select Operator
              expressions: key (type: string)
              outputColumnNames: _col0
              Statistics: Num rows: 250 Data size: 2656 Basic stats: COMPLETE Column stats: NONE
              ListSink

PREHOOK: query: SELECT key FROM fact_daily WHERE ( ds='1' and hr='4') and (value = "3")
PREHOOK: type: QUERY
PREHOOK: Input: default@fact_daily
PREHOOK: Input: default@fact_daily@ds=1/hr=4
#### A masked pattern was here ####
POSTHOOK: query: SELECT key FROM fact_daily WHERE ( ds='1' and hr='4') and (value = "3")
POSTHOOK: type: QUERY
POSTHOOK: Input: default@fact_daily
POSTHOOK: Input: default@fact_daily@ds=1/hr=4
#### A masked pattern was here ####
PREHOOK: query: explain extended SELECT key,value FROM fact_daily WHERE ( ds='1' and hr='4') and key = '495'
PREHOOK: type: QUERY
PREHOOK: Input: default@fact_daily
PREHOOK: Input: default@fact_daily@ds=1/hr=4
#### A masked pattern was here ####
POSTHOOK: query: explain extended SELECT key,value FROM fact_daily WHERE ( ds='1' and hr='4') and key = '495'
POSTHOOK: type: QUERY
POSTHOOK: Input: default@fact_daily
POSTHOOK: Input: default@fact_daily@ds=1/hr=4
#### A masked pattern was here ####
<<<<<<< HEAD
=======
OPTIMIZED SQL: SELECT CAST('495' AS STRING) AS `key`, `value`
FROM `default`.`fact_daily`
WHERE `ds` = '1' AND `hr` = '4' AND `key` = '495'
>>>>>>> 720a0f27
STAGE DEPENDENCIES:
  Stage-0 is a root stage

STAGE PLANS:
  Stage: Stage-0
    Fetch Operator
      limit: -1
      Partition Description:
          Partition
            input format: org.apache.hadoop.mapred.TextInputFormat
            output format: org.apache.hadoop.hive.ql.io.HiveIgnoreKeyTextOutputFormat
            partition values:
              ds 1
              hr 4
            properties:
              COLUMN_STATS_ACCURATE {"BASIC_STATS":"true","COLUMN_STATS":{"key":"true","value":"true"}}
              bucket_count -1
              column.name.delimiter ,
              columns key,value
              columns.comments 
              columns.types string:string
#### A masked pattern was here ####
              name default.fact_daily
              numFiles 3
              numRows 500
              partition_columns ds/hr
              partition_columns.types string:string
              rawDataSize 5312
              serialization.ddl struct fact_daily { string key, string value}
              serialization.format 1
              serialization.lib org.apache.hadoop.hive.serde2.lazy.LazySimpleSerDe
              totalSize 5812
#### A masked pattern was here ####
            serde: org.apache.hadoop.hive.serde2.lazy.LazySimpleSerDe
          
              input format: org.apache.hadoop.mapred.TextInputFormat
              output format: org.apache.hadoop.hive.ql.io.HiveIgnoreKeyTextOutputFormat
              properties:
                bucket_count -1
                bucketing_version 2
                column.name.delimiter ,
                columns key,value
                columns.comments 
                columns.types string:string
#### A masked pattern was here ####
                name default.fact_daily
                partition_columns ds/hr
                partition_columns.types string:string
                serialization.ddl struct fact_daily { string key, string value}
                serialization.format 1
                serialization.lib org.apache.hadoop.hive.serde2.lazy.LazySimpleSerDe
#### A masked pattern was here ####
              serde: org.apache.hadoop.hive.serde2.lazy.LazySimpleSerDe
              name: default.fact_daily
            name: default.fact_daily
      Processor Tree:
        TableScan
          alias: fact_daily
          Statistics: Num rows: 500 Data size: 5312 Basic stats: COMPLETE Column stats: NONE
          GatherStats: false
          Filter Operator
            isSamplingPred: false
            predicate: (key = '495') (type: boolean)
            Statistics: Num rows: 250 Data size: 2656 Basic stats: COMPLETE Column stats: NONE
            Select Operator
              expressions: '495' (type: string), value (type: string)
              outputColumnNames: _col0, _col1
              Statistics: Num rows: 250 Data size: 2656 Basic stats: COMPLETE Column stats: NONE
              ListSink

PREHOOK: query: SELECT key,value FROM fact_daily WHERE ( ds='1' and hr='4') and key = '369'
PREHOOK: type: QUERY
PREHOOK: Input: default@fact_daily
PREHOOK: Input: default@fact_daily@ds=1/hr=4
#### A masked pattern was here ####
POSTHOOK: query: SELECT key,value FROM fact_daily WHERE ( ds='1' and hr='4') and key = '369'
POSTHOOK: type: QUERY
POSTHOOK: Input: default@fact_daily
POSTHOOK: Input: default@fact_daily@ds=1/hr=4
#### A masked pattern was here ####
369	val_369
369	val_369
369	val_369<|MERGE_RESOLUTION|>--- conflicted
+++ resolved
@@ -86,12 +86,9 @@
 POSTHOOK: Input: default@fact_daily
 POSTHOOK: Input: default@fact_daily@ds=1/hr=4
 #### A masked pattern was here ####
-<<<<<<< HEAD
-=======
 OPTIMIZED SQL: SELECT CAST('484' AS STRING) AS `key`
 FROM `default`.`fact_daily`
 WHERE `ds` = '1' AND `hr` = '4' AND `key` = '484' AND `value` = 'val_484'
->>>>>>> 720a0f27
 STAGE DEPENDENCIES:
   Stage-0 is a root stage
 
@@ -183,12 +180,9 @@
 POSTHOOK: Input: default@fact_daily
 POSTHOOK: Input: default@fact_daily@ds=1/hr=4
 #### A masked pattern was here ####
-<<<<<<< HEAD
-=======
 OPTIMIZED SQL: SELECT CAST('238' AS STRING) AS `key`, CAST('val_238' AS STRING) AS `value`
 FROM `default`.`fact_daily`
 WHERE `ds` = '1' AND `hr` = '4' AND `key` = '238' AND `value` = 'val_238'
->>>>>>> 720a0f27
 STAGE DEPENDENCIES:
   Stage-0 is a root stage
 
@@ -281,12 +275,9 @@
 POSTHOOK: Input: default@fact_daily
 POSTHOOK: Input: default@fact_daily@ds=1/hr=4
 #### A masked pattern was here ####
-<<<<<<< HEAD
-=======
 OPTIMIZED SQL: SELECT `key`
 FROM `default`.`fact_daily`
 WHERE `ds` = '1' AND `hr` = '4' AND `value` = '3'
->>>>>>> 720a0f27
 STAGE DEPENDENCIES:
   Stage-0 is a root stage
 
@@ -377,12 +368,9 @@
 POSTHOOK: Input: default@fact_daily
 POSTHOOK: Input: default@fact_daily@ds=1/hr=4
 #### A masked pattern was here ####
-<<<<<<< HEAD
-=======
 OPTIMIZED SQL: SELECT CAST('495' AS STRING) AS `key`, `value`
 FROM `default`.`fact_daily`
 WHERE `ds` = '1' AND `hr` = '4' AND `key` = '495'
->>>>>>> 720a0f27
 STAGE DEPENDENCIES:
   Stage-0 is a root stage
 
