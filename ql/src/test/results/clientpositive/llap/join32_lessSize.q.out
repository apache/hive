PREHOOK: query: CREATE TABLE dest_j1_n21(key STRING, value STRING, val2 STRING) STORED AS TEXTFILE
PREHOOK: type: CREATETABLE
PREHOOK: Output: database:default
PREHOOK: Output: default@dest_j1_n21
POSTHOOK: query: CREATE TABLE dest_j1_n21(key STRING, value STRING, val2 STRING) STORED AS TEXTFILE
POSTHOOK: type: CREATETABLE
POSTHOOK: Output: database:default
POSTHOOK: Output: default@dest_j1_n21
PREHOOK: query: CREATE TABLE dest_j2_n1(key STRING, value STRING, val2 STRING) STORED AS TEXTFILE
PREHOOK: type: CREATETABLE
PREHOOK: Output: database:default
PREHOOK: Output: default@dest_j2_n1
POSTHOOK: query: CREATE TABLE dest_j2_n1(key STRING, value STRING, val2 STRING) STORED AS TEXTFILE
POSTHOOK: type: CREATETABLE
POSTHOOK: Output: database:default
POSTHOOK: Output: default@dest_j2_n1
PREHOOK: query: EXPLAIN EXTENDED
INSERT OVERWRITE TABLE dest_j1_n21
SELECT x.key, z.value, y.value
FROM src1 x JOIN src y ON (x.key = y.key) 
JOIN srcpart z ON (x.value = z.value and z.ds='2008-04-08' and z.hr=11)
PREHOOK: type: QUERY
PREHOOK: Input: default@src
PREHOOK: Input: default@src1
PREHOOK: Input: default@srcpart
PREHOOK: Input: default@srcpart@ds=2008-04-08/hr=11
PREHOOK: Output: default@dest_j1_n21
POSTHOOK: query: EXPLAIN EXTENDED
INSERT OVERWRITE TABLE dest_j1_n21
SELECT x.key, z.value, y.value
FROM src1 x JOIN src y ON (x.key = y.key) 
JOIN srcpart z ON (x.value = z.value and z.ds='2008-04-08' and z.hr=11)
POSTHOOK: type: QUERY
POSTHOOK: Input: default@src
POSTHOOK: Input: default@src1
POSTHOOK: Input: default@srcpart
POSTHOOK: Input: default@srcpart@ds=2008-04-08/hr=11
POSTHOOK: Output: default@dest_j1_n21
<<<<<<< HEAD
=======
OPTIMIZED SQL: SELECT `t4`.`key`, `t0`.`value`, `t2`.`value` AS `value1`
FROM (SELECT `value`, CAST('2008-04-08' AS STRING) AS `ds`, `hr`
FROM `default`.`srcpart`
WHERE `ds` = '2008-04-08' AND `hr` = 11 AND `value` IS NOT NULL) AS `t0`
INNER JOIN ((SELECT `key`, `value`
FROM `default`.`src`
WHERE `key` IS NOT NULL) AS `t2`
INNER JOIN (SELECT `key`, `value`
FROM `default`.`src1`
WHERE `key` IS NOT NULL AND `value` IS NOT NULL) AS `t4` ON `t2`.`key` = `t4`.`key`) ON `t0`.`value` = `t4`.`value`
>>>>>>> 720a0f27
STAGE DEPENDENCIES:
  Stage-1 is a root stage
  Stage-2 depends on stages: Stage-1
  Stage-0 depends on stages: Stage-2
  Stage-3 depends on stages: Stage-0

STAGE PLANS:
  Stage: Stage-1
    Tez
#### A masked pattern was here ####
      Edges:
        Map 1 <- Map 4 (BROADCAST_EDGE)
        Reducer 2 <- Map 1 (SIMPLE_EDGE), Map 5 (SIMPLE_EDGE)
        Reducer 3 <- Reducer 2 (CUSTOM_SIMPLE_EDGE)
#### A masked pattern was here ####
      Vertices:
        Map 1 
            Map Operator Tree:
                TableScan
                  alias: y
                  Statistics: Num rows: 500 Data size: 89000 Basic stats: COMPLETE Column stats: COMPLETE
                  GatherStats: false
                  Filter Operator
                    isSamplingPred: false
                    predicate: key is not null (type: boolean)
                    Statistics: Num rows: 500 Data size: 89000 Basic stats: COMPLETE Column stats: COMPLETE
                    Select Operator
                      expressions: key (type: string), value (type: string)
                      outputColumnNames: _col0, _col1
                      Statistics: Num rows: 500 Data size: 89000 Basic stats: COMPLETE Column stats: COMPLETE
                      Map Join Operator
                        condition map:
                             Inner Join 0 to 1
                        Estimated key counts: Map 4 => 25
                        keys:
                          0 _col0 (type: string)
                          1 _col0 (type: string)
                        outputColumnNames: _col1, _col2, _col3
                        input vertices:
                          1 Map 4
                        Position of Big Table: 0
                        Statistics: Num rows: 39 Data size: 10374 Basic stats: COMPLETE Column stats: COMPLETE
                        Reduce Output Operator
                          key expressions: _col3 (type: string)
                          null sort order: a
                          sort order: +
                          Map-reduce partition columns: _col3 (type: string)
                          Statistics: Num rows: 39 Data size: 10374 Basic stats: COMPLETE Column stats: COMPLETE
                          tag: 0
                          value expressions: _col1 (type: string), _col2 (type: string)
                          auto parallelism: true
            Execution mode: vectorized, llap
            LLAP IO: no inputs
            Path -> Alias:
#### A masked pattern was here ####
            Path -> Partition:
#### A masked pattern was here ####
                Partition
                  base file name: src
                  input format: org.apache.hadoop.mapred.TextInputFormat
                  output format: org.apache.hadoop.hive.ql.io.HiveIgnoreKeyTextOutputFormat
                  properties:
                    COLUMN_STATS_ACCURATE {"BASIC_STATS":"true","COLUMN_STATS":{"key":"true","value":"true"}}
                    bucket_count -1
                    bucketing_version 2
                    column.name.delimiter ,
                    columns key,value
                    columns.comments 'default','default'
                    columns.types string:string
#### A masked pattern was here ####
                    name default.src
                    numFiles 1
                    numRows 500
                    rawDataSize 5312
                    serialization.ddl struct src { string key, string value}
                    serialization.format 1
                    serialization.lib org.apache.hadoop.hive.serde2.lazy.LazySimpleSerDe
                    totalSize 5812
#### A masked pattern was here ####
                  serde: org.apache.hadoop.hive.serde2.lazy.LazySimpleSerDe
                
                    input format: org.apache.hadoop.mapred.TextInputFormat
                    output format: org.apache.hadoop.hive.ql.io.HiveIgnoreKeyTextOutputFormat
                    properties:
                      COLUMN_STATS_ACCURATE {"BASIC_STATS":"true","COLUMN_STATS":{"key":"true","value":"true"}}
                      bucket_count -1
                      bucketing_version 2
                      column.name.delimiter ,
                      columns key,value
                      columns.comments 'default','default'
                      columns.types string:string
#### A masked pattern was here ####
                      name default.src
                      numFiles 1
                      numRows 500
                      rawDataSize 5312
                      serialization.ddl struct src { string key, string value}
                      serialization.format 1
                      serialization.lib org.apache.hadoop.hive.serde2.lazy.LazySimpleSerDe
                      totalSize 5812
#### A masked pattern was here ####
                    serde: org.apache.hadoop.hive.serde2.lazy.LazySimpleSerDe
                    name: default.src
                  name: default.src
            Truncated Path -> Alias:
              /src [y]
        Map 4 
            Map Operator Tree:
                TableScan
                  alias: x
                  Statistics: Num rows: 25 Data size: 4375 Basic stats: COMPLETE Column stats: COMPLETE
                  GatherStats: false
                  Filter Operator
                    isSamplingPred: false
                    predicate: (key is not null and value is not null) (type: boolean)
                    Statistics: Num rows: 25 Data size: 4375 Basic stats: COMPLETE Column stats: COMPLETE
                    Select Operator
                      expressions: key (type: string), value (type: string)
                      outputColumnNames: _col0, _col1
                      Statistics: Num rows: 25 Data size: 4375 Basic stats: COMPLETE Column stats: COMPLETE
                      Reduce Output Operator
                        key expressions: _col0 (type: string)
                        null sort order: a
                        sort order: +
                        Map-reduce partition columns: _col0 (type: string)
                        Statistics: Num rows: 25 Data size: 4375 Basic stats: COMPLETE Column stats: COMPLETE
                        tag: 1
                        value expressions: _col1 (type: string)
                        auto parallelism: true
            Execution mode: vectorized, llap
            LLAP IO: no inputs
            Path -> Alias:
#### A masked pattern was here ####
            Path -> Partition:
#### A masked pattern was here ####
                Partition
                  base file name: src1
                  input format: org.apache.hadoop.mapred.TextInputFormat
                  output format: org.apache.hadoop.hive.ql.io.HiveIgnoreKeyTextOutputFormat
                  properties:
                    COLUMN_STATS_ACCURATE {"BASIC_STATS":"true","COLUMN_STATS":{"key":"true","value":"true"}}
                    bucket_count -1
                    bucketing_version 2
                    column.name.delimiter ,
                    columns key,value
                    columns.comments 'default','default'
                    columns.types string:string
#### A masked pattern was here ####
                    name default.src1
                    numFiles 1
                    numRows 25
                    rawDataSize 191
                    serialization.ddl struct src1 { string key, string value}
                    serialization.format 1
                    serialization.lib org.apache.hadoop.hive.serde2.lazy.LazySimpleSerDe
                    totalSize 216
#### A masked pattern was here ####
                  serde: org.apache.hadoop.hive.serde2.lazy.LazySimpleSerDe
                
                    input format: org.apache.hadoop.mapred.TextInputFormat
                    output format: org.apache.hadoop.hive.ql.io.HiveIgnoreKeyTextOutputFormat
                    properties:
                      COLUMN_STATS_ACCURATE {"BASIC_STATS":"true","COLUMN_STATS":{"key":"true","value":"true"}}
                      bucket_count -1
                      bucketing_version 2
                      column.name.delimiter ,
                      columns key,value
                      columns.comments 'default','default'
                      columns.types string:string
#### A masked pattern was here ####
                      name default.src1
                      numFiles 1
                      numRows 25
                      rawDataSize 191
                      serialization.ddl struct src1 { string key, string value}
                      serialization.format 1
                      serialization.lib org.apache.hadoop.hive.serde2.lazy.LazySimpleSerDe
                      totalSize 216
#### A masked pattern was here ####
                    serde: org.apache.hadoop.hive.serde2.lazy.LazySimpleSerDe
                    name: default.src1
                  name: default.src1
            Truncated Path -> Alias:
              /src1 [x]
        Map 5 
            Map Operator Tree:
                TableScan
                  alias: z
                  Statistics: Num rows: 500 Data size: 45500 Basic stats: COMPLETE Column stats: COMPLETE
                  GatherStats: false
                  Filter Operator
                    isSamplingPred: false
                    predicate: value is not null (type: boolean)
                    Statistics: Num rows: 500 Data size: 45500 Basic stats: COMPLETE Column stats: COMPLETE
                    Select Operator
                      expressions: value (type: string)
                      outputColumnNames: _col0
                      Statistics: Num rows: 500 Data size: 184500 Basic stats: COMPLETE Column stats: COMPLETE
                      Reduce Output Operator
                        key expressions: _col0 (type: string)
                        null sort order: a
                        sort order: +
                        Map-reduce partition columns: _col0 (type: string)
                        Statistics: Num rows: 500 Data size: 184500 Basic stats: COMPLETE Column stats: COMPLETE
                        tag: 1
                        auto parallelism: true
            Execution mode: vectorized, llap
            LLAP IO: no inputs
            Path -> Alias:
#### A masked pattern was here ####
            Path -> Partition:
#### A masked pattern was here ####
                Partition
                  base file name: hr=11
                  input format: org.apache.hadoop.mapred.TextInputFormat
                  output format: org.apache.hadoop.hive.ql.io.HiveIgnoreKeyTextOutputFormat
                  partition values:
                    ds 2008-04-08
                    hr 11
                  properties:
                    COLUMN_STATS_ACCURATE {"BASIC_STATS":"true","COLUMN_STATS":{"key":"true","value":"true"}}
                    bucket_count -1
                    column.name.delimiter ,
                    columns key,value
                    columns.comments 'default','default'
                    columns.types string:string
#### A masked pattern was here ####
                    name default.srcpart
                    numFiles 1
                    numRows 500
                    partition_columns ds/hr
                    partition_columns.types string:string
                    rawDataSize 5312
                    serialization.ddl struct srcpart { string key, string value}
                    serialization.format 1
                    serialization.lib org.apache.hadoop.hive.serde2.lazy.LazySimpleSerDe
                    totalSize 5812
#### A masked pattern was here ####
                  serde: org.apache.hadoop.hive.serde2.lazy.LazySimpleSerDe
                
                    input format: org.apache.hadoop.mapred.TextInputFormat
                    output format: org.apache.hadoop.hive.ql.io.HiveIgnoreKeyTextOutputFormat
                    properties:
                      bucket_count -1
                      bucketing_version 2
                      column.name.delimiter ,
                      columns key,value
                      columns.comments 'default','default'
                      columns.types string:string
#### A masked pattern was here ####
                      name default.srcpart
                      partition_columns ds/hr
                      partition_columns.types string:string
                      serialization.ddl struct srcpart { string key, string value}
                      serialization.format 1
                      serialization.lib org.apache.hadoop.hive.serde2.lazy.LazySimpleSerDe
#### A masked pattern was here ####
                    serde: org.apache.hadoop.hive.serde2.lazy.LazySimpleSerDe
                    name: default.srcpart
                  name: default.srcpart
            Truncated Path -> Alias:
              /srcpart/ds=2008-04-08/hr=11 [z]
        Reducer 2 
            Execution mode: llap
            Needs Tagging: false
            Reduce Operator Tree:
              Merge Join Operator
                condition map:
                     Inner Join 0 to 1
                keys:
                  0 _col3 (type: string)
                  1 _col0 (type: string)
                outputColumnNames: _col1, _col2, _col4
                Position of Big Table: 1
                Statistics: Num rows: 63 Data size: 16884 Basic stats: COMPLETE Column stats: COMPLETE
                Select Operator
                  expressions: _col2 (type: string), _col4 (type: string), _col1 (type: string)
                  outputColumnNames: _col0, _col1, _col2
                  Statistics: Num rows: 63 Data size: 16884 Basic stats: COMPLETE Column stats: COMPLETE
                  File Output Operator
                    compressed: false
                    GlobalTableId: 1
#### A masked pattern was here ####
                    NumFilesPerFileSink: 1
                    Statistics: Num rows: 63 Data size: 16884 Basic stats: COMPLETE Column stats: COMPLETE
#### A masked pattern was here ####
                    table:
                        input format: org.apache.hadoop.mapred.TextInputFormat
                        output format: org.apache.hadoop.hive.ql.io.HiveIgnoreKeyTextOutputFormat
                        properties:
                          COLUMN_STATS_ACCURATE {"BASIC_STATS":"true","COLUMN_STATS":{"key":"true","val2":"true","value":"true"}}
                          bucket_count -1
                          bucketing_version 2
                          column.name.delimiter ,
                          columns key,value,val2
                          columns.comments 
                          columns.types string:string:string
#### A masked pattern was here ####
                          name default.dest_j1_n21
                          numFiles 0
                          numRows 0
                          rawDataSize 0
                          serialization.ddl struct dest_j1_n21 { string key, string value, string val2}
                          serialization.format 1
                          serialization.lib org.apache.hadoop.hive.serde2.lazy.LazySimpleSerDe
                          totalSize 0
#### A masked pattern was here ####
                        serde: org.apache.hadoop.hive.serde2.lazy.LazySimpleSerDe
                        name: default.dest_j1_n21
                    TotalFiles: 1
                    GatherStats: true
                    MultiFileSpray: false
                  Select Operator
                    expressions: _col0 (type: string), _col1 (type: string), _col2 (type: string)
                    outputColumnNames: key, value, val2
                    Statistics: Num rows: 63 Data size: 16884 Basic stats: COMPLETE Column stats: COMPLETE
                    Group By Operator
                      aggregations: compute_stats(key, 'hll'), compute_stats(value, 'hll'), compute_stats(val2, 'hll')
                      mode: hash
                      outputColumnNames: _col0, _col1, _col2
                      Statistics: Num rows: 1 Data size: 1320 Basic stats: COMPLETE Column stats: COMPLETE
                      Reduce Output Operator
                        null sort order: 
                        sort order: 
                        Statistics: Num rows: 1 Data size: 1320 Basic stats: COMPLETE Column stats: COMPLETE
                        tag: -1
                        value expressions: _col0 (type: struct<columntype:string,maxlength:bigint,sumlength:bigint,count:bigint,countnulls:bigint,bitvector:binary>), _col1 (type: struct<columntype:string,maxlength:bigint,sumlength:bigint,count:bigint,countnulls:bigint,bitvector:binary>), _col2 (type: struct<columntype:string,maxlength:bigint,sumlength:bigint,count:bigint,countnulls:bigint,bitvector:binary>)
                        auto parallelism: false
        Reducer 3 
            Execution mode: llap
            Needs Tagging: false
            Reduce Operator Tree:
              Group By Operator
                aggregations: compute_stats(VALUE._col0), compute_stats(VALUE._col1), compute_stats(VALUE._col2)
                mode: mergepartial
                outputColumnNames: _col0, _col1, _col2
                Statistics: Num rows: 1 Data size: 1320 Basic stats: COMPLETE Column stats: COMPLETE
                File Output Operator
                  compressed: false
                  GlobalTableId: 0
#### A masked pattern was here ####
                  NumFilesPerFileSink: 1
                  Statistics: Num rows: 1 Data size: 1320 Basic stats: COMPLETE Column stats: COMPLETE
#### A masked pattern was here ####
                  table:
                      input format: org.apache.hadoop.mapred.SequenceFileInputFormat
                      output format: org.apache.hadoop.hive.ql.io.HiveSequenceFileOutputFormat
                      properties:
                        columns _col0,_col1,_col2
                        columns.types struct<columntype:string,maxlength:bigint,avglength:double,countnulls:bigint,numdistinctvalues:bigint,ndvbitvector:binary>:struct<columntype:string,maxlength:bigint,avglength:double,countnulls:bigint,numdistinctvalues:bigint,ndvbitvector:binary>:struct<columntype:string,maxlength:bigint,avglength:double,countnulls:bigint,numdistinctvalues:bigint,ndvbitvector:binary>
                        escape.delim \
                        hive.serialization.extend.additional.nesting.levels true
                        serialization.escape.crlf true
                        serialization.format 1
                        serialization.lib org.apache.hadoop.hive.serde2.lazy.LazySimpleSerDe
                      serde: org.apache.hadoop.hive.serde2.lazy.LazySimpleSerDe
                  TotalFiles: 1
                  GatherStats: false
                  MultiFileSpray: false

  Stage: Stage-2
    Dependency Collection

  Stage: Stage-0
    Move Operator
      tables:
          replace: true
#### A masked pattern was here ####
          table:
              input format: org.apache.hadoop.mapred.TextInputFormat
              output format: org.apache.hadoop.hive.ql.io.HiveIgnoreKeyTextOutputFormat
              properties:
                COLUMN_STATS_ACCURATE {"BASIC_STATS":"true","COLUMN_STATS":{"key":"true","val2":"true","value":"true"}}
                bucket_count -1
                bucketing_version 2
                column.name.delimiter ,
                columns key,value,val2
                columns.comments 
                columns.types string:string:string
#### A masked pattern was here ####
                name default.dest_j1_n21
                numFiles 0
                numRows 0
                rawDataSize 0
                serialization.ddl struct dest_j1_n21 { string key, string value, string val2}
                serialization.format 1
                serialization.lib org.apache.hadoop.hive.serde2.lazy.LazySimpleSerDe
                totalSize 0
#### A masked pattern was here ####
              serde: org.apache.hadoop.hive.serde2.lazy.LazySimpleSerDe
              name: default.dest_j1_n21

  Stage: Stage-3
    Stats Work
      Basic Stats Work:
#### A masked pattern was here ####
      Column Stats Desc:
          Columns: key, value, val2
          Column Types: string, string, string
          Table: default.dest_j1_n21
          Is Table Level Stats: true

PREHOOK: query: INSERT OVERWRITE TABLE dest_j1_n21
SELECT x.key, z.value, y.value
FROM src1 x JOIN src y ON (x.key = y.key) 
JOIN srcpart z ON (x.value = z.value and z.ds='2008-04-08' and z.hr=11)
PREHOOK: type: QUERY
PREHOOK: Input: default@src
PREHOOK: Input: default@src1
PREHOOK: Input: default@srcpart
PREHOOK: Input: default@srcpart@ds=2008-04-08/hr=11
PREHOOK: Output: default@dest_j1_n21
POSTHOOK: query: INSERT OVERWRITE TABLE dest_j1_n21
SELECT x.key, z.value, y.value
FROM src1 x JOIN src y ON (x.key = y.key) 
JOIN srcpart z ON (x.value = z.value and z.ds='2008-04-08' and z.hr=11)
POSTHOOK: type: QUERY
POSTHOOK: Input: default@src
POSTHOOK: Input: default@src1
POSTHOOK: Input: default@srcpart
POSTHOOK: Input: default@srcpart@ds=2008-04-08/hr=11
POSTHOOK: Output: default@dest_j1_n21
POSTHOOK: Lineage: dest_j1_n21.key SIMPLE [(src1)x.FieldSchema(name:key, type:string, comment:default), ]
POSTHOOK: Lineage: dest_j1_n21.val2 SIMPLE [(src)y.FieldSchema(name:value, type:string, comment:default), ]
POSTHOOK: Lineage: dest_j1_n21.value SIMPLE [(srcpart)z.FieldSchema(name:value, type:string, comment:default), ]
PREHOOK: query: select * from dest_j1_n21
PREHOOK: type: QUERY
PREHOOK: Input: default@dest_j1_n21
#### A masked pattern was here ####
POSTHOOK: query: select * from dest_j1_n21
POSTHOOK: type: QUERY
POSTHOOK: Input: default@dest_j1_n21
#### A masked pattern was here ####
146	val_146	val_146
146	val_146	val_146
146	val_146	val_146
146	val_146	val_146
150	val_150	val_150
213	val_213	val_213
213	val_213	val_213
213	val_213	val_213
213	val_213	val_213
238	val_238	val_238
238	val_238	val_238
238	val_238	val_238
238	val_238	val_238
255	val_255	val_255
255	val_255	val_255
255	val_255	val_255
255	val_255	val_255
273	val_273	val_273
273	val_273	val_273
273	val_273	val_273
273	val_273	val_273
273	val_273	val_273
273	val_273	val_273
273	val_273	val_273
273	val_273	val_273
273	val_273	val_273
278	val_278	val_278
278	val_278	val_278
278	val_278	val_278
278	val_278	val_278
311	val_311	val_311
311	val_311	val_311
311	val_311	val_311
311	val_311	val_311
311	val_311	val_311
311	val_311	val_311
311	val_311	val_311
311	val_311	val_311
311	val_311	val_311
401	val_401	val_401
401	val_401	val_401
401	val_401	val_401
401	val_401	val_401
401	val_401	val_401
401	val_401	val_401
401	val_401	val_401
401	val_401	val_401
401	val_401	val_401
401	val_401	val_401
401	val_401	val_401
401	val_401	val_401
401	val_401	val_401
401	val_401	val_401
401	val_401	val_401
401	val_401	val_401
401	val_401	val_401
401	val_401	val_401
401	val_401	val_401
401	val_401	val_401
401	val_401	val_401
401	val_401	val_401
401	val_401	val_401
401	val_401	val_401
401	val_401	val_401
406	val_406	val_406
406	val_406	val_406
406	val_406	val_406
406	val_406	val_406
406	val_406	val_406
406	val_406	val_406
406	val_406	val_406
406	val_406	val_406
406	val_406	val_406
406	val_406	val_406
406	val_406	val_406
406	val_406	val_406
406	val_406	val_406
406	val_406	val_406
406	val_406	val_406
406	val_406	val_406
66	val_66	val_66
98	val_98	val_98
98	val_98	val_98
98	val_98	val_98
98	val_98	val_98
PREHOOK: query: EXPLAIN EXTENDED
INSERT OVERWRITE TABLE dest_j1_n21
SELECT x.key, z.value, y.value
FROM src w JOIN src1 x ON (x.value = w.value) 
JOIN src y ON (x.key = y.key) 
JOIN src1 z ON (x.key = z.key)
PREHOOK: type: QUERY
PREHOOK: Input: default@src
PREHOOK: Input: default@src1
PREHOOK: Output: default@dest_j1_n21
POSTHOOK: query: EXPLAIN EXTENDED
INSERT OVERWRITE TABLE dest_j1_n21
SELECT x.key, z.value, y.value
FROM src w JOIN src1 x ON (x.value = w.value) 
JOIN src y ON (x.key = y.key) 
JOIN src1 z ON (x.key = z.key)
POSTHOOK: type: QUERY
POSTHOOK: Input: default@src
POSTHOOK: Input: default@src1
POSTHOOK: Output: default@dest_j1_n21
<<<<<<< HEAD
=======
OPTIMIZED SQL: SELECT `t4`.`key`, `t6`.`value`, `t2`.`value` AS `value1`
FROM (SELECT `value`
FROM `default`.`src`
WHERE `value` IS NOT NULL) AS `t0`
INNER JOIN ((SELECT `key`, `value`
FROM `default`.`src`
WHERE `key` IS NOT NULL) AS `t2`
INNER JOIN ((SELECT `key`, `value`
FROM `default`.`src1`
WHERE `value` IS NOT NULL AND `key` IS NOT NULL) AS `t4`
INNER JOIN (SELECT `key`, `value`
FROM `default`.`src1`
WHERE `key` IS NOT NULL) AS `t6` ON `t4`.`key` = `t6`.`key`) ON `t2`.`key` = `t4`.`key`) ON `t0`.`value` = `t4`.`value`
>>>>>>> 720a0f27
STAGE DEPENDENCIES:
  Stage-1 is a root stage
  Stage-2 depends on stages: Stage-1
  Stage-0 depends on stages: Stage-2
  Stage-3 depends on stages: Stage-0

STAGE PLANS:
  Stage: Stage-1
    Tez
#### A masked pattern was here ####
      Edges:
        Reducer 2 <- Map 1 (SIMPLE_EDGE), Map 5 (SIMPLE_EDGE), Map 6 (SIMPLE_EDGE)
        Reducer 3 <- Map 7 (SIMPLE_EDGE), Reducer 2 (SIMPLE_EDGE)
        Reducer 4 <- Reducer 3 (CUSTOM_SIMPLE_EDGE)
#### A masked pattern was here ####
      Vertices:
        Map 1 
            Map Operator Tree:
                TableScan
                  alias: x
                  Statistics: Num rows: 25 Data size: 4375 Basic stats: COMPLETE Column stats: COMPLETE
                  GatherStats: false
                  Filter Operator
                    isSamplingPred: false
                    predicate: (key is not null and value is not null) (type: boolean)
                    Statistics: Num rows: 25 Data size: 4375 Basic stats: COMPLETE Column stats: COMPLETE
                    Select Operator
                      expressions: key (type: string), value (type: string)
                      outputColumnNames: _col0, _col1
                      Statistics: Num rows: 25 Data size: 4375 Basic stats: COMPLETE Column stats: COMPLETE
                      Reduce Output Operator
                        key expressions: _col0 (type: string)
                        null sort order: a
                        sort order: +
                        Map-reduce partition columns: _col0 (type: string)
                        Statistics: Num rows: 25 Data size: 4375 Basic stats: COMPLETE Column stats: COMPLETE
                        tag: 0
                        value expressions: _col1 (type: string)
                        auto parallelism: true
            Execution mode: vectorized, llap
            LLAP IO: no inputs
            Path -> Alias:
#### A masked pattern was here ####
            Path -> Partition:
#### A masked pattern was here ####
                Partition
                  base file name: src1
                  input format: org.apache.hadoop.mapred.TextInputFormat
                  output format: org.apache.hadoop.hive.ql.io.HiveIgnoreKeyTextOutputFormat
                  properties:
                    COLUMN_STATS_ACCURATE {"BASIC_STATS":"true","COLUMN_STATS":{"key":"true","value":"true"}}
                    bucket_count -1
                    bucketing_version 2
                    column.name.delimiter ,
                    columns key,value
                    columns.comments 'default','default'
                    columns.types string:string
#### A masked pattern was here ####
                    name default.src1
                    numFiles 1
                    numRows 25
                    rawDataSize 191
                    serialization.ddl struct src1 { string key, string value}
                    serialization.format 1
                    serialization.lib org.apache.hadoop.hive.serde2.lazy.LazySimpleSerDe
                    totalSize 216
#### A masked pattern was here ####
                  serde: org.apache.hadoop.hive.serde2.lazy.LazySimpleSerDe
                
                    input format: org.apache.hadoop.mapred.TextInputFormat
                    output format: org.apache.hadoop.hive.ql.io.HiveIgnoreKeyTextOutputFormat
                    properties:
                      COLUMN_STATS_ACCURATE {"BASIC_STATS":"true","COLUMN_STATS":{"key":"true","value":"true"}}
                      bucket_count -1
                      bucketing_version 2
                      column.name.delimiter ,
                      columns key,value
                      columns.comments 'default','default'
                      columns.types string:string
#### A masked pattern was here ####
                      name default.src1
                      numFiles 1
                      numRows 25
                      rawDataSize 191
                      serialization.ddl struct src1 { string key, string value}
                      serialization.format 1
                      serialization.lib org.apache.hadoop.hive.serde2.lazy.LazySimpleSerDe
                      totalSize 216
#### A masked pattern was here ####
                    serde: org.apache.hadoop.hive.serde2.lazy.LazySimpleSerDe
                    name: default.src1
                  name: default.src1
            Truncated Path -> Alias:
              /src1 [x]
        Map 5 
            Map Operator Tree:
                TableScan
                  alias: z
                  Statistics: Num rows: 25 Data size: 4375 Basic stats: COMPLETE Column stats: COMPLETE
                  GatherStats: false
                  Filter Operator
                    isSamplingPred: false
                    predicate: key is not null (type: boolean)
                    Statistics: Num rows: 25 Data size: 4375 Basic stats: COMPLETE Column stats: COMPLETE
                    Select Operator
                      expressions: key (type: string), value (type: string)
                      outputColumnNames: _col0, _col1
                      Statistics: Num rows: 25 Data size: 4375 Basic stats: COMPLETE Column stats: COMPLETE
                      Reduce Output Operator
                        key expressions: _col0 (type: string)
                        null sort order: a
                        sort order: +
                        Map-reduce partition columns: _col0 (type: string)
                        Statistics: Num rows: 25 Data size: 4375 Basic stats: COMPLETE Column stats: COMPLETE
                        tag: 1
                        value expressions: _col1 (type: string)
                        auto parallelism: true
            Execution mode: vectorized, llap
            LLAP IO: no inputs
            Path -> Alias:
#### A masked pattern was here ####
            Path -> Partition:
#### A masked pattern was here ####
                Partition
                  base file name: src1
                  input format: org.apache.hadoop.mapred.TextInputFormat
                  output format: org.apache.hadoop.hive.ql.io.HiveIgnoreKeyTextOutputFormat
                  properties:
                    COLUMN_STATS_ACCURATE {"BASIC_STATS":"true","COLUMN_STATS":{"key":"true","value":"true"}}
                    bucket_count -1
                    bucketing_version 2
                    column.name.delimiter ,
                    columns key,value
                    columns.comments 'default','default'
                    columns.types string:string
#### A masked pattern was here ####
                    name default.src1
                    numFiles 1
                    numRows 25
                    rawDataSize 191
                    serialization.ddl struct src1 { string key, string value}
                    serialization.format 1
                    serialization.lib org.apache.hadoop.hive.serde2.lazy.LazySimpleSerDe
                    totalSize 216
#### A masked pattern was here ####
                  serde: org.apache.hadoop.hive.serde2.lazy.LazySimpleSerDe
                
                    input format: org.apache.hadoop.mapred.TextInputFormat
                    output format: org.apache.hadoop.hive.ql.io.HiveIgnoreKeyTextOutputFormat
                    properties:
                      COLUMN_STATS_ACCURATE {"BASIC_STATS":"true","COLUMN_STATS":{"key":"true","value":"true"}}
                      bucket_count -1
                      bucketing_version 2
                      column.name.delimiter ,
                      columns key,value
                      columns.comments 'default','default'
                      columns.types string:string
#### A masked pattern was here ####
                      name default.src1
                      numFiles 1
                      numRows 25
                      rawDataSize 191
                      serialization.ddl struct src1 { string key, string value}
                      serialization.format 1
                      serialization.lib org.apache.hadoop.hive.serde2.lazy.LazySimpleSerDe
                      totalSize 216
#### A masked pattern was here ####
                    serde: org.apache.hadoop.hive.serde2.lazy.LazySimpleSerDe
                    name: default.src1
                  name: default.src1
            Truncated Path -> Alias:
              /src1 [z]
        Map 6 
            Map Operator Tree:
                TableScan
                  alias: y
                  Statistics: Num rows: 500 Data size: 89000 Basic stats: COMPLETE Column stats: COMPLETE
                  GatherStats: false
                  Filter Operator
                    isSamplingPred: false
                    predicate: key is not null (type: boolean)
                    Statistics: Num rows: 500 Data size: 89000 Basic stats: COMPLETE Column stats: COMPLETE
                    Select Operator
                      expressions: key (type: string), value (type: string)
                      outputColumnNames: _col0, _col1
                      Statistics: Num rows: 500 Data size: 89000 Basic stats: COMPLETE Column stats: COMPLETE
                      Reduce Output Operator
                        key expressions: _col0 (type: string)
                        null sort order: a
                        sort order: +
                        Map-reduce partition columns: _col0 (type: string)
                        Statistics: Num rows: 500 Data size: 89000 Basic stats: COMPLETE Column stats: COMPLETE
                        tag: 2
                        value expressions: _col1 (type: string)
                        auto parallelism: true
            Execution mode: vectorized, llap
            LLAP IO: no inputs
            Path -> Alias:
#### A masked pattern was here ####
            Path -> Partition:
#### A masked pattern was here ####
                Partition
                  base file name: src
                  input format: org.apache.hadoop.mapred.TextInputFormat
                  output format: org.apache.hadoop.hive.ql.io.HiveIgnoreKeyTextOutputFormat
                  properties:
                    COLUMN_STATS_ACCURATE {"BASIC_STATS":"true","COLUMN_STATS":{"key":"true","value":"true"}}
                    bucket_count -1
                    bucketing_version 2
                    column.name.delimiter ,
                    columns key,value
                    columns.comments 'default','default'
                    columns.types string:string
#### A masked pattern was here ####
                    name default.src
                    numFiles 1
                    numRows 500
                    rawDataSize 5312
                    serialization.ddl struct src { string key, string value}
                    serialization.format 1
                    serialization.lib org.apache.hadoop.hive.serde2.lazy.LazySimpleSerDe
                    totalSize 5812
#### A masked pattern was here ####
                  serde: org.apache.hadoop.hive.serde2.lazy.LazySimpleSerDe
                
                    input format: org.apache.hadoop.mapred.TextInputFormat
                    output format: org.apache.hadoop.hive.ql.io.HiveIgnoreKeyTextOutputFormat
                    properties:
                      COLUMN_STATS_ACCURATE {"BASIC_STATS":"true","COLUMN_STATS":{"key":"true","value":"true"}}
                      bucket_count -1
                      bucketing_version 2
                      column.name.delimiter ,
                      columns key,value
                      columns.comments 'default','default'
                      columns.types string:string
#### A masked pattern was here ####
                      name default.src
                      numFiles 1
                      numRows 500
                      rawDataSize 5312
                      serialization.ddl struct src { string key, string value}
                      serialization.format 1
                      serialization.lib org.apache.hadoop.hive.serde2.lazy.LazySimpleSerDe
                      totalSize 5812
#### A masked pattern was here ####
                    serde: org.apache.hadoop.hive.serde2.lazy.LazySimpleSerDe
                    name: default.src
                  name: default.src
            Truncated Path -> Alias:
              /src [y]
        Map 7 
            Map Operator Tree:
                TableScan
                  alias: w
                  Statistics: Num rows: 500 Data size: 45500 Basic stats: COMPLETE Column stats: COMPLETE
                  GatherStats: false
                  Filter Operator
                    isSamplingPred: false
                    predicate: value is not null (type: boolean)
                    Statistics: Num rows: 500 Data size: 45500 Basic stats: COMPLETE Column stats: COMPLETE
                    Select Operator
                      expressions: value (type: string)
                      outputColumnNames: _col0
                      Statistics: Num rows: 500 Data size: 45500 Basic stats: COMPLETE Column stats: COMPLETE
                      Reduce Output Operator
                        key expressions: _col0 (type: string)
                        null sort order: a
                        sort order: +
                        Map-reduce partition columns: _col0 (type: string)
                        Statistics: Num rows: 500 Data size: 45500 Basic stats: COMPLETE Column stats: COMPLETE
                        tag: 1
                        auto parallelism: true
            Execution mode: vectorized, llap
            LLAP IO: no inputs
            Path -> Alias:
#### A masked pattern was here ####
            Path -> Partition:
#### A masked pattern was here ####
                Partition
                  base file name: src
                  input format: org.apache.hadoop.mapred.TextInputFormat
                  output format: org.apache.hadoop.hive.ql.io.HiveIgnoreKeyTextOutputFormat
                  properties:
                    COLUMN_STATS_ACCURATE {"BASIC_STATS":"true","COLUMN_STATS":{"key":"true","value":"true"}}
                    bucket_count -1
                    bucketing_version 2
                    column.name.delimiter ,
                    columns key,value
                    columns.comments 'default','default'
                    columns.types string:string
#### A masked pattern was here ####
                    name default.src
                    numFiles 1
                    numRows 500
                    rawDataSize 5312
                    serialization.ddl struct src { string key, string value}
                    serialization.format 1
                    serialization.lib org.apache.hadoop.hive.serde2.lazy.LazySimpleSerDe
                    totalSize 5812
#### A masked pattern was here ####
                  serde: org.apache.hadoop.hive.serde2.lazy.LazySimpleSerDe
                
                    input format: org.apache.hadoop.mapred.TextInputFormat
                    output format: org.apache.hadoop.hive.ql.io.HiveIgnoreKeyTextOutputFormat
                    properties:
                      COLUMN_STATS_ACCURATE {"BASIC_STATS":"true","COLUMN_STATS":{"key":"true","value":"true"}}
                      bucket_count -1
                      bucketing_version 2
                      column.name.delimiter ,
                      columns key,value
                      columns.comments 'default','default'
                      columns.types string:string
#### A masked pattern was here ####
                      name default.src
                      numFiles 1
                      numRows 500
                      rawDataSize 5312
                      serialization.ddl struct src { string key, string value}
                      serialization.format 1
                      serialization.lib org.apache.hadoop.hive.serde2.lazy.LazySimpleSerDe
                      totalSize 5812
#### A masked pattern was here ####
                    serde: org.apache.hadoop.hive.serde2.lazy.LazySimpleSerDe
                    name: default.src
                  name: default.src
            Truncated Path -> Alias:
              /src [w]
        Reducer 2 
            Execution mode: llap
            Needs Tagging: false
            Reduce Operator Tree:
              Merge Join Operator
                condition map:
                     Inner Join 0 to 1
                     Inner Join 0 to 2
                keys:
                  0 _col0 (type: string)
                  1 _col0 (type: string)
                  2 _col0 (type: string)
                outputColumnNames: _col0, _col1, _col3, _col5
                Position of Big Table: 2
                Statistics: Num rows: 61 Data size: 21655 Basic stats: COMPLETE Column stats: COMPLETE
                Reduce Output Operator
                  key expressions: _col1 (type: string)
                  null sort order: a
                  sort order: +
                  Map-reduce partition columns: _col1 (type: string)
                  Statistics: Num rows: 61 Data size: 21655 Basic stats: COMPLETE Column stats: COMPLETE
                  tag: 0
                  value expressions: _col0 (type: string), _col3 (type: string), _col5 (type: string)
                  auto parallelism: true
        Reducer 3 
            Execution mode: llap
            Needs Tagging: false
            Reduce Operator Tree:
              Merge Join Operator
                condition map:
                     Inner Join 0 to 1
                keys:
                  0 _col1 (type: string)
                  1 _col0 (type: string)
                outputColumnNames: _col0, _col3, _col5
                Position of Big Table: 0
                Statistics: Num rows: 99 Data size: 26334 Basic stats: COMPLETE Column stats: COMPLETE
                Select Operator
                  expressions: _col0 (type: string), _col3 (type: string), _col5 (type: string)
                  outputColumnNames: _col0, _col1, _col2
                  Statistics: Num rows: 99 Data size: 26334 Basic stats: COMPLETE Column stats: COMPLETE
                  File Output Operator
                    compressed: false
                    GlobalTableId: 1
#### A masked pattern was here ####
                    NumFilesPerFileSink: 1
                    Statistics: Num rows: 99 Data size: 26334 Basic stats: COMPLETE Column stats: COMPLETE
#### A masked pattern was here ####
                    table:
                        input format: org.apache.hadoop.mapred.TextInputFormat
                        output format: org.apache.hadoop.hive.ql.io.HiveIgnoreKeyTextOutputFormat
                        properties:
                          COLUMN_STATS_ACCURATE {"BASIC_STATS":"true","COLUMN_STATS":{"key":"true","val2":"true","value":"true"}}
                          bucket_count -1
                          bucketing_version 2
                          column.name.delimiter ,
                          columns key,value,val2
                          columns.comments 
                          columns.types string:string:string
#### A masked pattern was here ####
                          name default.dest_j1_n21
                          numFiles 1
                          numRows 85
                          rawDataSize 1600
                          serialization.ddl struct dest_j1_n21 { string key, string value, string val2}
                          serialization.format 1
                          serialization.lib org.apache.hadoop.hive.serde2.lazy.LazySimpleSerDe
                          totalSize 1685
#### A masked pattern was here ####
                        serde: org.apache.hadoop.hive.serde2.lazy.LazySimpleSerDe
                        name: default.dest_j1_n21
                    TotalFiles: 1
                    GatherStats: true
                    MultiFileSpray: false
                  Select Operator
                    expressions: _col0 (type: string), _col1 (type: string), _col2 (type: string)
                    outputColumnNames: key, value, val2
                    Statistics: Num rows: 99 Data size: 26334 Basic stats: COMPLETE Column stats: COMPLETE
                    Group By Operator
                      aggregations: compute_stats(key, 'hll'), compute_stats(value, 'hll'), compute_stats(val2, 'hll')
                      mode: hash
                      outputColumnNames: _col0, _col1, _col2
                      Statistics: Num rows: 1 Data size: 1320 Basic stats: COMPLETE Column stats: COMPLETE
                      Reduce Output Operator
                        null sort order: 
                        sort order: 
                        Statistics: Num rows: 1 Data size: 1320 Basic stats: COMPLETE Column stats: COMPLETE
                        tag: -1
                        value expressions: _col0 (type: struct<columntype:string,maxlength:bigint,sumlength:bigint,count:bigint,countnulls:bigint,bitvector:binary>), _col1 (type: struct<columntype:string,maxlength:bigint,sumlength:bigint,count:bigint,countnulls:bigint,bitvector:binary>), _col2 (type: struct<columntype:string,maxlength:bigint,sumlength:bigint,count:bigint,countnulls:bigint,bitvector:binary>)
                        auto parallelism: false
        Reducer 4 
            Execution mode: llap
            Needs Tagging: false
            Reduce Operator Tree:
              Group By Operator
                aggregations: compute_stats(VALUE._col0), compute_stats(VALUE._col1), compute_stats(VALUE._col2)
                mode: mergepartial
                outputColumnNames: _col0, _col1, _col2
                Statistics: Num rows: 1 Data size: 1320 Basic stats: COMPLETE Column stats: COMPLETE
                File Output Operator
                  compressed: false
                  GlobalTableId: 0
#### A masked pattern was here ####
                  NumFilesPerFileSink: 1
                  Statistics: Num rows: 1 Data size: 1320 Basic stats: COMPLETE Column stats: COMPLETE
#### A masked pattern was here ####
                  table:
                      input format: org.apache.hadoop.mapred.SequenceFileInputFormat
                      output format: org.apache.hadoop.hive.ql.io.HiveSequenceFileOutputFormat
                      properties:
                        columns _col0,_col1,_col2
                        columns.types struct<columntype:string,maxlength:bigint,avglength:double,countnulls:bigint,numdistinctvalues:bigint,ndvbitvector:binary>:struct<columntype:string,maxlength:bigint,avglength:double,countnulls:bigint,numdistinctvalues:bigint,ndvbitvector:binary>:struct<columntype:string,maxlength:bigint,avglength:double,countnulls:bigint,numdistinctvalues:bigint,ndvbitvector:binary>
                        escape.delim \
                        hive.serialization.extend.additional.nesting.levels true
                        serialization.escape.crlf true
                        serialization.format 1
                        serialization.lib org.apache.hadoop.hive.serde2.lazy.LazySimpleSerDe
                      serde: org.apache.hadoop.hive.serde2.lazy.LazySimpleSerDe
                  TotalFiles: 1
                  GatherStats: false
                  MultiFileSpray: false

  Stage: Stage-2
    Dependency Collection

  Stage: Stage-0
    Move Operator
      tables:
          replace: true
#### A masked pattern was here ####
          table:
              input format: org.apache.hadoop.mapred.TextInputFormat
              output format: org.apache.hadoop.hive.ql.io.HiveIgnoreKeyTextOutputFormat
              properties:
                COLUMN_STATS_ACCURATE {"BASIC_STATS":"true","COLUMN_STATS":{"key":"true","val2":"true","value":"true"}}
                bucket_count -1
                bucketing_version 2
                column.name.delimiter ,
                columns key,value,val2
                columns.comments 
                columns.types string:string:string
#### A masked pattern was here ####
                name default.dest_j1_n21
                numFiles 1
                numRows 85
                rawDataSize 1600
                serialization.ddl struct dest_j1_n21 { string key, string value, string val2}
                serialization.format 1
                serialization.lib org.apache.hadoop.hive.serde2.lazy.LazySimpleSerDe
                totalSize 1685
#### A masked pattern was here ####
              serde: org.apache.hadoop.hive.serde2.lazy.LazySimpleSerDe
              name: default.dest_j1_n21

  Stage: Stage-3
    Stats Work
      Basic Stats Work:
#### A masked pattern was here ####
      Column Stats Desc:
          Columns: key, value, val2
          Column Types: string, string, string
          Table: default.dest_j1_n21
          Is Table Level Stats: true

PREHOOK: query: INSERT OVERWRITE TABLE dest_j1_n21
SELECT x.key, z.value, y.value
FROM src w JOIN src1 x ON (x.value = w.value) 
JOIN src y ON (x.key = y.key) 
JOIN src1 z ON (x.key = z.key)
PREHOOK: type: QUERY
PREHOOK: Input: default@src
PREHOOK: Input: default@src1
PREHOOK: Output: default@dest_j1_n21
POSTHOOK: query: INSERT OVERWRITE TABLE dest_j1_n21
SELECT x.key, z.value, y.value
FROM src w JOIN src1 x ON (x.value = w.value) 
JOIN src y ON (x.key = y.key) 
JOIN src1 z ON (x.key = z.key)
POSTHOOK: type: QUERY
POSTHOOK: Input: default@src
POSTHOOK: Input: default@src1
POSTHOOK: Output: default@dest_j1_n21
POSTHOOK: Lineage: dest_j1_n21.key SIMPLE [(src1)x.FieldSchema(name:key, type:string, comment:default), ]
POSTHOOK: Lineage: dest_j1_n21.val2 SIMPLE [(src)y.FieldSchema(name:value, type:string, comment:default), ]
POSTHOOK: Lineage: dest_j1_n21.value SIMPLE [(src1)z.FieldSchema(name:value, type:string, comment:default), ]
PREHOOK: query: select * from dest_j1_n21
PREHOOK: type: QUERY
PREHOOK: Input: default@dest_j1_n21
#### A masked pattern was here ####
POSTHOOK: query: select * from dest_j1_n21
POSTHOOK: type: QUERY
POSTHOOK: Input: default@dest_j1_n21
#### A masked pattern was here ####
146	val_146	val_146
146	val_146	val_146
146	val_146	val_146
146	val_146	val_146
150	val_150	val_150
213	val_213	val_213
213	val_213	val_213
213	val_213	val_213
213	val_213	val_213
238	val_238	val_238
238	val_238	val_238
238	val_238	val_238
238	val_238	val_238
255	val_255	val_255
255	val_255	val_255
255	val_255	val_255
255	val_255	val_255
273	val_273	val_273
273	val_273	val_273
273	val_273	val_273
273	val_273	val_273
273	val_273	val_273
273	val_273	val_273
273	val_273	val_273
273	val_273	val_273
273	val_273	val_273
278	val_278	val_278
278	val_278	val_278
278	val_278	val_278
278	val_278	val_278
311	val_311	val_311
311	val_311	val_311
311	val_311	val_311
311	val_311	val_311
311	val_311	val_311
311	val_311	val_311
311	val_311	val_311
311	val_311	val_311
311	val_311	val_311
401	val_401	val_401
401	val_401	val_401
401	val_401	val_401
401	val_401	val_401
401	val_401	val_401
401	val_401	val_401
401	val_401	val_401
401	val_401	val_401
401	val_401	val_401
401	val_401	val_401
401	val_401	val_401
401	val_401	val_401
401	val_401	val_401
401	val_401	val_401
401	val_401	val_401
401	val_401	val_401
401	val_401	val_401
401	val_401	val_401
401	val_401	val_401
401	val_401	val_401
401	val_401	val_401
401	val_401	val_401
401	val_401	val_401
401	val_401	val_401
401	val_401	val_401
406	val_406	val_406
406	val_406	val_406
406	val_406	val_406
406	val_406	val_406
406	val_406	val_406
406	val_406	val_406
406	val_406	val_406
406	val_406	val_406
406	val_406	val_406
406	val_406	val_406
406	val_406	val_406
406	val_406	val_406
406	val_406	val_406
406	val_406	val_406
406	val_406	val_406
406	val_406	val_406
66	val_66	val_66
98	val_98	val_98
98	val_98	val_98
98	val_98	val_98
98	val_98	val_98
PREHOOK: query: EXPLAIN EXTENDED
INSERT OVERWRITE TABLE dest_j2_n1
SELECT res.key, z.value, res.value
FROM (select x.key, x.value from src1 x JOIN src y ON (x.key = y.key)) res 
JOIN srcpart z ON (res.value = z.value and z.ds='2008-04-08' and z.hr=11)
PREHOOK: type: QUERY
PREHOOK: Input: default@src
PREHOOK: Input: default@src1
PREHOOK: Input: default@srcpart
PREHOOK: Input: default@srcpart@ds=2008-04-08/hr=11
PREHOOK: Output: default@dest_j2_n1
POSTHOOK: query: EXPLAIN EXTENDED
INSERT OVERWRITE TABLE dest_j2_n1
SELECT res.key, z.value, res.value
FROM (select x.key, x.value from src1 x JOIN src y ON (x.key = y.key)) res 
JOIN srcpart z ON (res.value = z.value and z.ds='2008-04-08' and z.hr=11)
POSTHOOK: type: QUERY
POSTHOOK: Input: default@src
POSTHOOK: Input: default@src1
POSTHOOK: Input: default@srcpart
POSTHOOK: Input: default@srcpart@ds=2008-04-08/hr=11
POSTHOOK: Output: default@dest_j2_n1
<<<<<<< HEAD
=======
OPTIMIZED SQL: SELECT `t5`.`key`, `t0`.`value`, `t5`.`value` AS `value1`
FROM (SELECT `value`, CAST('2008-04-08' AS STRING) AS `ds`, `hr`
FROM `default`.`srcpart`
WHERE `ds` = '2008-04-08' AND `hr` = 11 AND `value` IS NOT NULL) AS `t0`
INNER JOIN (SELECT `t4`.`key`, `t4`.`value`
FROM (SELECT `key`
FROM `default`.`src`
WHERE `key` IS NOT NULL) AS `t2`
INNER JOIN (SELECT `key`, `value`
FROM `default`.`src1`
WHERE `key` IS NOT NULL AND `value` IS NOT NULL) AS `t4` ON `t2`.`key` = `t4`.`key`) AS `t5` ON `t0`.`value` = `t5`.`value`
>>>>>>> 720a0f27
STAGE DEPENDENCIES:
  Stage-1 is a root stage
  Stage-2 depends on stages: Stage-1
  Stage-0 depends on stages: Stage-2
  Stage-3 depends on stages: Stage-0

STAGE PLANS:
  Stage: Stage-1
    Tez
#### A masked pattern was here ####
      Edges:
        Map 4 <- Map 5 (BROADCAST_EDGE)
        Reducer 2 <- Map 1 (SIMPLE_EDGE), Map 4 (SIMPLE_EDGE)
        Reducer 3 <- Reducer 2 (CUSTOM_SIMPLE_EDGE)
#### A masked pattern was here ####
      Vertices:
        Map 1 
            Map Operator Tree:
                TableScan
                  alias: z
                  Statistics: Num rows: 500 Data size: 45500 Basic stats: COMPLETE Column stats: COMPLETE
                  GatherStats: false
                  Filter Operator
                    isSamplingPred: false
                    predicate: value is not null (type: boolean)
                    Statistics: Num rows: 500 Data size: 45500 Basic stats: COMPLETE Column stats: COMPLETE
                    Select Operator
                      expressions: value (type: string)
                      outputColumnNames: _col0
                      Statistics: Num rows: 500 Data size: 184500 Basic stats: COMPLETE Column stats: COMPLETE
                      Reduce Output Operator
                        key expressions: _col0 (type: string)
                        null sort order: a
                        sort order: +
                        Map-reduce partition columns: _col0 (type: string)
                        Statistics: Num rows: 500 Data size: 184500 Basic stats: COMPLETE Column stats: COMPLETE
                        tag: 0
                        auto parallelism: true
            Execution mode: vectorized, llap
            LLAP IO: no inputs
            Path -> Alias:
#### A masked pattern was here ####
            Path -> Partition:
#### A masked pattern was here ####
                Partition
                  base file name: hr=11
                  input format: org.apache.hadoop.mapred.TextInputFormat
                  output format: org.apache.hadoop.hive.ql.io.HiveIgnoreKeyTextOutputFormat
                  partition values:
                    ds 2008-04-08
                    hr 11
                  properties:
                    COLUMN_STATS_ACCURATE {"BASIC_STATS":"true","COLUMN_STATS":{"key":"true","value":"true"}}
                    bucket_count -1
                    column.name.delimiter ,
                    columns key,value
                    columns.comments 'default','default'
                    columns.types string:string
#### A masked pattern was here ####
                    name default.srcpart
                    numFiles 1
                    numRows 500
                    partition_columns ds/hr
                    partition_columns.types string:string
                    rawDataSize 5312
                    serialization.ddl struct srcpart { string key, string value}
                    serialization.format 1
                    serialization.lib org.apache.hadoop.hive.serde2.lazy.LazySimpleSerDe
                    totalSize 5812
#### A masked pattern was here ####
                  serde: org.apache.hadoop.hive.serde2.lazy.LazySimpleSerDe
                
                    input format: org.apache.hadoop.mapred.TextInputFormat
                    output format: org.apache.hadoop.hive.ql.io.HiveIgnoreKeyTextOutputFormat
                    properties:
                      bucket_count -1
                      bucketing_version 2
                      column.name.delimiter ,
                      columns key,value
                      columns.comments 'default','default'
                      columns.types string:string
#### A masked pattern was here ####
                      name default.srcpart
                      partition_columns ds/hr
                      partition_columns.types string:string
                      serialization.ddl struct srcpart { string key, string value}
                      serialization.format 1
                      serialization.lib org.apache.hadoop.hive.serde2.lazy.LazySimpleSerDe
#### A masked pattern was here ####
                    serde: org.apache.hadoop.hive.serde2.lazy.LazySimpleSerDe
                    name: default.srcpart
                  name: default.srcpart
            Truncated Path -> Alias:
              /srcpart/ds=2008-04-08/hr=11 [z]
        Map 4 
            Map Operator Tree:
                TableScan
                  alias: y
                  Statistics: Num rows: 500 Data size: 43500 Basic stats: COMPLETE Column stats: COMPLETE
                  GatherStats: false
                  Filter Operator
                    isSamplingPred: false
                    predicate: key is not null (type: boolean)
                    Statistics: Num rows: 500 Data size: 43500 Basic stats: COMPLETE Column stats: COMPLETE
                    Select Operator
                      expressions: key (type: string)
                      outputColumnNames: _col0
                      Statistics: Num rows: 500 Data size: 43500 Basic stats: COMPLETE Column stats: COMPLETE
                      Map Join Operator
                        condition map:
                             Inner Join 0 to 1
                        Estimated key counts: Map 5 => 25
                        keys:
                          0 _col0 (type: string)
                          1 _col0 (type: string)
                        outputColumnNames: _col1, _col2
                        input vertices:
                          1 Map 5
                        Position of Big Table: 0
                        Statistics: Num rows: 39 Data size: 6825 Basic stats: COMPLETE Column stats: COMPLETE
                        Select Operator
                          expressions: _col1 (type: string), _col2 (type: string)
                          outputColumnNames: _col0, _col1
                          Statistics: Num rows: 39 Data size: 6825 Basic stats: COMPLETE Column stats: COMPLETE
                          Reduce Output Operator
                            key expressions: _col1 (type: string)
                            null sort order: a
                            sort order: +
                            Map-reduce partition columns: _col1 (type: string)
                            Statistics: Num rows: 39 Data size: 6825 Basic stats: COMPLETE Column stats: COMPLETE
                            tag: 1
                            value expressions: _col0 (type: string)
                            auto parallelism: true
            Execution mode: vectorized, llap
            LLAP IO: no inputs
            Path -> Alias:
#### A masked pattern was here ####
            Path -> Partition:
#### A masked pattern was here ####
                Partition
                  base file name: src
                  input format: org.apache.hadoop.mapred.TextInputFormat
                  output format: org.apache.hadoop.hive.ql.io.HiveIgnoreKeyTextOutputFormat
                  properties:
                    COLUMN_STATS_ACCURATE {"BASIC_STATS":"true","COLUMN_STATS":{"key":"true","value":"true"}}
                    bucket_count -1
                    bucketing_version 2
                    column.name.delimiter ,
                    columns key,value
                    columns.comments 'default','default'
                    columns.types string:string
#### A masked pattern was here ####
                    name default.src
                    numFiles 1
                    numRows 500
                    rawDataSize 5312
                    serialization.ddl struct src { string key, string value}
                    serialization.format 1
                    serialization.lib org.apache.hadoop.hive.serde2.lazy.LazySimpleSerDe
                    totalSize 5812
#### A masked pattern was here ####
                  serde: org.apache.hadoop.hive.serde2.lazy.LazySimpleSerDe
                
                    input format: org.apache.hadoop.mapred.TextInputFormat
                    output format: org.apache.hadoop.hive.ql.io.HiveIgnoreKeyTextOutputFormat
                    properties:
                      COLUMN_STATS_ACCURATE {"BASIC_STATS":"true","COLUMN_STATS":{"key":"true","value":"true"}}
                      bucket_count -1
                      bucketing_version 2
                      column.name.delimiter ,
                      columns key,value
                      columns.comments 'default','default'
                      columns.types string:string
#### A masked pattern was here ####
                      name default.src
                      numFiles 1
                      numRows 500
                      rawDataSize 5312
                      serialization.ddl struct src { string key, string value}
                      serialization.format 1
                      serialization.lib org.apache.hadoop.hive.serde2.lazy.LazySimpleSerDe
                      totalSize 5812
#### A masked pattern was here ####
                    serde: org.apache.hadoop.hive.serde2.lazy.LazySimpleSerDe
                    name: default.src
                  name: default.src
            Truncated Path -> Alias:
              /src [y]
        Map 5 
            Map Operator Tree:
                TableScan
                  alias: x
                  Statistics: Num rows: 25 Data size: 4375 Basic stats: COMPLETE Column stats: COMPLETE
                  GatherStats: false
                  Filter Operator
                    isSamplingPred: false
                    predicate: (key is not null and value is not null) (type: boolean)
                    Statistics: Num rows: 25 Data size: 4375 Basic stats: COMPLETE Column stats: COMPLETE
                    Select Operator
                      expressions: key (type: string), value (type: string)
                      outputColumnNames: _col0, _col1
                      Statistics: Num rows: 25 Data size: 4375 Basic stats: COMPLETE Column stats: COMPLETE
                      Reduce Output Operator
                        key expressions: _col0 (type: string)
                        null sort order: a
                        sort order: +
                        Map-reduce partition columns: _col0 (type: string)
                        Statistics: Num rows: 25 Data size: 4375 Basic stats: COMPLETE Column stats: COMPLETE
                        tag: 1
                        value expressions: _col1 (type: string)
                        auto parallelism: true
            Execution mode: vectorized, llap
            LLAP IO: no inputs
            Path -> Alias:
#### A masked pattern was here ####
            Path -> Partition:
#### A masked pattern was here ####
                Partition
                  base file name: src1
                  input format: org.apache.hadoop.mapred.TextInputFormat
                  output format: org.apache.hadoop.hive.ql.io.HiveIgnoreKeyTextOutputFormat
                  properties:
                    COLUMN_STATS_ACCURATE {"BASIC_STATS":"true","COLUMN_STATS":{"key":"true","value":"true"}}
                    bucket_count -1
                    bucketing_version 2
                    column.name.delimiter ,
                    columns key,value
                    columns.comments 'default','default'
                    columns.types string:string
#### A masked pattern was here ####
                    name default.src1
                    numFiles 1
                    numRows 25
                    rawDataSize 191
                    serialization.ddl struct src1 { string key, string value}
                    serialization.format 1
                    serialization.lib org.apache.hadoop.hive.serde2.lazy.LazySimpleSerDe
                    totalSize 216
#### A masked pattern was here ####
                  serde: org.apache.hadoop.hive.serde2.lazy.LazySimpleSerDe
                
                    input format: org.apache.hadoop.mapred.TextInputFormat
                    output format: org.apache.hadoop.hive.ql.io.HiveIgnoreKeyTextOutputFormat
                    properties:
                      COLUMN_STATS_ACCURATE {"BASIC_STATS":"true","COLUMN_STATS":{"key":"true","value":"true"}}
                      bucket_count -1
                      bucketing_version 2
                      column.name.delimiter ,
                      columns key,value
                      columns.comments 'default','default'
                      columns.types string:string
#### A masked pattern was here ####
                      name default.src1
                      numFiles 1
                      numRows 25
                      rawDataSize 191
                      serialization.ddl struct src1 { string key, string value}
                      serialization.format 1
                      serialization.lib org.apache.hadoop.hive.serde2.lazy.LazySimpleSerDe
                      totalSize 216
#### A masked pattern was here ####
                    serde: org.apache.hadoop.hive.serde2.lazy.LazySimpleSerDe
                    name: default.src1
                  name: default.src1
            Truncated Path -> Alias:
              /src1 [x]
        Reducer 2 
            Execution mode: llap
            Needs Tagging: false
            Reduce Operator Tree:
              Merge Join Operator
                condition map:
                     Inner Join 0 to 1
                keys:
                  0 _col0 (type: string)
                  1 _col1 (type: string)
                outputColumnNames: _col0, _col3, _col4
                Position of Big Table: 0
                Statistics: Num rows: 63 Data size: 16758 Basic stats: COMPLETE Column stats: COMPLETE
                Select Operator
                  expressions: _col3 (type: string), _col0 (type: string), _col4 (type: string)
                  outputColumnNames: _col0, _col1, _col2
                  Statistics: Num rows: 63 Data size: 16758 Basic stats: COMPLETE Column stats: COMPLETE
                  File Output Operator
                    compressed: false
                    GlobalTableId: 1
#### A masked pattern was here ####
                    NumFilesPerFileSink: 1
                    Statistics: Num rows: 63 Data size: 16758 Basic stats: COMPLETE Column stats: COMPLETE
#### A masked pattern was here ####
                    table:
                        input format: org.apache.hadoop.mapred.TextInputFormat
                        output format: org.apache.hadoop.hive.ql.io.HiveIgnoreKeyTextOutputFormat
                        properties:
                          COLUMN_STATS_ACCURATE {"BASIC_STATS":"true","COLUMN_STATS":{"key":"true","val2":"true","value":"true"}}
                          bucket_count -1
                          bucketing_version 2
                          column.name.delimiter ,
                          columns key,value,val2
                          columns.comments 
                          columns.types string:string:string
#### A masked pattern was here ####
                          name default.dest_j2_n1
                          numFiles 0
                          numRows 0
                          rawDataSize 0
                          serialization.ddl struct dest_j2_n1 { string key, string value, string val2}
                          serialization.format 1
                          serialization.lib org.apache.hadoop.hive.serde2.lazy.LazySimpleSerDe
                          totalSize 0
#### A masked pattern was here ####
                        serde: org.apache.hadoop.hive.serde2.lazy.LazySimpleSerDe
                        name: default.dest_j2_n1
                    TotalFiles: 1
                    GatherStats: true
                    MultiFileSpray: false
                  Select Operator
                    expressions: _col0 (type: string), _col1 (type: string), _col2 (type: string)
                    outputColumnNames: key, value, val2
                    Statistics: Num rows: 63 Data size: 16758 Basic stats: COMPLETE Column stats: COMPLETE
                    Group By Operator
                      aggregations: compute_stats(key, 'hll'), compute_stats(value, 'hll'), compute_stats(val2, 'hll')
                      mode: hash
                      outputColumnNames: _col0, _col1, _col2
                      Statistics: Num rows: 1 Data size: 1320 Basic stats: COMPLETE Column stats: COMPLETE
                      Reduce Output Operator
                        null sort order: 
                        sort order: 
                        Statistics: Num rows: 1 Data size: 1320 Basic stats: COMPLETE Column stats: COMPLETE
                        tag: -1
                        value expressions: _col0 (type: struct<columntype:string,maxlength:bigint,sumlength:bigint,count:bigint,countnulls:bigint,bitvector:binary>), _col1 (type: struct<columntype:string,maxlength:bigint,sumlength:bigint,count:bigint,countnulls:bigint,bitvector:binary>), _col2 (type: struct<columntype:string,maxlength:bigint,sumlength:bigint,count:bigint,countnulls:bigint,bitvector:binary>)
                        auto parallelism: false
        Reducer 3 
            Execution mode: llap
            Needs Tagging: false
            Reduce Operator Tree:
              Group By Operator
                aggregations: compute_stats(VALUE._col0), compute_stats(VALUE._col1), compute_stats(VALUE._col2)
                mode: mergepartial
                outputColumnNames: _col0, _col1, _col2
                Statistics: Num rows: 1 Data size: 1320 Basic stats: COMPLETE Column stats: COMPLETE
                File Output Operator
                  compressed: false
                  GlobalTableId: 0
#### A masked pattern was here ####
                  NumFilesPerFileSink: 1
                  Statistics: Num rows: 1 Data size: 1320 Basic stats: COMPLETE Column stats: COMPLETE
#### A masked pattern was here ####
                  table:
                      input format: org.apache.hadoop.mapred.SequenceFileInputFormat
                      output format: org.apache.hadoop.hive.ql.io.HiveSequenceFileOutputFormat
                      properties:
                        columns _col0,_col1,_col2
                        columns.types struct<columntype:string,maxlength:bigint,avglength:double,countnulls:bigint,numdistinctvalues:bigint,ndvbitvector:binary>:struct<columntype:string,maxlength:bigint,avglength:double,countnulls:bigint,numdistinctvalues:bigint,ndvbitvector:binary>:struct<columntype:string,maxlength:bigint,avglength:double,countnulls:bigint,numdistinctvalues:bigint,ndvbitvector:binary>
                        escape.delim \
                        hive.serialization.extend.additional.nesting.levels true
                        serialization.escape.crlf true
                        serialization.format 1
                        serialization.lib org.apache.hadoop.hive.serde2.lazy.LazySimpleSerDe
                      serde: org.apache.hadoop.hive.serde2.lazy.LazySimpleSerDe
                  TotalFiles: 1
                  GatherStats: false
                  MultiFileSpray: false

  Stage: Stage-2
    Dependency Collection

  Stage: Stage-0
    Move Operator
      tables:
          replace: true
#### A masked pattern was here ####
          table:
              input format: org.apache.hadoop.mapred.TextInputFormat
              output format: org.apache.hadoop.hive.ql.io.HiveIgnoreKeyTextOutputFormat
              properties:
                COLUMN_STATS_ACCURATE {"BASIC_STATS":"true","COLUMN_STATS":{"key":"true","val2":"true","value":"true"}}
                bucket_count -1
                bucketing_version 2
                column.name.delimiter ,
                columns key,value,val2
                columns.comments 
                columns.types string:string:string
#### A masked pattern was here ####
                name default.dest_j2_n1
                numFiles 0
                numRows 0
                rawDataSize 0
                serialization.ddl struct dest_j2_n1 { string key, string value, string val2}
                serialization.format 1
                serialization.lib org.apache.hadoop.hive.serde2.lazy.LazySimpleSerDe
                totalSize 0
#### A masked pattern was here ####
              serde: org.apache.hadoop.hive.serde2.lazy.LazySimpleSerDe
              name: default.dest_j2_n1

  Stage: Stage-3
    Stats Work
      Basic Stats Work:
#### A masked pattern was here ####
      Column Stats Desc:
          Columns: key, value, val2
          Column Types: string, string, string
          Table: default.dest_j2_n1
          Is Table Level Stats: true

PREHOOK: query: INSERT OVERWRITE TABLE dest_j2_n1
SELECT res.key, z.value, res.value
FROM (select x.key, x.value from src1 x JOIN src y ON (x.key = y.key)) res 
JOIN srcpart z ON (res.value = z.value and z.ds='2008-04-08' and z.hr=11)
PREHOOK: type: QUERY
PREHOOK: Input: default@src
PREHOOK: Input: default@src1
PREHOOK: Input: default@srcpart
PREHOOK: Input: default@srcpart@ds=2008-04-08/hr=11
PREHOOK: Output: default@dest_j2_n1
POSTHOOK: query: INSERT OVERWRITE TABLE dest_j2_n1
SELECT res.key, z.value, res.value
FROM (select x.key, x.value from src1 x JOIN src y ON (x.key = y.key)) res 
JOIN srcpart z ON (res.value = z.value and z.ds='2008-04-08' and z.hr=11)
POSTHOOK: type: QUERY
POSTHOOK: Input: default@src
POSTHOOK: Input: default@src1
POSTHOOK: Input: default@srcpart
POSTHOOK: Input: default@srcpart@ds=2008-04-08/hr=11
POSTHOOK: Output: default@dest_j2_n1
POSTHOOK: Lineage: dest_j2_n1.key SIMPLE [(src1)x.FieldSchema(name:key, type:string, comment:default), ]
POSTHOOK: Lineage: dest_j2_n1.val2 SIMPLE [(src1)x.FieldSchema(name:value, type:string, comment:default), ]
POSTHOOK: Lineage: dest_j2_n1.value SIMPLE [(srcpart)z.FieldSchema(name:value, type:string, comment:default), ]
PREHOOK: query: select * from dest_j2_n1
PREHOOK: type: QUERY
PREHOOK: Input: default@dest_j2_n1
#### A masked pattern was here ####
POSTHOOK: query: select * from dest_j2_n1
POSTHOOK: type: QUERY
POSTHOOK: Input: default@dest_j2_n1
#### A masked pattern was here ####
146	val_146	val_146
146	val_146	val_146
146	val_146	val_146
146	val_146	val_146
150	val_150	val_150
213	val_213	val_213
213	val_213	val_213
213	val_213	val_213
213	val_213	val_213
238	val_238	val_238
238	val_238	val_238
238	val_238	val_238
238	val_238	val_238
255	val_255	val_255
255	val_255	val_255
255	val_255	val_255
255	val_255	val_255
273	val_273	val_273
273	val_273	val_273
273	val_273	val_273
273	val_273	val_273
273	val_273	val_273
273	val_273	val_273
273	val_273	val_273
273	val_273	val_273
273	val_273	val_273
278	val_278	val_278
278	val_278	val_278
278	val_278	val_278
278	val_278	val_278
311	val_311	val_311
311	val_311	val_311
311	val_311	val_311
311	val_311	val_311
311	val_311	val_311
311	val_311	val_311
311	val_311	val_311
311	val_311	val_311
311	val_311	val_311
401	val_401	val_401
401	val_401	val_401
401	val_401	val_401
401	val_401	val_401
401	val_401	val_401
401	val_401	val_401
401	val_401	val_401
401	val_401	val_401
401	val_401	val_401
401	val_401	val_401
401	val_401	val_401
401	val_401	val_401
401	val_401	val_401
401	val_401	val_401
401	val_401	val_401
401	val_401	val_401
401	val_401	val_401
401	val_401	val_401
401	val_401	val_401
401	val_401	val_401
401	val_401	val_401
401	val_401	val_401
401	val_401	val_401
401	val_401	val_401
401	val_401	val_401
406	val_406	val_406
406	val_406	val_406
406	val_406	val_406
406	val_406	val_406
406	val_406	val_406
406	val_406	val_406
406	val_406	val_406
406	val_406	val_406
406	val_406	val_406
406	val_406	val_406
406	val_406	val_406
406	val_406	val_406
406	val_406	val_406
406	val_406	val_406
406	val_406	val_406
406	val_406	val_406
66	val_66	val_66
98	val_98	val_98
98	val_98	val_98
98	val_98	val_98
98	val_98	val_98
PREHOOK: query: EXPLAIN EXTENDED
INSERT OVERWRITE TABLE dest_j2_n1
SELECT res.key, z.value, res.value
FROM (select x.key, x.value from src1 x LEFT OUTER JOIN src y ON (x.key = y.key)) res 
JOIN srcpart z ON (res.value = z.value and z.ds='2008-04-08' and z.hr=11)
PREHOOK: type: QUERY
PREHOOK: Input: default@src
PREHOOK: Input: default@src1
PREHOOK: Input: default@srcpart
PREHOOK: Input: default@srcpart@ds=2008-04-08/hr=11
PREHOOK: Output: default@dest_j2_n1
POSTHOOK: query: EXPLAIN EXTENDED
INSERT OVERWRITE TABLE dest_j2_n1
SELECT res.key, z.value, res.value
FROM (select x.key, x.value from src1 x LEFT OUTER JOIN src y ON (x.key = y.key)) res 
JOIN srcpart z ON (res.value = z.value and z.ds='2008-04-08' and z.hr=11)
POSTHOOK: type: QUERY
POSTHOOK: Input: default@src
POSTHOOK: Input: default@src1
POSTHOOK: Input: default@srcpart
POSTHOOK: Input: default@srcpart@ds=2008-04-08/hr=11
POSTHOOK: Output: default@dest_j2_n1
<<<<<<< HEAD
=======
OPTIMIZED SQL: SELECT `t4`.`key`, `t0`.`value`, `t4`.`value` AS `value1`
FROM (SELECT `value`, CAST('2008-04-08' AS STRING) AS `ds`, `hr`
FROM `default`.`srcpart`
WHERE `ds` = '2008-04-08' AND `hr` = 11 AND `value` IS NOT NULL) AS `t0`
INNER JOIN (SELECT `t3`.`key`, `t3`.`value`
FROM (SELECT `key`
FROM `default`.`src`) AS `t1`
RIGHT JOIN (SELECT `key`, `value`
FROM `default`.`src1`
WHERE `value` IS NOT NULL) AS `t3` ON `t1`.`key` = `t3`.`key`) AS `t4` ON `t0`.`value` = `t4`.`value`
>>>>>>> 720a0f27
STAGE DEPENDENCIES:
  Stage-1 is a root stage
  Stage-2 depends on stages: Stage-1
  Stage-0 depends on stages: Stage-2
  Stage-3 depends on stages: Stage-0

STAGE PLANS:
  Stage: Stage-1
    Tez
#### A masked pattern was here ####
      Edges:
        Reducer 2 <- Map 1 (SIMPLE_EDGE), Reducer 5 (SIMPLE_EDGE)
        Reducer 3 <- Reducer 2 (CUSTOM_SIMPLE_EDGE)
        Reducer 5 <- Map 4 (SIMPLE_EDGE), Map 6 (SIMPLE_EDGE)
#### A masked pattern was here ####
      Vertices:
        Map 1 
            Map Operator Tree:
                TableScan
                  alias: z
                  Statistics: Num rows: 500 Data size: 45500 Basic stats: COMPLETE Column stats: COMPLETE
                  GatherStats: false
                  Filter Operator
                    isSamplingPred: false
                    predicate: value is not null (type: boolean)
                    Statistics: Num rows: 500 Data size: 45500 Basic stats: COMPLETE Column stats: COMPLETE
                    Select Operator
                      expressions: value (type: string)
                      outputColumnNames: _col0
                      Statistics: Num rows: 500 Data size: 184500 Basic stats: COMPLETE Column stats: COMPLETE
                      Reduce Output Operator
                        key expressions: _col0 (type: string)
                        null sort order: a
                        sort order: +
                        Map-reduce partition columns: _col0 (type: string)
                        Statistics: Num rows: 500 Data size: 184500 Basic stats: COMPLETE Column stats: COMPLETE
                        tag: 0
                        auto parallelism: true
            Execution mode: vectorized, llap
            LLAP IO: no inputs
            Path -> Alias:
#### A masked pattern was here ####
            Path -> Partition:
#### A masked pattern was here ####
                Partition
                  base file name: hr=11
                  input format: org.apache.hadoop.mapred.TextInputFormat
                  output format: org.apache.hadoop.hive.ql.io.HiveIgnoreKeyTextOutputFormat
                  partition values:
                    ds 2008-04-08
                    hr 11
                  properties:
                    COLUMN_STATS_ACCURATE {"BASIC_STATS":"true","COLUMN_STATS":{"key":"true","value":"true"}}
                    bucket_count -1
                    column.name.delimiter ,
                    columns key,value
                    columns.comments 'default','default'
                    columns.types string:string
#### A masked pattern was here ####
                    name default.srcpart
                    numFiles 1
                    numRows 500
                    partition_columns ds/hr
                    partition_columns.types string:string
                    rawDataSize 5312
                    serialization.ddl struct srcpart { string key, string value}
                    serialization.format 1
                    serialization.lib org.apache.hadoop.hive.serde2.lazy.LazySimpleSerDe
                    totalSize 5812
#### A masked pattern was here ####
                  serde: org.apache.hadoop.hive.serde2.lazy.LazySimpleSerDe
                
                    input format: org.apache.hadoop.mapred.TextInputFormat
                    output format: org.apache.hadoop.hive.ql.io.HiveIgnoreKeyTextOutputFormat
                    properties:
                      bucket_count -1
                      bucketing_version 2
                      column.name.delimiter ,
                      columns key,value
                      columns.comments 'default','default'
                      columns.types string:string
#### A masked pattern was here ####
                      name default.srcpart
                      partition_columns ds/hr
                      partition_columns.types string:string
                      serialization.ddl struct srcpart { string key, string value}
                      serialization.format 1
                      serialization.lib org.apache.hadoop.hive.serde2.lazy.LazySimpleSerDe
#### A masked pattern was here ####
                    serde: org.apache.hadoop.hive.serde2.lazy.LazySimpleSerDe
                    name: default.srcpart
                  name: default.srcpart
            Truncated Path -> Alias:
              /srcpart/ds=2008-04-08/hr=11 [z]
        Map 4 
            Map Operator Tree:
                TableScan
                  alias: y
                  Statistics: Num rows: 500 Data size: 43500 Basic stats: COMPLETE Column stats: COMPLETE
                  GatherStats: false
                  Select Operator
                    expressions: key (type: string)
                    outputColumnNames: _col0
                    Statistics: Num rows: 500 Data size: 43500 Basic stats: COMPLETE Column stats: COMPLETE
                    Reduce Output Operator
                      key expressions: _col0 (type: string)
                      null sort order: a
                      sort order: +
                      Map-reduce partition columns: _col0 (type: string)
                      Statistics: Num rows: 500 Data size: 43500 Basic stats: COMPLETE Column stats: COMPLETE
                      tag: 0
                      auto parallelism: true
            Execution mode: vectorized, llap
            LLAP IO: no inputs
            Path -> Alias:
#### A masked pattern was here ####
            Path -> Partition:
#### A masked pattern was here ####
                Partition
                  base file name: src
                  input format: org.apache.hadoop.mapred.TextInputFormat
                  output format: org.apache.hadoop.hive.ql.io.HiveIgnoreKeyTextOutputFormat
                  properties:
                    COLUMN_STATS_ACCURATE {"BASIC_STATS":"true","COLUMN_STATS":{"key":"true","value":"true"}}
                    bucket_count -1
                    bucketing_version 2
                    column.name.delimiter ,
                    columns key,value
                    columns.comments 'default','default'
                    columns.types string:string
#### A masked pattern was here ####
                    name default.src
                    numFiles 1
                    numRows 500
                    rawDataSize 5312
                    serialization.ddl struct src { string key, string value}
                    serialization.format 1
                    serialization.lib org.apache.hadoop.hive.serde2.lazy.LazySimpleSerDe
                    totalSize 5812
#### A masked pattern was here ####
                  serde: org.apache.hadoop.hive.serde2.lazy.LazySimpleSerDe
                
                    input format: org.apache.hadoop.mapred.TextInputFormat
                    output format: org.apache.hadoop.hive.ql.io.HiveIgnoreKeyTextOutputFormat
                    properties:
                      COLUMN_STATS_ACCURATE {"BASIC_STATS":"true","COLUMN_STATS":{"key":"true","value":"true"}}
                      bucket_count -1
                      bucketing_version 2
                      column.name.delimiter ,
                      columns key,value
                      columns.comments 'default','default'
                      columns.types string:string
#### A masked pattern was here ####
                      name default.src
                      numFiles 1
                      numRows 500
                      rawDataSize 5312
                      serialization.ddl struct src { string key, string value}
                      serialization.format 1
                      serialization.lib org.apache.hadoop.hive.serde2.lazy.LazySimpleSerDe
                      totalSize 5812
#### A masked pattern was here ####
                    serde: org.apache.hadoop.hive.serde2.lazy.LazySimpleSerDe
                    name: default.src
                  name: default.src
            Truncated Path -> Alias:
              /src [y]
        Map 6 
            Map Operator Tree:
                TableScan
                  alias: x
                  Statistics: Num rows: 25 Data size: 4375 Basic stats: COMPLETE Column stats: COMPLETE
                  GatherStats: false
                  Filter Operator
                    isSamplingPred: false
                    predicate: value is not null (type: boolean)
                    Statistics: Num rows: 25 Data size: 4375 Basic stats: COMPLETE Column stats: COMPLETE
                    Select Operator
                      expressions: key (type: string), value (type: string)
                      outputColumnNames: _col0, _col1
                      Statistics: Num rows: 25 Data size: 4375 Basic stats: COMPLETE Column stats: COMPLETE
                      Reduce Output Operator
                        key expressions: _col0 (type: string)
                        null sort order: a
                        sort order: +
                        Map-reduce partition columns: _col0 (type: string)
                        Statistics: Num rows: 25 Data size: 4375 Basic stats: COMPLETE Column stats: COMPLETE
                        tag: 1
                        value expressions: _col1 (type: string)
                        auto parallelism: true
            Execution mode: vectorized, llap
            LLAP IO: no inputs
            Path -> Alias:
#### A masked pattern was here ####
            Path -> Partition:
#### A masked pattern was here ####
                Partition
                  base file name: src1
                  input format: org.apache.hadoop.mapred.TextInputFormat
                  output format: org.apache.hadoop.hive.ql.io.HiveIgnoreKeyTextOutputFormat
                  properties:
                    COLUMN_STATS_ACCURATE {"BASIC_STATS":"true","COLUMN_STATS":{"key":"true","value":"true"}}
                    bucket_count -1
                    bucketing_version 2
                    column.name.delimiter ,
                    columns key,value
                    columns.comments 'default','default'
                    columns.types string:string
#### A masked pattern was here ####
                    name default.src1
                    numFiles 1
                    numRows 25
                    rawDataSize 191
                    serialization.ddl struct src1 { string key, string value}
                    serialization.format 1
                    serialization.lib org.apache.hadoop.hive.serde2.lazy.LazySimpleSerDe
                    totalSize 216
#### A masked pattern was here ####
                  serde: org.apache.hadoop.hive.serde2.lazy.LazySimpleSerDe
                
                    input format: org.apache.hadoop.mapred.TextInputFormat
                    output format: org.apache.hadoop.hive.ql.io.HiveIgnoreKeyTextOutputFormat
                    properties:
                      COLUMN_STATS_ACCURATE {"BASIC_STATS":"true","COLUMN_STATS":{"key":"true","value":"true"}}
                      bucket_count -1
                      bucketing_version 2
                      column.name.delimiter ,
                      columns key,value
                      columns.comments 'default','default'
                      columns.types string:string
#### A masked pattern was here ####
                      name default.src1
                      numFiles 1
                      numRows 25
                      rawDataSize 191
                      serialization.ddl struct src1 { string key, string value}
                      serialization.format 1
                      serialization.lib org.apache.hadoop.hive.serde2.lazy.LazySimpleSerDe
                      totalSize 216
#### A masked pattern was here ####
                    serde: org.apache.hadoop.hive.serde2.lazy.LazySimpleSerDe
                    name: default.src1
                  name: default.src1
            Truncated Path -> Alias:
              /src1 [x]
        Reducer 2 
            Execution mode: llap
            Needs Tagging: false
            Reduce Operator Tree:
              Merge Join Operator
                condition map:
                     Inner Join 0 to 1
                keys:
                  0 _col0 (type: string)
                  1 _col1 (type: string)
                outputColumnNames: _col0, _col3, _col4
                Position of Big Table: 0
                Statistics: Num rows: 63 Data size: 16758 Basic stats: COMPLETE Column stats: COMPLETE
                Select Operator
                  expressions: _col3 (type: string), _col0 (type: string), _col4 (type: string)
                  outputColumnNames: _col0, _col1, _col2
                  Statistics: Num rows: 63 Data size: 16758 Basic stats: COMPLETE Column stats: COMPLETE
                  File Output Operator
                    compressed: false
                    GlobalTableId: 1
#### A masked pattern was here ####
                    NumFilesPerFileSink: 1
                    Statistics: Num rows: 63 Data size: 16758 Basic stats: COMPLETE Column stats: COMPLETE
#### A masked pattern was here ####
                    table:
                        input format: org.apache.hadoop.mapred.TextInputFormat
                        output format: org.apache.hadoop.hive.ql.io.HiveIgnoreKeyTextOutputFormat
                        properties:
                          COLUMN_STATS_ACCURATE {"BASIC_STATS":"true","COLUMN_STATS":{"key":"true","val2":"true","value":"true"}}
                          bucket_count -1
                          bucketing_version 2
                          column.name.delimiter ,
                          columns key,value,val2
                          columns.comments 
                          columns.types string:string:string
#### A masked pattern was here ####
                          name default.dest_j2_n1
                          numFiles 1
                          numRows 85
                          rawDataSize 1600
                          serialization.ddl struct dest_j2_n1 { string key, string value, string val2}
                          serialization.format 1
                          serialization.lib org.apache.hadoop.hive.serde2.lazy.LazySimpleSerDe
                          totalSize 1685
#### A masked pattern was here ####
                        serde: org.apache.hadoop.hive.serde2.lazy.LazySimpleSerDe
                        name: default.dest_j2_n1
                    TotalFiles: 1
                    GatherStats: true
                    MultiFileSpray: false
                  Select Operator
                    expressions: _col0 (type: string), _col1 (type: string), _col2 (type: string)
                    outputColumnNames: key, value, val2
                    Statistics: Num rows: 63 Data size: 16758 Basic stats: COMPLETE Column stats: COMPLETE
                    Group By Operator
                      aggregations: compute_stats(key, 'hll'), compute_stats(value, 'hll'), compute_stats(val2, 'hll')
                      mode: hash
                      outputColumnNames: _col0, _col1, _col2
                      Statistics: Num rows: 1 Data size: 1320 Basic stats: COMPLETE Column stats: COMPLETE
                      Reduce Output Operator
                        null sort order: 
                        sort order: 
                        Statistics: Num rows: 1 Data size: 1320 Basic stats: COMPLETE Column stats: COMPLETE
                        tag: -1
                        value expressions: _col0 (type: struct<columntype:string,maxlength:bigint,sumlength:bigint,count:bigint,countnulls:bigint,bitvector:binary>), _col1 (type: struct<columntype:string,maxlength:bigint,sumlength:bigint,count:bigint,countnulls:bigint,bitvector:binary>), _col2 (type: struct<columntype:string,maxlength:bigint,sumlength:bigint,count:bigint,countnulls:bigint,bitvector:binary>)
                        auto parallelism: false
        Reducer 3 
            Execution mode: llap
            Needs Tagging: false
            Reduce Operator Tree:
              Group By Operator
                aggregations: compute_stats(VALUE._col0), compute_stats(VALUE._col1), compute_stats(VALUE._col2)
                mode: mergepartial
                outputColumnNames: _col0, _col1, _col2
                Statistics: Num rows: 1 Data size: 1320 Basic stats: COMPLETE Column stats: COMPLETE
                File Output Operator
                  compressed: false
                  GlobalTableId: 0
#### A masked pattern was here ####
                  NumFilesPerFileSink: 1
                  Statistics: Num rows: 1 Data size: 1320 Basic stats: COMPLETE Column stats: COMPLETE
#### A masked pattern was here ####
                  table:
                      input format: org.apache.hadoop.mapred.SequenceFileInputFormat
                      output format: org.apache.hadoop.hive.ql.io.HiveSequenceFileOutputFormat
                      properties:
                        columns _col0,_col1,_col2
                        columns.types struct<columntype:string,maxlength:bigint,avglength:double,countnulls:bigint,numdistinctvalues:bigint,ndvbitvector:binary>:struct<columntype:string,maxlength:bigint,avglength:double,countnulls:bigint,numdistinctvalues:bigint,ndvbitvector:binary>:struct<columntype:string,maxlength:bigint,avglength:double,countnulls:bigint,numdistinctvalues:bigint,ndvbitvector:binary>
                        escape.delim \
                        hive.serialization.extend.additional.nesting.levels true
                        serialization.escape.crlf true
                        serialization.format 1
                        serialization.lib org.apache.hadoop.hive.serde2.lazy.LazySimpleSerDe
                      serde: org.apache.hadoop.hive.serde2.lazy.LazySimpleSerDe
                  TotalFiles: 1
                  GatherStats: false
                  MultiFileSpray: false
        Reducer 5 
            Execution mode: llap
            Needs Tagging: false
            Reduce Operator Tree:
              Merge Join Operator
                condition map:
                     Right Outer Join 0 to 1
                keys:
                  0 _col0 (type: string)
                  1 _col0 (type: string)
                outputColumnNames: _col1, _col2
                Position of Big Table: 1
                Statistics: Num rows: 39 Data size: 6825 Basic stats: COMPLETE Column stats: COMPLETE
                Select Operator
                  expressions: _col1 (type: string), _col2 (type: string)
                  outputColumnNames: _col0, _col1
                  Statistics: Num rows: 39 Data size: 6825 Basic stats: COMPLETE Column stats: COMPLETE
                  Reduce Output Operator
                    key expressions: _col1 (type: string)
                    null sort order: a
                    sort order: +
                    Map-reduce partition columns: _col1 (type: string)
                    Statistics: Num rows: 39 Data size: 6825 Basic stats: COMPLETE Column stats: COMPLETE
                    tag: 1
                    value expressions: _col0 (type: string)
                    auto parallelism: true

  Stage: Stage-2
    Dependency Collection

  Stage: Stage-0
    Move Operator
      tables:
          replace: true
#### A masked pattern was here ####
          table:
              input format: org.apache.hadoop.mapred.TextInputFormat
              output format: org.apache.hadoop.hive.ql.io.HiveIgnoreKeyTextOutputFormat
              properties:
                COLUMN_STATS_ACCURATE {"BASIC_STATS":"true","COLUMN_STATS":{"key":"true","val2":"true","value":"true"}}
                bucket_count -1
                bucketing_version 2
                column.name.delimiter ,
                columns key,value,val2
                columns.comments 
                columns.types string:string:string
#### A masked pattern was here ####
                name default.dest_j2_n1
                numFiles 1
                numRows 85
                rawDataSize 1600
                serialization.ddl struct dest_j2_n1 { string key, string value, string val2}
                serialization.format 1
                serialization.lib org.apache.hadoop.hive.serde2.lazy.LazySimpleSerDe
                totalSize 1685
#### A masked pattern was here ####
              serde: org.apache.hadoop.hive.serde2.lazy.LazySimpleSerDe
              name: default.dest_j2_n1

  Stage: Stage-3
    Stats Work
      Basic Stats Work:
#### A masked pattern was here ####
      Column Stats Desc:
          Columns: key, value, val2
          Column Types: string, string, string
          Table: default.dest_j2_n1
          Is Table Level Stats: true

PREHOOK: query: INSERT OVERWRITE TABLE dest_j2_n1
SELECT res.key, z.value, res.value
FROM (select x.key, x.value from src1 x LEFT OUTER JOIN src y ON (x.key = y.key)) res 
JOIN srcpart z ON (res.value = z.value and z.ds='2008-04-08' and z.hr=11)
PREHOOK: type: QUERY
PREHOOK: Input: default@src
PREHOOK: Input: default@src1
PREHOOK: Input: default@srcpart
PREHOOK: Input: default@srcpart@ds=2008-04-08/hr=11
PREHOOK: Output: default@dest_j2_n1
POSTHOOK: query: INSERT OVERWRITE TABLE dest_j2_n1
SELECT res.key, z.value, res.value
FROM (select x.key, x.value from src1 x LEFT OUTER JOIN src y ON (x.key = y.key)) res 
JOIN srcpart z ON (res.value = z.value and z.ds='2008-04-08' and z.hr=11)
POSTHOOK: type: QUERY
POSTHOOK: Input: default@src
POSTHOOK: Input: default@src1
POSTHOOK: Input: default@srcpart
POSTHOOK: Input: default@srcpart@ds=2008-04-08/hr=11
POSTHOOK: Output: default@dest_j2_n1
POSTHOOK: Lineage: dest_j2_n1.key SIMPLE [(src1)x.FieldSchema(name:key, type:string, comment:default), ]
POSTHOOK: Lineage: dest_j2_n1.val2 SIMPLE [(src1)x.FieldSchema(name:value, type:string, comment:default), ]
POSTHOOK: Lineage: dest_j2_n1.value SIMPLE [(srcpart)z.FieldSchema(name:value, type:string, comment:default), ]
PREHOOK: query: select * from dest_j2_n1
PREHOOK: type: QUERY
PREHOOK: Input: default@dest_j2_n1
#### A masked pattern was here ####
POSTHOOK: query: select * from dest_j2_n1
POSTHOOK: type: QUERY
POSTHOOK: Input: default@dest_j2_n1
#### A masked pattern was here ####
	val_165	val_165
	val_165	val_165
	val_193	val_193
	val_193	val_193
	val_193	val_193
	val_265	val_265
	val_265	val_265
	val_27	val_27
	val_409	val_409
	val_409	val_409
	val_409	val_409
	val_484	val_484
146	val_146	val_146
146	val_146	val_146
146	val_146	val_146
146	val_146	val_146
150	val_150	val_150
213	val_213	val_213
213	val_213	val_213
213	val_213	val_213
213	val_213	val_213
238	val_238	val_238
238	val_238	val_238
238	val_238	val_238
238	val_238	val_238
255	val_255	val_255
255	val_255	val_255
255	val_255	val_255
255	val_255	val_255
273	val_273	val_273
273	val_273	val_273
273	val_273	val_273
273	val_273	val_273
273	val_273	val_273
273	val_273	val_273
273	val_273	val_273
273	val_273	val_273
273	val_273	val_273
278	val_278	val_278
278	val_278	val_278
278	val_278	val_278
278	val_278	val_278
311	val_311	val_311
311	val_311	val_311
311	val_311	val_311
311	val_311	val_311
311	val_311	val_311
311	val_311	val_311
311	val_311	val_311
311	val_311	val_311
311	val_311	val_311
401	val_401	val_401
401	val_401	val_401
401	val_401	val_401
401	val_401	val_401
401	val_401	val_401
401	val_401	val_401
401	val_401	val_401
401	val_401	val_401
401	val_401	val_401
401	val_401	val_401
401	val_401	val_401
401	val_401	val_401
401	val_401	val_401
401	val_401	val_401
401	val_401	val_401
401	val_401	val_401
401	val_401	val_401
401	val_401	val_401
401	val_401	val_401
401	val_401	val_401
401	val_401	val_401
401	val_401	val_401
401	val_401	val_401
401	val_401	val_401
401	val_401	val_401
406	val_406	val_406
406	val_406	val_406
406	val_406	val_406
406	val_406	val_406
406	val_406	val_406
406	val_406	val_406
406	val_406	val_406
406	val_406	val_406
406	val_406	val_406
406	val_406	val_406
406	val_406	val_406
406	val_406	val_406
406	val_406	val_406
406	val_406	val_406
406	val_406	val_406
406	val_406	val_406
66	val_66	val_66
98	val_98	val_98
98	val_98	val_98
98	val_98	val_98
98	val_98	val_98
PREHOOK: query: EXPLAIN
INSERT OVERWRITE TABLE dest_j2_n1
SELECT res.key, x.value, res.value  
FROM (select x.key, x.value from src1 x JOIN src y ON (x.key = y.key)) res 
JOIN srcpart x ON (res.value = x.value and x.ds='2008-04-08' and x.hr=11)
PREHOOK: type: QUERY
PREHOOK: Input: default@src
PREHOOK: Input: default@src1
PREHOOK: Input: default@srcpart
PREHOOK: Input: default@srcpart@ds=2008-04-08/hr=11
PREHOOK: Output: default@dest_j2_n1
POSTHOOK: query: EXPLAIN
INSERT OVERWRITE TABLE dest_j2_n1
SELECT res.key, x.value, res.value  
FROM (select x.key, x.value from src1 x JOIN src y ON (x.key = y.key)) res 
JOIN srcpart x ON (res.value = x.value and x.ds='2008-04-08' and x.hr=11)
POSTHOOK: type: QUERY
POSTHOOK: Input: default@src
POSTHOOK: Input: default@src1
POSTHOOK: Input: default@srcpart
POSTHOOK: Input: default@srcpart@ds=2008-04-08/hr=11
POSTHOOK: Output: default@dest_j2_n1
STAGE DEPENDENCIES:
  Stage-1 is a root stage
  Stage-2 depends on stages: Stage-1
  Stage-0 depends on stages: Stage-2
  Stage-3 depends on stages: Stage-0

STAGE PLANS:
  Stage: Stage-1
    Tez
#### A masked pattern was here ####
      Edges:
        Map 4 <- Map 5 (BROADCAST_EDGE)
        Reducer 2 <- Map 1 (SIMPLE_EDGE), Map 4 (SIMPLE_EDGE)
        Reducer 3 <- Reducer 2 (CUSTOM_SIMPLE_EDGE)
#### A masked pattern was here ####
      Vertices:
        Map 1 
            Map Operator Tree:
                TableScan
                  alias: x
                  Statistics: Num rows: 500 Data size: 45500 Basic stats: COMPLETE Column stats: COMPLETE
                  Filter Operator
                    predicate: value is not null (type: boolean)
                    Statistics: Num rows: 500 Data size: 45500 Basic stats: COMPLETE Column stats: COMPLETE
                    Select Operator
                      expressions: value (type: string)
                      outputColumnNames: _col0
                      Statistics: Num rows: 500 Data size: 184500 Basic stats: COMPLETE Column stats: COMPLETE
                      Reduce Output Operator
                        key expressions: _col0 (type: string)
                        sort order: +
                        Map-reduce partition columns: _col0 (type: string)
                        Statistics: Num rows: 500 Data size: 184500 Basic stats: COMPLETE Column stats: COMPLETE
            Execution mode: vectorized, llap
            LLAP IO: no inputs
        Map 4 
            Map Operator Tree:
                TableScan
                  alias: y
                  Statistics: Num rows: 500 Data size: 43500 Basic stats: COMPLETE Column stats: COMPLETE
                  Filter Operator
                    predicate: key is not null (type: boolean)
                    Statistics: Num rows: 500 Data size: 43500 Basic stats: COMPLETE Column stats: COMPLETE
                    Select Operator
                      expressions: key (type: string)
                      outputColumnNames: _col0
                      Statistics: Num rows: 500 Data size: 43500 Basic stats: COMPLETE Column stats: COMPLETE
                      Map Join Operator
                        condition map:
                             Inner Join 0 to 1
                        keys:
                          0 _col0 (type: string)
                          1 _col0 (type: string)
                        outputColumnNames: _col1, _col2
                        input vertices:
                          1 Map 5
                        Statistics: Num rows: 39 Data size: 6825 Basic stats: COMPLETE Column stats: COMPLETE
                        Select Operator
                          expressions: _col1 (type: string), _col2 (type: string)
                          outputColumnNames: _col0, _col1
                          Statistics: Num rows: 39 Data size: 6825 Basic stats: COMPLETE Column stats: COMPLETE
                          Reduce Output Operator
                            key expressions: _col1 (type: string)
                            sort order: +
                            Map-reduce partition columns: _col1 (type: string)
                            Statistics: Num rows: 39 Data size: 6825 Basic stats: COMPLETE Column stats: COMPLETE
                            value expressions: _col0 (type: string)
            Execution mode: vectorized, llap
            LLAP IO: no inputs
        Map 5 
            Map Operator Tree:
                TableScan
                  alias: x
                  Statistics: Num rows: 25 Data size: 4375 Basic stats: COMPLETE Column stats: COMPLETE
                  Filter Operator
                    predicate: (key is not null and value is not null) (type: boolean)
                    Statistics: Num rows: 25 Data size: 4375 Basic stats: COMPLETE Column stats: COMPLETE
                    Select Operator
                      expressions: key (type: string), value (type: string)
                      outputColumnNames: _col0, _col1
                      Statistics: Num rows: 25 Data size: 4375 Basic stats: COMPLETE Column stats: COMPLETE
                      Reduce Output Operator
                        key expressions: _col0 (type: string)
                        sort order: +
                        Map-reduce partition columns: _col0 (type: string)
                        Statistics: Num rows: 25 Data size: 4375 Basic stats: COMPLETE Column stats: COMPLETE
                        value expressions: _col1 (type: string)
            Execution mode: vectorized, llap
            LLAP IO: no inputs
        Reducer 2 
            Execution mode: llap
            Reduce Operator Tree:
              Merge Join Operator
                condition map:
                     Inner Join 0 to 1
                keys:
                  0 _col0 (type: string)
                  1 _col1 (type: string)
                outputColumnNames: _col0, _col3, _col4
                Statistics: Num rows: 63 Data size: 16758 Basic stats: COMPLETE Column stats: COMPLETE
                Select Operator
                  expressions: _col3 (type: string), _col0 (type: string), _col4 (type: string)
                  outputColumnNames: _col0, _col1, _col2
                  Statistics: Num rows: 63 Data size: 16758 Basic stats: COMPLETE Column stats: COMPLETE
                  File Output Operator
                    compressed: false
                    Statistics: Num rows: 63 Data size: 16758 Basic stats: COMPLETE Column stats: COMPLETE
                    table:
                        input format: org.apache.hadoop.mapred.TextInputFormat
                        output format: org.apache.hadoop.hive.ql.io.HiveIgnoreKeyTextOutputFormat
                        serde: org.apache.hadoop.hive.serde2.lazy.LazySimpleSerDe
                        name: default.dest_j2_n1
                  Select Operator
                    expressions: _col0 (type: string), _col1 (type: string), _col2 (type: string)
                    outputColumnNames: key, value, val2
                    Statistics: Num rows: 63 Data size: 16758 Basic stats: COMPLETE Column stats: COMPLETE
                    Group By Operator
                      aggregations: compute_stats(key, 'hll'), compute_stats(value, 'hll'), compute_stats(val2, 'hll')
                      mode: hash
                      outputColumnNames: _col0, _col1, _col2
                      Statistics: Num rows: 1 Data size: 1320 Basic stats: COMPLETE Column stats: COMPLETE
                      Reduce Output Operator
                        sort order: 
                        Statistics: Num rows: 1 Data size: 1320 Basic stats: COMPLETE Column stats: COMPLETE
                        value expressions: _col0 (type: struct<columntype:string,maxlength:bigint,sumlength:bigint,count:bigint,countnulls:bigint,bitvector:binary>), _col1 (type: struct<columntype:string,maxlength:bigint,sumlength:bigint,count:bigint,countnulls:bigint,bitvector:binary>), _col2 (type: struct<columntype:string,maxlength:bigint,sumlength:bigint,count:bigint,countnulls:bigint,bitvector:binary>)
        Reducer 3 
            Execution mode: llap
            Reduce Operator Tree:
              Group By Operator
                aggregations: compute_stats(VALUE._col0), compute_stats(VALUE._col1), compute_stats(VALUE._col2)
                mode: mergepartial
                outputColumnNames: _col0, _col1, _col2
                Statistics: Num rows: 1 Data size: 1320 Basic stats: COMPLETE Column stats: COMPLETE
                File Output Operator
                  compressed: false
                  Statistics: Num rows: 1 Data size: 1320 Basic stats: COMPLETE Column stats: COMPLETE
                  table:
                      input format: org.apache.hadoop.mapred.SequenceFileInputFormat
                      output format: org.apache.hadoop.hive.ql.io.HiveSequenceFileOutputFormat
                      serde: org.apache.hadoop.hive.serde2.lazy.LazySimpleSerDe

  Stage: Stage-2
    Dependency Collection

  Stage: Stage-0
    Move Operator
      tables:
          replace: true
          table:
              input format: org.apache.hadoop.mapred.TextInputFormat
              output format: org.apache.hadoop.hive.ql.io.HiveIgnoreKeyTextOutputFormat
              serde: org.apache.hadoop.hive.serde2.lazy.LazySimpleSerDe
              name: default.dest_j2_n1

  Stage: Stage-3
    Stats Work
      Basic Stats Work:
      Column Stats Desc:
          Columns: key, value, val2
          Column Types: string, string, string
          Table: default.dest_j2_n1

PREHOOK: query: INSERT OVERWRITE TABLE dest_j2_n1
SELECT res.key, x.value, res.value  
FROM (select x.key, x.value from src1 x JOIN src y ON (x.key = y.key)) res 
JOIN srcpart x ON (res.value = x.value and x.ds='2008-04-08' and x.hr=11)
PREHOOK: type: QUERY
PREHOOK: Input: default@src
PREHOOK: Input: default@src1
PREHOOK: Input: default@srcpart
PREHOOK: Input: default@srcpart@ds=2008-04-08/hr=11
PREHOOK: Output: default@dest_j2_n1
POSTHOOK: query: INSERT OVERWRITE TABLE dest_j2_n1
SELECT res.key, x.value, res.value  
FROM (select x.key, x.value from src1 x JOIN src y ON (x.key = y.key)) res 
JOIN srcpart x ON (res.value = x.value and x.ds='2008-04-08' and x.hr=11)
POSTHOOK: type: QUERY
POSTHOOK: Input: default@src
POSTHOOK: Input: default@src1
POSTHOOK: Input: default@srcpart
POSTHOOK: Input: default@srcpart@ds=2008-04-08/hr=11
POSTHOOK: Output: default@dest_j2_n1
POSTHOOK: Lineage: dest_j2_n1.key SIMPLE [(src1)x.FieldSchema(name:key, type:string, comment:default), ]
POSTHOOK: Lineage: dest_j2_n1.val2 SIMPLE [(src1)x.FieldSchema(name:value, type:string, comment:default), ]
POSTHOOK: Lineage: dest_j2_n1.value SIMPLE [(srcpart)x.FieldSchema(name:value, type:string, comment:default), ]
PREHOOK: query: select * from dest_j2_n1
PREHOOK: type: QUERY
PREHOOK: Input: default@dest_j2_n1
#### A masked pattern was here ####
POSTHOOK: query: select * from dest_j2_n1
POSTHOOK: type: QUERY
POSTHOOK: Input: default@dest_j2_n1
#### A masked pattern was here ####
146	val_146	val_146
146	val_146	val_146
146	val_146	val_146
146	val_146	val_146
150	val_150	val_150
213	val_213	val_213
213	val_213	val_213
213	val_213	val_213
213	val_213	val_213
238	val_238	val_238
238	val_238	val_238
238	val_238	val_238
238	val_238	val_238
255	val_255	val_255
255	val_255	val_255
255	val_255	val_255
255	val_255	val_255
273	val_273	val_273
273	val_273	val_273
273	val_273	val_273
273	val_273	val_273
273	val_273	val_273
273	val_273	val_273
273	val_273	val_273
273	val_273	val_273
273	val_273	val_273
278	val_278	val_278
278	val_278	val_278
278	val_278	val_278
278	val_278	val_278
311	val_311	val_311
311	val_311	val_311
311	val_311	val_311
311	val_311	val_311
311	val_311	val_311
311	val_311	val_311
311	val_311	val_311
311	val_311	val_311
311	val_311	val_311
401	val_401	val_401
401	val_401	val_401
401	val_401	val_401
401	val_401	val_401
401	val_401	val_401
401	val_401	val_401
401	val_401	val_401
401	val_401	val_401
401	val_401	val_401
401	val_401	val_401
401	val_401	val_401
401	val_401	val_401
401	val_401	val_401
401	val_401	val_401
401	val_401	val_401
401	val_401	val_401
401	val_401	val_401
401	val_401	val_401
401	val_401	val_401
401	val_401	val_401
401	val_401	val_401
401	val_401	val_401
401	val_401	val_401
401	val_401	val_401
401	val_401	val_401
406	val_406	val_406
406	val_406	val_406
406	val_406	val_406
406	val_406	val_406
406	val_406	val_406
406	val_406	val_406
406	val_406	val_406
406	val_406	val_406
406	val_406	val_406
406	val_406	val_406
406	val_406	val_406
406	val_406	val_406
406	val_406	val_406
406	val_406	val_406
406	val_406	val_406
406	val_406	val_406
66	val_66	val_66
98	val_98	val_98
98	val_98	val_98
98	val_98	val_98
98	val_98	val_98
PREHOOK: query: EXPLAIN
INSERT OVERWRITE TABLE dest_j2_n1
SELECT res.key, y.value, res.value
FROM (select x.key, x.value from src1 x JOIN src y ON (x.key = y.key)) res 
JOIN srcpart y ON (res.value = y.value and y.ds='2008-04-08' and y.hr=11)
PREHOOK: type: QUERY
PREHOOK: Input: default@src
PREHOOK: Input: default@src1
PREHOOK: Input: default@srcpart
PREHOOK: Input: default@srcpart@ds=2008-04-08/hr=11
PREHOOK: Output: default@dest_j2_n1
POSTHOOK: query: EXPLAIN
INSERT OVERWRITE TABLE dest_j2_n1
SELECT res.key, y.value, res.value
FROM (select x.key, x.value from src1 x JOIN src y ON (x.key = y.key)) res 
JOIN srcpart y ON (res.value = y.value and y.ds='2008-04-08' and y.hr=11)
POSTHOOK: type: QUERY
POSTHOOK: Input: default@src
POSTHOOK: Input: default@src1
POSTHOOK: Input: default@srcpart
POSTHOOK: Input: default@srcpart@ds=2008-04-08/hr=11
POSTHOOK: Output: default@dest_j2_n1
STAGE DEPENDENCIES:
  Stage-1 is a root stage
  Stage-2 depends on stages: Stage-1
  Stage-0 depends on stages: Stage-2
  Stage-3 depends on stages: Stage-0

STAGE PLANS:
  Stage: Stage-1
    Tez
#### A masked pattern was here ####
      Edges:
        Map 4 <- Map 5 (BROADCAST_EDGE)
        Reducer 2 <- Map 1 (SIMPLE_EDGE), Map 4 (SIMPLE_EDGE)
        Reducer 3 <- Reducer 2 (CUSTOM_SIMPLE_EDGE)
#### A masked pattern was here ####
      Vertices:
        Map 1 
            Map Operator Tree:
                TableScan
                  alias: y
                  Statistics: Num rows: 500 Data size: 45500 Basic stats: COMPLETE Column stats: COMPLETE
                  Filter Operator
                    predicate: value is not null (type: boolean)
                    Statistics: Num rows: 500 Data size: 45500 Basic stats: COMPLETE Column stats: COMPLETE
                    Select Operator
                      expressions: value (type: string)
                      outputColumnNames: _col0
                      Statistics: Num rows: 500 Data size: 184500 Basic stats: COMPLETE Column stats: COMPLETE
                      Reduce Output Operator
                        key expressions: _col0 (type: string)
                        sort order: +
                        Map-reduce partition columns: _col0 (type: string)
                        Statistics: Num rows: 500 Data size: 184500 Basic stats: COMPLETE Column stats: COMPLETE
            Execution mode: vectorized, llap
            LLAP IO: no inputs
        Map 4 
            Map Operator Tree:
                TableScan
                  alias: y
                  Statistics: Num rows: 500 Data size: 43500 Basic stats: COMPLETE Column stats: COMPLETE
                  Filter Operator
                    predicate: key is not null (type: boolean)
                    Statistics: Num rows: 500 Data size: 43500 Basic stats: COMPLETE Column stats: COMPLETE
                    Select Operator
                      expressions: key (type: string)
                      outputColumnNames: _col0
                      Statistics: Num rows: 500 Data size: 43500 Basic stats: COMPLETE Column stats: COMPLETE
                      Map Join Operator
                        condition map:
                             Inner Join 0 to 1
                        keys:
                          0 _col0 (type: string)
                          1 _col0 (type: string)
                        outputColumnNames: _col1, _col2
                        input vertices:
                          1 Map 5
                        Statistics: Num rows: 39 Data size: 6825 Basic stats: COMPLETE Column stats: COMPLETE
                        Select Operator
                          expressions: _col1 (type: string), _col2 (type: string)
                          outputColumnNames: _col0, _col1
                          Statistics: Num rows: 39 Data size: 6825 Basic stats: COMPLETE Column stats: COMPLETE
                          Reduce Output Operator
                            key expressions: _col1 (type: string)
                            sort order: +
                            Map-reduce partition columns: _col1 (type: string)
                            Statistics: Num rows: 39 Data size: 6825 Basic stats: COMPLETE Column stats: COMPLETE
                            value expressions: _col0 (type: string)
            Execution mode: vectorized, llap
            LLAP IO: no inputs
        Map 5 
            Map Operator Tree:
                TableScan
                  alias: x
                  Statistics: Num rows: 25 Data size: 4375 Basic stats: COMPLETE Column stats: COMPLETE
                  Filter Operator
                    predicate: (key is not null and value is not null) (type: boolean)
                    Statistics: Num rows: 25 Data size: 4375 Basic stats: COMPLETE Column stats: COMPLETE
                    Select Operator
                      expressions: key (type: string), value (type: string)
                      outputColumnNames: _col0, _col1
                      Statistics: Num rows: 25 Data size: 4375 Basic stats: COMPLETE Column stats: COMPLETE
                      Reduce Output Operator
                        key expressions: _col0 (type: string)
                        sort order: +
                        Map-reduce partition columns: _col0 (type: string)
                        Statistics: Num rows: 25 Data size: 4375 Basic stats: COMPLETE Column stats: COMPLETE
                        value expressions: _col1 (type: string)
            Execution mode: vectorized, llap
            LLAP IO: no inputs
        Reducer 2 
            Execution mode: llap
            Reduce Operator Tree:
              Merge Join Operator
                condition map:
                     Inner Join 0 to 1
                keys:
                  0 _col0 (type: string)
                  1 _col1 (type: string)
                outputColumnNames: _col0, _col3, _col4
                Statistics: Num rows: 63 Data size: 16758 Basic stats: COMPLETE Column stats: COMPLETE
                Select Operator
                  expressions: _col3 (type: string), _col0 (type: string), _col4 (type: string)
                  outputColumnNames: _col0, _col1, _col2
                  Statistics: Num rows: 63 Data size: 16758 Basic stats: COMPLETE Column stats: COMPLETE
                  File Output Operator
                    compressed: false
                    Statistics: Num rows: 63 Data size: 16758 Basic stats: COMPLETE Column stats: COMPLETE
                    table:
                        input format: org.apache.hadoop.mapred.TextInputFormat
                        output format: org.apache.hadoop.hive.ql.io.HiveIgnoreKeyTextOutputFormat
                        serde: org.apache.hadoop.hive.serde2.lazy.LazySimpleSerDe
                        name: default.dest_j2_n1
                  Select Operator
                    expressions: _col0 (type: string), _col1 (type: string), _col2 (type: string)
                    outputColumnNames: key, value, val2
                    Statistics: Num rows: 63 Data size: 16758 Basic stats: COMPLETE Column stats: COMPLETE
                    Group By Operator
                      aggregations: compute_stats(key, 'hll'), compute_stats(value, 'hll'), compute_stats(val2, 'hll')
                      mode: hash
                      outputColumnNames: _col0, _col1, _col2
                      Statistics: Num rows: 1 Data size: 1320 Basic stats: COMPLETE Column stats: COMPLETE
                      Reduce Output Operator
                        sort order: 
                        Statistics: Num rows: 1 Data size: 1320 Basic stats: COMPLETE Column stats: COMPLETE
                        value expressions: _col0 (type: struct<columntype:string,maxlength:bigint,sumlength:bigint,count:bigint,countnulls:bigint,bitvector:binary>), _col1 (type: struct<columntype:string,maxlength:bigint,sumlength:bigint,count:bigint,countnulls:bigint,bitvector:binary>), _col2 (type: struct<columntype:string,maxlength:bigint,sumlength:bigint,count:bigint,countnulls:bigint,bitvector:binary>)
        Reducer 3 
            Execution mode: llap
            Reduce Operator Tree:
              Group By Operator
                aggregations: compute_stats(VALUE._col0), compute_stats(VALUE._col1), compute_stats(VALUE._col2)
                mode: mergepartial
                outputColumnNames: _col0, _col1, _col2
                Statistics: Num rows: 1 Data size: 1320 Basic stats: COMPLETE Column stats: COMPLETE
                File Output Operator
                  compressed: false
                  Statistics: Num rows: 1 Data size: 1320 Basic stats: COMPLETE Column stats: COMPLETE
                  table:
                      input format: org.apache.hadoop.mapred.SequenceFileInputFormat
                      output format: org.apache.hadoop.hive.ql.io.HiveSequenceFileOutputFormat
                      serde: org.apache.hadoop.hive.serde2.lazy.LazySimpleSerDe

  Stage: Stage-2
    Dependency Collection

  Stage: Stage-0
    Move Operator
      tables:
          replace: true
          table:
              input format: org.apache.hadoop.mapred.TextInputFormat
              output format: org.apache.hadoop.hive.ql.io.HiveIgnoreKeyTextOutputFormat
              serde: org.apache.hadoop.hive.serde2.lazy.LazySimpleSerDe
              name: default.dest_j2_n1

  Stage: Stage-3
    Stats Work
      Basic Stats Work:
      Column Stats Desc:
          Columns: key, value, val2
          Column Types: string, string, string
          Table: default.dest_j2_n1

PREHOOK: query: INSERT OVERWRITE TABLE dest_j2_n1
SELECT res.key, y.value, res.value
FROM (select x.key, x.value from src1 x JOIN src y ON (x.key = y.key)) res 
JOIN srcpart y ON (res.value = y.value and y.ds='2008-04-08' and y.hr=11)
PREHOOK: type: QUERY
PREHOOK: Input: default@src
PREHOOK: Input: default@src1
PREHOOK: Input: default@srcpart
PREHOOK: Input: default@srcpart@ds=2008-04-08/hr=11
PREHOOK: Output: default@dest_j2_n1
POSTHOOK: query: INSERT OVERWRITE TABLE dest_j2_n1
SELECT res.key, y.value, res.value
FROM (select x.key, x.value from src1 x JOIN src y ON (x.key = y.key)) res 
JOIN srcpart y ON (res.value = y.value and y.ds='2008-04-08' and y.hr=11)
POSTHOOK: type: QUERY
POSTHOOK: Input: default@src
POSTHOOK: Input: default@src1
POSTHOOK: Input: default@srcpart
POSTHOOK: Input: default@srcpart@ds=2008-04-08/hr=11
POSTHOOK: Output: default@dest_j2_n1
POSTHOOK: Lineage: dest_j2_n1.key SIMPLE [(src1)x.FieldSchema(name:key, type:string, comment:default), ]
POSTHOOK: Lineage: dest_j2_n1.val2 SIMPLE [(src1)x.FieldSchema(name:value, type:string, comment:default), ]
POSTHOOK: Lineage: dest_j2_n1.value SIMPLE [(srcpart)y.FieldSchema(name:value, type:string, comment:default), ]
PREHOOK: query: select * from dest_j2_n1
PREHOOK: type: QUERY
PREHOOK: Input: default@dest_j2_n1
#### A masked pattern was here ####
POSTHOOK: query: select * from dest_j2_n1
POSTHOOK: type: QUERY
POSTHOOK: Input: default@dest_j2_n1
#### A masked pattern was here ####
146	val_146	val_146
146	val_146	val_146
146	val_146	val_146
146	val_146	val_146
150	val_150	val_150
213	val_213	val_213
213	val_213	val_213
213	val_213	val_213
213	val_213	val_213
238	val_238	val_238
238	val_238	val_238
238	val_238	val_238
238	val_238	val_238
255	val_255	val_255
255	val_255	val_255
255	val_255	val_255
255	val_255	val_255
273	val_273	val_273
273	val_273	val_273
273	val_273	val_273
273	val_273	val_273
273	val_273	val_273
273	val_273	val_273
273	val_273	val_273
273	val_273	val_273
273	val_273	val_273
278	val_278	val_278
278	val_278	val_278
278	val_278	val_278
278	val_278	val_278
311	val_311	val_311
311	val_311	val_311
311	val_311	val_311
311	val_311	val_311
311	val_311	val_311
311	val_311	val_311
311	val_311	val_311
311	val_311	val_311
311	val_311	val_311
401	val_401	val_401
401	val_401	val_401
401	val_401	val_401
401	val_401	val_401
401	val_401	val_401
401	val_401	val_401
401	val_401	val_401
401	val_401	val_401
401	val_401	val_401
401	val_401	val_401
401	val_401	val_401
401	val_401	val_401
401	val_401	val_401
401	val_401	val_401
401	val_401	val_401
401	val_401	val_401
401	val_401	val_401
401	val_401	val_401
401	val_401	val_401
401	val_401	val_401
401	val_401	val_401
401	val_401	val_401
401	val_401	val_401
401	val_401	val_401
401	val_401	val_401
406	val_406	val_406
406	val_406	val_406
406	val_406	val_406
406	val_406	val_406
406	val_406	val_406
406	val_406	val_406
406	val_406	val_406
406	val_406	val_406
406	val_406	val_406
406	val_406	val_406
406	val_406	val_406
406	val_406	val_406
406	val_406	val_406
406	val_406	val_406
406	val_406	val_406
406	val_406	val_406
66	val_66	val_66
98	val_98	val_98
98	val_98	val_98
98	val_98	val_98
98	val_98	val_98<|MERGE_RESOLUTION|>--- conflicted
+++ resolved
@@ -36,8 +36,6 @@
 POSTHOOK: Input: default@srcpart
 POSTHOOK: Input: default@srcpart@ds=2008-04-08/hr=11
 POSTHOOK: Output: default@dest_j1_n21
-<<<<<<< HEAD
-=======
 OPTIMIZED SQL: SELECT `t4`.`key`, `t0`.`value`, `t2`.`value` AS `value1`
 FROM (SELECT `value`, CAST('2008-04-08' AS STRING) AS `ds`, `hr`
 FROM `default`.`srcpart`
@@ -48,7 +46,6 @@
 INNER JOIN (SELECT `key`, `value`
 FROM `default`.`src1`
 WHERE `key` IS NOT NULL AND `value` IS NOT NULL) AS `t4` ON `t2`.`key` = `t4`.`key`) ON `t0`.`value` = `t4`.`value`
->>>>>>> 720a0f27
 STAGE DEPENDENCIES:
   Stage-1 is a root stage
   Stage-2 depends on stages: Stage-1
@@ -587,8 +584,6 @@
 POSTHOOK: Input: default@src
 POSTHOOK: Input: default@src1
 POSTHOOK: Output: default@dest_j1_n21
-<<<<<<< HEAD
-=======
 OPTIMIZED SQL: SELECT `t4`.`key`, `t6`.`value`, `t2`.`value` AS `value1`
 FROM (SELECT `value`
 FROM `default`.`src`
@@ -602,7 +597,6 @@
 INNER JOIN (SELECT `key`, `value`
 FROM `default`.`src1`
 WHERE `key` IS NOT NULL) AS `t6` ON `t4`.`key` = `t6`.`key`) ON `t2`.`key` = `t4`.`key`) ON `t0`.`value` = `t4`.`value`
->>>>>>> 720a0f27
 STAGE DEPENDENCIES:
   Stage-1 is a root stage
   Stage-2 depends on stages: Stage-1
@@ -1230,8 +1224,6 @@
 POSTHOOK: Input: default@srcpart
 POSTHOOK: Input: default@srcpart@ds=2008-04-08/hr=11
 POSTHOOK: Output: default@dest_j2_n1
-<<<<<<< HEAD
-=======
 OPTIMIZED SQL: SELECT `t5`.`key`, `t0`.`value`, `t5`.`value` AS `value1`
 FROM (SELECT `value`, CAST('2008-04-08' AS STRING) AS `ds`, `hr`
 FROM `default`.`srcpart`
@@ -1243,7 +1235,6 @@
 INNER JOIN (SELECT `key`, `value`
 FROM `default`.`src1`
 WHERE `key` IS NOT NULL AND `value` IS NOT NULL) AS `t4` ON `t2`.`key` = `t4`.`key`) AS `t5` ON `t0`.`value` = `t5`.`value`
->>>>>>> 720a0f27
 STAGE DEPENDENCIES:
   Stage-1 is a root stage
   Stage-2 depends on stages: Stage-1
@@ -1788,8 +1779,6 @@
 POSTHOOK: Input: default@srcpart
 POSTHOOK: Input: default@srcpart@ds=2008-04-08/hr=11
 POSTHOOK: Output: default@dest_j2_n1
-<<<<<<< HEAD
-=======
 OPTIMIZED SQL: SELECT `t4`.`key`, `t0`.`value`, `t4`.`value` AS `value1`
 FROM (SELECT `value`, CAST('2008-04-08' AS STRING) AS `ds`, `hr`
 FROM `default`.`srcpart`
@@ -1800,7 +1789,6 @@
 RIGHT JOIN (SELECT `key`, `value`
 FROM `default`.`src1`
 WHERE `value` IS NOT NULL) AS `t3` ON `t1`.`key` = `t3`.`key`) AS `t4` ON `t0`.`value` = `t4`.`value`
->>>>>>> 720a0f27
 STAGE DEPENDENCIES:
   Stage-1 is a root stage
   Stage-2 depends on stages: Stage-1
