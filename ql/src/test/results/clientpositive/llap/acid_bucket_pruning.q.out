PREHOOK: query: CREATE TABLE acidTblDefault(a INT) CLUSTERED BY(a) INTO 16 BUCKETS STORED AS ORC TBLPROPERTIES ('transactional'='true', 'transactional_properties'='default')
PREHOOK: type: CREATETABLE
PREHOOK: Output: database:default
PREHOOK: Output: default@acidTblDefault
POSTHOOK: query: CREATE TABLE acidTblDefault(a INT) CLUSTERED BY(a) INTO 16 BUCKETS STORED AS ORC TBLPROPERTIES ('transactional'='true', 'transactional_properties'='default')
POSTHOOK: type: CREATETABLE
POSTHOOK: Output: database:default
POSTHOOK: Output: default@acidTblDefault
PREHOOK: query: INSERT INTO TABLE acidTblDefault SELECT cint FROM alltypesorc WHERE cint IS NOT NULL ORDER BY cint
PREHOOK: type: QUERY
PREHOOK: Input: default@alltypesorc
PREHOOK: Output: default@acidtbldefault
POSTHOOK: query: INSERT INTO TABLE acidTblDefault SELECT cint FROM alltypesorc WHERE cint IS NOT NULL ORDER BY cint
POSTHOOK: type: QUERY
POSTHOOK: Input: default@alltypesorc
POSTHOOK: Output: default@acidtbldefault
POSTHOOK: Lineage: acidtbldefault.a SIMPLE [(alltypesorc)alltypesorc.FieldSchema(name:cint, type:int, comment:null), ]
PREHOOK: query: INSERT INTO TABLE acidTblDefault VALUES (1)
PREHOOK: type: QUERY
PREHOOK: Input: _dummy_database@_dummy_table
PREHOOK: Output: default@acidtbldefault
POSTHOOK: query: INSERT INTO TABLE acidTblDefault VALUES (1)
POSTHOOK: type: QUERY
POSTHOOK: Input: _dummy_database@_dummy_table
POSTHOOK: Output: default@acidtbldefault
POSTHOOK: Lineage: acidtbldefault.a SCRIPT []
PREHOOK: query: EXPLAIN EXTENDED
SELECT * FROM acidTblDefault WHERE a = 1
PREHOOK: type: QUERY
PREHOOK: Input: default@acidtbldefault
PREHOOK: Output: hdfs://### HDFS PATH ###
POSTHOOK: query: EXPLAIN EXTENDED
SELECT * FROM acidTblDefault WHERE a = 1
POSTHOOK: type: QUERY
POSTHOOK: Input: default@acidtbldefault
POSTHOOK: Output: hdfs://### HDFS PATH ###
<<<<<<< HEAD
=======
OPTIMIZED SQL: SELECT CAST(1 AS INTEGER) AS `a`
FROM `default`.`acidtbldefault`
WHERE `a` = 1
>>>>>>> 720a0f27
STAGE DEPENDENCIES:
  Stage-1 is a root stage
  Stage-0 depends on stages: Stage-1

STAGE PLANS:
  Stage: Stage-1
    Tez
#### A masked pattern was here ####
      Vertices:
        Map 1 
            Map Operator Tree:
                TableScan
                  alias: acidtbldefault
                  filterExpr: (a = 1) (type: boolean)
                  buckets included: [13,] of 16
                  Statistics: Num rows: 9174 Data size: 34868 Basic stats: COMPLETE Column stats: NONE
                  GatherStats: false
                  Filter Operator
                    isSamplingPred: false
                    predicate: (a = 1) (type: boolean)
                    Statistics: Num rows: 5 Data size: 19 Basic stats: COMPLETE Column stats: NONE
                    Select Operator
                      expressions: 1 (type: int)
                      outputColumnNames: _col0
                      Statistics: Num rows: 5 Data size: 19 Basic stats: COMPLETE Column stats: NONE
                      File Output Operator
                        compressed: false
                        GlobalTableId: 0
                        directory: hdfs://### HDFS PATH ###
                        NumFilesPerFileSink: 1
                        Statistics: Num rows: 5 Data size: 19 Basic stats: COMPLETE Column stats: NONE
                        Stats Publishing Key Prefix: hdfs://### HDFS PATH ###
                        table:
                            input format: org.apache.hadoop.mapred.SequenceFileInputFormat
                            output format: org.apache.hadoop.hive.ql.io.HiveSequenceFileOutputFormat
                            properties:
                              columns _col0
                              columns.types int
                              escape.delim \
                              hive.serialization.extend.additional.nesting.levels true
                              serialization.escape.crlf true
                              serialization.format 1
                              serialization.lib org.apache.hadoop.hive.serde2.lazy.LazySimpleSerDe
                            serde: org.apache.hadoop.hive.serde2.lazy.LazySimpleSerDe
                        TotalFiles: 1
                        GatherStats: false
                        MultiFileSpray: false
            Execution mode: vectorized, llap
            LLAP IO: may be used (ACID table)
            Path -> Alias:
              hdfs://### HDFS PATH ### [acidtbldefault]
            Path -> Partition:
              hdfs://### HDFS PATH ### 
                Partition
                  base file name: acidtbldefault
                  input format: org.apache.hadoop.hive.ql.io.orc.OrcInputFormat
                  output format: org.apache.hadoop.hive.ql.io.orc.OrcOutputFormat
                  properties:
                    bucket_count 16
                    bucket_field_name a
                    bucketing_version 2
                    column.name.delimiter ,
                    columns a
                    columns.comments 
                    columns.types int
#### A masked pattern was here ####
                    location hdfs://### HDFS PATH ###
                    name default.acidtbldefault
                    numFiles 17
                    numRows 9174
                    rawDataSize 0
                    serialization.ddl struct acidtbldefault { i32 a}
                    serialization.format 1
                    serialization.lib org.apache.hadoop.hive.ql.io.orc.OrcSerde
                    totalSize 34795
                    transactional true
                    transactional_properties default
#### A masked pattern was here ####
                  serde: org.apache.hadoop.hive.ql.io.orc.OrcSerde
                
                    input format: org.apache.hadoop.hive.ql.io.orc.OrcInputFormat
                    output format: org.apache.hadoop.hive.ql.io.orc.OrcOutputFormat
                    properties:
                      bucket_count 16
                      bucket_field_name a
                      bucketing_version 2
                      column.name.delimiter ,
                      columns a
                      columns.comments 
                      columns.types int
#### A masked pattern was here ####
                      location hdfs://### HDFS PATH ###
                      name default.acidtbldefault
                      numFiles 17
                      numRows 9174
                      rawDataSize 0
                      serialization.ddl struct acidtbldefault { i32 a}
                      serialization.format 1
                      serialization.lib org.apache.hadoop.hive.ql.io.orc.OrcSerde
                      totalSize 34795
                      transactional true
                      transactional_properties default
#### A masked pattern was here ####
                    serde: org.apache.hadoop.hive.ql.io.orc.OrcSerde
                    name: default.acidtbldefault
                  name: default.acidtbldefault
            Truncated Path -> Alias:
              /acidtbldefault [acidtbldefault]

  Stage: Stage-0
    Fetch Operator
      limit: -1
      Processor Tree:
        ListSink

PREHOOK: query: select count(*) from acidTblDefault WHERE a = 1
PREHOOK: type: QUERY
PREHOOK: Input: default@acidtbldefault
PREHOOK: Output: hdfs://### HDFS PATH ###
POSTHOOK: query: select count(*) from acidTblDefault WHERE a = 1
POSTHOOK: type: QUERY
POSTHOOK: Input: default@acidtbldefault
POSTHOOK: Output: hdfs://### HDFS PATH ###
1
PREHOOK: query: select count(*) from acidTblDefault WHERE a = 1
PREHOOK: type: QUERY
PREHOOK: Input: default@acidtbldefault
PREHOOK: Output: hdfs://### HDFS PATH ###
POSTHOOK: query: select count(*) from acidTblDefault WHERE a = 1
POSTHOOK: type: QUERY
POSTHOOK: Input: default@acidtbldefault
POSTHOOK: Output: hdfs://### HDFS PATH ###
1<|MERGE_RESOLUTION|>--- conflicted
+++ resolved
@@ -34,12 +34,9 @@
 POSTHOOK: type: QUERY
 POSTHOOK: Input: default@acidtbldefault
 POSTHOOK: Output: hdfs://### HDFS PATH ###
-<<<<<<< HEAD
-=======
 OPTIMIZED SQL: SELECT CAST(1 AS INTEGER) AS `a`
 FROM `default`.`acidtbldefault`
 WHERE `a` = 1
->>>>>>> 720a0f27
 STAGE DEPENDENCIES:
   Stage-1 is a root stage
   Stage-0 depends on stages: Stage-1
