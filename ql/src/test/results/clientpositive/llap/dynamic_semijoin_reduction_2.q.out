--- conflicted
+++ resolved
@@ -79,25 +79,27 @@
     Tez
 #### A masked pattern was here ####
       Edges:
-        Map 1 <- Reducer 6 (BROADCAST_EDGE), Reducer 9 (BROADCAST_EDGE)
-        Map 7 <- Reducer 11 (BROADCAST_EDGE)
-        Reducer 11 <- Map 10 (CUSTOM_SIMPLE_EDGE)
+        Map 1 <- Reducer 11 (BROADCAST_EDGE), Reducer 6 (BROADCAST_EDGE), Reducer 7 (BROADCAST_EDGE), Reducer 8 (BROADCAST_EDGE)
+        Map 9 <- Reducer 13 (BROADCAST_EDGE)
+        Reducer 10 <- Map 12 (SIMPLE_EDGE), Map 9 (SIMPLE_EDGE)
+        Reducer 11 <- Reducer 10 (CUSTOM_SIMPLE_EDGE)
+        Reducer 13 <- Map 12 (CUSTOM_SIMPLE_EDGE)
         Reducer 2 <- Map 1 (SIMPLE_EDGE), Map 5 (SIMPLE_EDGE)
-        Reducer 3 <- Reducer 2 (SIMPLE_EDGE), Reducer 8 (SIMPLE_EDGE)
+        Reducer 3 <- Reducer 10 (SIMPLE_EDGE), Reducer 2 (SIMPLE_EDGE)
         Reducer 4 <- Reducer 3 (CUSTOM_SIMPLE_EDGE)
         Reducer 6 <- Map 5 (CUSTOM_SIMPLE_EDGE)
-        Reducer 8 <- Map 10 (SIMPLE_EDGE), Map 7 (SIMPLE_EDGE)
-        Reducer 9 <- Reducer 8 (CUSTOM_SIMPLE_EDGE)
+        Reducer 7 <- Map 5 (CUSTOM_SIMPLE_EDGE)
+        Reducer 8 <- Map 5 (CUSTOM_SIMPLE_EDGE)
 #### A masked pattern was here ####
       Vertices:
         Map 1 
             Map Operator Tree:
                 TableScan
                   alias: t1
-                  filterExpr: (bigint_col_7 is not null and decimal2016_col_26 is not null and tinyint_col_3 is not null and timestamp_col_9 is not null and timestamp_col_9 BETWEEN DynamicValue(RS_22_tt2_timestamp_col_18_min) AND DynamicValue(RS_22_tt2_timestamp_col_18_max) and in_bloom_filter(timestamp_col_9, DynamicValue(RS_22_tt2_timestamp_col_18_bloom_filter)) and decimal2016_col_26 BETWEEN DynamicValue(RS[107]_col0) AND DynamicValue(RS[107]_col1) and tinyint_col_3 BETWEEN DynamicValue(RS[107]_col2) AND DynamicValue(RS[107]_col3) and bigint_col_7 BETWEEN DynamicValue(RS[107]_col4) AND DynamicValue(RS[107]_col5) and in_bloom_filter(hash(decimal2016_col_26,tinyint_col_3,bigint_col_7), DynamicValue(RS[107]_col6))) (type: boolean)
+                  filterExpr: (bigint_col_7 is not null and decimal2016_col_26 is not null and tinyint_col_3 is not null and timestamp_col_9 is not null and decimal2016_col_26 BETWEEN DynamicValue(RS_17_t2_decimal2709_col_9_min) AND DynamicValue(RS_17_t2_decimal2709_col_9_max) and tinyint_col_3 BETWEEN DynamicValue(RS_17_t2_tinyint_col_20_min) AND DynamicValue(RS_17_t2_tinyint_col_20_max) and bigint_col_7 BETWEEN DynamicValue(RS_17_t2_tinyint_col_15_min) AND DynamicValue(RS_17_t2_tinyint_col_15_max) and timestamp_col_9 BETWEEN DynamicValue(RS_22_tt2_timestamp_col_18_min) AND DynamicValue(RS_22_tt2_timestamp_col_18_max) and in_bloom_filter(decimal2016_col_26, DynamicValue(RS_17_t2_decimal2709_col_9_bloom_filter)) and in_bloom_filter(tinyint_col_3, DynamicValue(RS_17_t2_tinyint_col_20_bloom_filter)) and in_bloom_filter(bigint_col_7, DynamicValue(RS_17_t2_tinyint_col_15_bloom_filter)) and in_bloom_filter(timestamp_col_9, DynamicValue(RS_22_tt2_timestamp_col_18_bloom_filter))) (type: boolean)
                   Statistics: Num rows: 1 Data size: 164 Basic stats: COMPLETE Column stats: NONE
                   Filter Operator
-                    predicate: (bigint_col_7 is not null and decimal2016_col_26 is not null and tinyint_col_3 is not null and timestamp_col_9 is not null and decimal2016_col_26 BETWEEN DynamicValue(RS[107]_col0) AND DynamicValue(RS[107]_col1) and tinyint_col_3 BETWEEN DynamicValue(RS[107]_col2) AND DynamicValue(RS[107]_col3) and bigint_col_7 BETWEEN DynamicValue(RS[107]_col4) AND DynamicValue(RS[107]_col5) and timestamp_col_9 BETWEEN DynamicValue(RS_22_tt2_timestamp_col_18_min) AND DynamicValue(RS_22_tt2_timestamp_col_18_max) and in_bloom_filter(hash(decimal2016_col_26,tinyint_col_3,bigint_col_7), DynamicValue(RS[107]_col6)) and in_bloom_filter(timestamp_col_9, DynamicValue(RS_22_tt2_timestamp_col_18_bloom_filter))) (type: boolean)
+                    predicate: (bigint_col_7 is not null and decimal2016_col_26 is not null and tinyint_col_3 is not null and timestamp_col_9 is not null and decimal2016_col_26 BETWEEN DynamicValue(RS_17_t2_decimal2709_col_9_min) AND DynamicValue(RS_17_t2_decimal2709_col_9_max) and tinyint_col_3 BETWEEN DynamicValue(RS_17_t2_tinyint_col_20_min) AND DynamicValue(RS_17_t2_tinyint_col_20_max) and bigint_col_7 BETWEEN DynamicValue(RS_17_t2_tinyint_col_15_min) AND DynamicValue(RS_17_t2_tinyint_col_15_max) and timestamp_col_9 BETWEEN DynamicValue(RS_22_tt2_timestamp_col_18_min) AND DynamicValue(RS_22_tt2_timestamp_col_18_max) and in_bloom_filter(decimal2016_col_26, DynamicValue(RS_17_t2_decimal2709_col_9_bloom_filter)) and in_bloom_filter(tinyint_col_3, DynamicValue(RS_17_t2_tinyint_col_20_bloom_filter)) and in_bloom_filter(bigint_col_7, DynamicValue(RS_17_t2_tinyint_col_15_bloom_filter)) and in_bloom_filter(timestamp_col_9, DynamicValue(RS_22_tt2_timestamp_col_18_bloom_filter))) (type: boolean)
                     Statistics: Num rows: 1 Data size: 164 Basic stats: COMPLETE Column stats: NONE
                     Select Operator
                       expressions: bigint_col_7 (type: bigint), decimal2016_col_26 (type: decimal(20,16)), tinyint_col_3 (type: tinyint), timestamp_col_9 (type: timestamp)
@@ -111,13 +113,8 @@
                         Statistics: Num rows: 1 Data size: 164 Basic stats: COMPLETE Column stats: NONE
                         value expressions: _col3 (type: timestamp)
             Execution mode: vectorized, llap
-<<<<<<< HEAD
-            LLAP IO: no inputs
-        Map 10 
-=======
             LLAP IO: all inputs
         Map 12 
->>>>>>> a88871e5
             Map Operator Tree:
                 TableScan
                   alias: tt1
@@ -174,28 +171,53 @@
                         Statistics: Num rows: 1 Data size: 124 Basic stats: COMPLETE Column stats: NONE
                         value expressions: _col3 (type: smallint)
                       Select Operator
-                        expressions: _col1 (type: decimal(34,16)), _col2 (type: tinyint), UDFToLong(_col0) (type: bigint), hash(_col1,_col2,UDFToLong(_col0)) (type: int)
-                        outputColumnNames: _col0, _col1, _col2, _col4
+                        expressions: _col1 (type: decimal(34,16))
+                        outputColumnNames: _col0
                         Statistics: Num rows: 1 Data size: 124 Basic stats: COMPLETE Column stats: NONE
                         Group By Operator
-                          aggregations: min(_col0), max(_col0), min(_col1), max(_col1), min(_col2), max(_col2), bloom_filter(_col4, expectedEntries=1)
+                          aggregations: min(_col0), max(_col0), bloom_filter(_col0, expectedEntries=1)
                           minReductionHashAggr: 0.99
                           mode: hash
-                          outputColumnNames: _col0, _col1, _col2, _col3, _col4, _col5, _col6
-                          Statistics: Num rows: 1 Data size: 516 Basic stats: COMPLETE Column stats: NONE
+                          outputColumnNames: _col0, _col1, _col2
+                          Statistics: Num rows: 1 Data size: 460 Basic stats: COMPLETE Column stats: NONE
                           Reduce Output Operator
                             null sort order: 
                             sort order: 
-                            Statistics: Num rows: 1 Data size: 516 Basic stats: COMPLETE Column stats: NONE
-                            value expressions: _col0 (type: decimal(34,16)), _col1 (type: decimal(34,16)), _col2 (type: tinyint), _col3 (type: tinyint), _col4 (type: bigint), _col5 (type: bigint), _col6 (type: binary)
-            Execution mode: vectorized, llap
-<<<<<<< HEAD
-            LLAP IO: no inputs
-        Map 7 
-=======
+                            Statistics: Num rows: 1 Data size: 460 Basic stats: COMPLETE Column stats: NONE
+                            value expressions: _col0 (type: decimal(34,16)), _col1 (type: decimal(34,16)), _col2 (type: binary)
+                      Select Operator
+                        expressions: _col2 (type: tinyint)
+                        outputColumnNames: _col0
+                        Statistics: Num rows: 1 Data size: 124 Basic stats: COMPLETE Column stats: NONE
+                        Group By Operator
+                          aggregations: min(_col0), max(_col0), bloom_filter(_col0, expectedEntries=1)
+                          minReductionHashAggr: 0.99
+                          mode: hash
+                          outputColumnNames: _col0, _col1, _col2
+                          Statistics: Num rows: 1 Data size: 136 Basic stats: COMPLETE Column stats: NONE
+                          Reduce Output Operator
+                            null sort order: 
+                            sort order: 
+                            Statistics: Num rows: 1 Data size: 136 Basic stats: COMPLETE Column stats: NONE
+                            value expressions: _col0 (type: tinyint), _col1 (type: tinyint), _col2 (type: binary)
+                      Select Operator
+                        expressions: UDFToLong(_col0) (type: bigint)
+                        outputColumnNames: _col0
+                        Statistics: Num rows: 1 Data size: 124 Basic stats: COMPLETE Column stats: NONE
+                        Group By Operator
+                          aggregations: min(_col0), max(_col0), bloom_filter(_col0, expectedEntries=1)
+                          minReductionHashAggr: 0.99
+                          mode: hash
+                          outputColumnNames: _col0, _col1, _col2
+                          Statistics: Num rows: 1 Data size: 148 Basic stats: COMPLETE Column stats: NONE
+                          Reduce Output Operator
+                            null sort order: 
+                            sort order: 
+                            Statistics: Num rows: 1 Data size: 148 Basic stats: COMPLETE Column stats: NONE
+                            value expressions: _col0 (type: bigint), _col1 (type: bigint), _col2 (type: binary)
+            Execution mode: vectorized, llap
             LLAP IO: all inputs
         Map 9 
->>>>>>> a88871e5
             Map Operator Tree:
                 TableScan
                   alias: tt2
@@ -216,9 +238,6 @@
                         Statistics: Num rows: 1 Data size: 152 Basic stats: COMPLETE Column stats: NONE
                         value expressions: _col1 (type: timestamp)
             Execution mode: vectorized, llap
-<<<<<<< HEAD
-            LLAP IO: no inputs
-=======
             LLAP IO: all inputs
         Reducer 10 
             Execution mode: llap
@@ -262,8 +281,20 @@
                           sort order: 
                           Statistics: Num rows: 1 Data size: 120 Basic stats: COMPLETE Column stats: NONE
                           value expressions: _col0 (type: timestamp), _col1 (type: timestamp), _col2 (type: binary)
->>>>>>> a88871e5
         Reducer 11 
+            Execution mode: vectorized, llap
+            Reduce Operator Tree:
+              Group By Operator
+                aggregations: min(VALUE._col0), max(VALUE._col1), bloom_filter(VALUE._col2, expectedEntries=1)
+                mode: final
+                outputColumnNames: _col0, _col1, _col2
+                Statistics: Num rows: 1 Data size: 120 Basic stats: COMPLETE Column stats: NONE
+                Reduce Output Operator
+                  null sort order: 
+                  sort order: 
+                  Statistics: Num rows: 1 Data size: 120 Basic stats: COMPLETE Column stats: NONE
+                  value expressions: _col0 (type: timestamp), _col1 (type: timestamp), _col2 (type: binary)
+        Reducer 13 
             Execution mode: vectorized, llap
             Reduce Operator Tree:
               Group By Operator
@@ -333,70 +364,41 @@
             Execution mode: vectorized, llap
             Reduce Operator Tree:
               Group By Operator
-                aggregations: min(VALUE._col0), max(VALUE._col1), min(VALUE._col2), max(VALUE._col3), min(VALUE._col4), max(VALUE._col5), bloom_filter(VALUE._col6, expectedEntries=1)
+                aggregations: min(VALUE._col0), max(VALUE._col1), bloom_filter(VALUE._col2, expectedEntries=1)
                 mode: final
-                outputColumnNames: _col0, _col1, _col2, _col3, _col4, _col5, _col6
-                Statistics: Num rows: 1 Data size: 516 Basic stats: COMPLETE Column stats: NONE
+                outputColumnNames: _col0, _col1, _col2
+                Statistics: Num rows: 1 Data size: 460 Basic stats: COMPLETE Column stats: NONE
                 Reduce Output Operator
                   null sort order: 
                   sort order: 
-                  Statistics: Num rows: 1 Data size: 516 Basic stats: COMPLETE Column stats: NONE
-                  value expressions: _col0 (type: decimal(34,16)), _col1 (type: decimal(34,16)), _col2 (type: tinyint), _col3 (type: tinyint), _col4 (type: bigint), _col5 (type: bigint), _col6 (type: binary)
-        Reducer 8 
-            Execution mode: llap
-            Reduce Operator Tree:
-              Merge Join Operator
-                condition map:
-                     Inner Join 0 to 1
-                keys:
-                  0 _col0 (type: decimal(26,12))
-                  1 _col0 (type: decimal(26,12))
-                outputColumnNames: _col1
-                Statistics: Num rows: 1 Data size: 167 Basic stats: COMPLETE Column stats: NONE
-                Select Operator
-                  expressions: _col1 (type: timestamp), -92 (type: int)
-                  outputColumnNames: _col0, _col1
-                  Statistics: Num rows: 1 Data size: 167 Basic stats: COMPLETE Column stats: NONE
-                  Group By Operator
-                    keys: _col0 (type: timestamp), _col1 (type: int)
-                    minReductionHashAggr: 0.99
-                    mode: hash
-                    outputColumnNames: _col0, _col1
-                    Statistics: Num rows: 1 Data size: 167 Basic stats: COMPLETE Column stats: NONE
-                    Reduce Output Operator
-                      key expressions: _col0 (type: timestamp), _col1 (type: int)
-                      null sort order: zz
-                      sort order: ++
-                      Map-reduce partition columns: _col0 (type: timestamp), _col1 (type: int)
-                      Statistics: Num rows: 1 Data size: 167 Basic stats: COMPLETE Column stats: NONE
-                    Select Operator
-                      expressions: _col0 (type: timestamp)
-                      outputColumnNames: _col0
-                      Statistics: Num rows: 1 Data size: 167 Basic stats: COMPLETE Column stats: NONE
-                      Group By Operator
-                        aggregations: min(_col0), max(_col0), bloom_filter(_col0, expectedEntries=1)
-                        minReductionHashAggr: 0.99
-                        mode: hash
-                        outputColumnNames: _col0, _col1, _col2
-                        Statistics: Num rows: 1 Data size: 120 Basic stats: COMPLETE Column stats: NONE
-                        Reduce Output Operator
-                          null sort order: 
-                          sort order: 
-                          Statistics: Num rows: 1 Data size: 120 Basic stats: COMPLETE Column stats: NONE
-                          value expressions: _col0 (type: timestamp), _col1 (type: timestamp), _col2 (type: binary)
-        Reducer 9 
+                  Statistics: Num rows: 1 Data size: 460 Basic stats: COMPLETE Column stats: NONE
+                  value expressions: _col0 (type: decimal(34,16)), _col1 (type: decimal(34,16)), _col2 (type: binary)
+        Reducer 7 
             Execution mode: vectorized, llap
             Reduce Operator Tree:
               Group By Operator
                 aggregations: min(VALUE._col0), max(VALUE._col1), bloom_filter(VALUE._col2, expectedEntries=1)
                 mode: final
                 outputColumnNames: _col0, _col1, _col2
-                Statistics: Num rows: 1 Data size: 120 Basic stats: COMPLETE Column stats: NONE
+                Statistics: Num rows: 1 Data size: 136 Basic stats: COMPLETE Column stats: NONE
                 Reduce Output Operator
                   null sort order: 
                   sort order: 
-                  Statistics: Num rows: 1 Data size: 120 Basic stats: COMPLETE Column stats: NONE
-                  value expressions: _col0 (type: timestamp), _col1 (type: timestamp), _col2 (type: binary)
+                  Statistics: Num rows: 1 Data size: 136 Basic stats: COMPLETE Column stats: NONE
+                  value expressions: _col0 (type: tinyint), _col1 (type: tinyint), _col2 (type: binary)
+        Reducer 8 
+            Execution mode: vectorized, llap
+            Reduce Operator Tree:
+              Group By Operator
+                aggregations: min(VALUE._col0), max(VALUE._col1), bloom_filter(VALUE._col2, expectedEntries=1)
+                mode: final
+                outputColumnNames: _col0, _col1, _col2
+                Statistics: Num rows: 1 Data size: 148 Basic stats: COMPLETE Column stats: NONE
+                Reduce Output Operator
+                  null sort order: 
+                  sort order: 
+                  Statistics: Num rows: 1 Data size: 148 Basic stats: COMPLETE Column stats: NONE
+                  value expressions: _col0 (type: bigint), _col1 (type: bigint), _col2 (type: binary)
 
   Stage: Stage-0
     Fetch Operator
