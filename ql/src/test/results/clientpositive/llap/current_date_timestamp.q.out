PREHOOK: query: select current_timestamp = current_timestamp(), current_date = current_date() from src limit 5
PREHOOK: type: QUERY
PREHOOK: Input: default@src
#### A masked pattern was here ####
POSTHOOK: query: select current_timestamp = current_timestamp(), current_date = current_date() from src limit 5
POSTHOOK: type: QUERY
POSTHOOK: Input: default@src
#### A masked pattern was here ####
true	true
true	true
true	true
true	true
true	true
PREHOOK: query: select count(*) from (select current_timestamp() from alltypesorc union select current_timestamp() from src limit 5 ) subq
PREHOOK: type: QUERY
PREHOOK: Input: default@alltypesorc
PREHOOK: Input: default@src
#### A masked pattern was here ####
POSTHOOK: query: select count(*) from (select current_timestamp() from alltypesorc union select current_timestamp() from src limit 5 ) subq
POSTHOOK: type: QUERY
POSTHOOK: Input: default@alltypesorc
POSTHOOK: Input: default@src
#### A masked pattern was here ####
1
PREHOOK: query: select count(*) from (select current_timestamp() from alltypesorc
                        union
                      select current_timestamp() from src
                      limit 5 ) subqr
PREHOOK: type: QUERY
PREHOOK: Input: default@alltypesorc
PREHOOK: Input: default@src
#### A masked pattern was here ####
POSTHOOK: query: select count(*) from (select current_timestamp() from alltypesorc
                        union
                      select current_timestamp() from src
                      limit 5 ) subqr
POSTHOOK: type: QUERY
POSTHOOK: Input: default@alltypesorc
POSTHOOK: Input: default@src
#### A masked pattern was here ####
1
PREHOOK: query: explain extended select current_timestamp() from alltypesorc
PREHOOK: type: QUERY
PREHOOK: Input: default@alltypesorc
#### A masked pattern was here ####
POSTHOOK: query: explain extended select current_timestamp() from alltypesorc
POSTHOOK: type: QUERY
POSTHOOK: Input: default@alltypesorc
#### A masked pattern was here ####
<<<<<<< HEAD
=======
OPTIMIZED SQL: SELECT CURRENT_TIMESTAMP() AS `_o__c0`
FROM `default`.`alltypesorc`
>>>>>>> 720a0f27
STAGE DEPENDENCIES:
  Stage-0 is a root stage

STAGE PLANS:
  Stage: Stage-0
    Fetch Operator
      limit: -1
      Processor Tree:
        TableScan
          alias: alltypesorc
          GatherStats: false
          Select Operator
            expressions: TIMESTAMP'2012-01-01 01:02:03' (type: timestamp)
            outputColumnNames: _col0
            ListSink

PREHOOK: query: create temporary table tmp_runtimeconstant(
                      ts1 timestamp,
                      ts2 timestamp,
                      dt date,
                      s string,
                      v varchar(50),
                      c char(50)
                    )
PREHOOK: type: CREATETABLE
PREHOOK: Output: database:default
PREHOOK: Output: default@tmp_runtimeconstant
POSTHOOK: query: create temporary table tmp_runtimeconstant(
                      ts1 timestamp,
                      ts2 timestamp,
                      dt date,
                      s string,
                      v varchar(50),
                      c char(50)
                    )
POSTHOOK: type: CREATETABLE
POSTHOOK: Output: database:default
POSTHOOK: Output: default@tmp_runtimeconstant
PREHOOK: query: insert into table tmp_runtimeconstant
                      select current_timestamp(),
                             cast(current_timestamp() as timestamp),
                             cast(current_timestamp() as date),
                             cast(current_timestamp() as string),
                             cast(current_timestamp() as varchar(50)),
                             cast(current_timestamp() as char(50))
                      from alltypesorc limit 5
PREHOOK: type: QUERY
PREHOOK: Input: default@alltypesorc
PREHOOK: Output: default@tmp_runtimeconstant
POSTHOOK: query: insert into table tmp_runtimeconstant
                      select current_timestamp(),
                             cast(current_timestamp() as timestamp),
                             cast(current_timestamp() as date),
                             cast(current_timestamp() as string),
                             cast(current_timestamp() as varchar(50)),
                             cast(current_timestamp() as char(50))
                      from alltypesorc limit 5
POSTHOOK: type: QUERY
POSTHOOK: Input: default@alltypesorc
POSTHOOK: Output: default@tmp_runtimeconstant
POSTHOOK: Lineage: tmp_runtimeconstant.c SIMPLE []
POSTHOOK: Lineage: tmp_runtimeconstant.dt SIMPLE []
POSTHOOK: Lineage: tmp_runtimeconstant.s SIMPLE []
POSTHOOK: Lineage: tmp_runtimeconstant.ts1 SIMPLE []
POSTHOOK: Lineage: tmp_runtimeconstant.ts2 SIMPLE []
POSTHOOK: Lineage: tmp_runtimeconstant.v SIMPLE []
PREHOOK: query: select ts1 = ts2,
        to_date(ts2) = dt,
        s = v,
        v = c
from tmp_runtimeconstant
PREHOOK: type: QUERY
PREHOOK: Input: default@tmp_runtimeconstant
#### A masked pattern was here ####
POSTHOOK: query: select ts1 = ts2,
        to_date(ts2) = dt,
        s = v,
        v = c
from tmp_runtimeconstant
POSTHOOK: type: QUERY
POSTHOOK: Input: default@tmp_runtimeconstant
#### A masked pattern was here ####
true	true	true	true
true	true	true	true
true	true	true	true
true	true	true	true
true	true	true	true
PREHOOK: query: drop table if exists tmp_runtimeconstant
PREHOOK: type: DROPTABLE
PREHOOK: Input: default@tmp_runtimeconstant
PREHOOK: Output: default@tmp_runtimeconstant
POSTHOOK: query: drop table if exists tmp_runtimeconstant
POSTHOOK: type: DROPTABLE
POSTHOOK: Input: default@tmp_runtimeconstant
POSTHOOK: Output: default@tmp_runtimeconstant
PREHOOK: query: create temporary table tmp_runtimeconstant(d date, t timestamp)
PREHOOK: type: CREATETABLE
PREHOOK: Output: database:default
PREHOOK: Output: default@tmp_runtimeconstant
POSTHOOK: query: create temporary table tmp_runtimeconstant(d date, t timestamp)
POSTHOOK: type: CREATETABLE
POSTHOOK: Output: database:default
POSTHOOK: Output: default@tmp_runtimeconstant
PREHOOK: query: insert into table tmp_runtimeconstant
                      select current_date(), current_timestamp() from alltypesorc limit 5
PREHOOK: type: QUERY
PREHOOK: Input: default@alltypesorc
PREHOOK: Output: default@tmp_runtimeconstant
POSTHOOK: query: insert into table tmp_runtimeconstant
                      select current_date(), current_timestamp() from alltypesorc limit 5
POSTHOOK: type: QUERY
POSTHOOK: Input: default@alltypesorc
POSTHOOK: Output: default@tmp_runtimeconstant
POSTHOOK: Lineage: tmp_runtimeconstant.d SIMPLE []
POSTHOOK: Lineage: tmp_runtimeconstant.t SIMPLE []
PREHOOK: query: select to_date(t)=d from tmp_runtimeconstant
PREHOOK: type: QUERY
PREHOOK: Input: default@tmp_runtimeconstant
#### A masked pattern was here ####
POSTHOOK: query: select to_date(t)=d from tmp_runtimeconstant
POSTHOOK: type: QUERY
POSTHOOK: Input: default@tmp_runtimeconstant
#### A masked pattern was here ####
true
true
true
true
true
PREHOOK: query: drop table if exists tmp_runtimeconstant
PREHOOK: type: DROPTABLE
PREHOOK: Input: default@tmp_runtimeconstant
PREHOOK: Output: default@tmp_runtimeconstant
POSTHOOK: query: drop table if exists tmp_runtimeconstant
POSTHOOK: type: DROPTABLE
POSTHOOK: Input: default@tmp_runtimeconstant
POSTHOOK: Output: default@tmp_runtimeconstant
PREHOOK: query: create temporary table tmp_runtimeconstant(t timestamp, d date)
PREHOOK: type: CREATETABLE
PREHOOK: Output: database:default
PREHOOK: Output: default@tmp_runtimeconstant
POSTHOOK: query: create temporary table tmp_runtimeconstant(t timestamp, d date)
POSTHOOK: type: CREATETABLE
POSTHOOK: Output: database:default
POSTHOOK: Output: default@tmp_runtimeconstant
PREHOOK: query: insert into table tmp_runtimeconstant
    select current_timestamp(), current_date() from alltypesorc limit 5
PREHOOK: type: QUERY
PREHOOK: Input: default@alltypesorc
PREHOOK: Output: default@tmp_runtimeconstant
POSTHOOK: query: insert into table tmp_runtimeconstant
    select current_timestamp(), current_date() from alltypesorc limit 5
POSTHOOK: type: QUERY
POSTHOOK: Input: default@alltypesorc
POSTHOOK: Output: default@tmp_runtimeconstant
POSTHOOK: Lineage: tmp_runtimeconstant.d SIMPLE []
POSTHOOK: Lineage: tmp_runtimeconstant.t SIMPLE []
PREHOOK: query: select count(*) from tmp_runtimeconstant
                      where current_timestamp() >= t
                      and current_date <> d
PREHOOK: type: QUERY
PREHOOK: Input: default@tmp_runtimeconstant
#### A masked pattern was here ####
POSTHOOK: query: select count(*) from tmp_runtimeconstant
                      where current_timestamp() >= t
                      and current_date <> d
POSTHOOK: type: QUERY
POSTHOOK: Input: default@tmp_runtimeconstant
#### A masked pattern was here ####
0
PREHOOK: query: select unix_timestamp(current_timestamp()),
                           hour(current_timestamp()),
                           minute(current_timestamp()),
                           second(current_timestamp())
                    from alltypesorc limit 5
PREHOOK: type: QUERY
PREHOOK: Input: default@alltypesorc
#### A masked pattern was here ####
POSTHOOK: query: select unix_timestamp(current_timestamp()),
                           hour(current_timestamp()),
                           minute(current_timestamp()),
                           second(current_timestamp())
                    from alltypesorc limit 5
POSTHOOK: type: QUERY
POSTHOOK: Input: default@alltypesorc
#### A masked pattern was here ####
1325379723	1	2	3
1325379723	1	2	3
1325379723	1	2	3
1325379723	1	2	3
1325379723	1	2	3
PREHOOK: query: select to_date(current_timestamp()),
                           year(current_timestamp()),
                           month(current_timestamp()),
                           day(current_timestamp()),
                           weekofyear(current_timestamp()),
                           datediff(current_timestamp(),current_timestamp),
                           to_date(date_add(current_timestamp(), 31)),
                           to_date(date_sub(current_timestamp(), 31)),
                           last_day(current_timestamp()),
                           next_day(current_timestamp(),'FRIDAY')
                    from alltypesorc limit 5
PREHOOK: type: QUERY
PREHOOK: Input: default@alltypesorc
#### A masked pattern was here ####
POSTHOOK: query: select to_date(current_timestamp()),
                           year(current_timestamp()),
                           month(current_timestamp()),
                           day(current_timestamp()),
                           weekofyear(current_timestamp()),
                           datediff(current_timestamp(),current_timestamp),
                           to_date(date_add(current_timestamp(), 31)),
                           to_date(date_sub(current_timestamp(), 31)),
                           last_day(current_timestamp()),
                           next_day(current_timestamp(),'FRIDAY')
                    from alltypesorc limit 5
POSTHOOK: type: QUERY
POSTHOOK: Input: default@alltypesorc
#### A masked pattern was here ####
2012-01-01	2012	1	1	52	0	2012-02-01	2011-12-01	2012-01-31	2012-01-06
2012-01-01	2012	1	1	52	0	2012-02-01	2011-12-01	2012-01-31	2012-01-06
2012-01-01	2012	1	1	52	0	2012-02-01	2011-12-01	2012-01-31	2012-01-06
2012-01-01	2012	1	1	52	0	2012-02-01	2011-12-01	2012-01-31	2012-01-06
2012-01-01	2012	1	1	52	0	2012-02-01	2011-12-01	2012-01-31	2012-01-06
PREHOOK: query: select to_date(current_date()),
                           year(current_date()),
                           month(current_date()),
                           day(current_date()),
                           weekofyear(current_date()),
                           datediff(current_date(),current_date),
                           to_date(date_add(current_date(), 31)),
                           to_date(date_sub(current_date(), 31)),
                           last_day(current_date()),
                           next_day(current_date(),'FRIDAY')
                    from alltypesorc limit 5
PREHOOK: type: QUERY
PREHOOK: Input: default@alltypesorc
#### A masked pattern was here ####
POSTHOOK: query: select to_date(current_date()),
                           year(current_date()),
                           month(current_date()),
                           day(current_date()),
                           weekofyear(current_date()),
                           datediff(current_date(),current_date),
                           to_date(date_add(current_date(), 31)),
                           to_date(date_sub(current_date(), 31)),
                           last_day(current_date()),
                           next_day(current_date(),'FRIDAY')
                    from alltypesorc limit 5
POSTHOOK: type: QUERY
POSTHOOK: Input: default@alltypesorc
#### A masked pattern was here ####
2012-01-01	2012	1	1	52	0	2012-02-01	2011-12-01	2012-01-31	2012-01-06
2012-01-01	2012	1	1	52	0	2012-02-01	2011-12-01	2012-01-31	2012-01-06
2012-01-01	2012	1	1	52	0	2012-02-01	2011-12-01	2012-01-31	2012-01-06
2012-01-01	2012	1	1	52	0	2012-02-01	2011-12-01	2012-01-31	2012-01-06
2012-01-01	2012	1	1	52	0	2012-02-01	2011-12-01	2012-01-31	2012-01-06
PREHOOK: query: select current_timestamp() - current_timestamp(),
       current_timestamp() - current_date(),
      current_date() - current_timestamp(),
      current_date() - current_date()
                    from alltypesorc limit 1
PREHOOK: type: QUERY
PREHOOK: Input: default@alltypesorc
#### A masked pattern was here ####
POSTHOOK: query: select current_timestamp() - current_timestamp(),
       current_timestamp() - current_date(),
      current_date() - current_timestamp(),
      current_date() - current_date()
                    from alltypesorc limit 1
POSTHOOK: type: QUERY
POSTHOOK: Input: default@alltypesorc
#### A masked pattern was here ####
0 00:00:00.000000000	0 01:02:03.000000000	-0 01:02:03.000000000	0 00:00:00.000000000
PREHOOK: query: select ctimestamp1 - current_date(),
        ctimestamp1- ctimestamp2,
        current_date() - current_date(),
        current_date() - ctimestamp2
from alltypesorc
where ctimestamp1 is not null
            and ctimestamp2 is not null
            limit 5
PREHOOK: type: QUERY
PREHOOK: Input: default@alltypesorc
#### A masked pattern was here ####
POSTHOOK: query: select ctimestamp1 - current_date(),
        ctimestamp1- ctimestamp2,
        current_date() - current_date(),
        current_date() - ctimestamp2
from alltypesorc
where ctimestamp1 is not null
            and ctimestamp2 is not null
            limit 5
POSTHOOK: type: QUERY
POSTHOOK: Input: default@alltypesorc
#### A masked pattern was here ####
-15340 08:00:12.326000000	-0 00:00:22.201000000	0 00:00:00.000000000	15340 07:59:50.125000000
-15340 08:00:03.213000000	-0 00:00:05.759000000	0 00:00:00.000000000	15340 07:59:57.454000000
-15340 08:00:14.813000000	-0 00:00:22.774000000	0 00:00:00.000000000	15340 07:59:52.039000000
-15340 08:00:08.566000000	-0 00:00:22.918000000	0 00:00:00.000000000	15340 07:59:45.648000000
-15340 07:59:43.993000000	-0 00:00:00.141000000	0 00:00:00.000000000	15340 07:59:43.852000000
PREHOOK: query: select current_date, current_timestamp from src limit 5
PREHOOK: type: QUERY
PREHOOK: Input: default@src
#### A masked pattern was here ####
POSTHOOK: query: select current_date, current_timestamp from src limit 5
POSTHOOK: type: QUERY
POSTHOOK: Input: default@src
#### A masked pattern was here ####
2012-01-01	2012-01-01 01:02:03
2012-01-01	2012-01-01 01:02:03
2012-01-01	2012-01-01 01:02:03
2012-01-01	2012-01-01 01:02:03
2012-01-01	2012-01-01 01:02:03
PREHOOK: query: select `[kv]+.+` from srcpart order by key
PREHOOK: type: QUERY
PREHOOK: Input: default@srcpart
PREHOOK: Input: default@srcpart@ds=2008-04-08/hr=11
PREHOOK: Input: default@srcpart@ds=2008-04-08/hr=12
PREHOOK: Input: default@srcpart@ds=2008-04-09/hr=11
PREHOOK: Input: default@srcpart@ds=2008-04-09/hr=12
#### A masked pattern was here ####
POSTHOOK: query: select `[kv]+.+` from srcpart order by key
POSTHOOK: type: QUERY
POSTHOOK: Input: default@srcpart
POSTHOOK: Input: default@srcpart@ds=2008-04-08/hr=11
POSTHOOK: Input: default@srcpart@ds=2008-04-08/hr=12
POSTHOOK: Input: default@srcpart@ds=2008-04-09/hr=11
POSTHOOK: Input: default@srcpart@ds=2008-04-09/hr=12
#### A masked pattern was here ####
0	val_0
0	val_0
0	val_0
0	val_0
0	val_0
0	val_0
0	val_0
0	val_0
0	val_0
0	val_0
0	val_0
0	val_0
10	val_10
10	val_10
10	val_10
10	val_10
100	val_100
100	val_100
100	val_100
100	val_100
100	val_100
100	val_100
100	val_100
100	val_100
103	val_103
103	val_103
103	val_103
103	val_103
103	val_103
103	val_103
103	val_103
103	val_103
104	val_104
104	val_104
104	val_104
104	val_104
104	val_104
104	val_104
104	val_104
104	val_104
105	val_105
105	val_105
105	val_105
105	val_105
11	val_11
11	val_11
11	val_11
11	val_11
111	val_111
111	val_111
111	val_111
111	val_111
113	val_113
113	val_113
113	val_113
113	val_113
113	val_113
113	val_113
113	val_113
113	val_113
114	val_114
114	val_114
114	val_114
114	val_114
116	val_116
116	val_116
116	val_116
116	val_116
118	val_118
118	val_118
118	val_118
118	val_118
118	val_118
118	val_118
118	val_118
118	val_118
119	val_119
119	val_119
119	val_119
119	val_119
119	val_119
119	val_119
119	val_119
119	val_119
119	val_119
119	val_119
119	val_119
119	val_119
12	val_12
12	val_12
12	val_12
12	val_12
12	val_12
12	val_12
12	val_12
12	val_12
120	val_120
120	val_120
120	val_120
120	val_120
120	val_120
120	val_120
120	val_120
120	val_120
125	val_125
125	val_125
125	val_125
125	val_125
125	val_125
125	val_125
125	val_125
125	val_125
126	val_126
126	val_126
126	val_126
126	val_126
128	val_128
128	val_128
128	val_128
128	val_128
128	val_128
128	val_128
128	val_128
128	val_128
128	val_128
128	val_128
128	val_128
128	val_128
129	val_129
129	val_129
129	val_129
129	val_129
129	val_129
129	val_129
129	val_129
129	val_129
131	val_131
131	val_131
131	val_131
131	val_131
133	val_133
133	val_133
133	val_133
133	val_133
134	val_134
134	val_134
134	val_134
134	val_134
134	val_134
134	val_134
134	val_134
134	val_134
136	val_136
136	val_136
136	val_136
136	val_136
137	val_137
137	val_137
137	val_137
137	val_137
137	val_137
137	val_137
137	val_137
137	val_137
138	val_138
138	val_138
138	val_138
138	val_138
138	val_138
138	val_138
138	val_138
138	val_138
138	val_138
138	val_138
138	val_138
138	val_138
138	val_138
138	val_138
138	val_138
138	val_138
143	val_143
143	val_143
143	val_143
143	val_143
145	val_145
145	val_145
145	val_145
145	val_145
146	val_146
146	val_146
146	val_146
146	val_146
146	val_146
146	val_146
146	val_146
146	val_146
149	val_149
149	val_149
149	val_149
149	val_149
149	val_149
149	val_149
149	val_149
149	val_149
15	val_15
15	val_15
15	val_15
15	val_15
15	val_15
15	val_15
15	val_15
15	val_15
150	val_150
150	val_150
150	val_150
150	val_150
152	val_152
152	val_152
152	val_152
152	val_152
152	val_152
152	val_152
152	val_152
152	val_152
153	val_153
153	val_153
153	val_153
153	val_153
155	val_155
155	val_155
155	val_155
155	val_155
156	val_156
156	val_156
156	val_156
156	val_156
157	val_157
157	val_157
157	val_157
157	val_157
158	val_158
158	val_158
158	val_158
158	val_158
160	val_160
160	val_160
160	val_160
160	val_160
162	val_162
162	val_162
162	val_162
162	val_162
163	val_163
163	val_163
163	val_163
163	val_163
164	val_164
164	val_164
164	val_164
164	val_164
164	val_164
164	val_164
164	val_164
164	val_164
165	val_165
165	val_165
165	val_165
165	val_165
165	val_165
165	val_165
165	val_165
165	val_165
166	val_166
166	val_166
166	val_166
166	val_166
167	val_167
167	val_167
167	val_167
167	val_167
167	val_167
167	val_167
167	val_167
167	val_167
167	val_167
167	val_167
167	val_167
167	val_167
168	val_168
168	val_168
168	val_168
168	val_168
169	val_169
169	val_169
169	val_169
169	val_169
169	val_169
169	val_169
169	val_169
169	val_169
169	val_169
169	val_169
169	val_169
169	val_169
169	val_169
169	val_169
169	val_169
169	val_169
17	val_17
17	val_17
17	val_17
17	val_17
170	val_170
170	val_170
170	val_170
170	val_170
172	val_172
172	val_172
172	val_172
172	val_172
172	val_172
172	val_172
172	val_172
172	val_172
174	val_174
174	val_174
174	val_174
174	val_174
174	val_174
174	val_174
174	val_174
174	val_174
175	val_175
175	val_175
175	val_175
175	val_175
175	val_175
175	val_175
175	val_175
175	val_175
176	val_176
176	val_176
176	val_176
176	val_176
176	val_176
176	val_176
176	val_176
176	val_176
177	val_177
177	val_177
177	val_177
177	val_177
178	val_178
178	val_178
178	val_178
178	val_178
179	val_179
179	val_179
179	val_179
179	val_179
179	val_179
179	val_179
179	val_179
179	val_179
18	val_18
18	val_18
18	val_18
18	val_18
18	val_18
18	val_18
18	val_18
18	val_18
180	val_180
180	val_180
180	val_180
180	val_180
181	val_181
181	val_181
181	val_181
181	val_181
183	val_183
183	val_183
183	val_183
183	val_183
186	val_186
186	val_186
186	val_186
186	val_186
187	val_187
187	val_187
187	val_187
187	val_187
187	val_187
187	val_187
187	val_187
187	val_187
187	val_187
187	val_187
187	val_187
187	val_187
189	val_189
189	val_189
189	val_189
189	val_189
19	val_19
19	val_19
19	val_19
19	val_19
190	val_190
190	val_190
190	val_190
190	val_190
191	val_191
191	val_191
191	val_191
191	val_191
191	val_191
191	val_191
191	val_191
191	val_191
192	val_192
192	val_192
192	val_192
192	val_192
193	val_193
193	val_193
193	val_193
193	val_193
193	val_193
193	val_193
193	val_193
193	val_193
193	val_193
193	val_193
193	val_193
193	val_193
194	val_194
194	val_194
194	val_194
194	val_194
195	val_195
195	val_195
195	val_195
195	val_195
195	val_195
195	val_195
195	val_195
195	val_195
196	val_196
196	val_196
196	val_196
196	val_196
197	val_197
197	val_197
197	val_197
197	val_197
197	val_197
197	val_197
197	val_197
197	val_197
199	val_199
199	val_199
199	val_199
199	val_199
199	val_199
199	val_199
199	val_199
199	val_199
199	val_199
199	val_199
199	val_199
199	val_199
2	val_2
2	val_2
2	val_2
2	val_2
20	val_20
20	val_20
20	val_20
20	val_20
200	val_200
200	val_200
200	val_200
200	val_200
200	val_200
200	val_200
200	val_200
200	val_200
201	val_201
201	val_201
201	val_201
201	val_201
202	val_202
202	val_202
202	val_202
202	val_202
203	val_203
203	val_203
203	val_203
203	val_203
203	val_203
203	val_203
203	val_203
203	val_203
205	val_205
205	val_205
205	val_205
205	val_205
205	val_205
205	val_205
205	val_205
205	val_205
207	val_207
207	val_207
207	val_207
207	val_207
207	val_207
207	val_207
207	val_207
207	val_207
208	val_208
208	val_208
208	val_208
208	val_208
208	val_208
208	val_208
208	val_208
208	val_208
208	val_208
208	val_208
208	val_208
208	val_208
209	val_209
209	val_209
209	val_209
209	val_209
209	val_209
209	val_209
209	val_209
209	val_209
213	val_213
213	val_213
213	val_213
213	val_213
213	val_213
213	val_213
213	val_213
213	val_213
214	val_214
214	val_214
214	val_214
214	val_214
216	val_216
216	val_216
216	val_216
216	val_216
216	val_216
216	val_216
216	val_216
216	val_216
217	val_217
217	val_217
217	val_217
217	val_217
217	val_217
217	val_217
217	val_217
217	val_217
218	val_218
218	val_218
218	val_218
218	val_218
219	val_219
219	val_219
219	val_219
219	val_219
219	val_219
219	val_219
219	val_219
219	val_219
221	val_221
221	val_221
221	val_221
221	val_221
221	val_221
221	val_221
221	val_221
221	val_221
222	val_222
222	val_222
222	val_222
222	val_222
223	val_223
223	val_223
223	val_223
223	val_223
223	val_223
223	val_223
223	val_223
223	val_223
224	val_224
224	val_224
224	val_224
224	val_224
224	val_224
224	val_224
224	val_224
224	val_224
226	val_226
226	val_226
226	val_226
226	val_226
228	val_228
228	val_228
228	val_228
228	val_228
229	val_229
229	val_229
229	val_229
229	val_229
229	val_229
229	val_229
229	val_229
229	val_229
230	val_230
230	val_230
230	val_230
230	val_230
230	val_230
230	val_230
230	val_230
230	val_230
230	val_230
230	val_230
230	val_230
230	val_230
230	val_230
230	val_230
230	val_230
230	val_230
230	val_230
230	val_230
230	val_230
230	val_230
233	val_233
233	val_233
233	val_233
233	val_233
233	val_233
233	val_233
233	val_233
233	val_233
235	val_235
235	val_235
235	val_235
235	val_235
237	val_237
237	val_237
237	val_237
237	val_237
237	val_237
237	val_237
237	val_237
237	val_237
238	val_238
238	val_238
238	val_238
238	val_238
238	val_238
238	val_238
238	val_238
238	val_238
239	val_239
239	val_239
239	val_239
239	val_239
239	val_239
239	val_239
239	val_239
239	val_239
24	val_24
24	val_24
24	val_24
24	val_24
24	val_24
24	val_24
24	val_24
24	val_24
241	val_241
241	val_241
241	val_241
241	val_241
242	val_242
242	val_242
242	val_242
242	val_242
242	val_242
242	val_242
242	val_242
242	val_242
244	val_244
244	val_244
244	val_244
244	val_244
247	val_247
247	val_247
247	val_247
247	val_247
248	val_248
248	val_248
248	val_248
248	val_248
249	val_249
249	val_249
249	val_249
249	val_249
252	val_252
252	val_252
252	val_252
252	val_252
255	val_255
255	val_255
255	val_255
255	val_255
255	val_255
255	val_255
255	val_255
255	val_255
256	val_256
256	val_256
256	val_256
256	val_256
256	val_256
256	val_256
256	val_256
256	val_256
257	val_257
257	val_257
257	val_257
257	val_257
258	val_258
258	val_258
258	val_258
258	val_258
26	val_26
26	val_26
26	val_26
26	val_26
26	val_26
26	val_26
26	val_26
26	val_26
260	val_260
260	val_260
260	val_260
260	val_260
262	val_262
262	val_262
262	val_262
262	val_262
263	val_263
263	val_263
263	val_263
263	val_263
265	val_265
265	val_265
265	val_265
265	val_265
265	val_265
265	val_265
265	val_265
265	val_265
266	val_266
266	val_266
266	val_266
266	val_266
27	val_27
27	val_27
27	val_27
27	val_27
272	val_272
272	val_272
272	val_272
272	val_272
272	val_272
272	val_272
272	val_272
272	val_272
273	val_273
273	val_273
273	val_273
273	val_273
273	val_273
273	val_273
273	val_273
273	val_273
273	val_273
273	val_273
273	val_273
273	val_273
274	val_274
274	val_274
274	val_274
274	val_274
275	val_275
275	val_275
275	val_275
275	val_275
277	val_277
277	val_277
277	val_277
277	val_277
277	val_277
277	val_277
277	val_277
277	val_277
277	val_277
277	val_277
277	val_277
277	val_277
277	val_277
277	val_277
277	val_277
277	val_277
278	val_278
278	val_278
278	val_278
278	val_278
278	val_278
278	val_278
278	val_278
278	val_278
28	val_28
28	val_28
28	val_28
28	val_28
280	val_280
280	val_280
280	val_280
280	val_280
280	val_280
280	val_280
280	val_280
280	val_280
281	val_281
281	val_281
281	val_281
281	val_281
281	val_281
281	val_281
281	val_281
281	val_281
282	val_282
282	val_282
282	val_282
282	val_282
282	val_282
282	val_282
282	val_282
282	val_282
283	val_283
283	val_283
283	val_283
283	val_283
284	val_284
284	val_284
284	val_284
284	val_284
285	val_285
285	val_285
285	val_285
285	val_285
286	val_286
286	val_286
286	val_286
286	val_286
287	val_287
287	val_287
287	val_287
287	val_287
288	val_288
288	val_288
288	val_288
288	val_288
288	val_288
288	val_288
288	val_288
288	val_288
289	val_289
289	val_289
289	val_289
289	val_289
291	val_291
291	val_291
291	val_291
291	val_291
292	val_292
292	val_292
292	val_292
292	val_292
296	val_296
296	val_296
296	val_296
296	val_296
298	val_298
298	val_298
298	val_298
298	val_298
298	val_298
298	val_298
298	val_298
298	val_298
298	val_298
298	val_298
298	val_298
298	val_298
30	val_30
30	val_30
30	val_30
30	val_30
302	val_302
302	val_302
302	val_302
302	val_302
305	val_305
305	val_305
305	val_305
305	val_305
306	val_306
306	val_306
306	val_306
306	val_306
307	val_307
307	val_307
307	val_307
307	val_307
307	val_307
307	val_307
307	val_307
307	val_307
308	val_308
308	val_308
308	val_308
308	val_308
309	val_309
309	val_309
309	val_309
309	val_309
309	val_309
309	val_309
309	val_309
309	val_309
310	val_310
310	val_310
310	val_310
310	val_310
311	val_311
311	val_311
311	val_311
311	val_311
311	val_311
311	val_311
311	val_311
311	val_311
311	val_311
311	val_311
311	val_311
311	val_311
315	val_315
315	val_315
315	val_315
315	val_315
316	val_316
316	val_316
316	val_316
316	val_316
316	val_316
316	val_316
316	val_316
316	val_316
316	val_316
316	val_316
316	val_316
316	val_316
317	val_317
317	val_317
317	val_317
317	val_317
317	val_317
317	val_317
317	val_317
317	val_317
318	val_318
318	val_318
318	val_318
318	val_318
318	val_318
318	val_318
318	val_318
318	val_318
318	val_318
318	val_318
318	val_318
318	val_318
321	val_321
321	val_321
321	val_321
321	val_321
321	val_321
321	val_321
321	val_321
321	val_321
322	val_322
322	val_322
322	val_322
322	val_322
322	val_322
322	val_322
322	val_322
322	val_322
323	val_323
323	val_323
323	val_323
323	val_323
325	val_325
325	val_325
325	val_325
325	val_325
325	val_325
325	val_325
325	val_325
325	val_325
327	val_327
327	val_327
327	val_327
327	val_327
327	val_327
327	val_327
327	val_327
327	val_327
327	val_327
327	val_327
327	val_327
327	val_327
33	val_33
33	val_33
33	val_33
33	val_33
331	val_331
331	val_331
331	val_331
331	val_331
331	val_331
331	val_331
331	val_331
331	val_331
332	val_332
332	val_332
332	val_332
332	val_332
333	val_333
333	val_333
333	val_333
333	val_333
333	val_333
333	val_333
333	val_333
333	val_333
335	val_335
335	val_335
335	val_335
335	val_335
336	val_336
336	val_336
336	val_336
336	val_336
338	val_338
338	val_338
338	val_338
338	val_338
339	val_339
339	val_339
339	val_339
339	val_339
34	val_34
34	val_34
34	val_34
34	val_34
341	val_341
341	val_341
341	val_341
341	val_341
342	val_342
342	val_342
342	val_342
342	val_342
342	val_342
342	val_342
342	val_342
342	val_342
344	val_344
344	val_344
344	val_344
344	val_344
344	val_344
344	val_344
344	val_344
344	val_344
345	val_345
345	val_345
345	val_345
345	val_345
348	val_348
348	val_348
348	val_348
348	val_348
348	val_348
348	val_348
348	val_348
348	val_348
348	val_348
348	val_348
348	val_348
348	val_348
348	val_348
348	val_348
348	val_348
348	val_348
348	val_348
348	val_348
348	val_348
348	val_348
35	val_35
35	val_35
35	val_35
35	val_35
35	val_35
35	val_35
35	val_35
35	val_35
35	val_35
35	val_35
35	val_35
35	val_35
351	val_351
351	val_351
351	val_351
351	val_351
353	val_353
353	val_353
353	val_353
353	val_353
353	val_353
353	val_353
353	val_353
353	val_353
356	val_356
356	val_356
356	val_356
356	val_356
360	val_360
360	val_360
360	val_360
360	val_360
362	val_362
362	val_362
362	val_362
362	val_362
364	val_364
364	val_364
364	val_364
364	val_364
365	val_365
365	val_365
365	val_365
365	val_365
366	val_366
366	val_366
366	val_366
366	val_366
367	val_367
367	val_367
367	val_367
367	val_367
367	val_367
367	val_367
367	val_367
367	val_367
368	val_368
368	val_368
368	val_368
368	val_368
369	val_369
369	val_369
369	val_369
369	val_369
369	val_369
369	val_369
369	val_369
369	val_369
369	val_369
369	val_369
369	val_369
369	val_369
37	val_37
37	val_37
37	val_37
37	val_37
37	val_37
37	val_37
37	val_37
37	val_37
373	val_373
373	val_373
373	val_373
373	val_373
374	val_374
374	val_374
374	val_374
374	val_374
375	val_375
375	val_375
375	val_375
375	val_375
377	val_377
377	val_377
377	val_377
377	val_377
378	val_378
378	val_378
378	val_378
378	val_378
379	val_379
379	val_379
379	val_379
379	val_379
382	val_382
382	val_382
382	val_382
382	val_382
382	val_382
382	val_382
382	val_382
382	val_382
384	val_384
384	val_384
384	val_384
384	val_384
384	val_384
384	val_384
384	val_384
384	val_384
384	val_384
384	val_384
384	val_384
384	val_384
386	val_386
386	val_386
386	val_386
386	val_386
389	val_389
389	val_389
389	val_389
389	val_389
392	val_392
392	val_392
392	val_392
392	val_392
393	val_393
393	val_393
393	val_393
393	val_393
394	val_394
394	val_394
394	val_394
394	val_394
395	val_395
395	val_395
395	val_395
395	val_395
395	val_395
395	val_395
395	val_395
395	val_395
396	val_396
396	val_396
396	val_396
396	val_396
396	val_396
396	val_396
396	val_396
396	val_396
396	val_396
396	val_396
396	val_396
396	val_396
397	val_397
397	val_397
397	val_397
397	val_397
397	val_397
397	val_397
397	val_397
397	val_397
399	val_399
399	val_399
399	val_399
399	val_399
399	val_399
399	val_399
399	val_399
399	val_399
4	val_4
4	val_4
4	val_4
4	val_4
400	val_400
400	val_400
400	val_400
400	val_400
401	val_401
401	val_401
401	val_401
401	val_401
401	val_401
401	val_401
401	val_401
401	val_401
401	val_401
401	val_401
401	val_401
401	val_401
401	val_401
401	val_401
401	val_401
401	val_401
401	val_401
401	val_401
401	val_401
401	val_401
402	val_402
402	val_402
402	val_402
402	val_402
403	val_403
403	val_403
403	val_403
403	val_403
403	val_403
403	val_403
403	val_403
403	val_403
403	val_403
403	val_403
403	val_403
403	val_403
404	val_404
404	val_404
404	val_404
404	val_404
404	val_404
404	val_404
404	val_404
404	val_404
406	val_406
406	val_406
406	val_406
406	val_406
406	val_406
406	val_406
406	val_406
406	val_406
406	val_406
406	val_406
406	val_406
406	val_406
406	val_406
406	val_406
406	val_406
406	val_406
407	val_407
407	val_407
407	val_407
407	val_407
409	val_409
409	val_409
409	val_409
409	val_409
409	val_409
409	val_409
409	val_409
409	val_409
409	val_409
409	val_409
409	val_409
409	val_409
41	val_41
41	val_41
41	val_41
41	val_41
411	val_411
411	val_411
411	val_411
411	val_411
413	val_413
413	val_413
413	val_413
413	val_413
413	val_413
413	val_413
413	val_413
413	val_413
414	val_414
414	val_414
414	val_414
414	val_414
414	val_414
414	val_414
414	val_414
414	val_414
417	val_417
417	val_417
417	val_417
417	val_417
417	val_417
417	val_417
417	val_417
417	val_417
417	val_417
417	val_417
417	val_417
417	val_417
418	val_418
418	val_418
418	val_418
418	val_418
419	val_419
419	val_419
419	val_419
419	val_419
42	val_42
42	val_42
42	val_42
42	val_42
42	val_42
42	val_42
42	val_42
42	val_42
421	val_421
421	val_421
421	val_421
421	val_421
424	val_424
424	val_424
424	val_424
424	val_424
424	val_424
424	val_424
424	val_424
424	val_424
427	val_427
427	val_427
427	val_427
427	val_427
429	val_429
429	val_429
429	val_429
429	val_429
429	val_429
429	val_429
429	val_429
429	val_429
43	val_43
43	val_43
43	val_43
43	val_43
430	val_430
430	val_430
430	val_430
430	val_430
430	val_430
430	val_430
430	val_430
430	val_430
430	val_430
430	val_430
430	val_430
430	val_430
431	val_431
431	val_431
431	val_431
431	val_431
431	val_431
431	val_431
431	val_431
431	val_431
431	val_431
431	val_431
431	val_431
431	val_431
432	val_432
432	val_432
432	val_432
432	val_432
435	val_435
435	val_435
435	val_435
435	val_435
436	val_436
436	val_436
436	val_436
436	val_436
437	val_437
437	val_437
437	val_437
437	val_437
438	val_438
438	val_438
438	val_438
438	val_438
438	val_438
438	val_438
438	val_438
438	val_438
438	val_438
438	val_438
438	val_438
438	val_438
439	val_439
439	val_439
439	val_439
439	val_439
439	val_439
439	val_439
439	val_439
439	val_439
44	val_44
44	val_44
44	val_44
44	val_44
443	val_443
443	val_443
443	val_443
443	val_443
444	val_444
444	val_444
444	val_444
444	val_444
446	val_446
446	val_446
446	val_446
446	val_446
448	val_448
448	val_448
448	val_448
448	val_448
449	val_449
449	val_449
449	val_449
449	val_449
452	val_452
452	val_452
452	val_452
452	val_452
453	val_453
453	val_453
453	val_453
453	val_453
454	val_454
454	val_454
454	val_454
454	val_454
454	val_454
454	val_454
454	val_454
454	val_454
454	val_454
454	val_454
454	val_454
454	val_454
455	val_455
455	val_455
455	val_455
455	val_455
457	val_457
457	val_457
457	val_457
457	val_457
458	val_458
458	val_458
458	val_458
458	val_458
458	val_458
458	val_458
458	val_458
458	val_458
459	val_459
459	val_459
459	val_459
459	val_459
459	val_459
459	val_459
459	val_459
459	val_459
460	val_460
460	val_460
460	val_460
460	val_460
462	val_462
462	val_462
462	val_462
462	val_462
462	val_462
462	val_462
462	val_462
462	val_462
463	val_463
463	val_463
463	val_463
463	val_463
463	val_463
463	val_463
463	val_463
463	val_463
466	val_466
466	val_466
466	val_466
466	val_466
466	val_466
466	val_466
466	val_466
466	val_466
466	val_466
466	val_466
466	val_466
466	val_466
467	val_467
467	val_467
467	val_467
467	val_467
468	val_468
468	val_468
468	val_468
468	val_468
468	val_468
468	val_468
468	val_468
468	val_468
468	val_468
468	val_468
468	val_468
468	val_468
468	val_468
468	val_468
468	val_468
468	val_468
469	val_469
469	val_469
469	val_469
469	val_469
469	val_469
469	val_469
469	val_469
469	val_469
469	val_469
469	val_469
469	val_469
469	val_469
469	val_469
469	val_469
469	val_469
469	val_469
469	val_469
469	val_469
469	val_469
469	val_469
47	val_47
47	val_47
47	val_47
47	val_47
470	val_470
470	val_470
470	val_470
470	val_470
472	val_472
472	val_472
472	val_472
472	val_472
475	val_475
475	val_475
475	val_475
475	val_475
477	val_477
477	val_477
477	val_477
477	val_477
478	val_478
478	val_478
478	val_478
478	val_478
478	val_478
478	val_478
478	val_478
478	val_478
479	val_479
479	val_479
479	val_479
479	val_479
480	val_480
480	val_480
480	val_480
480	val_480
480	val_480
480	val_480
480	val_480
480	val_480
480	val_480
480	val_480
480	val_480
480	val_480
481	val_481
481	val_481
481	val_481
481	val_481
482	val_482
482	val_482
482	val_482
482	val_482
483	val_483
483	val_483
483	val_483
483	val_483
484	val_484
484	val_484
484	val_484
484	val_484
485	val_485
485	val_485
485	val_485
485	val_485
487	val_487
487	val_487
487	val_487
487	val_487
489	val_489
489	val_489
489	val_489
489	val_489
489	val_489
489	val_489
489	val_489
489	val_489
489	val_489
489	val_489
489	val_489
489	val_489
489	val_489
489	val_489
489	val_489
489	val_489
490	val_490
490	val_490
490	val_490
490	val_490
491	val_491
491	val_491
491	val_491
491	val_491
492	val_492
492	val_492
492	val_492
492	val_492
492	val_492
492	val_492
492	val_492
492	val_492
493	val_493
493	val_493
493	val_493
493	val_493
494	val_494
494	val_494
494	val_494
494	val_494
495	val_495
495	val_495
495	val_495
495	val_495
496	val_496
496	val_496
496	val_496
496	val_496
497	val_497
497	val_497
497	val_497
497	val_497
498	val_498
498	val_498
498	val_498
498	val_498
498	val_498
498	val_498
498	val_498
498	val_498
498	val_498
498	val_498
498	val_498
498	val_498
5	val_5
5	val_5
5	val_5
5	val_5
5	val_5
5	val_5
5	val_5
5	val_5
5	val_5
5	val_5
5	val_5
5	val_5
51	val_51
51	val_51
51	val_51
51	val_51
51	val_51
51	val_51
51	val_51
51	val_51
53	val_53
53	val_53
53	val_53
53	val_53
54	val_54
54	val_54
54	val_54
54	val_54
57	val_57
57	val_57
57	val_57
57	val_57
58	val_58
58	val_58
58	val_58
58	val_58
58	val_58
58	val_58
58	val_58
58	val_58
64	val_64
64	val_64
64	val_64
64	val_64
65	val_65
65	val_65
65	val_65
65	val_65
66	val_66
66	val_66
66	val_66
66	val_66
67	val_67
67	val_67
67	val_67
67	val_67
67	val_67
67	val_67
67	val_67
67	val_67
69	val_69
69	val_69
69	val_69
69	val_69
70	val_70
70	val_70
70	val_70
70	val_70
70	val_70
70	val_70
70	val_70
70	val_70
70	val_70
70	val_70
70	val_70
70	val_70
72	val_72
72	val_72
72	val_72
72	val_72
72	val_72
72	val_72
72	val_72
72	val_72
74	val_74
74	val_74
74	val_74
74	val_74
76	val_76
76	val_76
76	val_76
76	val_76
76	val_76
76	val_76
76	val_76
76	val_76
77	val_77
77	val_77
77	val_77
77	val_77
78	val_78
78	val_78
78	val_78
78	val_78
8	val_8
8	val_8
8	val_8
8	val_8
80	val_80
80	val_80
80	val_80
80	val_80
82	val_82
82	val_82
82	val_82
82	val_82
83	val_83
83	val_83
83	val_83
83	val_83
83	val_83
83	val_83
83	val_83
83	val_83
84	val_84
84	val_84
84	val_84
84	val_84
84	val_84
84	val_84
84	val_84
84	val_84
85	val_85
85	val_85
85	val_85
85	val_85
86	val_86
86	val_86
86	val_86
86	val_86
87	val_87
87	val_87
87	val_87
87	val_87
9	val_9
9	val_9
9	val_9
9	val_9
90	val_90
90	val_90
90	val_90
90	val_90
90	val_90
90	val_90
90	val_90
90	val_90
90	val_90
90	val_90
90	val_90
90	val_90
92	val_92
92	val_92
92	val_92
92	val_92
95	val_95
95	val_95
95	val_95
95	val_95
95	val_95
95	val_95
95	val_95
95	val_95
96	val_96
96	val_96
96	val_96
96	val_96
97	val_97
97	val_97
97	val_97
97	val_97
97	val_97
97	val_97
97	val_97
97	val_97
98	val_98
98	val_98
98	val_98
98	val_98
98	val_98
98	val_98
98	val_98
98	val_98<|MERGE_RESOLUTION|>--- conflicted
+++ resolved
@@ -47,11 +47,8 @@
 POSTHOOK: type: QUERY
 POSTHOOK: Input: default@alltypesorc
 #### A masked pattern was here ####
-<<<<<<< HEAD
-=======
 OPTIMIZED SQL: SELECT CURRENT_TIMESTAMP() AS `_o__c0`
 FROM `default`.`alltypesorc`
->>>>>>> 720a0f27
 STAGE DEPENDENCIES:
   Stage-0 is a root stage
 
