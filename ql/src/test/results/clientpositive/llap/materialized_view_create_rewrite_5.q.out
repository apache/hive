PREHOOK: query: create table cmv_basetable_n6 (a int, b varchar(256), c decimal(10,2), d int) stored as orc TBLPROPERTIES ('transactional'='true')
PREHOOK: type: CREATETABLE
PREHOOK: Output: database:default
PREHOOK: Output: default@cmv_basetable_n6
POSTHOOK: query: create table cmv_basetable_n6 (a int, b varchar(256), c decimal(10,2), d int) stored as orc TBLPROPERTIES ('transactional'='true')
POSTHOOK: type: CREATETABLE
POSTHOOK: Output: database:default
POSTHOOK: Output: default@cmv_basetable_n6
PREHOOK: query: insert into cmv_basetable_n6 values
 (1, 'alfred', 10.30, 2),
 (2, 'bob', 3.14, 3),
 (2, 'bonnie', 172342.2, 3),
 (3, 'calvin', 978.76, 3),
 (3, 'charlie', 9.8, 1)
PREHOOK: type: QUERY
PREHOOK: Input: _dummy_database@_dummy_table
PREHOOK: Output: default@cmv_basetable_n6
POSTHOOK: query: insert into cmv_basetable_n6 values
 (1, 'alfred', 10.30, 2),
 (2, 'bob', 3.14, 3),
 (2, 'bonnie', 172342.2, 3),
 (3, 'calvin', 978.76, 3),
 (3, 'charlie', 9.8, 1)
POSTHOOK: type: QUERY
POSTHOOK: Input: _dummy_database@_dummy_table
POSTHOOK: Output: default@cmv_basetable_n6
POSTHOOK: Lineage: cmv_basetable_n6.a SCRIPT []
POSTHOOK: Lineage: cmv_basetable_n6.b SCRIPT []
POSTHOOK: Lineage: cmv_basetable_n6.c SCRIPT []
POSTHOOK: Lineage: cmv_basetable_n6.d SCRIPT []
PREHOOK: query: analyze table cmv_basetable_n6 compute statistics for columns
PREHOOK: type: ANALYZE_TABLE
PREHOOK: Input: default@cmv_basetable_n6
PREHOOK: Output: default@cmv_basetable_n6
#### A masked pattern was here ####
POSTHOOK: query: analyze table cmv_basetable_n6 compute statistics for columns
POSTHOOK: type: ANALYZE_TABLE
POSTHOOK: Input: default@cmv_basetable_n6
POSTHOOK: Output: default@cmv_basetable_n6
#### A masked pattern was here ####
PREHOOK: query: create table cmv_basetable_2_n3 (a int, b varchar(256), c decimal(10,2), d int) stored as orc TBLPROPERTIES ('transactional'='true')
PREHOOK: type: CREATETABLE
PREHOOK: Output: database:default
PREHOOK: Output: default@cmv_basetable_2_n3
POSTHOOK: query: create table cmv_basetable_2_n3 (a int, b varchar(256), c decimal(10,2), d int) stored as orc TBLPROPERTIES ('transactional'='true')
POSTHOOK: type: CREATETABLE
POSTHOOK: Output: database:default
POSTHOOK: Output: default@cmv_basetable_2_n3
PREHOOK: query: insert into cmv_basetable_2_n3 values
 (1, 'alfred', 10.30, 2),
 (3, 'calvin', 978.76, 3)
PREHOOK: type: QUERY
PREHOOK: Input: _dummy_database@_dummy_table
PREHOOK: Output: default@cmv_basetable_2_n3
POSTHOOK: query: insert into cmv_basetable_2_n3 values
 (1, 'alfred', 10.30, 2),
 (3, 'calvin', 978.76, 3)
POSTHOOK: type: QUERY
POSTHOOK: Input: _dummy_database@_dummy_table
POSTHOOK: Output: default@cmv_basetable_2_n3
POSTHOOK: Lineage: cmv_basetable_2_n3.a SCRIPT []
POSTHOOK: Lineage: cmv_basetable_2_n3.b SCRIPT []
POSTHOOK: Lineage: cmv_basetable_2_n3.c SCRIPT []
POSTHOOK: Lineage: cmv_basetable_2_n3.d SCRIPT []
PREHOOK: query: analyze table cmv_basetable_2_n3 compute statistics for columns
PREHOOK: type: ANALYZE_TABLE
PREHOOK: Input: default@cmv_basetable_2_n3
PREHOOK: Output: default@cmv_basetable_2_n3
#### A masked pattern was here ####
POSTHOOK: query: analyze table cmv_basetable_2_n3 compute statistics for columns
POSTHOOK: type: ANALYZE_TABLE
POSTHOOK: Input: default@cmv_basetable_2_n3
POSTHOOK: Output: default@cmv_basetable_2_n3
#### A masked pattern was here ####
PREHOOK: query: CREATE MATERIALIZED VIEW cmv_mat_view_n6
  TBLPROPERTIES ('transactional'='true') AS
  SELECT cmv_basetable_n6.a, cmv_basetable_2_n3.c
  FROM cmv_basetable_n6 JOIN cmv_basetable_2_n3 ON (cmv_basetable_n6.a = cmv_basetable_2_n3.a)
  WHERE cmv_basetable_2_n3.c > 10.0
PREHOOK: type: CREATE_MATERIALIZED_VIEW
PREHOOK: Input: default@cmv_basetable_2_n3
PREHOOK: Input: default@cmv_basetable_n6
PREHOOK: Output: database:default
PREHOOK: Output: default@cmv_mat_view_n6
POSTHOOK: query: CREATE MATERIALIZED VIEW cmv_mat_view_n6
  TBLPROPERTIES ('transactional'='true') AS
  SELECT cmv_basetable_n6.a, cmv_basetable_2_n3.c
  FROM cmv_basetable_n6 JOIN cmv_basetable_2_n3 ON (cmv_basetable_n6.a = cmv_basetable_2_n3.a)
  WHERE cmv_basetable_2_n3.c > 10.0
POSTHOOK: type: CREATE_MATERIALIZED_VIEW
POSTHOOK: Input: default@cmv_basetable_2_n3
POSTHOOK: Input: default@cmv_basetable_n6
POSTHOOK: Output: database:default
POSTHOOK: Output: default@cmv_mat_view_n6
PREHOOK: query: analyze table cmv_mat_view_n6 compute statistics for columns
PREHOOK: type: ANALYZE_TABLE
PREHOOK: Input: default@cmv_mat_view_n6
PREHOOK: Output: default@cmv_mat_view_n6
#### A masked pattern was here ####
POSTHOOK: query: analyze table cmv_mat_view_n6 compute statistics for columns
POSTHOOK: type: ANALYZE_TABLE
POSTHOOK: Input: default@cmv_mat_view_n6
POSTHOOK: Output: default@cmv_mat_view_n6
#### A masked pattern was here ####
PREHOOK: query: insert into cmv_basetable_2_n3 values
 (3, 'charlie', 15.8, 1)
PREHOOK: type: QUERY
PREHOOK: Input: _dummy_database@_dummy_table
PREHOOK: Output: default@cmv_basetable_2_n3
POSTHOOK: query: insert into cmv_basetable_2_n3 values
 (3, 'charlie', 15.8, 1)
POSTHOOK: type: QUERY
POSTHOOK: Input: _dummy_database@_dummy_table
POSTHOOK: Output: default@cmv_basetable_2_n3
POSTHOOK: Lineage: cmv_basetable_2_n3.a SCRIPT []
POSTHOOK: Lineage: cmv_basetable_2_n3.b SCRIPT []
POSTHOOK: Lineage: cmv_basetable_2_n3.c SCRIPT []
POSTHOOK: Lineage: cmv_basetable_2_n3.d SCRIPT []
PREHOOK: query: analyze table cmv_basetable_2_n3 compute statistics for columns
PREHOOK: type: ANALYZE_TABLE
PREHOOK: Input: default@cmv_basetable_2_n3
PREHOOK: Output: default@cmv_basetable_2_n3
#### A masked pattern was here ####
POSTHOOK: query: analyze table cmv_basetable_2_n3 compute statistics for columns
POSTHOOK: type: ANALYZE_TABLE
POSTHOOK: Input: default@cmv_basetable_2_n3
POSTHOOK: Output: default@cmv_basetable_2_n3
#### A masked pattern was here ####
PREHOOK: query: EXPLAIN
SELECT cmv_basetable_n6.a
FROM cmv_basetable_n6 join cmv_basetable_2_n3 ON (cmv_basetable_n6.a = cmv_basetable_2_n3.a)
WHERE cmv_basetable_2_n3.c > 10.10
PREHOOK: type: QUERY
PREHOOK: Input: default@cmv_basetable_2_n3
PREHOOK: Input: default@cmv_basetable_n6
#### A masked pattern was here ####
POSTHOOK: query: EXPLAIN
SELECT cmv_basetable_n6.a
FROM cmv_basetable_n6 join cmv_basetable_2_n3 ON (cmv_basetable_n6.a = cmv_basetable_2_n3.a)
WHERE cmv_basetable_2_n3.c > 10.10
POSTHOOK: type: QUERY
POSTHOOK: Input: default@cmv_basetable_2_n3
POSTHOOK: Input: default@cmv_basetable_n6
#### A masked pattern was here ####
STAGE DEPENDENCIES:
  Stage-1 is a root stage
  Stage-0 depends on stages: Stage-1

STAGE PLANS:
  Stage: Stage-1
    Tez
#### A masked pattern was here ####
      Edges:
        Reducer 2 <- Map 1 (SIMPLE_EDGE), Map 3 (SIMPLE_EDGE)
#### A masked pattern was here ####
      Vertices:
        Map 1 
            Map Operator Tree:
                TableScan
                  alias: cmv_basetable_n6
                  Statistics: Num rows: 5 Data size: 20 Basic stats: COMPLETE Column stats: COMPLETE
                  Filter Operator
                    predicate: a is not null (type: boolean)
                    Statistics: Num rows: 5 Data size: 20 Basic stats: COMPLETE Column stats: COMPLETE
                    Select Operator
                      expressions: a (type: int)
                      outputColumnNames: _col0
                      Statistics: Num rows: 5 Data size: 20 Basic stats: COMPLETE Column stats: COMPLETE
                      Reduce Output Operator
                        key expressions: _col0 (type: int)
                        sort order: +
                        Map-reduce partition columns: _col0 (type: int)
                        Statistics: Num rows: 5 Data size: 20 Basic stats: COMPLETE Column stats: COMPLETE
            Execution mode: llap
            LLAP IO: may be used (ACID table)
        Map 3 
            Map Operator Tree:
                TableScan
                  alias: cmv_basetable_2_n3
                  Statistics: Num rows: 3 Data size: 348 Basic stats: COMPLETE Column stats: COMPLETE
                  Filter Operator
                    predicate: ((c > 10.1) and a is not null) (type: boolean)
                    Statistics: Num rows: 1 Data size: 116 Basic stats: COMPLETE Column stats: COMPLETE
                    Select Operator
                      expressions: a (type: int)
                      outputColumnNames: _col0
                      Statistics: Num rows: 1 Data size: 116 Basic stats: COMPLETE Column stats: COMPLETE
                      Reduce Output Operator
                        key expressions: _col0 (type: int)
                        sort order: +
                        Map-reduce partition columns: _col0 (type: int)
                        Statistics: Num rows: 1 Data size: 116 Basic stats: COMPLETE Column stats: COMPLETE
            Execution mode: llap
            LLAP IO: may be used (ACID table)
        Reducer 2 
            Execution mode: llap
            Reduce Operator Tree:
              Merge Join Operator
                condition map:
                     Inner Join 0 to 1
                keys:
                  0 _col0 (type: int)
                  1 _col0 (type: int)
                outputColumnNames: _col0
                Statistics: Num rows: 2 Data size: 8 Basic stats: COMPLETE Column stats: COMPLETE
                File Output Operator
                  compressed: false
                  Statistics: Num rows: 2 Data size: 8 Basic stats: COMPLETE Column stats: COMPLETE
                  table:
                      input format: org.apache.hadoop.mapred.SequenceFileInputFormat
                      output format: org.apache.hadoop.hive.ql.io.HiveSequenceFileOutputFormat
                      serde: org.apache.hadoop.hive.serde2.lazy.LazySimpleSerDe

  Stage: Stage-0
    Fetch Operator
      limit: -1
      Processor Tree:
        ListSink

PREHOOK: query: SELECT cmv_basetable_n6.a
FROM cmv_basetable_n6 JOIN cmv_basetable_2_n3 ON (cmv_basetable_n6.a = cmv_basetable_2_n3.a)
WHERE cmv_basetable_2_n3.c > 10.10
PREHOOK: type: QUERY
PREHOOK: Input: default@cmv_basetable_2_n3
PREHOOK: Input: default@cmv_basetable_n6
#### A masked pattern was here ####
POSTHOOK: query: SELECT cmv_basetable_n6.a
FROM cmv_basetable_n6 JOIN cmv_basetable_2_n3 ON (cmv_basetable_n6.a = cmv_basetable_2_n3.a)
WHERE cmv_basetable_2_n3.c > 10.10
POSTHOOK: type: QUERY
POSTHOOK: Input: default@cmv_basetable_2_n3
POSTHOOK: Input: default@cmv_basetable_n6
#### A masked pattern was here ####
1
3
3
3
3
PREHOOK: query: EXPLAIN
ALTER MATERIALIZED VIEW cmv_mat_view_n6 REBUILD
PREHOOK: type: QUERY
PREHOOK: Input: default@cmv_basetable_2_n3
PREHOOK: Input: default@cmv_basetable_n6
PREHOOK: Output: default@cmv_mat_view_n6
POSTHOOK: query: EXPLAIN
ALTER MATERIALIZED VIEW cmv_mat_view_n6 REBUILD
POSTHOOK: type: QUERY
POSTHOOK: Input: default@cmv_basetable_2_n3
POSTHOOK: Input: default@cmv_basetable_n6
POSTHOOK: Output: default@cmv_mat_view_n6
STAGE DEPENDENCIES:
  Stage-1 is a root stage
  Stage-2 depends on stages: Stage-1
  Stage-0 depends on stages: Stage-2
  Stage-3 depends on stages: Stage-0
  Stage-4 depends on stages: Stage-3

STAGE PLANS:
  Stage: Stage-1
    Tez
#### A masked pattern was here ####
      Edges:
        Reducer 2 <- Map 1 (SIMPLE_EDGE), Map 4 (SIMPLE_EDGE)
        Reducer 3 <- Reducer 2 (CUSTOM_SIMPLE_EDGE)
#### A masked pattern was here ####
      Vertices:
        Map 1 
            Map Operator Tree:
                TableScan
                  alias: cmv_basetable_n6
                  Statistics: Num rows: 5 Data size: 20 Basic stats: COMPLETE Column stats: COMPLETE
                  Filter Operator
                    predicate: a is not null (type: boolean)
                    Statistics: Num rows: 5 Data size: 20 Basic stats: COMPLETE Column stats: COMPLETE
                    Select Operator
                      expressions: a (type: int)
                      outputColumnNames: _col0
                      Statistics: Num rows: 5 Data size: 20 Basic stats: COMPLETE Column stats: COMPLETE
                      Reduce Output Operator
                        key expressions: _col0 (type: int)
                        sort order: +
                        Map-reduce partition columns: _col0 (type: int)
                        Statistics: Num rows: 5 Data size: 20 Basic stats: COMPLETE Column stats: COMPLETE
            Execution mode: llap
            LLAP IO: may be used (ACID table)
        Map 4 
            Map Operator Tree:
                TableScan
                  alias: cmv_basetable_2_n3
                  Statistics: Num rows: 3 Data size: 348 Basic stats: COMPLETE Column stats: COMPLETE
                  Filter Operator
                    predicate: ((ROW__ID.writeid > 1) and (c > 10) and a is not null) (type: boolean)
                    Statistics: Num rows: 1 Data size: 116 Basic stats: COMPLETE Column stats: COMPLETE
                    Select Operator
                      expressions: a (type: int), c (type: decimal(10,2))
                      outputColumnNames: _col0, _col1
                      Statistics: Num rows: 1 Data size: 192 Basic stats: COMPLETE Column stats: COMPLETE
                      Reduce Output Operator
                        key expressions: _col0 (type: int)
                        sort order: +
                        Map-reduce partition columns: _col0 (type: int)
                        Statistics: Num rows: 1 Data size: 192 Basic stats: COMPLETE Column stats: COMPLETE
                        value expressions: _col1 (type: decimal(10,2))
            Execution mode: llap
            LLAP IO: may be used (ACID table)
        Reducer 2 
            Execution mode: llap
            Reduce Operator Tree:
              Merge Join Operator
                condition map:
                     Inner Join 0 to 1
                keys:
                  0 _col0 (type: int)
                  1 _col0 (type: int)
                outputColumnNames: _col0, _col2
                Statistics: Num rows: 2 Data size: 232 Basic stats: COMPLETE Column stats: COMPLETE
                Select Operator
                  expressions: _col0 (type: int), _col2 (type: decimal(10,2))
                  outputColumnNames: _col0, _col1
                  Statistics: Num rows: 2 Data size: 232 Basic stats: COMPLETE Column stats: COMPLETE
                  File Output Operator
                    compressed: false
                    Statistics: Num rows: 2 Data size: 232 Basic stats: COMPLETE Column stats: COMPLETE
                    table:
                        input format: org.apache.hadoop.hive.ql.io.orc.OrcInputFormat
                        output format: org.apache.hadoop.hive.ql.io.orc.OrcOutputFormat
                        serde: org.apache.hadoop.hive.ql.io.orc.OrcSerde
                        name: default.cmv_mat_view_n6
                    Write Type: INSERT
                  Select Operator
                    expressions: _col0 (type: int), _col1 (type: decimal(10,2))
                    outputColumnNames: a, c
                    Statistics: Num rows: 2 Data size: 232 Basic stats: COMPLETE Column stats: COMPLETE
                    Group By Operator
                      aggregations: compute_stats(a, 'hll'), compute_stats(c, 'hll')
                      mode: hash
                      outputColumnNames: _col0, _col1
                      Statistics: Num rows: 1 Data size: 1056 Basic stats: COMPLETE Column stats: COMPLETE
                      Reduce Output Operator
                        sort order: 
                        Statistics: Num rows: 1 Data size: 1056 Basic stats: COMPLETE Column stats: COMPLETE
                        value expressions: _col0 (type: struct<columntype:string,min:bigint,max:bigint,countnulls:bigint,bitvector:binary>), _col1 (type: struct<columntype:string,min:decimal(10,2),max:decimal(10,2),countnulls:bigint,bitvector:binary>)
        Reducer 3 
            Execution mode: llap
            Reduce Operator Tree:
              Group By Operator
                aggregations: compute_stats(VALUE._col0), compute_stats(VALUE._col1)
                mode: mergepartial
                outputColumnNames: _col0, _col1
                Statistics: Num rows: 1 Data size: 1088 Basic stats: COMPLETE Column stats: COMPLETE
                File Output Operator
                  compressed: false
                  Statistics: Num rows: 1 Data size: 1088 Basic stats: COMPLETE Column stats: COMPLETE
                  table:
                      input format: org.apache.hadoop.mapred.SequenceFileInputFormat
                      output format: org.apache.hadoop.hive.ql.io.HiveSequenceFileOutputFormat
                      serde: org.apache.hadoop.hive.serde2.lazy.LazySimpleSerDe

  Stage: Stage-2
    Dependency Collection

  Stage: Stage-0
    Move Operator
      tables:
          replace: false
          table:
              input format: org.apache.hadoop.hive.ql.io.orc.OrcInputFormat
              output format: org.apache.hadoop.hive.ql.io.orc.OrcOutputFormat
              serde: org.apache.hadoop.hive.ql.io.orc.OrcSerde
              name: default.cmv_mat_view_n6
          Write Type: INSERT

  Stage: Stage-3
    Stats Work
      Basic Stats Work:
      Column Stats Desc:
          Columns: a, c
          Column Types: int, decimal(10,2)
          Table: default.cmv_mat_view_n6

  Stage: Stage-4
    Materialized View Work

PREHOOK: query: ALTER MATERIALIZED VIEW cmv_mat_view_n6 REBUILD
PREHOOK: type: QUERY
PREHOOK: Input: default@cmv_basetable_2_n3
PREHOOK: Input: default@cmv_basetable_n6
PREHOOK: Output: default@cmv_mat_view_n6
POSTHOOK: query: ALTER MATERIALIZED VIEW cmv_mat_view_n6 REBUILD
POSTHOOK: type: QUERY
POSTHOOK: Input: default@cmv_basetable_2_n3
POSTHOOK: Input: default@cmv_basetable_n6
POSTHOOK: Output: default@cmv_mat_view_n6
POSTHOOK: Lineage: cmv_mat_view_n6.a SIMPLE [(cmv_basetable_n6)cmv_basetable_n6.FieldSchema(name:a, type:int, comment:null), ]
POSTHOOK: Lineage: cmv_mat_view_n6.c SIMPLE [(cmv_basetable_2_n3)cmv_basetable_2_n3.FieldSchema(name:c, type:decimal(10,2), comment:null), ]
PREHOOK: query: DESCRIBE FORMATTED cmv_mat_view_n6
PREHOOK: type: DESCTABLE
PREHOOK: Input: default@cmv_mat_view_n6
POSTHOOK: query: DESCRIBE FORMATTED cmv_mat_view_n6
POSTHOOK: type: DESCTABLE
POSTHOOK: Input: default@cmv_mat_view_n6
# col_name            	data_type           	comment             
a                   	int                 	                    
c                   	decimal(10,2)       	                    
	 	 
# Detailed Table Information	 	 
Database:           	default             	 
#### A masked pattern was here ####
Retention:          	0                   	 
#### A masked pattern was here ####
Table Type:         	MATERIALIZED_VIEW   	 
Table Parameters:	 	 
	bucketing_version   	2                   
	numFiles            	2                   
<<<<<<< HEAD
=======
	numRows             	5                   
	rawDataSize         	348                 
>>>>>>> 720a0f27
	totalSize           	1075                
	transactional       	true                
	transactional_properties	default             
#### A masked pattern was here ####
	 	 
# Storage Information	 	 
SerDe Library:      	org.apache.hadoop.hive.ql.io.orc.OrcSerde	 
InputFormat:        	org.apache.hadoop.hive.ql.io.orc.OrcInputFormat	 
OutputFormat:       	org.apache.hadoop.hive.ql.io.orc.OrcOutputFormat	 
Compressed:         	No                  	 
Num Buckets:        	-1                  	 
Bucket Columns:     	[]                  	 
Sort Columns:       	[]                  	 
	 	 
# Materialized View Information	 	 
Original Query:     	SELECT cmv_basetable_n6.a, cmv_basetable_2_n3.c	 
	                    	  FROM cmv_basetable_n6 JOIN cmv_basetable_2_n3 ON (cmv_basetable_n6.a = cmv_basetable_2_n3.a)
	                    	  WHERE cmv_basetable_2_n3.c > 10.0
Expanded Query:     	SELECT `cmv_basetable_n6`.`a`, `cmv_basetable_2_n3`.`c`	 
	                    	  FROM `default`.`cmv_basetable_n6` JOIN `default`.`cmv_basetable_2_n3` ON (`cmv_basetable_n6`.`a` = `cmv_basetable_2_n3`.`a`)
	                    	  WHERE `cmv_basetable_2_n3`.`c` > 10.0
Rewrite Enabled:    	Yes                 	 
Outdated for Rewriting:	No                  	 
PREHOOK: query: EXPLAIN
SELECT cmv_basetable_n6.a
FROM cmv_basetable_n6 join cmv_basetable_2_n3 ON (cmv_basetable_n6.a = cmv_basetable_2_n3.a)
WHERE cmv_basetable_2_n3.c > 10.10
PREHOOK: type: QUERY
PREHOOK: Input: default@cmv_basetable_2_n3
PREHOOK: Input: default@cmv_basetable_n6
PREHOOK: Input: default@cmv_mat_view_n6
#### A masked pattern was here ####
POSTHOOK: query: EXPLAIN
SELECT cmv_basetable_n6.a
FROM cmv_basetable_n6 join cmv_basetable_2_n3 ON (cmv_basetable_n6.a = cmv_basetable_2_n3.a)
WHERE cmv_basetable_2_n3.c > 10.10
POSTHOOK: type: QUERY
POSTHOOK: Input: default@cmv_basetable_2_n3
POSTHOOK: Input: default@cmv_basetable_n6
POSTHOOK: Input: default@cmv_mat_view_n6
#### A masked pattern was here ####
STAGE DEPENDENCIES:
  Stage-0 is a root stage

STAGE PLANS:
  Stage: Stage-0
    Fetch Operator
      limit: -1
      Processor Tree:
        TableScan
          alias: default.cmv_mat_view_n6
          Filter Operator
            predicate: (c > 10.1) (type: boolean)
            Select Operator
              expressions: a (type: int)
              outputColumnNames: _col0
              ListSink

PREHOOK: query: SELECT cmv_basetable_n6.a
FROM cmv_basetable_n6 JOIN cmv_basetable_2_n3 ON (cmv_basetable_n6.a = cmv_basetable_2_n3.a)
WHERE cmv_basetable_2_n3.c > 10.10
PREHOOK: type: QUERY
PREHOOK: Input: default@cmv_basetable_2_n3
PREHOOK: Input: default@cmv_basetable_n6
PREHOOK: Input: default@cmv_mat_view_n6
#### A masked pattern was here ####
POSTHOOK: query: SELECT cmv_basetable_n6.a
FROM cmv_basetable_n6 JOIN cmv_basetable_2_n3 ON (cmv_basetable_n6.a = cmv_basetable_2_n3.a)
WHERE cmv_basetable_2_n3.c > 10.10
POSTHOOK: type: QUERY
POSTHOOK: Input: default@cmv_basetable_2_n3
POSTHOOK: Input: default@cmv_basetable_n6
POSTHOOK: Input: default@cmv_mat_view_n6
#### A masked pattern was here ####
1
3
3
3
3
PREHOOK: query: UPDATE cmv_basetable_2_n3 SET a=2 WHERE a=1
PREHOOK: type: QUERY
PREHOOK: Input: default@cmv_basetable_2_n3
PREHOOK: Output: default@cmv_basetable_2_n3
POSTHOOK: query: UPDATE cmv_basetable_2_n3 SET a=2 WHERE a=1
POSTHOOK: type: QUERY
POSTHOOK: Input: default@cmv_basetable_2_n3
POSTHOOK: Output: default@cmv_basetable_2_n3
PREHOOK: query: EXPLAIN
ALTER MATERIALIZED VIEW cmv_mat_view_n6 REBUILD
PREHOOK: type: QUERY
PREHOOK: Input: default@cmv_basetable_2_n3
PREHOOK: Input: default@cmv_basetable_n6
PREHOOK: Output: default@cmv_mat_view_n6
POSTHOOK: query: EXPLAIN
ALTER MATERIALIZED VIEW cmv_mat_view_n6 REBUILD
POSTHOOK: type: QUERY
POSTHOOK: Input: default@cmv_basetable_2_n3
POSTHOOK: Input: default@cmv_basetable_n6
POSTHOOK: Output: default@cmv_mat_view_n6
STAGE DEPENDENCIES:
  Stage-1 is a root stage
  Stage-2 depends on stages: Stage-1
  Stage-0 depends on stages: Stage-2
  Stage-3 depends on stages: Stage-0
  Stage-4 depends on stages: Stage-3

STAGE PLANS:
  Stage: Stage-1
    Tez
#### A masked pattern was here ####
      Edges:
        Reducer 2 <- Map 1 (SIMPLE_EDGE), Map 4 (SIMPLE_EDGE)
        Reducer 3 <- Reducer 2 (CUSTOM_SIMPLE_EDGE)
#### A masked pattern was here ####
      Vertices:
        Map 1 
            Map Operator Tree:
                TableScan
                  alias: cmv_basetable_n6
                  Statistics: Num rows: 5 Data size: 20 Basic stats: COMPLETE Column stats: COMPLETE
                  Filter Operator
                    predicate: a is not null (type: boolean)
                    Statistics: Num rows: 5 Data size: 20 Basic stats: COMPLETE Column stats: COMPLETE
                    Select Operator
                      expressions: a (type: int)
                      outputColumnNames: _col0
                      Statistics: Num rows: 5 Data size: 20 Basic stats: COMPLETE Column stats: COMPLETE
                      Reduce Output Operator
                        key expressions: _col0 (type: int)
                        sort order: +
                        Map-reduce partition columns: _col0 (type: int)
                        Statistics: Num rows: 5 Data size: 20 Basic stats: COMPLETE Column stats: COMPLETE
            Execution mode: llap
            LLAP IO: may be used (ACID table)
        Map 4 
            Map Operator Tree:
                TableScan
                  alias: cmv_basetable_2_n3
                  Statistics: Num rows: 3 Data size: 348 Basic stats: COMPLETE Column stats: COMPLETE
                  Filter Operator
                    predicate: ((c > 10) and a is not null) (type: boolean)
                    Statistics: Num rows: 1 Data size: 116 Basic stats: COMPLETE Column stats: COMPLETE
                    Select Operator
                      expressions: a (type: int), c (type: decimal(10,2))
                      outputColumnNames: _col0, _col1
                      Statistics: Num rows: 1 Data size: 116 Basic stats: COMPLETE Column stats: COMPLETE
                      Reduce Output Operator
                        key expressions: _col0 (type: int)
                        sort order: +
                        Map-reduce partition columns: _col0 (type: int)
                        Statistics: Num rows: 1 Data size: 116 Basic stats: COMPLETE Column stats: COMPLETE
                        value expressions: _col1 (type: decimal(10,2))
            Execution mode: llap
            LLAP IO: may be used (ACID table)
        Reducer 2 
            Execution mode: llap
            Reduce Operator Tree:
              Merge Join Operator
                condition map:
                     Inner Join 0 to 1
                keys:
                  0 _col0 (type: int)
                  1 _col0 (type: int)
                outputColumnNames: _col0, _col2
                Statistics: Num rows: 2 Data size: 232 Basic stats: COMPLETE Column stats: COMPLETE
                Select Operator
                  expressions: _col0 (type: int), _col2 (type: decimal(10,2))
                  outputColumnNames: _col0, _col1
                  Statistics: Num rows: 2 Data size: 232 Basic stats: COMPLETE Column stats: COMPLETE
                  File Output Operator
                    compressed: false
                    Statistics: Num rows: 2 Data size: 232 Basic stats: COMPLETE Column stats: COMPLETE
                    table:
                        input format: org.apache.hadoop.hive.ql.io.orc.OrcInputFormat
                        output format: org.apache.hadoop.hive.ql.io.orc.OrcOutputFormat
                        serde: org.apache.hadoop.hive.ql.io.orc.OrcSerde
                        name: default.cmv_mat_view_n6
                    Write Type: INSERT
                  Select Operator
                    expressions: _col0 (type: int), _col1 (type: decimal(10,2))
                    outputColumnNames: a, c
                    Statistics: Num rows: 2 Data size: 232 Basic stats: COMPLETE Column stats: COMPLETE
                    Group By Operator
                      aggregations: compute_stats(a, 'hll'), compute_stats(c, 'hll')
                      mode: hash
                      outputColumnNames: _col0, _col1
                      Statistics: Num rows: 1 Data size: 1056 Basic stats: COMPLETE Column stats: COMPLETE
                      Reduce Output Operator
                        sort order: 
                        Statistics: Num rows: 1 Data size: 1056 Basic stats: COMPLETE Column stats: COMPLETE
                        value expressions: _col0 (type: struct<columntype:string,min:bigint,max:bigint,countnulls:bigint,bitvector:binary>), _col1 (type: struct<columntype:string,min:decimal(10,2),max:decimal(10,2),countnulls:bigint,bitvector:binary>)
        Reducer 3 
            Execution mode: llap
            Reduce Operator Tree:
              Group By Operator
                aggregations: compute_stats(VALUE._col0), compute_stats(VALUE._col1)
                mode: mergepartial
                outputColumnNames: _col0, _col1
                Statistics: Num rows: 1 Data size: 1088 Basic stats: COMPLETE Column stats: COMPLETE
                File Output Operator
                  compressed: false
                  Statistics: Num rows: 1 Data size: 1088 Basic stats: COMPLETE Column stats: COMPLETE
                  table:
                      input format: org.apache.hadoop.mapred.SequenceFileInputFormat
                      output format: org.apache.hadoop.hive.ql.io.HiveSequenceFileOutputFormat
                      serde: org.apache.hadoop.hive.serde2.lazy.LazySimpleSerDe

  Stage: Stage-2
    Dependency Collection

  Stage: Stage-0
    Move Operator
      tables:
          replace: false
          table:
              input format: org.apache.hadoop.hive.ql.io.orc.OrcInputFormat
              output format: org.apache.hadoop.hive.ql.io.orc.OrcOutputFormat
              serde: org.apache.hadoop.hive.ql.io.orc.OrcSerde
              name: default.cmv_mat_view_n6
          Write Type: INSERT

  Stage: Stage-3
    Stats Work
      Basic Stats Work:
      Column Stats Desc:
          Columns: a, c
          Column Types: int, decimal(10,2)
          Table: default.cmv_mat_view_n6

  Stage: Stage-4
    Materialized View Work

PREHOOK: query: ALTER MATERIALIZED VIEW cmv_mat_view_n6 REBUILD
PREHOOK: type: QUERY
PREHOOK: Input: default@cmv_basetable_2_n3
PREHOOK: Input: default@cmv_basetable_n6
PREHOOK: Output: default@cmv_mat_view_n6
POSTHOOK: query: ALTER MATERIALIZED VIEW cmv_mat_view_n6 REBUILD
POSTHOOK: type: QUERY
POSTHOOK: Input: default@cmv_basetable_2_n3
POSTHOOK: Input: default@cmv_basetable_n6
POSTHOOK: Output: default@cmv_mat_view_n6
POSTHOOK: Lineage: cmv_mat_view_n6.a SIMPLE [(cmv_basetable_n6)cmv_basetable_n6.FieldSchema(name:a, type:int, comment:null), ]
POSTHOOK: Lineage: cmv_mat_view_n6.c SIMPLE [(cmv_basetable_2_n3)cmv_basetable_2_n3.FieldSchema(name:c, type:decimal(10,2), comment:null), ]
PREHOOK: query: EXPLAIN
SELECT cmv_basetable_n6.a
FROM cmv_basetable_n6 join cmv_basetable_2_n3 ON (cmv_basetable_n6.a = cmv_basetable_2_n3.a)
WHERE cmv_basetable_2_n3.c > 10.10
PREHOOK: type: QUERY
PREHOOK: Input: default@cmv_basetable_2_n3
PREHOOK: Input: default@cmv_basetable_n6
PREHOOK: Input: default@cmv_mat_view_n6
#### A masked pattern was here ####
POSTHOOK: query: EXPLAIN
SELECT cmv_basetable_n6.a
FROM cmv_basetable_n6 join cmv_basetable_2_n3 ON (cmv_basetable_n6.a = cmv_basetable_2_n3.a)
WHERE cmv_basetable_2_n3.c > 10.10
POSTHOOK: type: QUERY
POSTHOOK: Input: default@cmv_basetable_2_n3
POSTHOOK: Input: default@cmv_basetable_n6
POSTHOOK: Input: default@cmv_mat_view_n6
#### A masked pattern was here ####
STAGE DEPENDENCIES:
  Stage-0 is a root stage

STAGE PLANS:
  Stage: Stage-0
    Fetch Operator
      limit: -1
      Processor Tree:
        TableScan
          alias: default.cmv_mat_view_n6
          Filter Operator
            predicate: (c > 10.1) (type: boolean)
            Select Operator
              expressions: a (type: int)
              outputColumnNames: _col0
              ListSink

PREHOOK: query: SELECT cmv_basetable_n6.a
FROM cmv_basetable_n6 JOIN cmv_basetable_2_n3 ON (cmv_basetable_n6.a = cmv_basetable_2_n3.a)
WHERE cmv_basetable_2_n3.c > 10.10
PREHOOK: type: QUERY
PREHOOK: Input: default@cmv_basetable_2_n3
PREHOOK: Input: default@cmv_basetable_n6
PREHOOK: Input: default@cmv_mat_view_n6
#### A masked pattern was here ####
POSTHOOK: query: SELECT cmv_basetable_n6.a
FROM cmv_basetable_n6 JOIN cmv_basetable_2_n3 ON (cmv_basetable_n6.a = cmv_basetable_2_n3.a)
WHERE cmv_basetable_2_n3.c > 10.10
POSTHOOK: type: QUERY
POSTHOOK: Input: default@cmv_basetable_2_n3
POSTHOOK: Input: default@cmv_basetable_n6
POSTHOOK: Input: default@cmv_mat_view_n6
#### A masked pattern was here ####
2
2
3
3
3
3
PREHOOK: query: DELETE FROM cmv_basetable_2_n3 WHERE a=2
PREHOOK: type: QUERY
PREHOOK: Input: default@cmv_basetable_2_n3
PREHOOK: Output: default@cmv_basetable_2_n3
POSTHOOK: query: DELETE FROM cmv_basetable_2_n3 WHERE a=2
POSTHOOK: type: QUERY
POSTHOOK: Input: default@cmv_basetable_2_n3
POSTHOOK: Output: default@cmv_basetable_2_n3
PREHOOK: query: EXPLAIN
ALTER MATERIALIZED VIEW cmv_mat_view_n6 REBUILD
PREHOOK: type: QUERY
PREHOOK: Input: default@cmv_basetable_2_n3
PREHOOK: Input: default@cmv_basetable_n6
PREHOOK: Output: default@cmv_mat_view_n6
POSTHOOK: query: EXPLAIN
ALTER MATERIALIZED VIEW cmv_mat_view_n6 REBUILD
POSTHOOK: type: QUERY
POSTHOOK: Input: default@cmv_basetable_2_n3
POSTHOOK: Input: default@cmv_basetable_n6
POSTHOOK: Output: default@cmv_mat_view_n6
STAGE DEPENDENCIES:
  Stage-1 is a root stage
  Stage-2 depends on stages: Stage-1
  Stage-0 depends on stages: Stage-2
  Stage-3 depends on stages: Stage-0
  Stage-4 depends on stages: Stage-3

STAGE PLANS:
  Stage: Stage-1
    Tez
#### A masked pattern was here ####
      Edges:
        Reducer 2 <- Map 1 (SIMPLE_EDGE), Map 4 (SIMPLE_EDGE)
        Reducer 3 <- Reducer 2 (CUSTOM_SIMPLE_EDGE)
#### A masked pattern was here ####
      Vertices:
        Map 1 
            Map Operator Tree:
                TableScan
                  alias: cmv_basetable_n6
                  Statistics: Num rows: 5 Data size: 20 Basic stats: COMPLETE Column stats: COMPLETE
                  Filter Operator
                    predicate: a is not null (type: boolean)
                    Statistics: Num rows: 5 Data size: 20 Basic stats: COMPLETE Column stats: COMPLETE
                    Select Operator
                      expressions: a (type: int)
                      outputColumnNames: _col0
                      Statistics: Num rows: 5 Data size: 20 Basic stats: COMPLETE Column stats: COMPLETE
                      Reduce Output Operator
                        key expressions: _col0 (type: int)
                        sort order: +
                        Map-reduce partition columns: _col0 (type: int)
                        Statistics: Num rows: 5 Data size: 20 Basic stats: COMPLETE Column stats: COMPLETE
            Execution mode: llap
            LLAP IO: may be used (ACID table)
        Map 4 
            Map Operator Tree:
                TableScan
                  alias: cmv_basetable_2_n3
                  Statistics: Num rows: 2 Data size: 232 Basic stats: COMPLETE Column stats: COMPLETE
                  Filter Operator
                    predicate: ((c > 10) and a is not null) (type: boolean)
                    Statistics: Num rows: 1 Data size: 116 Basic stats: COMPLETE Column stats: COMPLETE
                    Select Operator
                      expressions: a (type: int), c (type: decimal(10,2))
                      outputColumnNames: _col0, _col1
                      Statistics: Num rows: 1 Data size: 116 Basic stats: COMPLETE Column stats: COMPLETE
                      Reduce Output Operator
                        key expressions: _col0 (type: int)
                        sort order: +
                        Map-reduce partition columns: _col0 (type: int)
                        Statistics: Num rows: 1 Data size: 116 Basic stats: COMPLETE Column stats: COMPLETE
                        value expressions: _col1 (type: decimal(10,2))
            Execution mode: llap
            LLAP IO: may be used (ACID table)
        Reducer 2 
            Execution mode: llap
            Reduce Operator Tree:
              Merge Join Operator
                condition map:
                     Inner Join 0 to 1
                keys:
                  0 _col0 (type: int)
                  1 _col0 (type: int)
                outputColumnNames: _col0, _col2
                Statistics: Num rows: 3 Data size: 348 Basic stats: COMPLETE Column stats: COMPLETE
                Select Operator
                  expressions: _col0 (type: int), _col2 (type: decimal(10,2))
                  outputColumnNames: _col0, _col1
                  Statistics: Num rows: 3 Data size: 348 Basic stats: COMPLETE Column stats: COMPLETE
                  File Output Operator
                    compressed: false
                    Statistics: Num rows: 3 Data size: 348 Basic stats: COMPLETE Column stats: COMPLETE
                    table:
                        input format: org.apache.hadoop.hive.ql.io.orc.OrcInputFormat
                        output format: org.apache.hadoop.hive.ql.io.orc.OrcOutputFormat
                        serde: org.apache.hadoop.hive.ql.io.orc.OrcSerde
                        name: default.cmv_mat_view_n6
                    Write Type: INSERT
                  Select Operator
                    expressions: _col0 (type: int), _col1 (type: decimal(10,2))
                    outputColumnNames: a, c
                    Statistics: Num rows: 3 Data size: 348 Basic stats: COMPLETE Column stats: COMPLETE
                    Group By Operator
                      aggregations: compute_stats(a, 'hll'), compute_stats(c, 'hll')
                      mode: hash
                      outputColumnNames: _col0, _col1
                      Statistics: Num rows: 1 Data size: 1056 Basic stats: COMPLETE Column stats: COMPLETE
                      Reduce Output Operator
                        sort order: 
                        Statistics: Num rows: 1 Data size: 1056 Basic stats: COMPLETE Column stats: COMPLETE
                        value expressions: _col0 (type: struct<columntype:string,min:bigint,max:bigint,countnulls:bigint,bitvector:binary>), _col1 (type: struct<columntype:string,min:decimal(10,2),max:decimal(10,2),countnulls:bigint,bitvector:binary>)
        Reducer 3 
            Execution mode: llap
            Reduce Operator Tree:
              Group By Operator
                aggregations: compute_stats(VALUE._col0), compute_stats(VALUE._col1)
                mode: mergepartial
                outputColumnNames: _col0, _col1
                Statistics: Num rows: 1 Data size: 1088 Basic stats: COMPLETE Column stats: COMPLETE
                File Output Operator
                  compressed: false
                  Statistics: Num rows: 1 Data size: 1088 Basic stats: COMPLETE Column stats: COMPLETE
                  table:
                      input format: org.apache.hadoop.mapred.SequenceFileInputFormat
                      output format: org.apache.hadoop.hive.ql.io.HiveSequenceFileOutputFormat
                      serde: org.apache.hadoop.hive.serde2.lazy.LazySimpleSerDe

  Stage: Stage-2
    Dependency Collection

  Stage: Stage-0
    Move Operator
      tables:
          replace: false
          table:
              input format: org.apache.hadoop.hive.ql.io.orc.OrcInputFormat
              output format: org.apache.hadoop.hive.ql.io.orc.OrcOutputFormat
              serde: org.apache.hadoop.hive.ql.io.orc.OrcSerde
              name: default.cmv_mat_view_n6
          Write Type: INSERT

  Stage: Stage-3
    Stats Work
      Basic Stats Work:
      Column Stats Desc:
          Columns: a, c
          Column Types: int, decimal(10,2)
          Table: default.cmv_mat_view_n6

  Stage: Stage-4
    Materialized View Work

PREHOOK: query: ALTER MATERIALIZED VIEW cmv_mat_view_n6 REBUILD
PREHOOK: type: QUERY
PREHOOK: Input: default@cmv_basetable_2_n3
PREHOOK: Input: default@cmv_basetable_n6
PREHOOK: Output: default@cmv_mat_view_n6
POSTHOOK: query: ALTER MATERIALIZED VIEW cmv_mat_view_n6 REBUILD
POSTHOOK: type: QUERY
POSTHOOK: Input: default@cmv_basetable_2_n3
POSTHOOK: Input: default@cmv_basetable_n6
POSTHOOK: Output: default@cmv_mat_view_n6
POSTHOOK: Lineage: cmv_mat_view_n6.a SIMPLE [(cmv_basetable_n6)cmv_basetable_n6.FieldSchema(name:a, type:int, comment:null), ]
POSTHOOK: Lineage: cmv_mat_view_n6.c SIMPLE [(cmv_basetable_2_n3)cmv_basetable_2_n3.FieldSchema(name:c, type:decimal(10,2), comment:null), ]
PREHOOK: query: EXPLAIN
SELECT cmv_basetable_n6.a
FROM cmv_basetable_n6 join cmv_basetable_2_n3 ON (cmv_basetable_n6.a = cmv_basetable_2_n3.a)
WHERE cmv_basetable_2_n3.c > 10.10
PREHOOK: type: QUERY
PREHOOK: Input: default@cmv_basetable_2_n3
PREHOOK: Input: default@cmv_basetable_n6
PREHOOK: Input: default@cmv_mat_view_n6
#### A masked pattern was here ####
POSTHOOK: query: EXPLAIN
SELECT cmv_basetable_n6.a
FROM cmv_basetable_n6 join cmv_basetable_2_n3 ON (cmv_basetable_n6.a = cmv_basetable_2_n3.a)
WHERE cmv_basetable_2_n3.c > 10.10
POSTHOOK: type: QUERY
POSTHOOK: Input: default@cmv_basetable_2_n3
POSTHOOK: Input: default@cmv_basetable_n6
POSTHOOK: Input: default@cmv_mat_view_n6
#### A masked pattern was here ####
STAGE DEPENDENCIES:
  Stage-0 is a root stage

STAGE PLANS:
  Stage: Stage-0
    Fetch Operator
      limit: -1
      Processor Tree:
        TableScan
          alias: default.cmv_mat_view_n6
          Filter Operator
            predicate: (c > 10.1) (type: boolean)
            Select Operator
              expressions: a (type: int)
              outputColumnNames: _col0
              ListSink

PREHOOK: query: SELECT cmv_basetable_n6.a
FROM cmv_basetable_n6 JOIN cmv_basetable_2_n3 ON (cmv_basetable_n6.a = cmv_basetable_2_n3.a)
WHERE cmv_basetable_2_n3.c > 10.10
PREHOOK: type: QUERY
PREHOOK: Input: default@cmv_basetable_2_n3
PREHOOK: Input: default@cmv_basetable_n6
PREHOOK: Input: default@cmv_mat_view_n6
#### A masked pattern was here ####
POSTHOOK: query: SELECT cmv_basetable_n6.a
FROM cmv_basetable_n6 JOIN cmv_basetable_2_n3 ON (cmv_basetable_n6.a = cmv_basetable_2_n3.a)
WHERE cmv_basetable_2_n3.c > 10.10
POSTHOOK: type: QUERY
POSTHOOK: Input: default@cmv_basetable_2_n3
POSTHOOK: Input: default@cmv_basetable_n6
POSTHOOK: Input: default@cmv_mat_view_n6
#### A masked pattern was here ####
3
3
3
3
PREHOOK: query: insert into cmv_basetable_2_n3 values
 (1, 'charlie', 15.8, 1)
PREHOOK: type: QUERY
PREHOOK: Input: _dummy_database@_dummy_table
PREHOOK: Output: default@cmv_basetable_2_n3
POSTHOOK: query: insert into cmv_basetable_2_n3 values
 (1, 'charlie', 15.8, 1)
POSTHOOK: type: QUERY
POSTHOOK: Input: _dummy_database@_dummy_table
POSTHOOK: Output: default@cmv_basetable_2_n3
POSTHOOK: Lineage: cmv_basetable_2_n3.a SCRIPT []
POSTHOOK: Lineage: cmv_basetable_2_n3.b SCRIPT []
POSTHOOK: Lineage: cmv_basetable_2_n3.c SCRIPT []
POSTHOOK: Lineage: cmv_basetable_2_n3.d SCRIPT []
PREHOOK: query: EXPLAIN
ALTER MATERIALIZED VIEW cmv_mat_view_n6 REBUILD
PREHOOK: type: QUERY
PREHOOK: Input: default@cmv_basetable_2_n3
PREHOOK: Input: default@cmv_basetable_n6
PREHOOK: Output: default@cmv_mat_view_n6
POSTHOOK: query: EXPLAIN
ALTER MATERIALIZED VIEW cmv_mat_view_n6 REBUILD
POSTHOOK: type: QUERY
POSTHOOK: Input: default@cmv_basetable_2_n3
POSTHOOK: Input: default@cmv_basetable_n6
POSTHOOK: Output: default@cmv_mat_view_n6
STAGE DEPENDENCIES:
  Stage-1 is a root stage
  Stage-2 depends on stages: Stage-1
  Stage-0 depends on stages: Stage-2
  Stage-3 depends on stages: Stage-0
  Stage-4 depends on stages: Stage-3

STAGE PLANS:
  Stage: Stage-1
    Tez
#### A masked pattern was here ####
      Edges:
        Reducer 2 <- Map 1 (SIMPLE_EDGE), Map 4 (SIMPLE_EDGE)
        Reducer 3 <- Reducer 2 (CUSTOM_SIMPLE_EDGE)
#### A masked pattern was here ####
      Vertices:
        Map 1 
            Map Operator Tree:
                TableScan
                  alias: cmv_basetable_n6
                  Statistics: Num rows: 5 Data size: 20 Basic stats: COMPLETE Column stats: COMPLETE
                  Filter Operator
                    predicate: a is not null (type: boolean)
                    Statistics: Num rows: 5 Data size: 20 Basic stats: COMPLETE Column stats: COMPLETE
                    Select Operator
                      expressions: a (type: int)
                      outputColumnNames: _col0
                      Statistics: Num rows: 5 Data size: 20 Basic stats: COMPLETE Column stats: COMPLETE
                      Reduce Output Operator
                        key expressions: _col0 (type: int)
                        sort order: +
                        Map-reduce partition columns: _col0 (type: int)
                        Statistics: Num rows: 5 Data size: 20 Basic stats: COMPLETE Column stats: COMPLETE
            Execution mode: llap
            LLAP IO: may be used (ACID table)
        Map 4 
            Map Operator Tree:
                TableScan
                  alias: cmv_basetable_2_n3
<<<<<<< HEAD
                  Statistics: Num rows: 90 Data size: 10440 Basic stats: COMPLETE Column stats: COMPLETE
=======
                  Statistics: Num rows: 3 Data size: 348 Basic stats: COMPLETE Column stats: COMPLETE
>>>>>>> 720a0f27
                  Filter Operator
                    predicate: ((ROW__ID.writeid > 4) and (c > 10) and a is not null) (type: boolean)
                    Statistics: Num rows: 1 Data size: 116 Basic stats: COMPLETE Column stats: COMPLETE
                    Select Operator
                      expressions: a (type: int), c (type: decimal(10,2))
                      outputColumnNames: _col0, _col1
                      Statistics: Num rows: 1 Data size: 192 Basic stats: COMPLETE Column stats: COMPLETE
                      Reduce Output Operator
                        key expressions: _col0 (type: int)
                        sort order: +
                        Map-reduce partition columns: _col0 (type: int)
                        Statistics: Num rows: 1 Data size: 192 Basic stats: COMPLETE Column stats: COMPLETE
                        value expressions: _col1 (type: decimal(10,2))
            Execution mode: llap
            LLAP IO: may be used (ACID table)
        Reducer 2 
            Execution mode: llap
            Reduce Operator Tree:
              Merge Join Operator
                condition map:
                     Inner Join 0 to 1
                keys:
                  0 _col0 (type: int)
                  1 _col0 (type: int)
                outputColumnNames: _col0, _col2
                Statistics: Num rows: 2 Data size: 232 Basic stats: COMPLETE Column stats: COMPLETE
                Select Operator
                  expressions: _col0 (type: int), _col2 (type: decimal(10,2))
                  outputColumnNames: _col0, _col1
                  Statistics: Num rows: 2 Data size: 232 Basic stats: COMPLETE Column stats: COMPLETE
                  File Output Operator
                    compressed: false
                    Statistics: Num rows: 2 Data size: 232 Basic stats: COMPLETE Column stats: COMPLETE
                    table:
                        input format: org.apache.hadoop.hive.ql.io.orc.OrcInputFormat
                        output format: org.apache.hadoop.hive.ql.io.orc.OrcOutputFormat
                        serde: org.apache.hadoop.hive.ql.io.orc.OrcSerde
                        name: default.cmv_mat_view_n6
                    Write Type: INSERT
                  Select Operator
                    expressions: _col0 (type: int), _col1 (type: decimal(10,2))
                    outputColumnNames: a, c
                    Statistics: Num rows: 2 Data size: 232 Basic stats: COMPLETE Column stats: COMPLETE
                    Group By Operator
                      aggregations: compute_stats(a, 'hll'), compute_stats(c, 'hll')
                      mode: hash
                      outputColumnNames: _col0, _col1
                      Statistics: Num rows: 1 Data size: 1056 Basic stats: COMPLETE Column stats: COMPLETE
                      Reduce Output Operator
                        sort order: 
                        Statistics: Num rows: 1 Data size: 1056 Basic stats: COMPLETE Column stats: COMPLETE
                        value expressions: _col0 (type: struct<columntype:string,min:bigint,max:bigint,countnulls:bigint,bitvector:binary>), _col1 (type: struct<columntype:string,min:decimal(10,2),max:decimal(10,2),countnulls:bigint,bitvector:binary>)
        Reducer 3 
            Execution mode: llap
            Reduce Operator Tree:
              Group By Operator
                aggregations: compute_stats(VALUE._col0), compute_stats(VALUE._col1)
                mode: mergepartial
                outputColumnNames: _col0, _col1
                Statistics: Num rows: 1 Data size: 1088 Basic stats: COMPLETE Column stats: COMPLETE
                File Output Operator
                  compressed: false
                  Statistics: Num rows: 1 Data size: 1088 Basic stats: COMPLETE Column stats: COMPLETE
                  table:
                      input format: org.apache.hadoop.mapred.SequenceFileInputFormat
                      output format: org.apache.hadoop.hive.ql.io.HiveSequenceFileOutputFormat
                      serde: org.apache.hadoop.hive.serde2.lazy.LazySimpleSerDe

  Stage: Stage-2
    Dependency Collection

  Stage: Stage-0
    Move Operator
      tables:
          replace: false
          table:
              input format: org.apache.hadoop.hive.ql.io.orc.OrcInputFormat
              output format: org.apache.hadoop.hive.ql.io.orc.OrcOutputFormat
              serde: org.apache.hadoop.hive.ql.io.orc.OrcSerde
              name: default.cmv_mat_view_n6
          Write Type: INSERT

  Stage: Stage-3
    Stats Work
      Basic Stats Work:
      Column Stats Desc:
          Columns: a, c
          Column Types: int, decimal(10,2)
          Table: default.cmv_mat_view_n6

  Stage: Stage-4
    Materialized View Work

PREHOOK: query: ALTER MATERIALIZED VIEW cmv_mat_view_n6 REBUILD
PREHOOK: type: QUERY
PREHOOK: Input: default@cmv_basetable_2_n3
PREHOOK: Input: default@cmv_basetable_n6
PREHOOK: Output: default@cmv_mat_view_n6
POSTHOOK: query: ALTER MATERIALIZED VIEW cmv_mat_view_n6 REBUILD
POSTHOOK: type: QUERY
POSTHOOK: Input: default@cmv_basetable_2_n3
POSTHOOK: Input: default@cmv_basetable_n6
POSTHOOK: Output: default@cmv_mat_view_n6
POSTHOOK: Lineage: cmv_mat_view_n6.a SIMPLE [(cmv_basetable_n6)cmv_basetable_n6.FieldSchema(name:a, type:int, comment:null), ]
POSTHOOK: Lineage: cmv_mat_view_n6.c SIMPLE [(cmv_basetable_2_n3)cmv_basetable_2_n3.FieldSchema(name:c, type:decimal(10,2), comment:null), ]
PREHOOK: query: EXPLAIN
SELECT cmv_basetable_n6.a
FROM cmv_basetable_n6 join cmv_basetable_2_n3 ON (cmv_basetable_n6.a = cmv_basetable_2_n3.a)
WHERE cmv_basetable_2_n3.c > 10.10
PREHOOK: type: QUERY
PREHOOK: Input: default@cmv_basetable_2_n3
PREHOOK: Input: default@cmv_basetable_n6
PREHOOK: Input: default@cmv_mat_view_n6
#### A masked pattern was here ####
POSTHOOK: query: EXPLAIN
SELECT cmv_basetable_n6.a
FROM cmv_basetable_n6 join cmv_basetable_2_n3 ON (cmv_basetable_n6.a = cmv_basetable_2_n3.a)
WHERE cmv_basetable_2_n3.c > 10.10
POSTHOOK: type: QUERY
POSTHOOK: Input: default@cmv_basetable_2_n3
POSTHOOK: Input: default@cmv_basetable_n6
POSTHOOK: Input: default@cmv_mat_view_n6
#### A masked pattern was here ####
STAGE DEPENDENCIES:
  Stage-0 is a root stage

STAGE PLANS:
  Stage: Stage-0
    Fetch Operator
      limit: -1
      Processor Tree:
        TableScan
          alias: default.cmv_mat_view_n6
          Filter Operator
            predicate: (c > 10.1) (type: boolean)
            Select Operator
              expressions: a (type: int)
              outputColumnNames: _col0
              ListSink

PREHOOK: query: SELECT cmv_basetable_n6.a
FROM cmv_basetable_n6 JOIN cmv_basetable_2_n3 ON (cmv_basetable_n6.a = cmv_basetable_2_n3.a)
WHERE cmv_basetable_2_n3.c > 10.10
PREHOOK: type: QUERY
PREHOOK: Input: default@cmv_basetable_2_n3
PREHOOK: Input: default@cmv_basetable_n6
PREHOOK: Input: default@cmv_mat_view_n6
#### A masked pattern was here ####
POSTHOOK: query: SELECT cmv_basetable_n6.a
FROM cmv_basetable_n6 JOIN cmv_basetable_2_n3 ON (cmv_basetable_n6.a = cmv_basetable_2_n3.a)
WHERE cmv_basetable_2_n3.c > 10.10
POSTHOOK: type: QUERY
POSTHOOK: Input: default@cmv_basetable_2_n3
POSTHOOK: Input: default@cmv_basetable_n6
POSTHOOK: Input: default@cmv_mat_view_n6
#### A masked pattern was here ####
3
3
3
3
1
PREHOOK: query: drop materialized view cmv_mat_view_n6
PREHOOK: type: DROP_MATERIALIZED_VIEW
PREHOOK: Input: default@cmv_mat_view_n6
PREHOOK: Output: default@cmv_mat_view_n6
POSTHOOK: query: drop materialized view cmv_mat_view_n6
POSTHOOK: type: DROP_MATERIALIZED_VIEW
POSTHOOK: Input: default@cmv_mat_view_n6
POSTHOOK: Output: default@cmv_mat_view_n6<|MERGE_RESOLUTION|>--- conflicted
+++ resolved
@@ -412,11 +412,8 @@
 Table Parameters:	 	 
 	bucketing_version   	2                   
 	numFiles            	2                   
-<<<<<<< HEAD
-=======
 	numRows             	5                   
 	rawDataSize         	348                 
->>>>>>> 720a0f27
 	totalSize           	1075                
 	transactional       	true                
 	transactional_properties	default             
@@ -1003,11 +1000,7 @@
             Map Operator Tree:
                 TableScan
                   alias: cmv_basetable_2_n3
-<<<<<<< HEAD
-                  Statistics: Num rows: 90 Data size: 10440 Basic stats: COMPLETE Column stats: COMPLETE
-=======
                   Statistics: Num rows: 3 Data size: 348 Basic stats: COMPLETE Column stats: COMPLETE
->>>>>>> 720a0f27
                   Filter Operator
                     predicate: ((ROW__ID.writeid > 4) and (c > 10) and a is not null) (type: boolean)
                     Statistics: Num rows: 1 Data size: 116 Basic stats: COMPLETE Column stats: COMPLETE
