PREHOOK: query: CREATE TABLE srcbucket_mapjoin_part_n6 (key int, value string) partitioned by (ds string) CLUSTERED BY (key) INTO 4 BUCKETS STORED AS TEXTFILE
PREHOOK: type: CREATETABLE
PREHOOK: Output: database:default
PREHOOK: Output: default@srcbucket_mapjoin_part_n6
POSTHOOK: query: CREATE TABLE srcbucket_mapjoin_part_n6 (key int, value string) partitioned by (ds string) CLUSTERED BY (key) INTO 4 BUCKETS STORED AS TEXTFILE
POSTHOOK: type: CREATETABLE
POSTHOOK: Output: database:default
POSTHOOK: Output: default@srcbucket_mapjoin_part_n6
PREHOOK: query: load data local inpath '../../data/files/bmj/000000_0' INTO TABLE srcbucket_mapjoin_part_n6 partition(ds='2008-04-08')
PREHOOK: type: LOAD
#### A masked pattern was here ####
PREHOOK: Output: default@srcbucket_mapjoin_part_n6
POSTHOOK: query: load data local inpath '../../data/files/bmj/000000_0' INTO TABLE srcbucket_mapjoin_part_n6 partition(ds='2008-04-08')
POSTHOOK: type: LOAD
#### A masked pattern was here ####
POSTHOOK: Output: default@srcbucket_mapjoin_part_n6
POSTHOOK: Output: default@srcbucket_mapjoin_part_n6@ds=2008-04-08
PREHOOK: query: load data local inpath '../../data/files/bmj/000001_0' INTO TABLE srcbucket_mapjoin_part_n6 partition(ds='2008-04-08')
PREHOOK: type: LOAD
#### A masked pattern was here ####
PREHOOK: Output: default@srcbucket_mapjoin_part_n6@ds=2008-04-08
POSTHOOK: query: load data local inpath '../../data/files/bmj/000001_0' INTO TABLE srcbucket_mapjoin_part_n6 partition(ds='2008-04-08')
POSTHOOK: type: LOAD
#### A masked pattern was here ####
POSTHOOK: Output: default@srcbucket_mapjoin_part_n6@ds=2008-04-08
PREHOOK: query: load data local inpath '../../data/files/bmj/000002_0' INTO TABLE srcbucket_mapjoin_part_n6 partition(ds='2008-04-08')
PREHOOK: type: LOAD
#### A masked pattern was here ####
PREHOOK: Output: default@srcbucket_mapjoin_part_n6@ds=2008-04-08
POSTHOOK: query: load data local inpath '../../data/files/bmj/000002_0' INTO TABLE srcbucket_mapjoin_part_n6 partition(ds='2008-04-08')
POSTHOOK: type: LOAD
#### A masked pattern was here ####
POSTHOOK: Output: default@srcbucket_mapjoin_part_n6@ds=2008-04-08
PREHOOK: query: load data local inpath '../../data/files/bmj/000003_0' INTO TABLE srcbucket_mapjoin_part_n6 partition(ds='2008-04-08')
PREHOOK: type: LOAD
#### A masked pattern was here ####
PREHOOK: Output: default@srcbucket_mapjoin_part_n6@ds=2008-04-08
POSTHOOK: query: load data local inpath '../../data/files/bmj/000003_0' INTO TABLE srcbucket_mapjoin_part_n6 partition(ds='2008-04-08')
POSTHOOK: type: LOAD
#### A masked pattern was here ####
POSTHOOK: Output: default@srcbucket_mapjoin_part_n6@ds=2008-04-08
PREHOOK: query: CREATE TABLE srcbucket_mapjoin_part_2_n5 (key int, value string) partitioned by (ds string) CLUSTERED BY (key) INTO 2 BUCKETS STORED AS TEXTFILE
PREHOOK: type: CREATETABLE
PREHOOK: Output: database:default
PREHOOK: Output: default@srcbucket_mapjoin_part_2_n5
POSTHOOK: query: CREATE TABLE srcbucket_mapjoin_part_2_n5 (key int, value string) partitioned by (ds string) CLUSTERED BY (key) INTO 2 BUCKETS STORED AS TEXTFILE
POSTHOOK: type: CREATETABLE
POSTHOOK: Output: database:default
POSTHOOK: Output: default@srcbucket_mapjoin_part_2_n5
PREHOOK: query: load data local inpath '../../data/files/bmj2/000000_0' INTO TABLE srcbucket_mapjoin_part_2_n5 partition(ds='2008-04-08')
PREHOOK: type: LOAD
#### A masked pattern was here ####
PREHOOK: Output: default@srcbucket_mapjoin_part_2_n5
POSTHOOK: query: load data local inpath '../../data/files/bmj2/000000_0' INTO TABLE srcbucket_mapjoin_part_2_n5 partition(ds='2008-04-08')
POSTHOOK: type: LOAD
#### A masked pattern was here ####
POSTHOOK: Output: default@srcbucket_mapjoin_part_2_n5
POSTHOOK: Output: default@srcbucket_mapjoin_part_2_n5@ds=2008-04-08
PREHOOK: query: load data local inpath '../../data/files/bmj2/000001_0' INTO TABLE srcbucket_mapjoin_part_2_n5 partition(ds='2008-04-08')
PREHOOK: type: LOAD
#### A masked pattern was here ####
PREHOOK: Output: default@srcbucket_mapjoin_part_2_n5@ds=2008-04-08
POSTHOOK: query: load data local inpath '../../data/files/bmj2/000001_0' INTO TABLE srcbucket_mapjoin_part_2_n5 partition(ds='2008-04-08')
POSTHOOK: type: LOAD
#### A masked pattern was here ####
POSTHOOK: Output: default@srcbucket_mapjoin_part_2_n5@ds=2008-04-08
PREHOOK: query: create table bucketmapjoin_hash_result_1_n2 (key bigint , value1 bigint, value2 bigint)
PREHOOK: type: CREATETABLE
PREHOOK: Output: database:default
PREHOOK: Output: default@bucketmapjoin_hash_result_1_n2
POSTHOOK: query: create table bucketmapjoin_hash_result_1_n2 (key bigint , value1 bigint, value2 bigint)
POSTHOOK: type: CREATETABLE
POSTHOOK: Output: database:default
POSTHOOK: Output: default@bucketmapjoin_hash_result_1_n2
PREHOOK: query: create table bucketmapjoin_hash_result_2_n2 (key bigint , value1 bigint, value2 bigint)
PREHOOK: type: CREATETABLE
PREHOOK: Output: database:default
PREHOOK: Output: default@bucketmapjoin_hash_result_2_n2
POSTHOOK: query: create table bucketmapjoin_hash_result_2_n2 (key bigint , value1 bigint, value2 bigint)
POSTHOOK: type: CREATETABLE
POSTHOOK: Output: database:default
POSTHOOK: Output: default@bucketmapjoin_hash_result_2_n2
PREHOOK: query: create table bucketmapjoin_tmp_result_n2 (key string , value1 string, value2 string)
PREHOOK: type: CREATETABLE
PREHOOK: Output: database:default
PREHOOK: Output: default@bucketmapjoin_tmp_result_n2
POSTHOOK: query: create table bucketmapjoin_tmp_result_n2 (key string , value1 string, value2 string)
POSTHOOK: type: CREATETABLE
POSTHOOK: Output: database:default
POSTHOOK: Output: default@bucketmapjoin_tmp_result_n2
PREHOOK: query: explain extended
insert overwrite table bucketmapjoin_tmp_result_n2 
select /*+mapjoin(b)*/ a.key, a.value, b.value 
from srcbucket_mapjoin_part_n6 a join srcbucket_mapjoin_part_2_n5 b
on a.key=b.key and b.ds="2008-04-08"
PREHOOK: type: QUERY
PREHOOK: Input: default@srcbucket_mapjoin_part_2_n5
PREHOOK: Input: default@srcbucket_mapjoin_part_2_n5@ds=2008-04-08
PREHOOK: Input: default@srcbucket_mapjoin_part_n6
PREHOOK: Input: default@srcbucket_mapjoin_part_n6@ds=2008-04-08
PREHOOK: Output: default@bucketmapjoin_tmp_result_n2
POSTHOOK: query: explain extended
insert overwrite table bucketmapjoin_tmp_result_n2 
select /*+mapjoin(b)*/ a.key, a.value, b.value 
from srcbucket_mapjoin_part_n6 a join srcbucket_mapjoin_part_2_n5 b
on a.key=b.key and b.ds="2008-04-08"
POSTHOOK: type: QUERY
POSTHOOK: Input: default@srcbucket_mapjoin_part_2_n5
POSTHOOK: Input: default@srcbucket_mapjoin_part_2_n5@ds=2008-04-08
POSTHOOK: Input: default@srcbucket_mapjoin_part_n6
POSTHOOK: Input: default@srcbucket_mapjoin_part_n6@ds=2008-04-08
POSTHOOK: Output: default@bucketmapjoin_tmp_result_n2
<<<<<<< HEAD
=======
OPTIMIZED SQL: SELECT `t0`.`key`, `t0`.`value`, `t2`.`value` AS `value1`
FROM (SELECT `key`, `value`
FROM `default`.`srcbucket_mapjoin_part_n6`
WHERE `key` IS NOT NULL) AS `t0`
INNER JOIN (SELECT `key`, `value`, CAST('2008-04-08' AS STRING) AS `ds`
FROM `default`.`srcbucket_mapjoin_part_2_n5`
WHERE `ds` = '2008-04-08' AND `key` IS NOT NULL) AS `t2` ON `t0`.`key` = `t2`.`key`
>>>>>>> 720a0f27
STAGE DEPENDENCIES:
  Stage-1 is a root stage
  Stage-2 depends on stages: Stage-1
  Stage-0 depends on stages: Stage-2
  Stage-3 depends on stages: Stage-0

STAGE PLANS:
  Stage: Stage-1
    Tez
#### A masked pattern was here ####
      Edges:
        Reducer 2 <- Map 1 (SIMPLE_EDGE), Map 4 (SIMPLE_EDGE)
        Reducer 3 <- Reducer 2 (CUSTOM_SIMPLE_EDGE)
#### A masked pattern was here ####
      Vertices:
        Map 1 
            Map Operator Tree:
                TableScan
                  alias: a
                  Statistics: Num rows: 149 Data size: 85004 Basic stats: PARTIAL Column stats: NONE
                  GatherStats: false
                  Filter Operator
                    isSamplingPred: false
                    predicate: key is not null (type: boolean)
                    Statistics: Num rows: 142 Data size: 81010 Basic stats: PARTIAL Column stats: NONE
                    Select Operator
                      expressions: key (type: int), value (type: string)
                      outputColumnNames: _col0, _col1
                      Statistics: Num rows: 142 Data size: 81010 Basic stats: PARTIAL Column stats: NONE
                      Reduce Output Operator
                        key expressions: _col0 (type: int)
                        null sort order: a
                        sort order: +
                        Map-reduce partition columns: _col0 (type: int)
                        Statistics: Num rows: 142 Data size: 81010 Basic stats: PARTIAL Column stats: NONE
                        tag: 0
                        value expressions: _col1 (type: string)
                        auto parallelism: true
            Execution mode: llap
            LLAP IO: no inputs
            Path -> Alias:
#### A masked pattern was here ####
            Path -> Partition:
#### A masked pattern was here ####
                Partition
                  base file name: ds=2008-04-08
                  input format: org.apache.hadoop.mapred.TextInputFormat
                  output format: org.apache.hadoop.hive.ql.io.HiveIgnoreKeyTextOutputFormat
                  partition values:
                    ds 2008-04-08
                  properties:
                    bucket_count 4
                    bucket_field_name key
                    column.name.delimiter ,
                    columns key,value
                    columns.comments 
                    columns.types int:string
#### A masked pattern was here ####
                    name default.srcbucket_mapjoin_part_n6
                    numFiles 4
                    numRows 0
                    partition_columns ds
                    partition_columns.types string
                    rawDataSize 0
                    serialization.ddl struct srcbucket_mapjoin_part_n6 { i32 key, string value}
                    serialization.format 1
                    serialization.lib org.apache.hadoop.hive.serde2.lazy.LazySimpleSerDe
                    totalSize 5812
#### A masked pattern was here ####
                  serde: org.apache.hadoop.hive.serde2.lazy.LazySimpleSerDe
                
                    input format: org.apache.hadoop.mapred.TextInputFormat
                    output format: org.apache.hadoop.hive.ql.io.HiveIgnoreKeyTextOutputFormat
                    properties:
                      bucket_count 4
                      bucket_field_name key
                      bucketing_version 2
                      column.name.delimiter ,
                      columns key,value
                      columns.comments 
                      columns.types int:string
#### A masked pattern was here ####
                      name default.srcbucket_mapjoin_part_n6
                      partition_columns ds
                      partition_columns.types string
                      serialization.ddl struct srcbucket_mapjoin_part_n6 { i32 key, string value}
                      serialization.format 1
                      serialization.lib org.apache.hadoop.hive.serde2.lazy.LazySimpleSerDe
#### A masked pattern was here ####
                    serde: org.apache.hadoop.hive.serde2.lazy.LazySimpleSerDe
                    name: default.srcbucket_mapjoin_part_n6
                  name: default.srcbucket_mapjoin_part_n6
            Truncated Path -> Alias:
              /srcbucket_mapjoin_part_n6/ds=2008-04-08 [a]
        Map 4 
            Map Operator Tree:
                TableScan
                  alias: b
                  Statistics: Num rows: 78 Data size: 44908 Basic stats: PARTIAL Column stats: NONE
                  GatherStats: false
                  Filter Operator
                    isSamplingPred: false
                    predicate: key is not null (type: boolean)
                    Statistics: Num rows: 75 Data size: 43180 Basic stats: PARTIAL Column stats: NONE
                    Select Operator
                      expressions: key (type: int), value (type: string)
                      outputColumnNames: _col0, _col1
                      Statistics: Num rows: 75 Data size: 43180 Basic stats: PARTIAL Column stats: NONE
                      Reduce Output Operator
                        key expressions: _col0 (type: int)
                        null sort order: a
                        sort order: +
                        Map-reduce partition columns: _col0 (type: int)
                        Statistics: Num rows: 75 Data size: 43180 Basic stats: PARTIAL Column stats: NONE
                        tag: 1
                        value expressions: _col1 (type: string)
                        auto parallelism: true
            Execution mode: llap
            LLAP IO: no inputs
            Path -> Alias:
#### A masked pattern was here ####
            Path -> Partition:
#### A masked pattern was here ####
                Partition
                  base file name: ds=2008-04-08
                  input format: org.apache.hadoop.mapred.TextInputFormat
                  output format: org.apache.hadoop.hive.ql.io.HiveIgnoreKeyTextOutputFormat
                  partition values:
                    ds 2008-04-08
                  properties:
                    bucket_count 2
                    bucket_field_name key
                    column.name.delimiter ,
                    columns key,value
                    columns.comments 
                    columns.types int:string
#### A masked pattern was here ####
                    name default.srcbucket_mapjoin_part_2_n5
                    numFiles 2
                    numRows 0
                    partition_columns ds
                    partition_columns.types string
                    rawDataSize 0
                    serialization.ddl struct srcbucket_mapjoin_part_2_n5 { i32 key, string value}
                    serialization.format 1
                    serialization.lib org.apache.hadoop.hive.serde2.lazy.LazySimpleSerDe
                    totalSize 3062
#### A masked pattern was here ####
                  serde: org.apache.hadoop.hive.serde2.lazy.LazySimpleSerDe
                
                    input format: org.apache.hadoop.mapred.TextInputFormat
                    output format: org.apache.hadoop.hive.ql.io.HiveIgnoreKeyTextOutputFormat
                    properties:
                      bucket_count 2
                      bucket_field_name key
                      bucketing_version 2
                      column.name.delimiter ,
                      columns key,value
                      columns.comments 
                      columns.types int:string
#### A masked pattern was here ####
                      name default.srcbucket_mapjoin_part_2_n5
                      partition_columns ds
                      partition_columns.types string
                      serialization.ddl struct srcbucket_mapjoin_part_2_n5 { i32 key, string value}
                      serialization.format 1
                      serialization.lib org.apache.hadoop.hive.serde2.lazy.LazySimpleSerDe
#### A masked pattern was here ####
                    serde: org.apache.hadoop.hive.serde2.lazy.LazySimpleSerDe
                    name: default.srcbucket_mapjoin_part_2_n5
                  name: default.srcbucket_mapjoin_part_2_n5
            Truncated Path -> Alias:
              /srcbucket_mapjoin_part_2_n5/ds=2008-04-08 [b]
        Reducer 2 
            Execution mode: llap
            Needs Tagging: false
            Reduce Operator Tree:
              Merge Join Operator
                condition map:
                     Inner Join 0 to 1
                keys:
                  0 _col0 (type: int)
                  1 _col0 (type: int)
                outputColumnNames: _col0, _col1, _col3
                Position of Big Table: 0
                Statistics: Num rows: 156 Data size: 89111 Basic stats: PARTIAL Column stats: NONE
                Select Operator
                  expressions: UDFToString(_col0) (type: string), _col1 (type: string), _col3 (type: string)
                  outputColumnNames: _col0, _col1, _col2
                  Statistics: Num rows: 156 Data size: 89111 Basic stats: PARTIAL Column stats: NONE
                  File Output Operator
                    compressed: false
                    GlobalTableId: 1
#### A masked pattern was here ####
                    NumFilesPerFileSink: 1
                    Statistics: Num rows: 156 Data size: 89111 Basic stats: PARTIAL Column stats: NONE
#### A masked pattern was here ####
                    table:
                        input format: org.apache.hadoop.mapred.TextInputFormat
                        output format: org.apache.hadoop.hive.ql.io.HiveIgnoreKeyTextOutputFormat
                        properties:
                          COLUMN_STATS_ACCURATE {"BASIC_STATS":"true","COLUMN_STATS":{"key":"true","value1":"true","value2":"true"}}
                          bucket_count -1
                          bucketing_version 2
                          column.name.delimiter ,
                          columns key,value1,value2
                          columns.comments 
                          columns.types string:string:string
#### A masked pattern was here ####
                          name default.bucketmapjoin_tmp_result_n2
                          numFiles 0
                          numRows 0
                          rawDataSize 0
                          serialization.ddl struct bucketmapjoin_tmp_result_n2 { string key, string value1, string value2}
                          serialization.format 1
                          serialization.lib org.apache.hadoop.hive.serde2.lazy.LazySimpleSerDe
                          totalSize 0
#### A masked pattern was here ####
                        serde: org.apache.hadoop.hive.serde2.lazy.LazySimpleSerDe
                        name: default.bucketmapjoin_tmp_result_n2
                    TotalFiles: 1
                    GatherStats: true
                    MultiFileSpray: false
                  Select Operator
                    expressions: _col0 (type: string), _col1 (type: string), _col2 (type: string)
                    outputColumnNames: key, value1, value2
                    Statistics: Num rows: 156 Data size: 89111 Basic stats: PARTIAL Column stats: NONE
                    Group By Operator
                      aggregations: compute_stats(key, 'hll'), compute_stats(value1, 'hll'), compute_stats(value2, 'hll')
                      mode: hash
                      outputColumnNames: _col0, _col1, _col2
                      Statistics: Num rows: 1 Data size: 1320 Basic stats: PARTIAL Column stats: NONE
                      Reduce Output Operator
                        null sort order: 
                        sort order: 
                        Statistics: Num rows: 1 Data size: 1320 Basic stats: PARTIAL Column stats: NONE
                        tag: -1
                        value expressions: _col0 (type: struct<columntype:string,maxlength:bigint,sumlength:bigint,count:bigint,countnulls:bigint,bitvector:binary>), _col1 (type: struct<columntype:string,maxlength:bigint,sumlength:bigint,count:bigint,countnulls:bigint,bitvector:binary>), _col2 (type: struct<columntype:string,maxlength:bigint,sumlength:bigint,count:bigint,countnulls:bigint,bitvector:binary>)
                        auto parallelism: false
        Reducer 3 
            Execution mode: llap
            Needs Tagging: false
            Reduce Operator Tree:
              Group By Operator
                aggregations: compute_stats(VALUE._col0), compute_stats(VALUE._col1), compute_stats(VALUE._col2)
                mode: mergepartial
                outputColumnNames: _col0, _col1, _col2
                Statistics: Num rows: 1 Data size: 1320 Basic stats: PARTIAL Column stats: NONE
                File Output Operator
                  compressed: false
                  GlobalTableId: 0
#### A masked pattern was here ####
                  NumFilesPerFileSink: 1
                  Statistics: Num rows: 1 Data size: 1320 Basic stats: PARTIAL Column stats: NONE
#### A masked pattern was here ####
                  table:
                      input format: org.apache.hadoop.mapred.SequenceFileInputFormat
                      output format: org.apache.hadoop.hive.ql.io.HiveSequenceFileOutputFormat
                      properties:
                        columns _col0,_col1,_col2
                        columns.types struct<columntype:string,maxlength:bigint,avglength:double,countnulls:bigint,numdistinctvalues:bigint,ndvbitvector:binary>:struct<columntype:string,maxlength:bigint,avglength:double,countnulls:bigint,numdistinctvalues:bigint,ndvbitvector:binary>:struct<columntype:string,maxlength:bigint,avglength:double,countnulls:bigint,numdistinctvalues:bigint,ndvbitvector:binary>
                        escape.delim \
                        hive.serialization.extend.additional.nesting.levels true
                        serialization.escape.crlf true
                        serialization.format 1
                        serialization.lib org.apache.hadoop.hive.serde2.lazy.LazySimpleSerDe
                      serde: org.apache.hadoop.hive.serde2.lazy.LazySimpleSerDe
                  TotalFiles: 1
                  GatherStats: false
                  MultiFileSpray: false

  Stage: Stage-2
    Dependency Collection

  Stage: Stage-0
    Move Operator
      tables:
          replace: true
#### A masked pattern was here ####
          table:
              input format: org.apache.hadoop.mapred.TextInputFormat
              output format: org.apache.hadoop.hive.ql.io.HiveIgnoreKeyTextOutputFormat
              properties:
                COLUMN_STATS_ACCURATE {"BASIC_STATS":"true","COLUMN_STATS":{"key":"true","value1":"true","value2":"true"}}
                bucket_count -1
                bucketing_version 2
                column.name.delimiter ,
                columns key,value1,value2
                columns.comments 
                columns.types string:string:string
#### A masked pattern was here ####
                name default.bucketmapjoin_tmp_result_n2
                numFiles 0
                numRows 0
                rawDataSize 0
                serialization.ddl struct bucketmapjoin_tmp_result_n2 { string key, string value1, string value2}
                serialization.format 1
                serialization.lib org.apache.hadoop.hive.serde2.lazy.LazySimpleSerDe
                totalSize 0
#### A masked pattern was here ####
              serde: org.apache.hadoop.hive.serde2.lazy.LazySimpleSerDe
              name: default.bucketmapjoin_tmp_result_n2

  Stage: Stage-3
    Stats Work
      Basic Stats Work:
#### A masked pattern was here ####
      Column Stats Desc:
          Columns: key, value1, value2
          Column Types: string, string, string
          Table: default.bucketmapjoin_tmp_result_n2
          Is Table Level Stats: true

PREHOOK: query: insert overwrite table bucketmapjoin_tmp_result_n2 
select /*+mapjoin(b)*/ a.key, a.value, b.value 
from srcbucket_mapjoin_part_n6 a join srcbucket_mapjoin_part_2_n5 b
on a.key=b.key and b.ds="2008-04-08"
PREHOOK: type: QUERY
PREHOOK: Input: default@srcbucket_mapjoin_part_2_n5
PREHOOK: Input: default@srcbucket_mapjoin_part_2_n5@ds=2008-04-08
PREHOOK: Input: default@srcbucket_mapjoin_part_n6
PREHOOK: Input: default@srcbucket_mapjoin_part_n6@ds=2008-04-08
PREHOOK: Output: default@bucketmapjoin_tmp_result_n2
POSTHOOK: query: insert overwrite table bucketmapjoin_tmp_result_n2 
select /*+mapjoin(b)*/ a.key, a.value, b.value 
from srcbucket_mapjoin_part_n6 a join srcbucket_mapjoin_part_2_n5 b
on a.key=b.key and b.ds="2008-04-08"
POSTHOOK: type: QUERY
POSTHOOK: Input: default@srcbucket_mapjoin_part_2_n5
POSTHOOK: Input: default@srcbucket_mapjoin_part_2_n5@ds=2008-04-08
POSTHOOK: Input: default@srcbucket_mapjoin_part_n6
POSTHOOK: Input: default@srcbucket_mapjoin_part_n6@ds=2008-04-08
POSTHOOK: Output: default@bucketmapjoin_tmp_result_n2
POSTHOOK: Lineage: bucketmapjoin_tmp_result_n2.key EXPRESSION [(srcbucket_mapjoin_part_n6)a.FieldSchema(name:key, type:int, comment:null), ]
POSTHOOK: Lineage: bucketmapjoin_tmp_result_n2.value1 SIMPLE [(srcbucket_mapjoin_part_n6)a.FieldSchema(name:value, type:string, comment:null), ]
POSTHOOK: Lineage: bucketmapjoin_tmp_result_n2.value2 SIMPLE [(srcbucket_mapjoin_part_2_n5)b.FieldSchema(name:value, type:string, comment:null), ]
PREHOOK: query: select count(1) from bucketmapjoin_tmp_result_n2
PREHOOK: type: QUERY
PREHOOK: Input: default@bucketmapjoin_tmp_result_n2
#### A masked pattern was here ####
POSTHOOK: query: select count(1) from bucketmapjoin_tmp_result_n2
POSTHOOK: type: QUERY
POSTHOOK: Input: default@bucketmapjoin_tmp_result_n2
#### A masked pattern was here ####
564
PREHOOK: query: insert overwrite table bucketmapjoin_hash_result_1_n2
select sum(hash(key)), sum(hash(value1)), sum(hash(value2)) from bucketmapjoin_tmp_result_n2
PREHOOK: type: QUERY
PREHOOK: Input: default@bucketmapjoin_tmp_result_n2
PREHOOK: Output: default@bucketmapjoin_hash_result_1_n2
POSTHOOK: query: insert overwrite table bucketmapjoin_hash_result_1_n2
select sum(hash(key)), sum(hash(value1)), sum(hash(value2)) from bucketmapjoin_tmp_result_n2
POSTHOOK: type: QUERY
POSTHOOK: Input: default@bucketmapjoin_tmp_result_n2
POSTHOOK: Output: default@bucketmapjoin_hash_result_1_n2
POSTHOOK: Lineage: bucketmapjoin_hash_result_1_n2.key EXPRESSION [(bucketmapjoin_tmp_result_n2)bucketmapjoin_tmp_result_n2.FieldSchema(name:key, type:string, comment:null), ]
POSTHOOK: Lineage: bucketmapjoin_hash_result_1_n2.value1 EXPRESSION [(bucketmapjoin_tmp_result_n2)bucketmapjoin_tmp_result_n2.FieldSchema(name:value1, type:string, comment:null), ]
POSTHOOK: Lineage: bucketmapjoin_hash_result_1_n2.value2 EXPRESSION [(bucketmapjoin_tmp_result_n2)bucketmapjoin_tmp_result_n2.FieldSchema(name:value2, type:string, comment:null), ]
PREHOOK: query: insert overwrite table bucketmapjoin_tmp_result_n2 
select /*+mapjoin(b)*/ a.key, a.value, b.value 
from srcbucket_mapjoin_part_n6 a join srcbucket_mapjoin_part_2_n5 b
on a.key=b.key and b.ds="2008-04-08"
PREHOOK: type: QUERY
PREHOOK: Input: default@srcbucket_mapjoin_part_2_n5
PREHOOK: Input: default@srcbucket_mapjoin_part_2_n5@ds=2008-04-08
PREHOOK: Input: default@srcbucket_mapjoin_part_n6
PREHOOK: Input: default@srcbucket_mapjoin_part_n6@ds=2008-04-08
PREHOOK: Output: default@bucketmapjoin_tmp_result_n2
POSTHOOK: query: insert overwrite table bucketmapjoin_tmp_result_n2 
select /*+mapjoin(b)*/ a.key, a.value, b.value 
from srcbucket_mapjoin_part_n6 a join srcbucket_mapjoin_part_2_n5 b
on a.key=b.key and b.ds="2008-04-08"
POSTHOOK: type: QUERY
POSTHOOK: Input: default@srcbucket_mapjoin_part_2_n5
POSTHOOK: Input: default@srcbucket_mapjoin_part_2_n5@ds=2008-04-08
POSTHOOK: Input: default@srcbucket_mapjoin_part_n6
POSTHOOK: Input: default@srcbucket_mapjoin_part_n6@ds=2008-04-08
POSTHOOK: Output: default@bucketmapjoin_tmp_result_n2
POSTHOOK: Lineage: bucketmapjoin_tmp_result_n2.key EXPRESSION [(srcbucket_mapjoin_part_n6)a.FieldSchema(name:key, type:int, comment:null), ]
POSTHOOK: Lineage: bucketmapjoin_tmp_result_n2.value1 SIMPLE [(srcbucket_mapjoin_part_n6)a.FieldSchema(name:value, type:string, comment:null), ]
POSTHOOK: Lineage: bucketmapjoin_tmp_result_n2.value2 SIMPLE [(srcbucket_mapjoin_part_2_n5)b.FieldSchema(name:value, type:string, comment:null), ]
PREHOOK: query: select count(1) from bucketmapjoin_tmp_result_n2
PREHOOK: type: QUERY
PREHOOK: Input: default@bucketmapjoin_tmp_result_n2
#### A masked pattern was here ####
POSTHOOK: query: select count(1) from bucketmapjoin_tmp_result_n2
POSTHOOK: type: QUERY
POSTHOOK: Input: default@bucketmapjoin_tmp_result_n2
#### A masked pattern was here ####
564
PREHOOK: query: insert overwrite table bucketmapjoin_hash_result_2_n2
select sum(hash(key)), sum(hash(value1)), sum(hash(value2)) from bucketmapjoin_tmp_result_n2
PREHOOK: type: QUERY
PREHOOK: Input: default@bucketmapjoin_tmp_result_n2
PREHOOK: Output: default@bucketmapjoin_hash_result_2_n2
POSTHOOK: query: insert overwrite table bucketmapjoin_hash_result_2_n2
select sum(hash(key)), sum(hash(value1)), sum(hash(value2)) from bucketmapjoin_tmp_result_n2
POSTHOOK: type: QUERY
POSTHOOK: Input: default@bucketmapjoin_tmp_result_n2
POSTHOOK: Output: default@bucketmapjoin_hash_result_2_n2
POSTHOOK: Lineage: bucketmapjoin_hash_result_2_n2.key EXPRESSION [(bucketmapjoin_tmp_result_n2)bucketmapjoin_tmp_result_n2.FieldSchema(name:key, type:string, comment:null), ]
POSTHOOK: Lineage: bucketmapjoin_hash_result_2_n2.value1 EXPRESSION [(bucketmapjoin_tmp_result_n2)bucketmapjoin_tmp_result_n2.FieldSchema(name:value1, type:string, comment:null), ]
POSTHOOK: Lineage: bucketmapjoin_hash_result_2_n2.value2 EXPRESSION [(bucketmapjoin_tmp_result_n2)bucketmapjoin_tmp_result_n2.FieldSchema(name:value2, type:string, comment:null), ]
PREHOOK: query: select a.key-b.key, a.value1-b.value1, a.value2-b.value2
from bucketmapjoin_hash_result_1_n2 a left outer join bucketmapjoin_hash_result_2_n2 b
on a.key = b.key
PREHOOK: type: QUERY
PREHOOK: Input: default@bucketmapjoin_hash_result_1_n2
PREHOOK: Input: default@bucketmapjoin_hash_result_2_n2
#### A masked pattern was here ####
POSTHOOK: query: select a.key-b.key, a.value1-b.value1, a.value2-b.value2
from bucketmapjoin_hash_result_1_n2 a left outer join bucketmapjoin_hash_result_2_n2 b
on a.key = b.key
POSTHOOK: type: QUERY
POSTHOOK: Input: default@bucketmapjoin_hash_result_1_n2
POSTHOOK: Input: default@bucketmapjoin_hash_result_2_n2
#### A masked pattern was here ####
0	0	0
PREHOOK: query: explain extended
insert overwrite table bucketmapjoin_tmp_result_n2 
select /*+mapjoin(a)*/ a.key, a.value, b.value 
from srcbucket_mapjoin_part_n6 a join srcbucket_mapjoin_part_2_n5 b
on a.key=b.key and b.ds="2008-04-08"
PREHOOK: type: QUERY
PREHOOK: Input: default@srcbucket_mapjoin_part_2_n5
PREHOOK: Input: default@srcbucket_mapjoin_part_2_n5@ds=2008-04-08
PREHOOK: Input: default@srcbucket_mapjoin_part_n6
PREHOOK: Input: default@srcbucket_mapjoin_part_n6@ds=2008-04-08
PREHOOK: Output: default@bucketmapjoin_tmp_result_n2
POSTHOOK: query: explain extended
insert overwrite table bucketmapjoin_tmp_result_n2 
select /*+mapjoin(a)*/ a.key, a.value, b.value 
from srcbucket_mapjoin_part_n6 a join srcbucket_mapjoin_part_2_n5 b
on a.key=b.key and b.ds="2008-04-08"
POSTHOOK: type: QUERY
POSTHOOK: Input: default@srcbucket_mapjoin_part_2_n5
POSTHOOK: Input: default@srcbucket_mapjoin_part_2_n5@ds=2008-04-08
POSTHOOK: Input: default@srcbucket_mapjoin_part_n6
POSTHOOK: Input: default@srcbucket_mapjoin_part_n6@ds=2008-04-08
POSTHOOK: Output: default@bucketmapjoin_tmp_result_n2
<<<<<<< HEAD
=======
OPTIMIZED SQL: SELECT `t0`.`key`, `t0`.`value`, `t2`.`value` AS `value1`
FROM (SELECT `key`, `value`
FROM `default`.`srcbucket_mapjoin_part_n6`
WHERE `key` IS NOT NULL) AS `t0`
INNER JOIN (SELECT `key`, `value`, CAST('2008-04-08' AS STRING) AS `ds`
FROM `default`.`srcbucket_mapjoin_part_2_n5`
WHERE `ds` = '2008-04-08' AND `key` IS NOT NULL) AS `t2` ON `t0`.`key` = `t2`.`key`
>>>>>>> 720a0f27
STAGE DEPENDENCIES:
  Stage-1 is a root stage
  Stage-2 depends on stages: Stage-1
  Stage-0 depends on stages: Stage-2
  Stage-3 depends on stages: Stage-0

STAGE PLANS:
  Stage: Stage-1
    Tez
#### A masked pattern was here ####
      Edges:
        Reducer 2 <- Map 1 (SIMPLE_EDGE), Map 4 (SIMPLE_EDGE)
        Reducer 3 <- Reducer 2 (CUSTOM_SIMPLE_EDGE)
#### A masked pattern was here ####
      Vertices:
        Map 1 
            Map Operator Tree:
                TableScan
                  alias: a
                  Statistics: Num rows: 149 Data size: 85004 Basic stats: PARTIAL Column stats: NONE
                  GatherStats: false
                  Filter Operator
                    isSamplingPred: false
                    predicate: key is not null (type: boolean)
                    Statistics: Num rows: 142 Data size: 81010 Basic stats: PARTIAL Column stats: NONE
                    Select Operator
                      expressions: key (type: int), value (type: string)
                      outputColumnNames: _col0, _col1
                      Statistics: Num rows: 142 Data size: 81010 Basic stats: PARTIAL Column stats: NONE
                      Reduce Output Operator
                        key expressions: _col0 (type: int)
                        null sort order: a
                        sort order: +
                        Map-reduce partition columns: _col0 (type: int)
                        Statistics: Num rows: 142 Data size: 81010 Basic stats: PARTIAL Column stats: NONE
                        tag: 0
                        value expressions: _col1 (type: string)
                        auto parallelism: true
            Execution mode: llap
            LLAP IO: no inputs
            Path -> Alias:
#### A masked pattern was here ####
            Path -> Partition:
#### A masked pattern was here ####
                Partition
                  base file name: ds=2008-04-08
                  input format: org.apache.hadoop.mapred.TextInputFormat
                  output format: org.apache.hadoop.hive.ql.io.HiveIgnoreKeyTextOutputFormat
                  partition values:
                    ds 2008-04-08
                  properties:
                    bucket_count 4
                    bucket_field_name key
                    column.name.delimiter ,
                    columns key,value
                    columns.comments 
                    columns.types int:string
#### A masked pattern was here ####
                    name default.srcbucket_mapjoin_part_n6
                    numFiles 4
                    numRows 0
                    partition_columns ds
                    partition_columns.types string
                    rawDataSize 0
                    serialization.ddl struct srcbucket_mapjoin_part_n6 { i32 key, string value}
                    serialization.format 1
                    serialization.lib org.apache.hadoop.hive.serde2.lazy.LazySimpleSerDe
                    totalSize 5812
#### A masked pattern was here ####
                  serde: org.apache.hadoop.hive.serde2.lazy.LazySimpleSerDe
                
                    input format: org.apache.hadoop.mapred.TextInputFormat
                    output format: org.apache.hadoop.hive.ql.io.HiveIgnoreKeyTextOutputFormat
                    properties:
                      bucket_count 4
                      bucket_field_name key
                      bucketing_version 2
                      column.name.delimiter ,
                      columns key,value
                      columns.comments 
                      columns.types int:string
#### A masked pattern was here ####
                      name default.srcbucket_mapjoin_part_n6
                      partition_columns ds
                      partition_columns.types string
                      serialization.ddl struct srcbucket_mapjoin_part_n6 { i32 key, string value}
                      serialization.format 1
                      serialization.lib org.apache.hadoop.hive.serde2.lazy.LazySimpleSerDe
#### A masked pattern was here ####
                    serde: org.apache.hadoop.hive.serde2.lazy.LazySimpleSerDe
                    name: default.srcbucket_mapjoin_part_n6
                  name: default.srcbucket_mapjoin_part_n6
            Truncated Path -> Alias:
              /srcbucket_mapjoin_part_n6/ds=2008-04-08 [a]
        Map 4 
            Map Operator Tree:
                TableScan
                  alias: b
                  Statistics: Num rows: 78 Data size: 44908 Basic stats: PARTIAL Column stats: NONE
                  GatherStats: false
                  Filter Operator
                    isSamplingPred: false
                    predicate: key is not null (type: boolean)
                    Statistics: Num rows: 75 Data size: 43180 Basic stats: PARTIAL Column stats: NONE
                    Select Operator
                      expressions: key (type: int), value (type: string)
                      outputColumnNames: _col0, _col1
                      Statistics: Num rows: 75 Data size: 43180 Basic stats: PARTIAL Column stats: NONE
                      Reduce Output Operator
                        key expressions: _col0 (type: int)
                        null sort order: a
                        sort order: +
                        Map-reduce partition columns: _col0 (type: int)
                        Statistics: Num rows: 75 Data size: 43180 Basic stats: PARTIAL Column stats: NONE
                        tag: 1
                        value expressions: _col1 (type: string)
                        auto parallelism: true
            Execution mode: llap
            LLAP IO: no inputs
            Path -> Alias:
#### A masked pattern was here ####
            Path -> Partition:
#### A masked pattern was here ####
                Partition
                  base file name: ds=2008-04-08
                  input format: org.apache.hadoop.mapred.TextInputFormat
                  output format: org.apache.hadoop.hive.ql.io.HiveIgnoreKeyTextOutputFormat
                  partition values:
                    ds 2008-04-08
                  properties:
                    bucket_count 2
                    bucket_field_name key
                    column.name.delimiter ,
                    columns key,value
                    columns.comments 
                    columns.types int:string
#### A masked pattern was here ####
                    name default.srcbucket_mapjoin_part_2_n5
                    numFiles 2
                    numRows 0
                    partition_columns ds
                    partition_columns.types string
                    rawDataSize 0
                    serialization.ddl struct srcbucket_mapjoin_part_2_n5 { i32 key, string value}
                    serialization.format 1
                    serialization.lib org.apache.hadoop.hive.serde2.lazy.LazySimpleSerDe
                    totalSize 3062
#### A masked pattern was here ####
                  serde: org.apache.hadoop.hive.serde2.lazy.LazySimpleSerDe
                
                    input format: org.apache.hadoop.mapred.TextInputFormat
                    output format: org.apache.hadoop.hive.ql.io.HiveIgnoreKeyTextOutputFormat
                    properties:
                      bucket_count 2
                      bucket_field_name key
                      bucketing_version 2
                      column.name.delimiter ,
                      columns key,value
                      columns.comments 
                      columns.types int:string
#### A masked pattern was here ####
                      name default.srcbucket_mapjoin_part_2_n5
                      partition_columns ds
                      partition_columns.types string
                      serialization.ddl struct srcbucket_mapjoin_part_2_n5 { i32 key, string value}
                      serialization.format 1
                      serialization.lib org.apache.hadoop.hive.serde2.lazy.LazySimpleSerDe
#### A masked pattern was here ####
                    serde: org.apache.hadoop.hive.serde2.lazy.LazySimpleSerDe
                    name: default.srcbucket_mapjoin_part_2_n5
                  name: default.srcbucket_mapjoin_part_2_n5
            Truncated Path -> Alias:
              /srcbucket_mapjoin_part_2_n5/ds=2008-04-08 [b]
        Reducer 2 
            Execution mode: llap
            Needs Tagging: false
            Reduce Operator Tree:
              Merge Join Operator
                condition map:
                     Inner Join 0 to 1
                keys:
                  0 _col0 (type: int)
                  1 _col0 (type: int)
                outputColumnNames: _col0, _col1, _col3
                Position of Big Table: 0
                Statistics: Num rows: 156 Data size: 89111 Basic stats: PARTIAL Column stats: NONE
                Select Operator
                  expressions: UDFToString(_col0) (type: string), _col1 (type: string), _col3 (type: string)
                  outputColumnNames: _col0, _col1, _col2
                  Statistics: Num rows: 156 Data size: 89111 Basic stats: PARTIAL Column stats: NONE
                  File Output Operator
                    compressed: false
                    GlobalTableId: 1
#### A masked pattern was here ####
                    NumFilesPerFileSink: 1
                    Statistics: Num rows: 156 Data size: 89111 Basic stats: PARTIAL Column stats: NONE
#### A masked pattern was here ####
                    table:
                        input format: org.apache.hadoop.mapred.TextInputFormat
                        output format: org.apache.hadoop.hive.ql.io.HiveIgnoreKeyTextOutputFormat
                        properties:
                          COLUMN_STATS_ACCURATE {"BASIC_STATS":"true","COLUMN_STATS":{"key":"true","value1":"true","value2":"true"}}
                          bucket_count -1
                          bucketing_version 2
                          column.name.delimiter ,
                          columns key,value1,value2
                          columns.comments 
                          columns.types string:string:string
#### A masked pattern was here ####
                          name default.bucketmapjoin_tmp_result_n2
                          numFiles 1
                          numRows 564
                          rawDataSize 10503
                          serialization.ddl struct bucketmapjoin_tmp_result_n2 { string key, string value1, string value2}
                          serialization.format 1
                          serialization.lib org.apache.hadoop.hive.serde2.lazy.LazySimpleSerDe
                          totalSize 11067
#### A masked pattern was here ####
                        serde: org.apache.hadoop.hive.serde2.lazy.LazySimpleSerDe
                        name: default.bucketmapjoin_tmp_result_n2
                    TotalFiles: 1
                    GatherStats: true
                    MultiFileSpray: false
                  Select Operator
                    expressions: _col0 (type: string), _col1 (type: string), _col2 (type: string)
                    outputColumnNames: key, value1, value2
                    Statistics: Num rows: 156 Data size: 89111 Basic stats: PARTIAL Column stats: NONE
                    Group By Operator
                      aggregations: compute_stats(key, 'hll'), compute_stats(value1, 'hll'), compute_stats(value2, 'hll')
                      mode: hash
                      outputColumnNames: _col0, _col1, _col2
                      Statistics: Num rows: 1 Data size: 1320 Basic stats: PARTIAL Column stats: NONE
                      Reduce Output Operator
                        null sort order: 
                        sort order: 
                        Statistics: Num rows: 1 Data size: 1320 Basic stats: PARTIAL Column stats: NONE
                        tag: -1
                        value expressions: _col0 (type: struct<columntype:string,maxlength:bigint,sumlength:bigint,count:bigint,countnulls:bigint,bitvector:binary>), _col1 (type: struct<columntype:string,maxlength:bigint,sumlength:bigint,count:bigint,countnulls:bigint,bitvector:binary>), _col2 (type: struct<columntype:string,maxlength:bigint,sumlength:bigint,count:bigint,countnulls:bigint,bitvector:binary>)
                        auto parallelism: false
        Reducer 3 
            Execution mode: llap
            Needs Tagging: false
            Reduce Operator Tree:
              Group By Operator
                aggregations: compute_stats(VALUE._col0), compute_stats(VALUE._col1), compute_stats(VALUE._col2)
                mode: mergepartial
                outputColumnNames: _col0, _col1, _col2
                Statistics: Num rows: 1 Data size: 1320 Basic stats: PARTIAL Column stats: NONE
                File Output Operator
                  compressed: false
                  GlobalTableId: 0
#### A masked pattern was here ####
                  NumFilesPerFileSink: 1
                  Statistics: Num rows: 1 Data size: 1320 Basic stats: PARTIAL Column stats: NONE
#### A masked pattern was here ####
                  table:
                      input format: org.apache.hadoop.mapred.SequenceFileInputFormat
                      output format: org.apache.hadoop.hive.ql.io.HiveSequenceFileOutputFormat
                      properties:
                        columns _col0,_col1,_col2
                        columns.types struct<columntype:string,maxlength:bigint,avglength:double,countnulls:bigint,numdistinctvalues:bigint,ndvbitvector:binary>:struct<columntype:string,maxlength:bigint,avglength:double,countnulls:bigint,numdistinctvalues:bigint,ndvbitvector:binary>:struct<columntype:string,maxlength:bigint,avglength:double,countnulls:bigint,numdistinctvalues:bigint,ndvbitvector:binary>
                        escape.delim \
                        hive.serialization.extend.additional.nesting.levels true
                        serialization.escape.crlf true
                        serialization.format 1
                        serialization.lib org.apache.hadoop.hive.serde2.lazy.LazySimpleSerDe
                      serde: org.apache.hadoop.hive.serde2.lazy.LazySimpleSerDe
                  TotalFiles: 1
                  GatherStats: false
                  MultiFileSpray: false

  Stage: Stage-2
    Dependency Collection

  Stage: Stage-0
    Move Operator
      tables:
          replace: true
#### A masked pattern was here ####
          table:
              input format: org.apache.hadoop.mapred.TextInputFormat
              output format: org.apache.hadoop.hive.ql.io.HiveIgnoreKeyTextOutputFormat
              properties:
                COLUMN_STATS_ACCURATE {"BASIC_STATS":"true","COLUMN_STATS":{"key":"true","value1":"true","value2":"true"}}
                bucket_count -1
                bucketing_version 2
                column.name.delimiter ,
                columns key,value1,value2
                columns.comments 
                columns.types string:string:string
#### A masked pattern was here ####
                name default.bucketmapjoin_tmp_result_n2
                numFiles 1
                numRows 564
                rawDataSize 10503
                serialization.ddl struct bucketmapjoin_tmp_result_n2 { string key, string value1, string value2}
                serialization.format 1
                serialization.lib org.apache.hadoop.hive.serde2.lazy.LazySimpleSerDe
                totalSize 11067
#### A masked pattern was here ####
              serde: org.apache.hadoop.hive.serde2.lazy.LazySimpleSerDe
              name: default.bucketmapjoin_tmp_result_n2

  Stage: Stage-3
    Stats Work
      Basic Stats Work:
#### A masked pattern was here ####
      Column Stats Desc:
          Columns: key, value1, value2
          Column Types: string, string, string
          Table: default.bucketmapjoin_tmp_result_n2
          Is Table Level Stats: true

PREHOOK: query: insert overwrite table bucketmapjoin_tmp_result_n2 
select /*+mapjoin(a)*/ a.key, a.value, b.value 
from srcbucket_mapjoin_part_n6 a join srcbucket_mapjoin_part_2_n5 b
on a.key=b.key and b.ds="2008-04-08"
PREHOOK: type: QUERY
PREHOOK: Input: default@srcbucket_mapjoin_part_2_n5
PREHOOK: Input: default@srcbucket_mapjoin_part_2_n5@ds=2008-04-08
PREHOOK: Input: default@srcbucket_mapjoin_part_n6
PREHOOK: Input: default@srcbucket_mapjoin_part_n6@ds=2008-04-08
PREHOOK: Output: default@bucketmapjoin_tmp_result_n2
POSTHOOK: query: insert overwrite table bucketmapjoin_tmp_result_n2 
select /*+mapjoin(a)*/ a.key, a.value, b.value 
from srcbucket_mapjoin_part_n6 a join srcbucket_mapjoin_part_2_n5 b
on a.key=b.key and b.ds="2008-04-08"
POSTHOOK: type: QUERY
POSTHOOK: Input: default@srcbucket_mapjoin_part_2_n5
POSTHOOK: Input: default@srcbucket_mapjoin_part_2_n5@ds=2008-04-08
POSTHOOK: Input: default@srcbucket_mapjoin_part_n6
POSTHOOK: Input: default@srcbucket_mapjoin_part_n6@ds=2008-04-08
POSTHOOK: Output: default@bucketmapjoin_tmp_result_n2
POSTHOOK: Lineage: bucketmapjoin_tmp_result_n2.key EXPRESSION [(srcbucket_mapjoin_part_n6)a.FieldSchema(name:key, type:int, comment:null), ]
POSTHOOK: Lineage: bucketmapjoin_tmp_result_n2.value1 SIMPLE [(srcbucket_mapjoin_part_n6)a.FieldSchema(name:value, type:string, comment:null), ]
POSTHOOK: Lineage: bucketmapjoin_tmp_result_n2.value2 SIMPLE [(srcbucket_mapjoin_part_2_n5)b.FieldSchema(name:value, type:string, comment:null), ]
PREHOOK: query: select count(1) from bucketmapjoin_tmp_result_n2
PREHOOK: type: QUERY
PREHOOK: Input: default@bucketmapjoin_tmp_result_n2
#### A masked pattern was here ####
POSTHOOK: query: select count(1) from bucketmapjoin_tmp_result_n2
POSTHOOK: type: QUERY
POSTHOOK: Input: default@bucketmapjoin_tmp_result_n2
#### A masked pattern was here ####
564
PREHOOK: query: insert overwrite table bucketmapjoin_hash_result_1_n2
select sum(hash(key)), sum(hash(value1)), sum(hash(value2)) from bucketmapjoin_tmp_result_n2
PREHOOK: type: QUERY
PREHOOK: Input: default@bucketmapjoin_tmp_result_n2
PREHOOK: Output: default@bucketmapjoin_hash_result_1_n2
POSTHOOK: query: insert overwrite table bucketmapjoin_hash_result_1_n2
select sum(hash(key)), sum(hash(value1)), sum(hash(value2)) from bucketmapjoin_tmp_result_n2
POSTHOOK: type: QUERY
POSTHOOK: Input: default@bucketmapjoin_tmp_result_n2
POSTHOOK: Output: default@bucketmapjoin_hash_result_1_n2
POSTHOOK: Lineage: bucketmapjoin_hash_result_1_n2.key EXPRESSION [(bucketmapjoin_tmp_result_n2)bucketmapjoin_tmp_result_n2.FieldSchema(name:key, type:string, comment:null), ]
POSTHOOK: Lineage: bucketmapjoin_hash_result_1_n2.value1 EXPRESSION [(bucketmapjoin_tmp_result_n2)bucketmapjoin_tmp_result_n2.FieldSchema(name:value1, type:string, comment:null), ]
POSTHOOK: Lineage: bucketmapjoin_hash_result_1_n2.value2 EXPRESSION [(bucketmapjoin_tmp_result_n2)bucketmapjoin_tmp_result_n2.FieldSchema(name:value2, type:string, comment:null), ]
PREHOOK: query: insert overwrite table bucketmapjoin_tmp_result_n2 
select /*+mapjoin(a)*/ a.key, a.value, b.value 
from srcbucket_mapjoin_part_n6 a join srcbucket_mapjoin_part_2_n5 b
on a.key=b.key and b.ds="2008-04-08"
PREHOOK: type: QUERY
PREHOOK: Input: default@srcbucket_mapjoin_part_2_n5
PREHOOK: Input: default@srcbucket_mapjoin_part_2_n5@ds=2008-04-08
PREHOOK: Input: default@srcbucket_mapjoin_part_n6
PREHOOK: Input: default@srcbucket_mapjoin_part_n6@ds=2008-04-08
PREHOOK: Output: default@bucketmapjoin_tmp_result_n2
POSTHOOK: query: insert overwrite table bucketmapjoin_tmp_result_n2 
select /*+mapjoin(a)*/ a.key, a.value, b.value 
from srcbucket_mapjoin_part_n6 a join srcbucket_mapjoin_part_2_n5 b
on a.key=b.key and b.ds="2008-04-08"
POSTHOOK: type: QUERY
POSTHOOK: Input: default@srcbucket_mapjoin_part_2_n5
POSTHOOK: Input: default@srcbucket_mapjoin_part_2_n5@ds=2008-04-08
POSTHOOK: Input: default@srcbucket_mapjoin_part_n6
POSTHOOK: Input: default@srcbucket_mapjoin_part_n6@ds=2008-04-08
POSTHOOK: Output: default@bucketmapjoin_tmp_result_n2
POSTHOOK: Lineage: bucketmapjoin_tmp_result_n2.key EXPRESSION [(srcbucket_mapjoin_part_n6)a.FieldSchema(name:key, type:int, comment:null), ]
POSTHOOK: Lineage: bucketmapjoin_tmp_result_n2.value1 SIMPLE [(srcbucket_mapjoin_part_n6)a.FieldSchema(name:value, type:string, comment:null), ]
POSTHOOK: Lineage: bucketmapjoin_tmp_result_n2.value2 SIMPLE [(srcbucket_mapjoin_part_2_n5)b.FieldSchema(name:value, type:string, comment:null), ]
PREHOOK: query: select count(1) from bucketmapjoin_tmp_result_n2
PREHOOK: type: QUERY
PREHOOK: Input: default@bucketmapjoin_tmp_result_n2
#### A masked pattern was here ####
POSTHOOK: query: select count(1) from bucketmapjoin_tmp_result_n2
POSTHOOK: type: QUERY
POSTHOOK: Input: default@bucketmapjoin_tmp_result_n2
#### A masked pattern was here ####
564
PREHOOK: query: insert overwrite table bucketmapjoin_hash_result_2_n2
select sum(hash(key)), sum(hash(value1)), sum(hash(value2)) from bucketmapjoin_tmp_result_n2
PREHOOK: type: QUERY
PREHOOK: Input: default@bucketmapjoin_tmp_result_n2
PREHOOK: Output: default@bucketmapjoin_hash_result_2_n2
POSTHOOK: query: insert overwrite table bucketmapjoin_hash_result_2_n2
select sum(hash(key)), sum(hash(value1)), sum(hash(value2)) from bucketmapjoin_tmp_result_n2
POSTHOOK: type: QUERY
POSTHOOK: Input: default@bucketmapjoin_tmp_result_n2
POSTHOOK: Output: default@bucketmapjoin_hash_result_2_n2
POSTHOOK: Lineage: bucketmapjoin_hash_result_2_n2.key EXPRESSION [(bucketmapjoin_tmp_result_n2)bucketmapjoin_tmp_result_n2.FieldSchema(name:key, type:string, comment:null), ]
POSTHOOK: Lineage: bucketmapjoin_hash_result_2_n2.value1 EXPRESSION [(bucketmapjoin_tmp_result_n2)bucketmapjoin_tmp_result_n2.FieldSchema(name:value1, type:string, comment:null), ]
POSTHOOK: Lineage: bucketmapjoin_hash_result_2_n2.value2 EXPRESSION [(bucketmapjoin_tmp_result_n2)bucketmapjoin_tmp_result_n2.FieldSchema(name:value2, type:string, comment:null), ]
PREHOOK: query: select a.key-b.key, a.value1-b.value1, a.value2-b.value2
from bucketmapjoin_hash_result_1_n2 a left outer join bucketmapjoin_hash_result_2_n2 b
on a.key = b.key
PREHOOK: type: QUERY
PREHOOK: Input: default@bucketmapjoin_hash_result_1_n2
PREHOOK: Input: default@bucketmapjoin_hash_result_2_n2
#### A masked pattern was here ####
POSTHOOK: query: select a.key-b.key, a.value1-b.value1, a.value2-b.value2
from bucketmapjoin_hash_result_1_n2 a left outer join bucketmapjoin_hash_result_2_n2 b
on a.key = b.key
POSTHOOK: type: QUERY
POSTHOOK: Input: default@bucketmapjoin_hash_result_1_n2
POSTHOOK: Input: default@bucketmapjoin_hash_result_2_n2
#### A masked pattern was here ####
0	0	0
PREHOOK: query: load data local inpath '../../data/files/bmj2/000000_0' INTO TABLE srcbucket_mapjoin_part_2_n5 partition(ds='2008-04-09')
PREHOOK: type: LOAD
#### A masked pattern was here ####
PREHOOK: Output: default@srcbucket_mapjoin_part_2_n5
POSTHOOK: query: load data local inpath '../../data/files/bmj2/000000_0' INTO TABLE srcbucket_mapjoin_part_2_n5 partition(ds='2008-04-09')
POSTHOOK: type: LOAD
#### A masked pattern was here ####
POSTHOOK: Output: default@srcbucket_mapjoin_part_2_n5
POSTHOOK: Output: default@srcbucket_mapjoin_part_2_n5@ds=2008-04-09
PREHOOK: query: load data local inpath '../../data/files/bmj2/000001_0' INTO TABLE srcbucket_mapjoin_part_2_n5 partition(ds='2008-04-09')
PREHOOK: type: LOAD
#### A masked pattern was here ####
PREHOOK: Output: default@srcbucket_mapjoin_part_2_n5@ds=2008-04-09
POSTHOOK: query: load data local inpath '../../data/files/bmj2/000001_0' INTO TABLE srcbucket_mapjoin_part_2_n5 partition(ds='2008-04-09')
POSTHOOK: type: LOAD
#### A masked pattern was here ####
POSTHOOK: Output: default@srcbucket_mapjoin_part_2_n5@ds=2008-04-09
PREHOOK: query: explain extended
insert overwrite table bucketmapjoin_tmp_result_n2
select /*+mapjoin(b)*/ a.key, a.value, b.value
from srcbucket_mapjoin_part_n6 a join srcbucket_mapjoin_part_2_n5 b
on a.key=b.key
PREHOOK: type: QUERY
PREHOOK: Input: default@srcbucket_mapjoin_part_2_n5
PREHOOK: Input: default@srcbucket_mapjoin_part_2_n5@ds=2008-04-08
PREHOOK: Input: default@srcbucket_mapjoin_part_2_n5@ds=2008-04-09
PREHOOK: Input: default@srcbucket_mapjoin_part_n6
PREHOOK: Input: default@srcbucket_mapjoin_part_n6@ds=2008-04-08
PREHOOK: Output: default@bucketmapjoin_tmp_result_n2
POSTHOOK: query: explain extended
insert overwrite table bucketmapjoin_tmp_result_n2
select /*+mapjoin(b)*/ a.key, a.value, b.value
from srcbucket_mapjoin_part_n6 a join srcbucket_mapjoin_part_2_n5 b
on a.key=b.key
POSTHOOK: type: QUERY
POSTHOOK: Input: default@srcbucket_mapjoin_part_2_n5
POSTHOOK: Input: default@srcbucket_mapjoin_part_2_n5@ds=2008-04-08
POSTHOOK: Input: default@srcbucket_mapjoin_part_2_n5@ds=2008-04-09
POSTHOOK: Input: default@srcbucket_mapjoin_part_n6
POSTHOOK: Input: default@srcbucket_mapjoin_part_n6@ds=2008-04-08
POSTHOOK: Output: default@bucketmapjoin_tmp_result_n2
<<<<<<< HEAD
=======
OPTIMIZED SQL: SELECT `t0`.`key`, `t0`.`value`, `t2`.`value` AS `value1`
FROM (SELECT `key`, `value`
FROM `default`.`srcbucket_mapjoin_part_n6`
WHERE `key` IS NOT NULL) AS `t0`
INNER JOIN (SELECT `key`, `value`
FROM `default`.`srcbucket_mapjoin_part_2_n5`
WHERE `key` IS NOT NULL) AS `t2` ON `t0`.`key` = `t2`.`key`
>>>>>>> 720a0f27
STAGE DEPENDENCIES:
  Stage-1 is a root stage
  Stage-2 depends on stages: Stage-1
  Stage-0 depends on stages: Stage-2
  Stage-3 depends on stages: Stage-0

STAGE PLANS:
  Stage: Stage-1
    Tez
#### A masked pattern was here ####
      Edges:
        Reducer 2 <- Map 1 (SIMPLE_EDGE), Map 4 (SIMPLE_EDGE)
        Reducer 3 <- Reducer 2 (CUSTOM_SIMPLE_EDGE)
#### A masked pattern was here ####
      Vertices:
        Map 1 
            Map Operator Tree:
                TableScan
                  alias: a
                  Statistics: Num rows: 149 Data size: 85004 Basic stats: PARTIAL Column stats: NONE
                  GatherStats: false
                  Filter Operator
                    isSamplingPred: false
                    predicate: key is not null (type: boolean)
                    Statistics: Num rows: 142 Data size: 81010 Basic stats: PARTIAL Column stats: NONE
                    Select Operator
                      expressions: key (type: int), value (type: string)
                      outputColumnNames: _col0, _col1
                      Statistics: Num rows: 142 Data size: 81010 Basic stats: PARTIAL Column stats: NONE
                      Reduce Output Operator
                        key expressions: _col0 (type: int)
                        null sort order: a
                        sort order: +
                        Map-reduce partition columns: _col0 (type: int)
                        Statistics: Num rows: 142 Data size: 81010 Basic stats: PARTIAL Column stats: NONE
                        tag: 0
                        value expressions: _col1 (type: string)
                        auto parallelism: true
            Execution mode: llap
            LLAP IO: no inputs
            Path -> Alias:
#### A masked pattern was here ####
            Path -> Partition:
#### A masked pattern was here ####
                Partition
                  base file name: ds=2008-04-08
                  input format: org.apache.hadoop.mapred.TextInputFormat
                  output format: org.apache.hadoop.hive.ql.io.HiveIgnoreKeyTextOutputFormat
                  partition values:
                    ds 2008-04-08
                  properties:
                    bucket_count 4
                    bucket_field_name key
                    column.name.delimiter ,
                    columns key,value
                    columns.comments 
                    columns.types int:string
#### A masked pattern was here ####
                    name default.srcbucket_mapjoin_part_n6
                    numFiles 4
                    numRows 0
                    partition_columns ds
                    partition_columns.types string
                    rawDataSize 0
                    serialization.ddl struct srcbucket_mapjoin_part_n6 { i32 key, string value}
                    serialization.format 1
                    serialization.lib org.apache.hadoop.hive.serde2.lazy.LazySimpleSerDe
                    totalSize 5812
#### A masked pattern was here ####
                  serde: org.apache.hadoop.hive.serde2.lazy.LazySimpleSerDe
                
                    input format: org.apache.hadoop.mapred.TextInputFormat
                    output format: org.apache.hadoop.hive.ql.io.HiveIgnoreKeyTextOutputFormat
                    properties:
                      bucket_count 4
                      bucket_field_name key
                      bucketing_version 2
                      column.name.delimiter ,
                      columns key,value
                      columns.comments 
                      columns.types int:string
#### A masked pattern was here ####
                      name default.srcbucket_mapjoin_part_n6
                      partition_columns ds
                      partition_columns.types string
                      serialization.ddl struct srcbucket_mapjoin_part_n6 { i32 key, string value}
                      serialization.format 1
                      serialization.lib org.apache.hadoop.hive.serde2.lazy.LazySimpleSerDe
#### A masked pattern was here ####
                    serde: org.apache.hadoop.hive.serde2.lazy.LazySimpleSerDe
                    name: default.srcbucket_mapjoin_part_n6
                  name: default.srcbucket_mapjoin_part_n6
            Truncated Path -> Alias:
              /srcbucket_mapjoin_part_n6/ds=2008-04-08 [a]
        Map 4 
            Map Operator Tree:
                TableScan
                  alias: b
                  Statistics: Num rows: 156 Data size: 89440 Basic stats: PARTIAL Column stats: NONE
                  GatherStats: false
                  Filter Operator
                    isSamplingPred: false
                    predicate: key is not null (type: boolean)
                    Statistics: Num rows: 149 Data size: 85426 Basic stats: PARTIAL Column stats: NONE
                    Select Operator
                      expressions: key (type: int), value (type: string)
                      outputColumnNames: _col0, _col1
                      Statistics: Num rows: 149 Data size: 85426 Basic stats: PARTIAL Column stats: NONE
                      Reduce Output Operator
                        key expressions: _col0 (type: int)
                        null sort order: a
                        sort order: +
                        Map-reduce partition columns: _col0 (type: int)
                        Statistics: Num rows: 149 Data size: 85426 Basic stats: PARTIAL Column stats: NONE
                        tag: 1
                        value expressions: _col1 (type: string)
                        auto parallelism: true
            Execution mode: llap
            LLAP IO: no inputs
            Path -> Alias:
#### A masked pattern was here ####
            Path -> Partition:
#### A masked pattern was here ####
                Partition
                  base file name: ds=2008-04-08
                  input format: org.apache.hadoop.mapred.TextInputFormat
                  output format: org.apache.hadoop.hive.ql.io.HiveIgnoreKeyTextOutputFormat
                  partition values:
                    ds 2008-04-08
                  properties:
                    bucket_count 2
                    bucket_field_name key
                    column.name.delimiter ,
                    columns key,value
                    columns.comments 
                    columns.types int:string
#### A masked pattern was here ####
                    name default.srcbucket_mapjoin_part_2_n5
                    numFiles 2
                    numRows 0
                    partition_columns ds
                    partition_columns.types string
                    rawDataSize 0
                    serialization.ddl struct srcbucket_mapjoin_part_2_n5 { i32 key, string value}
                    serialization.format 1
                    serialization.lib org.apache.hadoop.hive.serde2.lazy.LazySimpleSerDe
                    totalSize 3062
#### A masked pattern was here ####
                  serde: org.apache.hadoop.hive.serde2.lazy.LazySimpleSerDe
                
                    input format: org.apache.hadoop.mapred.TextInputFormat
                    output format: org.apache.hadoop.hive.ql.io.HiveIgnoreKeyTextOutputFormat
                    properties:
                      bucket_count 2
                      bucket_field_name key
                      bucketing_version 2
                      column.name.delimiter ,
                      columns key,value
                      columns.comments 
                      columns.types int:string
#### A masked pattern was here ####
                      name default.srcbucket_mapjoin_part_2_n5
                      partition_columns ds
                      partition_columns.types string
                      serialization.ddl struct srcbucket_mapjoin_part_2_n5 { i32 key, string value}
                      serialization.format 1
                      serialization.lib org.apache.hadoop.hive.serde2.lazy.LazySimpleSerDe
#### A masked pattern was here ####
                    serde: org.apache.hadoop.hive.serde2.lazy.LazySimpleSerDe
                    name: default.srcbucket_mapjoin_part_2_n5
                  name: default.srcbucket_mapjoin_part_2_n5
#### A masked pattern was here ####
                Partition
                  base file name: ds=2008-04-09
                  input format: org.apache.hadoop.mapred.TextInputFormat
                  output format: org.apache.hadoop.hive.ql.io.HiveIgnoreKeyTextOutputFormat
                  partition values:
                    ds 2008-04-09
                  properties:
                    bucket_count 2
                    bucket_field_name key
                    column.name.delimiter ,
                    columns key,value
                    columns.comments 
                    columns.types int:string
#### A masked pattern was here ####
                    name default.srcbucket_mapjoin_part_2_n5
                    numFiles 2
                    numRows 0
                    partition_columns ds
                    partition_columns.types string
                    rawDataSize 0
                    serialization.ddl struct srcbucket_mapjoin_part_2_n5 { i32 key, string value}
                    serialization.format 1
                    serialization.lib org.apache.hadoop.hive.serde2.lazy.LazySimpleSerDe
                    totalSize 3062
#### A masked pattern was here ####
                  serde: org.apache.hadoop.hive.serde2.lazy.LazySimpleSerDe
                
                    input format: org.apache.hadoop.mapred.TextInputFormat
                    output format: org.apache.hadoop.hive.ql.io.HiveIgnoreKeyTextOutputFormat
                    properties:
                      bucket_count 2
                      bucket_field_name key
                      bucketing_version 2
                      column.name.delimiter ,
                      columns key,value
                      columns.comments 
                      columns.types int:string
#### A masked pattern was here ####
                      name default.srcbucket_mapjoin_part_2_n5
                      partition_columns ds
                      partition_columns.types string
                      serialization.ddl struct srcbucket_mapjoin_part_2_n5 { i32 key, string value}
                      serialization.format 1
                      serialization.lib org.apache.hadoop.hive.serde2.lazy.LazySimpleSerDe
#### A masked pattern was here ####
                    serde: org.apache.hadoop.hive.serde2.lazy.LazySimpleSerDe
                    name: default.srcbucket_mapjoin_part_2_n5
                  name: default.srcbucket_mapjoin_part_2_n5
            Truncated Path -> Alias:
              /srcbucket_mapjoin_part_2_n5/ds=2008-04-08 [b]
              /srcbucket_mapjoin_part_2_n5/ds=2008-04-09 [b]
        Reducer 2 
            Execution mode: llap
            Needs Tagging: false
            Reduce Operator Tree:
              Merge Join Operator
                condition map:
                     Inner Join 0 to 1
                keys:
                  0 _col0 (type: int)
                  1 _col0 (type: int)
                outputColumnNames: _col0, _col1, _col3
                Position of Big Table: 1
                Statistics: Num rows: 163 Data size: 93968 Basic stats: PARTIAL Column stats: NONE
                Select Operator
                  expressions: UDFToString(_col0) (type: string), _col1 (type: string), _col3 (type: string)
                  outputColumnNames: _col0, _col1, _col2
                  Statistics: Num rows: 163 Data size: 93968 Basic stats: PARTIAL Column stats: NONE
                  File Output Operator
                    compressed: false
                    GlobalTableId: 1
#### A masked pattern was here ####
                    NumFilesPerFileSink: 1
                    Statistics: Num rows: 163 Data size: 93968 Basic stats: PARTIAL Column stats: NONE
#### A masked pattern was here ####
                    table:
                        input format: org.apache.hadoop.mapred.TextInputFormat
                        output format: org.apache.hadoop.hive.ql.io.HiveIgnoreKeyTextOutputFormat
                        properties:
                          COLUMN_STATS_ACCURATE {"BASIC_STATS":"true","COLUMN_STATS":{"key":"true","value1":"true","value2":"true"}}
                          bucket_count -1
                          bucketing_version 2
                          column.name.delimiter ,
                          columns key,value1,value2
                          columns.comments 
                          columns.types string:string:string
#### A masked pattern was here ####
                          name default.bucketmapjoin_tmp_result_n2
                          numFiles 1
                          numRows 564
                          rawDataSize 10503
                          serialization.ddl struct bucketmapjoin_tmp_result_n2 { string key, string value1, string value2}
                          serialization.format 1
                          serialization.lib org.apache.hadoop.hive.serde2.lazy.LazySimpleSerDe
                          totalSize 11067
#### A masked pattern was here ####
                        serde: org.apache.hadoop.hive.serde2.lazy.LazySimpleSerDe
                        name: default.bucketmapjoin_tmp_result_n2
                    TotalFiles: 1
                    GatherStats: true
                    MultiFileSpray: false
                  Select Operator
                    expressions: _col0 (type: string), _col1 (type: string), _col2 (type: string)
                    outputColumnNames: key, value1, value2
                    Statistics: Num rows: 163 Data size: 93968 Basic stats: PARTIAL Column stats: NONE
                    Group By Operator
                      aggregations: compute_stats(key, 'hll'), compute_stats(value1, 'hll'), compute_stats(value2, 'hll')
                      mode: hash
                      outputColumnNames: _col0, _col1, _col2
                      Statistics: Num rows: 1 Data size: 1320 Basic stats: PARTIAL Column stats: NONE
                      Reduce Output Operator
                        null sort order: 
                        sort order: 
                        Statistics: Num rows: 1 Data size: 1320 Basic stats: PARTIAL Column stats: NONE
                        tag: -1
                        value expressions: _col0 (type: struct<columntype:string,maxlength:bigint,sumlength:bigint,count:bigint,countnulls:bigint,bitvector:binary>), _col1 (type: struct<columntype:string,maxlength:bigint,sumlength:bigint,count:bigint,countnulls:bigint,bitvector:binary>), _col2 (type: struct<columntype:string,maxlength:bigint,sumlength:bigint,count:bigint,countnulls:bigint,bitvector:binary>)
                        auto parallelism: false
        Reducer 3 
            Execution mode: llap
            Needs Tagging: false
            Reduce Operator Tree:
              Group By Operator
                aggregations: compute_stats(VALUE._col0), compute_stats(VALUE._col1), compute_stats(VALUE._col2)
                mode: mergepartial
                outputColumnNames: _col0, _col1, _col2
                Statistics: Num rows: 1 Data size: 1320 Basic stats: PARTIAL Column stats: NONE
                File Output Operator
                  compressed: false
                  GlobalTableId: 0
#### A masked pattern was here ####
                  NumFilesPerFileSink: 1
                  Statistics: Num rows: 1 Data size: 1320 Basic stats: PARTIAL Column stats: NONE
#### A masked pattern was here ####
                  table:
                      input format: org.apache.hadoop.mapred.SequenceFileInputFormat
                      output format: org.apache.hadoop.hive.ql.io.HiveSequenceFileOutputFormat
                      properties:
                        columns _col0,_col1,_col2
                        columns.types struct<columntype:string,maxlength:bigint,avglength:double,countnulls:bigint,numdistinctvalues:bigint,ndvbitvector:binary>:struct<columntype:string,maxlength:bigint,avglength:double,countnulls:bigint,numdistinctvalues:bigint,ndvbitvector:binary>:struct<columntype:string,maxlength:bigint,avglength:double,countnulls:bigint,numdistinctvalues:bigint,ndvbitvector:binary>
                        escape.delim \
                        hive.serialization.extend.additional.nesting.levels true
                        serialization.escape.crlf true
                        serialization.format 1
                        serialization.lib org.apache.hadoop.hive.serde2.lazy.LazySimpleSerDe
                      serde: org.apache.hadoop.hive.serde2.lazy.LazySimpleSerDe
                  TotalFiles: 1
                  GatherStats: false
                  MultiFileSpray: false

  Stage: Stage-2
    Dependency Collection

  Stage: Stage-0
    Move Operator
      tables:
          replace: true
#### A masked pattern was here ####
          table:
              input format: org.apache.hadoop.mapred.TextInputFormat
              output format: org.apache.hadoop.hive.ql.io.HiveIgnoreKeyTextOutputFormat
              properties:
                COLUMN_STATS_ACCURATE {"BASIC_STATS":"true","COLUMN_STATS":{"key":"true","value1":"true","value2":"true"}}
                bucket_count -1
                bucketing_version 2
                column.name.delimiter ,
                columns key,value1,value2
                columns.comments 
                columns.types string:string:string
#### A masked pattern was here ####
                name default.bucketmapjoin_tmp_result_n2
                numFiles 1
                numRows 564
                rawDataSize 10503
                serialization.ddl struct bucketmapjoin_tmp_result_n2 { string key, string value1, string value2}
                serialization.format 1
                serialization.lib org.apache.hadoop.hive.serde2.lazy.LazySimpleSerDe
                totalSize 11067
#### A masked pattern was here ####
              serde: org.apache.hadoop.hive.serde2.lazy.LazySimpleSerDe
              name: default.bucketmapjoin_tmp_result_n2

  Stage: Stage-3
    Stats Work
      Basic Stats Work:
#### A masked pattern was here ####
      Column Stats Desc:
          Columns: key, value1, value2
          Column Types: string, string, string
          Table: default.bucketmapjoin_tmp_result_n2
          Is Table Level Stats: true

PREHOOK: query: insert overwrite table bucketmapjoin_tmp_result_n2
select /*+mapjoin(b)*/ a.key, a.value, b.value
from srcbucket_mapjoin_part_n6 a join srcbucket_mapjoin_part_2_n5 b
on a.key=b.key
PREHOOK: type: QUERY
PREHOOK: Input: default@srcbucket_mapjoin_part_2_n5
PREHOOK: Input: default@srcbucket_mapjoin_part_2_n5@ds=2008-04-08
PREHOOK: Input: default@srcbucket_mapjoin_part_2_n5@ds=2008-04-09
PREHOOK: Input: default@srcbucket_mapjoin_part_n6
PREHOOK: Input: default@srcbucket_mapjoin_part_n6@ds=2008-04-08
PREHOOK: Output: default@bucketmapjoin_tmp_result_n2
POSTHOOK: query: insert overwrite table bucketmapjoin_tmp_result_n2
select /*+mapjoin(b)*/ a.key, a.value, b.value
from srcbucket_mapjoin_part_n6 a join srcbucket_mapjoin_part_2_n5 b
on a.key=b.key
POSTHOOK: type: QUERY
POSTHOOK: Input: default@srcbucket_mapjoin_part_2_n5
POSTHOOK: Input: default@srcbucket_mapjoin_part_2_n5@ds=2008-04-08
POSTHOOK: Input: default@srcbucket_mapjoin_part_2_n5@ds=2008-04-09
POSTHOOK: Input: default@srcbucket_mapjoin_part_n6
POSTHOOK: Input: default@srcbucket_mapjoin_part_n6@ds=2008-04-08
POSTHOOK: Output: default@bucketmapjoin_tmp_result_n2
POSTHOOK: Lineage: bucketmapjoin_tmp_result_n2.key EXPRESSION [(srcbucket_mapjoin_part_n6)a.FieldSchema(name:key, type:int, comment:null), ]
POSTHOOK: Lineage: bucketmapjoin_tmp_result_n2.value1 SIMPLE [(srcbucket_mapjoin_part_n6)a.FieldSchema(name:value, type:string, comment:null), ]
POSTHOOK: Lineage: bucketmapjoin_tmp_result_n2.value2 SIMPLE [(srcbucket_mapjoin_part_2_n5)b.FieldSchema(name:value, type:string, comment:null), ]
PREHOOK: query: select count(1) from bucketmapjoin_tmp_result_n2
PREHOOK: type: QUERY
PREHOOK: Input: default@bucketmapjoin_tmp_result_n2
#### A masked pattern was here ####
POSTHOOK: query: select count(1) from bucketmapjoin_tmp_result_n2
POSTHOOK: type: QUERY
POSTHOOK: Input: default@bucketmapjoin_tmp_result_n2
#### A masked pattern was here ####
1128
PREHOOK: query: insert overwrite table bucketmapjoin_hash_result_1_n2
select sum(hash(key)), sum(hash(value1)), sum(hash(value2)) from bucketmapjoin_tmp_result_n2
PREHOOK: type: QUERY
PREHOOK: Input: default@bucketmapjoin_tmp_result_n2
PREHOOK: Output: default@bucketmapjoin_hash_result_1_n2
POSTHOOK: query: insert overwrite table bucketmapjoin_hash_result_1_n2
select sum(hash(key)), sum(hash(value1)), sum(hash(value2)) from bucketmapjoin_tmp_result_n2
POSTHOOK: type: QUERY
POSTHOOK: Input: default@bucketmapjoin_tmp_result_n2
POSTHOOK: Output: default@bucketmapjoin_hash_result_1_n2
POSTHOOK: Lineage: bucketmapjoin_hash_result_1_n2.key EXPRESSION [(bucketmapjoin_tmp_result_n2)bucketmapjoin_tmp_result_n2.FieldSchema(name:key, type:string, comment:null), ]
POSTHOOK: Lineage: bucketmapjoin_hash_result_1_n2.value1 EXPRESSION [(bucketmapjoin_tmp_result_n2)bucketmapjoin_tmp_result_n2.FieldSchema(name:value1, type:string, comment:null), ]
POSTHOOK: Lineage: bucketmapjoin_hash_result_1_n2.value2 EXPRESSION [(bucketmapjoin_tmp_result_n2)bucketmapjoin_tmp_result_n2.FieldSchema(name:value2, type:string, comment:null), ]
PREHOOK: query: insert overwrite table bucketmapjoin_tmp_result_n2
select /*+mapjoin(b)*/ a.key, a.value, b.value
from srcbucket_mapjoin_part_n6 a join srcbucket_mapjoin_part_2_n5 b
on a.key=b.key
PREHOOK: type: QUERY
PREHOOK: Input: default@srcbucket_mapjoin_part_2_n5
PREHOOK: Input: default@srcbucket_mapjoin_part_2_n5@ds=2008-04-08
PREHOOK: Input: default@srcbucket_mapjoin_part_2_n5@ds=2008-04-09
PREHOOK: Input: default@srcbucket_mapjoin_part_n6
PREHOOK: Input: default@srcbucket_mapjoin_part_n6@ds=2008-04-08
PREHOOK: Output: default@bucketmapjoin_tmp_result_n2
POSTHOOK: query: insert overwrite table bucketmapjoin_tmp_result_n2
select /*+mapjoin(b)*/ a.key, a.value, b.value
from srcbucket_mapjoin_part_n6 a join srcbucket_mapjoin_part_2_n5 b
on a.key=b.key
POSTHOOK: type: QUERY
POSTHOOK: Input: default@srcbucket_mapjoin_part_2_n5
POSTHOOK: Input: default@srcbucket_mapjoin_part_2_n5@ds=2008-04-08
POSTHOOK: Input: default@srcbucket_mapjoin_part_2_n5@ds=2008-04-09
POSTHOOK: Input: default@srcbucket_mapjoin_part_n6
POSTHOOK: Input: default@srcbucket_mapjoin_part_n6@ds=2008-04-08
POSTHOOK: Output: default@bucketmapjoin_tmp_result_n2
POSTHOOK: Lineage: bucketmapjoin_tmp_result_n2.key EXPRESSION [(srcbucket_mapjoin_part_n6)a.FieldSchema(name:key, type:int, comment:null), ]
POSTHOOK: Lineage: bucketmapjoin_tmp_result_n2.value1 SIMPLE [(srcbucket_mapjoin_part_n6)a.FieldSchema(name:value, type:string, comment:null), ]
POSTHOOK: Lineage: bucketmapjoin_tmp_result_n2.value2 SIMPLE [(srcbucket_mapjoin_part_2_n5)b.FieldSchema(name:value, type:string, comment:null), ]
PREHOOK: query: select count(1) from bucketmapjoin_tmp_result_n2
PREHOOK: type: QUERY
PREHOOK: Input: default@bucketmapjoin_tmp_result_n2
#### A masked pattern was here ####
POSTHOOK: query: select count(1) from bucketmapjoin_tmp_result_n2
POSTHOOK: type: QUERY
POSTHOOK: Input: default@bucketmapjoin_tmp_result_n2
#### A masked pattern was here ####
1128
PREHOOK: query: insert overwrite table bucketmapjoin_hash_result_2_n2
select sum(hash(key)), sum(hash(value1)), sum(hash(value2)) from bucketmapjoin_tmp_result_n2
PREHOOK: type: QUERY
PREHOOK: Input: default@bucketmapjoin_tmp_result_n2
PREHOOK: Output: default@bucketmapjoin_hash_result_2_n2
POSTHOOK: query: insert overwrite table bucketmapjoin_hash_result_2_n2
select sum(hash(key)), sum(hash(value1)), sum(hash(value2)) from bucketmapjoin_tmp_result_n2
POSTHOOK: type: QUERY
POSTHOOK: Input: default@bucketmapjoin_tmp_result_n2
POSTHOOK: Output: default@bucketmapjoin_hash_result_2_n2
POSTHOOK: Lineage: bucketmapjoin_hash_result_2_n2.key EXPRESSION [(bucketmapjoin_tmp_result_n2)bucketmapjoin_tmp_result_n2.FieldSchema(name:key, type:string, comment:null), ]
POSTHOOK: Lineage: bucketmapjoin_hash_result_2_n2.value1 EXPRESSION [(bucketmapjoin_tmp_result_n2)bucketmapjoin_tmp_result_n2.FieldSchema(name:value1, type:string, comment:null), ]
POSTHOOK: Lineage: bucketmapjoin_hash_result_2_n2.value2 EXPRESSION [(bucketmapjoin_tmp_result_n2)bucketmapjoin_tmp_result_n2.FieldSchema(name:value2, type:string, comment:null), ]
PREHOOK: query: select a.key-b.key, a.value1-b.value1, a.value2-b.value2
from bucketmapjoin_hash_result_1_n2 a left outer join bucketmapjoin_hash_result_2_n2 b
on a.key = b.key
PREHOOK: type: QUERY
PREHOOK: Input: default@bucketmapjoin_hash_result_1_n2
PREHOOK: Input: default@bucketmapjoin_hash_result_2_n2
#### A masked pattern was here ####
POSTHOOK: query: select a.key-b.key, a.value1-b.value1, a.value2-b.value2
from bucketmapjoin_hash_result_1_n2 a left outer join bucketmapjoin_hash_result_2_n2 b
on a.key = b.key
POSTHOOK: type: QUERY
POSTHOOK: Input: default@bucketmapjoin_hash_result_1_n2
POSTHOOK: Input: default@bucketmapjoin_hash_result_2_n2
#### A masked pattern was here ####
0	0	0<|MERGE_RESOLUTION|>--- conflicted
+++ resolved
@@ -110,8 +110,6 @@
 POSTHOOK: Input: default@srcbucket_mapjoin_part_n6
 POSTHOOK: Input: default@srcbucket_mapjoin_part_n6@ds=2008-04-08
 POSTHOOK: Output: default@bucketmapjoin_tmp_result_n2
-<<<<<<< HEAD
-=======
 OPTIMIZED SQL: SELECT `t0`.`key`, `t0`.`value`, `t2`.`value` AS `value1`
 FROM (SELECT `key`, `value`
 FROM `default`.`srcbucket_mapjoin_part_n6`
@@ -119,7 +117,6 @@
 INNER JOIN (SELECT `key`, `value`, CAST('2008-04-08' AS STRING) AS `ds`
 FROM `default`.`srcbucket_mapjoin_part_2_n5`
 WHERE `ds` = '2008-04-08' AND `key` IS NOT NULL) AS `t2` ON `t0`.`key` = `t2`.`key`
->>>>>>> 720a0f27
 STAGE DEPENDENCIES:
   Stage-1 is a root stage
   Stage-2 depends on stages: Stage-1
@@ -560,8 +557,6 @@
 POSTHOOK: Input: default@srcbucket_mapjoin_part_n6
 POSTHOOK: Input: default@srcbucket_mapjoin_part_n6@ds=2008-04-08
 POSTHOOK: Output: default@bucketmapjoin_tmp_result_n2
-<<<<<<< HEAD
-=======
 OPTIMIZED SQL: SELECT `t0`.`key`, `t0`.`value`, `t2`.`value` AS `value1`
 FROM (SELECT `key`, `value`
 FROM `default`.`srcbucket_mapjoin_part_n6`
@@ -569,7 +564,6 @@
 INNER JOIN (SELECT `key`, `value`, CAST('2008-04-08' AS STRING) AS `ds`
 FROM `default`.`srcbucket_mapjoin_part_2_n5`
 WHERE `ds` = '2008-04-08' AND `key` IS NOT NULL) AS `t2` ON `t0`.`key` = `t2`.`key`
->>>>>>> 720a0f27
 STAGE DEPENDENCIES:
   Stage-1 is a root stage
   Stage-2 depends on stages: Stage-1
@@ -1029,8 +1023,6 @@
 POSTHOOK: Input: default@srcbucket_mapjoin_part_n6
 POSTHOOK: Input: default@srcbucket_mapjoin_part_n6@ds=2008-04-08
 POSTHOOK: Output: default@bucketmapjoin_tmp_result_n2
-<<<<<<< HEAD
-=======
 OPTIMIZED SQL: SELECT `t0`.`key`, `t0`.`value`, `t2`.`value` AS `value1`
 FROM (SELECT `key`, `value`
 FROM `default`.`srcbucket_mapjoin_part_n6`
@@ -1038,7 +1030,6 @@
 INNER JOIN (SELECT `key`, `value`
 FROM `default`.`srcbucket_mapjoin_part_2_n5`
 WHERE `key` IS NOT NULL) AS `t2` ON `t0`.`key` = `t2`.`key`
->>>>>>> 720a0f27
 STAGE DEPENDENCIES:
   Stage-1 is a root stage
   Stage-2 depends on stages: Stage-1
