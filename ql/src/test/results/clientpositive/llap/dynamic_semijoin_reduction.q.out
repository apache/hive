--- conflicted
+++ resolved
@@ -1685,8 +1685,6 @@
 POSTHOOK: Input: default@srcpart_small_n3@ds=2008-04-08
 POSTHOOK: Input: default@srcpart_small_n3@ds=2008-04-09
 #### A masked pattern was here ####
-<<<<<<< HEAD
-=======
 OPTIMIZED SQL: SELECT COUNT(*) AS `$f0`
 FROM (SELECT `key`
 FROM `default`.`srcpart_date_n7`
@@ -1694,7 +1692,6 @@
 INNER JOIN (SELECT `key1`
 FROM `default`.`srcpart_small_n3`
 WHERE `key1` IS NOT NULL) AS `t2` ON `t0`.`key` = `t2`.`key1`
->>>>>>> 720a0f27
 STAGE DEPENDENCIES:
   Stage-1 is a root stage
   Stage-0 depends on stages: Stage-1
