--- conflicted
+++ resolved
@@ -150,8 +150,6 @@
 POSTHOOK: Input: default@t1_old
 POSTHOOK: Input: default@t1_old@ds=2011-10-13
 #### A masked pattern was here ####
-<<<<<<< HEAD
-=======
 OPTIMIZED SQL: SELECT `key`, `value`, CAST('2011-10-13' AS STRING) AS `ds`
 FROM (SELECT `key`, `value`
 FROM `default`.`t1_new_n0`
@@ -164,7 +162,6 @@
 INNER JOIN (SELECT `key`, `keymap`, CAST('2011-10-13' AS STRING) AS `ds`
 FROM `default`.`t1_mapping`
 WHERE '2011-10-13' = `ds` AND `keymap` IS NOT NULL) AS `t4` ON `t2`.`keymap` = `t4`.`keymap`) AS `t6`
->>>>>>> 720a0f27
 STAGE DEPENDENCIES:
   Stage-1 is a root stage
   Stage-0 depends on stages: Stage-1
@@ -492,8 +489,6 @@
 POSTHOOK: Input: default@t1_new_n0@ds=2011-10-15
 POSTHOOK: Input: default@t1_old
 #### A masked pattern was here ####
-<<<<<<< HEAD
-=======
 OPTIMIZED SQL: SELECT `key`, `value`, CAST('2011-10-15' AS STRING) AS `ds`
 FROM (SELECT `key`, `value`
 FROM `default`.`t1_new_n0`
@@ -506,7 +501,6 @@
 INNER JOIN (SELECT `key`, `keymap`, CAST('2011-10-15' AS STRING) AS `ds`
 FROM `default`.`t1_mapping`
 WHERE '2011-10-15' = `ds` AND `keymap` IS NOT NULL) AS `t4` ON `t2`.`keymap` = `t4`.`keymap`) AS `t6`
->>>>>>> 720a0f27
 STAGE DEPENDENCIES:
   Stage-1 is a root stage
   Stage-0 depends on stages: Stage-1
