--- conflicted
+++ resolved
@@ -351,22 +351,6 @@
                   Statistics: Num rows: 2000 Data size: 106288 Basic stats: COMPLETE Column stats: COMPLETE
                   TableScan Vectorization:
                       native: true
-<<<<<<< HEAD
-                  Top N Key Operator
-                    sort order: +
-                    keys: concat(concat(concat('Quarter ', CAST( UDFToInteger(((UDFToDouble((month(dt) - 1)) / 3.0D) + 1.0D)) AS STRING)), '-'), CAST( year(dt) AS STRING)) (type: string)
-                    Statistics: Num rows: 2000 Data size: 106456 Basic stats: COMPLETE Column stats: NONE
-                    top n: 50
-                    Top N Key Vectorization:
-                        className: VectorTopNKeyOperator
-                        keyExpressions: StringGroupConcatColCol(col 18:string, col 19:string)(children: StringGroupColConcatStringScalar(col 19:string, val -)(children: StringScalarConcatStringGroupCol(val Quarter , col 18:string)(children: CastLongToString(col 14:int)(children: CastDoubleToLong(col 16:double)(children: DoubleColAddDoubleScalar(col 17:double, val 1.0)(children: DoubleColDivideDoubleScalar(col 16:double, val 3.0)(children: CastLongToDouble(col 15:int)(children: LongColSubtractLongScalar(col 14:int, val 1)(children: VectorUDFMonthDate(col 12, field MONTH) -> 14:int) -> 15:int) -> 16:double) -> 17:double) -> 16:double) -> 14:int) -> 18:string) -> 19:string) -> 18:string, CastLongToString(col 14:int)(children: VectorUDFYearDate(col 12, field YEAR) -> 14:int) -> 19:string) -> 20:string
-                        native: true
-                    Select Operator
-                      expressions: concat(concat(concat('Quarter ', CAST( UDFToInteger(((UDFToDouble((month(dt) - 1)) / 3.0D) + 1.0D)) AS STRING)), '-'), CAST( year(dt) AS STRING)) (type: string)
-                      outputColumnNames: _col0
-                      Select Vectorization:
-                          className: VectorSelectOperator
-=======
                   Select Operator
                     expressions: concat(concat(concat('Quarter ', CAST( UDFToInteger(((UDFToDouble((month(dt) - 1)) / 3.0D) + 1.0D)) AS STRING)), '-'), CAST( year(dt) AS STRING)) (type: string)
                     outputColumnNames: _col0
@@ -384,16 +368,12 @@
                       Top N Key Vectorization:
                           className: VectorTopNKeyOperator
                           keyExpressions: col 20:string
->>>>>>> b6c0cd40
                           native: true
-                          projectedOutputColumnNums: [21]
-                          selectExpressions: StringGroupConcatColCol(col 18:string, col 19:string)(children: StringGroupColConcatStringScalar(col 19:string, val -)(children: StringScalarConcatStringGroupCol(val Quarter , col 18:string)(children: CastLongToString(col 14:int)(children: CastDoubleToLong(col 16:double)(children: DoubleColAddDoubleScalar(col 17:double, val 1.0)(children: DoubleColDivideDoubleScalar(col 16:double, val 3.0)(children: CastLongToDouble(col 15:int)(children: LongColSubtractLongScalar(col 14:int, val 1)(children: VectorUDFMonthDate(col 12, field MONTH) -> 14:int) -> 15:int) -> 16:double) -> 17:double) -> 16:double) -> 14:int) -> 18:string) -> 19:string) -> 18:string, CastLongToString(col 14:int)(children: VectorUDFYearDate(col 12, field YEAR) -> 14:int) -> 19:string) -> 21:string
-                      Statistics: Num rows: 2000 Data size: 106456 Basic stats: COMPLETE Column stats: NONE
                       Group By Operator
                         Group By Vectorization:
                             className: VectorGroupByOperator
                             groupByMode: HASH
-                            keyExpressions: col 21:string
+                            keyExpressions: col 20:string
                             native: false
                             vectorProcessingMode: HASH
                             projectedOutputColumnNums: []
