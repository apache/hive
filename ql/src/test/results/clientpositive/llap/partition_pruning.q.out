PREHOOK: query: create table daysales (customer int) partitioned by (dt string)
PREHOOK: type: CREATETABLE
PREHOOK: Output: database:default
PREHOOK: Output: default@daysales
POSTHOOK: query: create table daysales (customer int) partitioned by (dt string)
POSTHOOK: type: CREATETABLE
POSTHOOK: Output: database:default
POSTHOOK: Output: default@daysales
PREHOOK: query: insert into daysales partition(dt='2001-01-01') values(1)
PREHOOK: type: QUERY
PREHOOK: Input: _dummy_database@_dummy_table
PREHOOK: Output: default@daysales@dt=2001-01-01
POSTHOOK: query: insert into daysales partition(dt='2001-01-01') values(1)
POSTHOOK: type: QUERY
POSTHOOK: Input: _dummy_database@_dummy_table
POSTHOOK: Output: default@daysales@dt=2001-01-01
POSTHOOK: Lineage: daysales PARTITION(dt=2001-01-01).customer SCRIPT []
PREHOOK: query: insert into daysales partition(dt='2001-01-03') values(3)
PREHOOK: type: QUERY
PREHOOK: Input: _dummy_database@_dummy_table
PREHOOK: Output: default@daysales@dt=2001-01-03
POSTHOOK: query: insert into daysales partition(dt='2001-01-03') values(3)
POSTHOOK: type: QUERY
POSTHOOK: Input: _dummy_database@_dummy_table
POSTHOOK: Output: default@daysales@dt=2001-01-03
POSTHOOK: Lineage: daysales PARTITION(dt=2001-01-03).customer SCRIPT []
PREHOOK: query: select * from daysales where nvl(dt='2001-01-01' and customer=1, false)
PREHOOK: type: QUERY
PREHOOK: Input: default@daysales
PREHOOK: Input: default@daysales@dt=2001-01-01
#### A masked pattern was here ####
POSTHOOK: query: select * from daysales where nvl(dt='2001-01-01' and customer=1, false)
POSTHOOK: type: QUERY
POSTHOOK: Input: default@daysales
POSTHOOK: Input: default@daysales@dt=2001-01-01
#### A masked pattern was here ####
1	2001-01-01
PREHOOK: query: select * from daysales where nvl(dt='2001-01-02' and customer=1, false)
PREHOOK: type: QUERY
PREHOOK: Input: default@daysales
#### A masked pattern was here ####
POSTHOOK: query: select * from daysales where nvl(dt='2001-01-02' and customer=1, false)
POSTHOOK: type: QUERY
POSTHOOK: Input: default@daysales
#### A masked pattern was here ####
PREHOOK: query: select * from daysales where nvl(dt='2001-01-01' and customer=1, true)
PREHOOK: type: QUERY
PREHOOK: Input: default@daysales
PREHOOK: Input: default@daysales@dt=2001-01-01
#### A masked pattern was here ####
POSTHOOK: query: select * from daysales where nvl(dt='2001-01-01' and customer=1, true)
POSTHOOK: type: QUERY
POSTHOOK: Input: default@daysales
POSTHOOK: Input: default@daysales@dt=2001-01-01
#### A masked pattern was here ####
1	2001-01-01
PREHOOK: query: select * from daysales where (dt='2001-01-01' and customer=1)
PREHOOK: type: QUERY
PREHOOK: Input: default@daysales
PREHOOK: Input: default@daysales@dt=2001-01-01
#### A masked pattern was here ####
POSTHOOK: query: select * from daysales where (dt='2001-01-01' and customer=1)
POSTHOOK: type: QUERY
POSTHOOK: Input: default@daysales
POSTHOOK: Input: default@daysales@dt=2001-01-01
#### A masked pattern was here ####
1	2001-01-01
PREHOOK: query: select * from daysales where (dt='2001-01-01' or customer=3)
PREHOOK: type: QUERY
PREHOOK: Input: default@daysales
PREHOOK: Input: default@daysales@dt=2001-01-01
PREHOOK: Input: default@daysales@dt=2001-01-03
#### A masked pattern was here ####
POSTHOOK: query: select * from daysales where (dt='2001-01-01' or customer=3)
POSTHOOK: type: QUERY
POSTHOOK: Input: default@daysales
POSTHOOK: Input: default@daysales@dt=2001-01-01
POSTHOOK: Input: default@daysales@dt=2001-01-03
#### A masked pattern was here ####
1	2001-01-01
3	2001-01-03
PREHOOK: query: select * from daysales where (dt='2001-01-03' or customer=100)
PREHOOK: type: QUERY
PREHOOK: Input: default@daysales
PREHOOK: Input: default@daysales@dt=2001-01-01
PREHOOK: Input: default@daysales@dt=2001-01-03
#### A masked pattern was here ####
POSTHOOK: query: select * from daysales where (dt='2001-01-03' or customer=100)
POSTHOOK: type: QUERY
POSTHOOK: Input: default@daysales
POSTHOOK: Input: default@daysales@dt=2001-01-01
POSTHOOK: Input: default@daysales@dt=2001-01-03
#### A masked pattern was here ####
3	2001-01-03
PREHOOK: query: explain extended select * from daysales where nvl(dt='2001-01-01' and customer=1, false)
PREHOOK: type: QUERY
PREHOOK: Input: default@daysales
PREHOOK: Input: default@daysales@dt=2001-01-01
#### A masked pattern was here ####
POSTHOOK: query: explain extended select * from daysales where nvl(dt='2001-01-01' and customer=1, false)
POSTHOOK: type: QUERY
POSTHOOK: Input: default@daysales
POSTHOOK: Input: default@daysales@dt=2001-01-01
#### A masked pattern was here ####
<<<<<<< HEAD
=======
OPTIMIZED SQL: SELECT `customer`, `dt`
FROM `default`.`daysales`
WHERE NVL(`dt` = '2001-01-01' AND `customer` = 1, FALSE)
>>>>>>> 720a0f27
STAGE DEPENDENCIES:
  Stage-0 is a root stage

STAGE PLANS:
  Stage: Stage-0
    Fetch Operator
      limit: -1
      Partition Description:
          Partition
            input format: org.apache.hadoop.mapred.TextInputFormat
            output format: org.apache.hadoop.hive.ql.io.HiveIgnoreKeyTextOutputFormat
            partition values:
              dt 2001-01-01
            properties:
              COLUMN_STATS_ACCURATE {"BASIC_STATS":"true","COLUMN_STATS":{"customer":"true"}}
              bucket_count -1
              column.name.delimiter ,
              columns customer
              columns.comments 
              columns.types int
#### A masked pattern was here ####
              name default.daysales
              numFiles 1
              numRows 1
              partition_columns dt
              partition_columns.types string
              rawDataSize 1
              serialization.ddl struct daysales { i32 customer}
              serialization.format 1
              serialization.lib org.apache.hadoop.hive.serde2.lazy.LazySimpleSerDe
              totalSize 2
#### A masked pattern was here ####
            serde: org.apache.hadoop.hive.serde2.lazy.LazySimpleSerDe
          
              input format: org.apache.hadoop.mapred.TextInputFormat
              output format: org.apache.hadoop.hive.ql.io.HiveIgnoreKeyTextOutputFormat
              properties:
                bucket_count -1
                bucketing_version 2
                column.name.delimiter ,
                columns customer
                columns.comments 
                columns.types int
#### A masked pattern was here ####
                name default.daysales
                partition_columns dt
                partition_columns.types string
                serialization.ddl struct daysales { i32 customer}
                serialization.format 1
                serialization.lib org.apache.hadoop.hive.serde2.lazy.LazySimpleSerDe
#### A masked pattern was here ####
              serde: org.apache.hadoop.hive.serde2.lazy.LazySimpleSerDe
              name: default.daysales
            name: default.daysales
      Processor Tree:
        TableScan
          alias: daysales
          GatherStats: false
          Filter Operator
            isSamplingPred: false
            predicate: NVL((customer = 1),false) (type: boolean)
            Select Operator
              expressions: customer (type: int), dt (type: string)
              outputColumnNames: _col0, _col1
              ListSink

PREHOOK: query: explain extended select * from daysales where nvl(dt='2001-01-01' or customer=3, false)
PREHOOK: type: QUERY
PREHOOK: Input: default@daysales
PREHOOK: Input: default@daysales@dt=2001-01-01
PREHOOK: Input: default@daysales@dt=2001-01-03
#### A masked pattern was here ####
POSTHOOK: query: explain extended select * from daysales where nvl(dt='2001-01-01' or customer=3, false)
POSTHOOK: type: QUERY
POSTHOOK: Input: default@daysales
POSTHOOK: Input: default@daysales@dt=2001-01-01
POSTHOOK: Input: default@daysales@dt=2001-01-03
#### A masked pattern was here ####
<<<<<<< HEAD
=======
OPTIMIZED SQL: SELECT `customer`, `dt`
FROM `default`.`daysales`
WHERE NVL(`dt` = '2001-01-01' OR `customer` = 3, FALSE)
>>>>>>> 720a0f27
STAGE DEPENDENCIES:
  Stage-0 is a root stage

STAGE PLANS:
  Stage: Stage-0
    Fetch Operator
      limit: -1
      Partition Description:
          Partition
            input format: org.apache.hadoop.mapred.TextInputFormat
            output format: org.apache.hadoop.hive.ql.io.HiveIgnoreKeyTextOutputFormat
            partition values:
              dt 2001-01-01
            properties:
              COLUMN_STATS_ACCURATE {"BASIC_STATS":"true","COLUMN_STATS":{"customer":"true"}}
              bucket_count -1
              column.name.delimiter ,
              columns customer
              columns.comments 
              columns.types int
#### A masked pattern was here ####
              name default.daysales
              numFiles 1
              numRows 1
              partition_columns dt
              partition_columns.types string
              rawDataSize 1
              serialization.ddl struct daysales { i32 customer}
              serialization.format 1
              serialization.lib org.apache.hadoop.hive.serde2.lazy.LazySimpleSerDe
              totalSize 2
#### A masked pattern was here ####
            serde: org.apache.hadoop.hive.serde2.lazy.LazySimpleSerDe
          
              input format: org.apache.hadoop.mapred.TextInputFormat
              output format: org.apache.hadoop.hive.ql.io.HiveIgnoreKeyTextOutputFormat
              properties:
                bucket_count -1
                bucketing_version 2
                column.name.delimiter ,
                columns customer
                columns.comments 
                columns.types int
#### A masked pattern was here ####
                name default.daysales
                partition_columns dt
                partition_columns.types string
                serialization.ddl struct daysales { i32 customer}
                serialization.format 1
                serialization.lib org.apache.hadoop.hive.serde2.lazy.LazySimpleSerDe
#### A masked pattern was here ####
              serde: org.apache.hadoop.hive.serde2.lazy.LazySimpleSerDe
              name: default.daysales
            name: default.daysales
          Partition
            input format: org.apache.hadoop.mapred.TextInputFormat
            output format: org.apache.hadoop.hive.ql.io.HiveIgnoreKeyTextOutputFormat
            partition values:
              dt 2001-01-03
            properties:
              COLUMN_STATS_ACCURATE {"BASIC_STATS":"true","COLUMN_STATS":{"customer":"true"}}
              bucket_count -1
              column.name.delimiter ,
              columns customer
              columns.comments 
              columns.types int
#### A masked pattern was here ####
              name default.daysales
              numFiles 1
              numRows 1
              partition_columns dt
              partition_columns.types string
              rawDataSize 1
              serialization.ddl struct daysales { i32 customer}
              serialization.format 1
              serialization.lib org.apache.hadoop.hive.serde2.lazy.LazySimpleSerDe
              totalSize 2
#### A masked pattern was here ####
            serde: org.apache.hadoop.hive.serde2.lazy.LazySimpleSerDe
          
              input format: org.apache.hadoop.mapred.TextInputFormat
              output format: org.apache.hadoop.hive.ql.io.HiveIgnoreKeyTextOutputFormat
              properties:
                bucket_count -1
                bucketing_version 2
                column.name.delimiter ,
                columns customer
                columns.comments 
                columns.types int
#### A masked pattern was here ####
                name default.daysales
                partition_columns dt
                partition_columns.types string
                serialization.ddl struct daysales { i32 customer}
                serialization.format 1
                serialization.lib org.apache.hadoop.hive.serde2.lazy.LazySimpleSerDe
#### A masked pattern was here ####
              serde: org.apache.hadoop.hive.serde2.lazy.LazySimpleSerDe
              name: default.daysales
            name: default.daysales
      Processor Tree:
        TableScan
          alias: daysales
          GatherStats: false
          Filter Operator
            isSamplingPred: false
            predicate: NVL(((dt = '2001-01-01') or (customer = 3)),false) (type: boolean)
            Select Operator
              expressions: customer (type: int), dt (type: string)
              outputColumnNames: _col0, _col1
              ListSink

PREHOOK: query: explain extended select * from daysales where nvl(dt='2001-01-01' or customer=3, false)
PREHOOK: type: QUERY
PREHOOK: Input: default@daysales
PREHOOK: Input: default@daysales@dt=2001-01-01
PREHOOK: Input: default@daysales@dt=2001-01-03
#### A masked pattern was here ####
POSTHOOK: query: explain extended select * from daysales where nvl(dt='2001-01-01' or customer=3, false)
POSTHOOK: type: QUERY
POSTHOOK: Input: default@daysales
POSTHOOK: Input: default@daysales@dt=2001-01-01
POSTHOOK: Input: default@daysales@dt=2001-01-03
#### A masked pattern was here ####
<<<<<<< HEAD
=======
OPTIMIZED SQL: SELECT `customer`, `dt`
FROM `default`.`daysales`
WHERE NVL(`dt` = '2001-01-01' OR `customer` = 3, FALSE)
>>>>>>> 720a0f27
STAGE DEPENDENCIES:
  Stage-0 is a root stage

STAGE PLANS:
  Stage: Stage-0
    Fetch Operator
      limit: -1
      Partition Description:
          Partition
            input format: org.apache.hadoop.mapred.TextInputFormat
            output format: org.apache.hadoop.hive.ql.io.HiveIgnoreKeyTextOutputFormat
            partition values:
              dt 2001-01-01
            properties:
              COLUMN_STATS_ACCURATE {"BASIC_STATS":"true","COLUMN_STATS":{"customer":"true"}}
              bucket_count -1
              column.name.delimiter ,
              columns customer
              columns.comments 
              columns.types int
#### A masked pattern was here ####
              name default.daysales
              numFiles 1
              numRows 1
              partition_columns dt
              partition_columns.types string
              rawDataSize 1
              serialization.ddl struct daysales { i32 customer}
              serialization.format 1
              serialization.lib org.apache.hadoop.hive.serde2.lazy.LazySimpleSerDe
              totalSize 2
#### A masked pattern was here ####
            serde: org.apache.hadoop.hive.serde2.lazy.LazySimpleSerDe
          
              input format: org.apache.hadoop.mapred.TextInputFormat
              output format: org.apache.hadoop.hive.ql.io.HiveIgnoreKeyTextOutputFormat
              properties:
                bucket_count -1
                bucketing_version 2
                column.name.delimiter ,
                columns customer
                columns.comments 
                columns.types int
#### A masked pattern was here ####
                name default.daysales
                partition_columns dt
                partition_columns.types string
                serialization.ddl struct daysales { i32 customer}
                serialization.format 1
                serialization.lib org.apache.hadoop.hive.serde2.lazy.LazySimpleSerDe
#### A masked pattern was here ####
              serde: org.apache.hadoop.hive.serde2.lazy.LazySimpleSerDe
              name: default.daysales
            name: default.daysales
          Partition
            input format: org.apache.hadoop.mapred.TextInputFormat
            output format: org.apache.hadoop.hive.ql.io.HiveIgnoreKeyTextOutputFormat
            partition values:
              dt 2001-01-03
            properties:
              COLUMN_STATS_ACCURATE {"BASIC_STATS":"true","COLUMN_STATS":{"customer":"true"}}
              bucket_count -1
              column.name.delimiter ,
              columns customer
              columns.comments 
              columns.types int
#### A masked pattern was here ####
              name default.daysales
              numFiles 1
              numRows 1
              partition_columns dt
              partition_columns.types string
              rawDataSize 1
              serialization.ddl struct daysales { i32 customer}
              serialization.format 1
              serialization.lib org.apache.hadoop.hive.serde2.lazy.LazySimpleSerDe
              totalSize 2
#### A masked pattern was here ####
            serde: org.apache.hadoop.hive.serde2.lazy.LazySimpleSerDe
          
              input format: org.apache.hadoop.mapred.TextInputFormat
              output format: org.apache.hadoop.hive.ql.io.HiveIgnoreKeyTextOutputFormat
              properties:
                bucket_count -1
                bucketing_version 2
                column.name.delimiter ,
                columns customer
                columns.comments 
                columns.types int
#### A masked pattern was here ####
                name default.daysales
                partition_columns dt
                partition_columns.types string
                serialization.ddl struct daysales { i32 customer}
                serialization.format 1
                serialization.lib org.apache.hadoop.hive.serde2.lazy.LazySimpleSerDe
#### A masked pattern was here ####
              serde: org.apache.hadoop.hive.serde2.lazy.LazySimpleSerDe
              name: default.daysales
            name: default.daysales
      Processor Tree:
        TableScan
          alias: daysales
          GatherStats: false
          Filter Operator
            isSamplingPred: false
            predicate: NVL(((dt = '2001-01-01') or (customer = 3)),false) (type: boolean)
            Select Operator
              expressions: customer (type: int), dt (type: string)
              outputColumnNames: _col0, _col1
              ListSink
<|MERGE_RESOLUTION|>--- conflicted
+++ resolved
@@ -102,12 +102,9 @@
 POSTHOOK: Input: default@daysales
 POSTHOOK: Input: default@daysales@dt=2001-01-01
 #### A masked pattern was here ####
-<<<<<<< HEAD
-=======
 OPTIMIZED SQL: SELECT `customer`, `dt`
 FROM `default`.`daysales`
 WHERE NVL(`dt` = '2001-01-01' AND `customer` = 1, FALSE)
->>>>>>> 720a0f27
 STAGE DEPENDENCIES:
   Stage-0 is a root stage
 
@@ -186,12 +183,9 @@
 POSTHOOK: Input: default@daysales@dt=2001-01-01
 POSTHOOK: Input: default@daysales@dt=2001-01-03
 #### A masked pattern was here ####
-<<<<<<< HEAD
-=======
 OPTIMIZED SQL: SELECT `customer`, `dt`
 FROM `default`.`daysales`
 WHERE NVL(`dt` = '2001-01-01' OR `customer` = 3, FALSE)
->>>>>>> 720a0f27
 STAGE DEPENDENCIES:
   Stage-0 is a root stage
 
@@ -316,12 +310,9 @@
 POSTHOOK: Input: default@daysales@dt=2001-01-01
 POSTHOOK: Input: default@daysales@dt=2001-01-03
 #### A masked pattern was here ####
-<<<<<<< HEAD
-=======
 OPTIMIZED SQL: SELECT `customer`, `dt`
 FROM `default`.`daysales`
 WHERE NVL(`dt` = '2001-01-01' OR `customer` = 3, FALSE)
->>>>>>> 720a0f27
 STAGE DEPENDENCIES:
   Stage-0 is a root stage
 
