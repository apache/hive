PREHOOK: query: create table tmptable_n9(key string, value int)
PREHOOK: type: CREATETABLE
PREHOOK: Output: database:default
PREHOOK: Output: default@tmptable_n9
POSTHOOK: query: create table tmptable_n9(key string, value int)
POSTHOOK: type: CREATETABLE
POSTHOOK: Output: database:default
POSTHOOK: Output: default@tmptable_n9
PREHOOK: query: explain 
insert overwrite table tmptable_n9
  select unionsrc.key, unionsrc.value FROM (select 'tst1_n93' as key, count(1) as value from src s1
                                        UNION DISTINCT  
                                            select 'tst2_n58' as key, count(1) as value from src s2
                                        UNION DISTINCT
                                            select 'tst3_n22' as key, count(1) as value from src s3) unionsrc
PREHOOK: type: QUERY
PREHOOK: Input: default@src
PREHOOK: Output: default@tmptable_n9
POSTHOOK: query: explain 
insert overwrite table tmptable_n9
  select unionsrc.key, unionsrc.value FROM (select 'tst1_n93' as key, count(1) as value from src s1
                                        UNION DISTINCT  
                                            select 'tst2_n58' as key, count(1) as value from src s2
                                        UNION DISTINCT
                                            select 'tst3_n22' as key, count(1) as value from src s3) unionsrc
POSTHOOK: type: QUERY
POSTHOOK: Input: default@src
POSTHOOK: Output: default@tmptable_n9
STAGE DEPENDENCIES:
  Stage-1 is a root stage
  Stage-2 depends on stages: Stage-1
  Stage-0 depends on stages: Stage-2
  Stage-3 depends on stages: Stage-0

STAGE PLANS:
  Stage: Stage-1
    Tez
#### A masked pattern was here ####
      Edges:
        Reducer 10 <- Map 9 (CUSTOM_SIMPLE_EDGE), Union 3 (CONTAINS)
        Reducer 2 <- Map 1 (CUSTOM_SIMPLE_EDGE), Union 3 (CONTAINS)
        Reducer 4 <- Union 3 (SIMPLE_EDGE), Union 5 (CONTAINS)
        Reducer 6 <- Union 5 (SIMPLE_EDGE)
        Reducer 7 <- Reducer 6 (CUSTOM_SIMPLE_EDGE)
        Reducer 8 <- Map 1 (CUSTOM_SIMPLE_EDGE), Union 5 (CONTAINS)
#### A masked pattern was here ####
      Vertices:
        Map 1 
            Map Operator Tree:
                TableScan
                  alias: s1
                  Statistics: Num rows: 500 Data size: 5312 Basic stats: COMPLETE Column stats: COMPLETE
                  Select Operator
                    Statistics: Num rows: 500 Data size: 5312 Basic stats: COMPLETE Column stats: COMPLETE
                    Group By Operator
                      aggregations: count()
                      mode: hash
                      outputColumnNames: _col0
                      Statistics: Num rows: 1 Data size: 8 Basic stats: COMPLETE Column stats: COMPLETE
                      Reduce Output Operator
                        sort order: 
                        Statistics: Num rows: 1 Data size: 8 Basic stats: COMPLETE Column stats: COMPLETE
                        value expressions: _col0 (type: bigint)
                      Reduce Output Operator
                        sort order: 
                        Statistics: Num rows: 1 Data size: 8 Basic stats: COMPLETE Column stats: COMPLETE
                        value expressions: _col0 (type: bigint)
            Execution mode: vectorized
        Map 9 
            Map Operator Tree:
                TableScan
                  alias: s2
                  Statistics: Num rows: 500 Data size: 5312 Basic stats: COMPLETE Column stats: COMPLETE
                  Select Operator
                    Statistics: Num rows: 500 Data size: 5312 Basic stats: COMPLETE Column stats: COMPLETE
                    Group By Operator
                      aggregations: count()
                      mode: hash
                      outputColumnNames: _col0
                      Statistics: Num rows: 1 Data size: 8 Basic stats: COMPLETE Column stats: COMPLETE
                      Reduce Output Operator
                        sort order: 
                        Statistics: Num rows: 1 Data size: 8 Basic stats: COMPLETE Column stats: COMPLETE
                        value expressions: _col0 (type: bigint)
            Execution mode: vectorized
        Reducer 10 
            Execution mode: vectorized
            Reduce Operator Tree:
              Group By Operator
                aggregations: count(VALUE._col0)
                mode: mergepartial
                outputColumnNames: _col0
                Statistics: Num rows: 1 Data size: 8 Basic stats: COMPLETE Column stats: COMPLETE
                Select Operator
                  expressions: 'tst2_n58' (type: string), _col0 (type: bigint)
                  outputColumnNames: _col0, _col1
                  Statistics: Num rows: 1 Data size: 100 Basic stats: COMPLETE Column stats: COMPLETE
                  Group By Operator
                    keys: _col0 (type: string), _col1 (type: bigint)
                    mode: hash
                    outputColumnNames: _col0, _col1
                    Statistics: Num rows: 1 Data size: 100 Basic stats: COMPLETE Column stats: COMPLETE
                    Reduce Output Operator
                      key expressions: _col0 (type: string), _col1 (type: bigint)
                      sort order: ++
                      Map-reduce partition columns: _col0 (type: string), _col1 (type: bigint)
                      Statistics: Num rows: 1 Data size: 100 Basic stats: COMPLETE Column stats: COMPLETE
        Reducer 2 
            Execution mode: vectorized
            Reduce Operator Tree:
              Group By Operator
                aggregations: count(VALUE._col0)
                mode: mergepartial
                outputColumnNames: _col0
                Statistics: Num rows: 1 Data size: 8 Basic stats: COMPLETE Column stats: COMPLETE
                Select Operator
                  expressions: 'tst1_n93' (type: string), _col0 (type: bigint)
                  outputColumnNames: _col0, _col1
                  Statistics: Num rows: 1 Data size: 100 Basic stats: COMPLETE Column stats: COMPLETE
                  Group By Operator
                    keys: _col0 (type: string), _col1 (type: bigint)
                    mode: hash
                    outputColumnNames: _col0, _col1
                    Statistics: Num rows: 1 Data size: 100 Basic stats: COMPLETE Column stats: COMPLETE
                    Reduce Output Operator
                      key expressions: _col0 (type: string), _col1 (type: bigint)
                      sort order: ++
                      Map-reduce partition columns: _col0 (type: string), _col1 (type: bigint)
                      Statistics: Num rows: 1 Data size: 100 Basic stats: COMPLETE Column stats: COMPLETE
        Reducer 4 
            Execution mode: vectorized, llap
            Reduce Operator Tree:
              Group By Operator
                keys: KEY._col0 (type: string), KEY._col1 (type: bigint)
                mode: mergepartial
                outputColumnNames: _col0, _col1
                Statistics: Num rows: 1 Data size: 100 Basic stats: COMPLETE Column stats: COMPLETE
                Group By Operator
                  keys: _col0 (type: string), _col1 (type: bigint)
                  mode: hash
                  outputColumnNames: _col0, _col1
                  Statistics: Num rows: 1 Data size: 100 Basic stats: COMPLETE Column stats: COMPLETE
                  Reduce Output Operator
                    key expressions: _col0 (type: string), _col1 (type: bigint)
                    sort order: ++
                    Map-reduce partition columns: _col0 (type: string), _col1 (type: bigint)
                    Statistics: Num rows: 1 Data size: 100 Basic stats: COMPLETE Column stats: COMPLETE
        Reducer 6 
            Execution mode: llap
            Reduce Operator Tree:
              Group By Operator
                keys: KEY._col0 (type: string), KEY._col1 (type: bigint)
                mode: mergepartial
                outputColumnNames: _col0, _col1
                Statistics: Num rows: 1 Data size: 100 Basic stats: COMPLETE Column stats: COMPLETE
                Select Operator
                  expressions: _col0 (type: string), UDFToInteger(_col1) (type: int)
                  outputColumnNames: _col0, _col1
                  Statistics: Num rows: 1 Data size: 96 Basic stats: COMPLETE Column stats: COMPLETE
                  File Output Operator
                    compressed: false
                    Statistics: Num rows: 1 Data size: 96 Basic stats: COMPLETE Column stats: COMPLETE
                    table:
                        input format: org.apache.hadoop.mapred.TextInputFormat
                        output format: org.apache.hadoop.hive.ql.io.HiveIgnoreKeyTextOutputFormat
                        serde: org.apache.hadoop.hive.serde2.lazy.LazySimpleSerDe
                        name: default.tmptable_n9
                  Select Operator
                    expressions: _col0 (type: string), _col1 (type: int)
                    outputColumnNames: key, value
                    Statistics: Num rows: 1 Data size: 96 Basic stats: COMPLETE Column stats: COMPLETE
                    Group By Operator
                      aggregations: compute_stats(key, 'hll'), compute_stats(value, 'hll')
                      mode: hash
                      outputColumnNames: _col0, _col1
                      Statistics: Num rows: 1 Data size: 864 Basic stats: COMPLETE Column stats: COMPLETE
                      Reduce Output Operator
                        sort order: 
                        Statistics: Num rows: 1 Data size: 864 Basic stats: COMPLETE Column stats: COMPLETE
                        value expressions: _col0 (type: struct<columntype:string,maxlength:bigint,sumlength:bigint,count:bigint,countnulls:bigint,bitvector:binary>), _col1 (type: struct<columntype:string,min:bigint,max:bigint,countnulls:bigint,bitvector:binary>)
        Reducer 7 
            Execution mode: llap
            Reduce Operator Tree:
              Group By Operator
                aggregations: compute_stats(VALUE._col0), compute_stats(VALUE._col1)
                mode: mergepartial
                outputColumnNames: _col0, _col1
                Statistics: Num rows: 1 Data size: 880 Basic stats: COMPLETE Column stats: COMPLETE
                File Output Operator
                  compressed: false
                  Statistics: Num rows: 1 Data size: 880 Basic stats: COMPLETE Column stats: COMPLETE
                  table:
                      input format: org.apache.hadoop.mapred.SequenceFileInputFormat
                      output format: org.apache.hadoop.hive.ql.io.HiveSequenceFileOutputFormat
                      serde: org.apache.hadoop.hive.serde2.lazy.LazySimpleSerDe
        Reducer 8 
            Execution mode: vectorized
            Reduce Operator Tree:
              Group By Operator
                aggregations: count(VALUE._col0)
                mode: mergepartial
                outputColumnNames: _col0
                Statistics: Num rows: 1 Data size: 8 Basic stats: COMPLETE Column stats: COMPLETE
                Select Operator
                  expressions: 'tst3_n22' (type: string), _col0 (type: bigint)
                  outputColumnNames: _col0, _col1
                  Statistics: Num rows: 1 Data size: 100 Basic stats: COMPLETE Column stats: COMPLETE
                  Group By Operator
                    keys: _col0 (type: string), _col1 (type: bigint)
                    mode: hash
                    outputColumnNames: _col0, _col1
                    Statistics: Num rows: 1 Data size: 100 Basic stats: COMPLETE Column stats: COMPLETE
                    Reduce Output Operator
                      key expressions: _col0 (type: string), _col1 (type: bigint)
                      sort order: ++
                      Map-reduce partition columns: _col0 (type: string), _col1 (type: bigint)
                      Statistics: Num rows: 1 Data size: 100 Basic stats: COMPLETE Column stats: COMPLETE
        Union 3 
            Vertex: Union 3
        Union 5 
            Vertex: Union 5

  Stage: Stage-2
    Dependency Collection

  Stage: Stage-0
    Move Operator
      tables:
          replace: true
          table:
              input format: org.apache.hadoop.mapred.TextInputFormat
              output format: org.apache.hadoop.hive.ql.io.HiveIgnoreKeyTextOutputFormat
              serde: org.apache.hadoop.hive.serde2.lazy.LazySimpleSerDe
              name: default.tmptable_n9

  Stage: Stage-3
    Stats Work
      Basic Stats Work:
      Column Stats Desc:
          Columns: key, value
          Column Types: string, int
          Table: default.tmptable_n9

PREHOOK: query: insert overwrite table tmptable_n9
  select unionsrc.key, unionsrc.value FROM (select 'tst1_n93' as key, count(1) as value from src s1
                                        UNION DISTINCT  
                                            select 'tst2_n58' as key, count(1) as value from src s2
                                        UNION DISTINCT
                                            select 'tst3_n22' as key, count(1) as value from src s3) unionsrc
PREHOOK: type: QUERY
PREHOOK: Input: default@src
PREHOOK: Output: default@tmptable_n9
POSTHOOK: query: insert overwrite table tmptable_n9
  select unionsrc.key, unionsrc.value FROM (select 'tst1_n93' as key, count(1) as value from src s1
                                        UNION DISTINCT  
                                            select 'tst2_n58' as key, count(1) as value from src s2
                                        UNION DISTINCT
                                            select 'tst3_n22' as key, count(1) as value from src s3) unionsrc
POSTHOOK: type: QUERY
POSTHOOK: Input: default@src
POSTHOOK: Output: default@tmptable_n9
POSTHOOK: Lineage: tmptable_n9.key EXPRESSION []
POSTHOOK: Lineage: tmptable_n9.value EXPRESSION [(src)s1.null, (src)s2.null, (src)s3.null, ]
PREHOOK: query: select * from tmptable_n9 x sort by x.key
PREHOOK: type: QUERY
PREHOOK: Input: default@tmptable_n9
PREHOOK: Output: hdfs://### HDFS PATH ###
POSTHOOK: query: select * from tmptable_n9 x sort by x.key
POSTHOOK: type: QUERY
POSTHOOK: Input: default@tmptable_n9
POSTHOOK: Output: hdfs://### HDFS PATH ###
tst1_n93	500
tst2_n58	500
tst3_n22	500
PREHOOK: query: create table tmptable12(key string, value int)
PREHOOK: type: CREATETABLE
PREHOOK: Output: database:default
PREHOOK: Output: default@tmptable12
POSTHOOK: query: create table tmptable12(key string, value int)
POSTHOOK: type: CREATETABLE
POSTHOOK: Output: database:default
POSTHOOK: Output: default@tmptable12
PREHOOK: query: explain 
insert overwrite table tmptable12
  select unionsrc.key, unionsrc.value FROM (select 'tst1_n93' as key, count(1) as value from src s1
                                        UNION DISTINCT  
                                            select 'tst2_n58' as key, count(1) as value from src1 s2
                                        UNION DISTINCT
                                            select 'tst3_n22' as key, count(1) as value from srcbucket s3) unionsrc
PREHOOK: type: QUERY
PREHOOK: Input: default@src
PREHOOK: Input: default@src1
PREHOOK: Input: default@srcbucket
PREHOOK: Output: default@tmptable12
POSTHOOK: query: explain 
insert overwrite table tmptable12
  select unionsrc.key, unionsrc.value FROM (select 'tst1_n93' as key, count(1) as value from src s1
                                        UNION DISTINCT  
                                            select 'tst2_n58' as key, count(1) as value from src1 s2
                                        UNION DISTINCT
                                            select 'tst3_n22' as key, count(1) as value from srcbucket s3) unionsrc
POSTHOOK: type: QUERY
POSTHOOK: Input: default@src
POSTHOOK: Input: default@src1
POSTHOOK: Input: default@srcbucket
POSTHOOK: Output: default@tmptable12
STAGE DEPENDENCIES:
  Stage-1 is a root stage
  Stage-2 depends on stages: Stage-1
  Stage-0 depends on stages: Stage-2
  Stage-3 depends on stages: Stage-0

STAGE PLANS:
  Stage: Stage-1
    Tez
#### A masked pattern was here ####
      Edges:
        Reducer 11 <- Map 10 (CUSTOM_SIMPLE_EDGE), Union 5 (CONTAINS)
        Reducer 2 <- Map 1 (CUSTOM_SIMPLE_EDGE), Union 3 (CONTAINS)
        Reducer 4 <- Union 3 (SIMPLE_EDGE), Union 5 (CONTAINS)
        Reducer 6 <- Union 5 (SIMPLE_EDGE)
        Reducer 7 <- Reducer 6 (CUSTOM_SIMPLE_EDGE)
        Reducer 9 <- Map 8 (CUSTOM_SIMPLE_EDGE), Union 3 (CONTAINS)
#### A masked pattern was here ####
      Vertices:
        Map 1 
            Map Operator Tree:
                TableScan
                  alias: s1
                  Statistics: Num rows: 500 Data size: 5312 Basic stats: COMPLETE Column stats: COMPLETE
                  Select Operator
                    Statistics: Num rows: 500 Data size: 5312 Basic stats: COMPLETE Column stats: COMPLETE
                    Group By Operator
                      aggregations: count()
                      mode: hash
                      outputColumnNames: _col0
                      Statistics: Num rows: 1 Data size: 8 Basic stats: COMPLETE Column stats: COMPLETE
                      Reduce Output Operator
                        sort order: 
                        Statistics: Num rows: 1 Data size: 8 Basic stats: COMPLETE Column stats: COMPLETE
                        value expressions: _col0 (type: bigint)
            Execution mode: vectorized
        Map 10 
            Map Operator Tree:
                TableScan
                  alias: s3
                  Statistics: Num rows: 1000 Data size: 10603 Basic stats: COMPLETE Column stats: COMPLETE
                  Select Operator
                    Statistics: Num rows: 1000 Data size: 10603 Basic stats: COMPLETE Column stats: COMPLETE
                    Group By Operator
                      aggregations: count()
                      mode: hash
                      outputColumnNames: _col0
                      Statistics: Num rows: 1 Data size: 8 Basic stats: COMPLETE Column stats: COMPLETE
                      Reduce Output Operator
                        sort order: 
                        Statistics: Num rows: 1 Data size: 8 Basic stats: COMPLETE Column stats: COMPLETE
                        value expressions: _col0 (type: bigint)
            Execution mode: vectorized
        Map 8 
            Map Operator Tree:
                TableScan
                  alias: s2
                  Statistics: Num rows: 25 Data size: 191 Basic stats: COMPLETE Column stats: COMPLETE
                  Select Operator
                    Statistics: Num rows: 25 Data size: 191 Basic stats: COMPLETE Column stats: COMPLETE
                    Group By Operator
                      aggregations: count()
                      mode: hash
                      outputColumnNames: _col0
                      Statistics: Num rows: 1 Data size: 8 Basic stats: COMPLETE Column stats: COMPLETE
                      Reduce Output Operator
                        sort order: 
                        Statistics: Num rows: 1 Data size: 8 Basic stats: COMPLETE Column stats: COMPLETE
                        value expressions: _col0 (type: bigint)
            Execution mode: vectorized
        Reducer 11 
            Execution mode: vectorized
            Reduce Operator Tree:
              Group By Operator
                aggregations: count(VALUE._col0)
                mode: mergepartial
                outputColumnNames: _col0
                Statistics: Num rows: 1 Data size: 8 Basic stats: COMPLETE Column stats: COMPLETE
                Select Operator
                  expressions: 'tst3_n22' (type: string), _col0 (type: bigint)
                  outputColumnNames: _col0, _col1
                  Statistics: Num rows: 1 Data size: 100 Basic stats: COMPLETE Column stats: COMPLETE
                  Group By Operator
                    keys: _col0 (type: string), _col1 (type: bigint)
                    mode: hash
                    outputColumnNames: _col0, _col1
                    Statistics: Num rows: 1 Data size: 100 Basic stats: COMPLETE Column stats: COMPLETE
                    Reduce Output Operator
                      key expressions: _col0 (type: string), _col1 (type: bigint)
                      sort order: ++
                      Map-reduce partition columns: _col0 (type: string), _col1 (type: bigint)
                      Statistics: Num rows: 1 Data size: 100 Basic stats: COMPLETE Column stats: COMPLETE
        Reducer 2 
            Execution mode: vectorized
            Reduce Operator Tree:
              Group By Operator
                aggregations: count(VALUE._col0)
                mode: mergepartial
                outputColumnNames: _col0
                Statistics: Num rows: 1 Data size: 8 Basic stats: COMPLETE Column stats: COMPLETE
                Select Operator
                  expressions: 'tst1_n93' (type: string), _col0 (type: bigint)
                  outputColumnNames: _col0, _col1
                  Statistics: Num rows: 1 Data size: 100 Basic stats: COMPLETE Column stats: COMPLETE
                  Group By Operator
                    keys: _col0 (type: string), _col1 (type: bigint)
                    mode: hash
                    outputColumnNames: _col0, _col1
                    Statistics: Num rows: 1 Data size: 100 Basic stats: COMPLETE Column stats: COMPLETE
                    Reduce Output Operator
                      key expressions: _col0 (type: string), _col1 (type: bigint)
                      sort order: ++
                      Map-reduce partition columns: _col0 (type: string), _col1 (type: bigint)
                      Statistics: Num rows: 1 Data size: 100 Basic stats: COMPLETE Column stats: COMPLETE
        Reducer 4 
            Execution mode: vectorized, llap
            Reduce Operator Tree:
              Group By Operator
                keys: KEY._col0 (type: string), KEY._col1 (type: bigint)
                mode: mergepartial
                outputColumnNames: _col0, _col1
                Statistics: Num rows: 1 Data size: 100 Basic stats: COMPLETE Column stats: COMPLETE
                Group By Operator
                  keys: _col0 (type: string), _col1 (type: bigint)
                  mode: hash
                  outputColumnNames: _col0, _col1
                  Statistics: Num rows: 1 Data size: 100 Basic stats: COMPLETE Column stats: COMPLETE
                  Reduce Output Operator
                    key expressions: _col0 (type: string), _col1 (type: bigint)
                    sort order: ++
                    Map-reduce partition columns: _col0 (type: string), _col1 (type: bigint)
                    Statistics: Num rows: 1 Data size: 100 Basic stats: COMPLETE Column stats: COMPLETE
        Reducer 6 
            Execution mode: llap
            Reduce Operator Tree:
              Group By Operator
                keys: KEY._col0 (type: string), KEY._col1 (type: bigint)
                mode: mergepartial
                outputColumnNames: _col0, _col1
                Statistics: Num rows: 1 Data size: 100 Basic stats: COMPLETE Column stats: COMPLETE
                Select Operator
                  expressions: _col0 (type: string), UDFToInteger(_col1) (type: int)
                  outputColumnNames: _col0, _col1
                  Statistics: Num rows: 1 Data size: 96 Basic stats: COMPLETE Column stats: COMPLETE
                  File Output Operator
                    compressed: false
                    Statistics: Num rows: 1 Data size: 96 Basic stats: COMPLETE Column stats: COMPLETE
                    table:
                        input format: org.apache.hadoop.mapred.TextInputFormat
                        output format: org.apache.hadoop.hive.ql.io.HiveIgnoreKeyTextOutputFormat
                        serde: org.apache.hadoop.hive.serde2.lazy.LazySimpleSerDe
                        name: default.tmptable12
                  Select Operator
                    expressions: _col0 (type: string), _col1 (type: int)
                    outputColumnNames: key, value
                    Statistics: Num rows: 1 Data size: 96 Basic stats: COMPLETE Column stats: COMPLETE
                    Group By Operator
                      aggregations: compute_stats(key, 'hll'), compute_stats(value, 'hll')
                      mode: hash
                      outputColumnNames: _col0, _col1
                      Statistics: Num rows: 1 Data size: 864 Basic stats: COMPLETE Column stats: COMPLETE
                      Reduce Output Operator
                        sort order: 
                        Statistics: Num rows: 1 Data size: 864 Basic stats: COMPLETE Column stats: COMPLETE
                        value expressions: _col0 (type: struct<columntype:string,maxlength:bigint,sumlength:bigint,count:bigint,countnulls:bigint,bitvector:binary>), _col1 (type: struct<columntype:string,min:bigint,max:bigint,countnulls:bigint,bitvector:binary>)
        Reducer 7 
            Execution mode: llap
            Reduce Operator Tree:
              Group By Operator
                aggregations: compute_stats(VALUE._col0), compute_stats(VALUE._col1)
                mode: mergepartial
                outputColumnNames: _col0, _col1
                Statistics: Num rows: 1 Data size: 880 Basic stats: COMPLETE Column stats: COMPLETE
                File Output Operator
                  compressed: false
                  Statistics: Num rows: 1 Data size: 880 Basic stats: COMPLETE Column stats: COMPLETE
                  table:
                      input format: org.apache.hadoop.mapred.SequenceFileInputFormat
                      output format: org.apache.hadoop.hive.ql.io.HiveSequenceFileOutputFormat
                      serde: org.apache.hadoop.hive.serde2.lazy.LazySimpleSerDe
        Reducer 9 
            Execution mode: vectorized
            Reduce Operator Tree:
              Group By Operator
                aggregations: count(VALUE._col0)
                mode: mergepartial
                outputColumnNames: _col0
                Statistics: Num rows: 1 Data size: 8 Basic stats: COMPLETE Column stats: COMPLETE
                Select Operator
                  expressions: 'tst2_n58' (type: string), _col0 (type: bigint)
                  outputColumnNames: _col0, _col1
                  Statistics: Num rows: 1 Data size: 100 Basic stats: COMPLETE Column stats: COMPLETE
                  Group By Operator
                    keys: _col0 (type: string), _col1 (type: bigint)
                    mode: hash
                    outputColumnNames: _col0, _col1
                    Statistics: Num rows: 1 Data size: 100 Basic stats: COMPLETE Column stats: COMPLETE
                    Reduce Output Operator
                      key expressions: _col0 (type: string), _col1 (type: bigint)
                      sort order: ++
                      Map-reduce partition columns: _col0 (type: string), _col1 (type: bigint)
                      Statistics: Num rows: 1 Data size: 100 Basic stats: COMPLETE Column stats: COMPLETE
        Union 3 
            Vertex: Union 3
        Union 5 
            Vertex: Union 5

  Stage: Stage-2
    Dependency Collection

  Stage: Stage-0
    Move Operator
      tables:
          replace: true
          table:
              input format: org.apache.hadoop.mapred.TextInputFormat
              output format: org.apache.hadoop.hive.ql.io.HiveIgnoreKeyTextOutputFormat
              serde: org.apache.hadoop.hive.serde2.lazy.LazySimpleSerDe
              name: default.tmptable12

  Stage: Stage-3
    Stats Work
      Basic Stats Work:
      Column Stats Desc:
          Columns: key, value
          Column Types: string, int
          Table: default.tmptable12

PREHOOK: query: insert overwrite table tmptable12
  select unionsrc.key, unionsrc.value FROM (select 'tst1_n93' as key, count(1) as value from src s1
                                        UNION DISTINCT  
                                            select 'tst2_n58' as key, count(1) as value from src1 s2
                                        UNION DISTINCT
                                            select 'tst3_n22' as key, count(1) as value from srcbucket s3) unionsrc
PREHOOK: type: QUERY
PREHOOK: Input: default@src
PREHOOK: Input: default@src1
PREHOOK: Input: default@srcbucket
PREHOOK: Output: default@tmptable12
POSTHOOK: query: insert overwrite table tmptable12
  select unionsrc.key, unionsrc.value FROM (select 'tst1_n93' as key, count(1) as value from src s1
                                        UNION DISTINCT  
                                            select 'tst2_n58' as key, count(1) as value from src1 s2
                                        UNION DISTINCT
                                            select 'tst3_n22' as key, count(1) as value from srcbucket s3) unionsrc
POSTHOOK: type: QUERY
POSTHOOK: Input: default@src
POSTHOOK: Input: default@src1
POSTHOOK: Input: default@srcbucket
POSTHOOK: Output: default@tmptable12
POSTHOOK: Lineage: tmptable12.key EXPRESSION []
POSTHOOK: Lineage: tmptable12.value EXPRESSION [(src)s1.null, (src1)s2.null, (srcbucket)s3.null, ]
PREHOOK: query: select * from tmptable12 x sort by x.key
PREHOOK: type: QUERY
PREHOOK: Input: default@tmptable12
PREHOOK: Output: hdfs://### HDFS PATH ###
POSTHOOK: query: select * from tmptable12 x sort by x.key
POSTHOOK: type: QUERY
POSTHOOK: Input: default@tmptable12
POSTHOOK: Output: hdfs://### HDFS PATH ###
tst1_n93	500
tst2_n58	25
tst3_n22	1000
PREHOOK: query: explain 
  select unionsrc.key, unionsrc.value FROM (select s1.key as key, s1.value as value from src s1 UNION DISTINCT  
                                            select s2.key as key, s2.value as value from src s2) unionsrc
PREHOOK: type: QUERY
PREHOOK: Input: default@src
PREHOOK: Output: hdfs://### HDFS PATH ###
POSTHOOK: query: explain 
  select unionsrc.key, unionsrc.value FROM (select s1.key as key, s1.value as value from src s1 UNION DISTINCT  
                                            select s2.key as key, s2.value as value from src s2) unionsrc
POSTHOOK: type: QUERY
POSTHOOK: Input: default@src
POSTHOOK: Output: hdfs://### HDFS PATH ###
STAGE DEPENDENCIES:
  Stage-1 is a root stage
  Stage-0 depends on stages: Stage-1

STAGE PLANS:
  Stage: Stage-1
    Tez
#### A masked pattern was here ####
      Edges:
        Map 1 <- Union 2 (CONTAINS)
        Map 4 <- Union 2 (CONTAINS)
        Reducer 3 <- Union 2 (SIMPLE_EDGE)
#### A masked pattern was here ####
      Vertices:
        Map 1 
            Map Operator Tree:
                TableScan
                  alias: s1
                  Statistics: Num rows: 500 Data size: 89000 Basic stats: COMPLETE Column stats: COMPLETE
                  Select Operator
                    expressions: key (type: string), value (type: string)
                    outputColumnNames: _col0, _col1
                    Statistics: Num rows: 500 Data size: 89000 Basic stats: COMPLETE Column stats: COMPLETE
                    Group By Operator
                      keys: _col0 (type: string), _col1 (type: string)
                      mode: hash
                      outputColumnNames: _col0, _col1
                      Statistics: Num rows: 500 Data size: 89000 Basic stats: COMPLETE Column stats: COMPLETE
                      Reduce Output Operator
                        key expressions: _col0 (type: string), _col1 (type: string)
                        sort order: ++
                        Map-reduce partition columns: _col0 (type: string), _col1 (type: string)
                        Statistics: Num rows: 500 Data size: 89000 Basic stats: COMPLETE Column stats: COMPLETE
            Execution mode: vectorized
        Map 4 
            Map Operator Tree:
                TableScan
                  alias: s2
                  Statistics: Num rows: 500 Data size: 89000 Basic stats: COMPLETE Column stats: COMPLETE
                  Select Operator
                    expressions: key (type: string), value (type: string)
                    outputColumnNames: _col0, _col1
                    Statistics: Num rows: 500 Data size: 89000 Basic stats: COMPLETE Column stats: COMPLETE
                    Group By Operator
                      keys: _col0 (type: string), _col1 (type: string)
                      mode: hash
                      outputColumnNames: _col0, _col1
                      Statistics: Num rows: 500 Data size: 89000 Basic stats: COMPLETE Column stats: COMPLETE
                      Reduce Output Operator
                        key expressions: _col0 (type: string), _col1 (type: string)
                        sort order: ++
                        Map-reduce partition columns: _col0 (type: string), _col1 (type: string)
                        Statistics: Num rows: 500 Data size: 89000 Basic stats: COMPLETE Column stats: COMPLETE
            Execution mode: vectorized
        Reducer 3 
            Execution mode: vectorized, llap
            Reduce Operator Tree:
              Group By Operator
                keys: KEY._col0 (type: string), KEY._col1 (type: string)
                mode: mergepartial
                outputColumnNames: _col0, _col1
                Statistics: Num rows: 500 Data size: 89000 Basic stats: COMPLETE Column stats: COMPLETE
                File Output Operator
                  compressed: false
                  Statistics: Num rows: 500 Data size: 89000 Basic stats: COMPLETE Column stats: COMPLETE
                  table:
                      input format: org.apache.hadoop.mapred.SequenceFileInputFormat
                      output format: org.apache.hadoop.hive.ql.io.HiveSequenceFileOutputFormat
                      serde: org.apache.hadoop.hive.serde2.lazy.LazySimpleSerDe
        Union 2 
            Vertex: Union 2

  Stage: Stage-0
    Fetch Operator
      limit: -1
      Processor Tree:
        ListSink

PREHOOK: query: select unionsrc.key, unionsrc.value FROM (select s1.key as key, s1.value as value from src s1 UNION DISTINCT  
                                          select s2.key as key, s2.value as value from src s2) unionsrc
PREHOOK: type: QUERY
PREHOOK: Input: default@src
PREHOOK: Output: hdfs://### HDFS PATH ###
POSTHOOK: query: select unionsrc.key, unionsrc.value FROM (select s1.key as key, s1.value as value from src s1 UNION DISTINCT  
                                          select s2.key as key, s2.value as value from src s2) unionsrc
POSTHOOK: type: QUERY
POSTHOOK: Input: default@src
POSTHOOK: Output: hdfs://### HDFS PATH ###
104	val_104
105	val_105
113	val_113
118	val_118
12	val_12
120	val_120
133	val_133
136	val_136
155	val_155
158	val_158
160	val_160
162	val_162
168	val_168
17	val_17
170	val_170
175	val_175
18	val_18
180	val_180
186	val_186
19	val_19
197	val_197
200	val_200
216	val_216
218	val_218
222	val_222
224	val_224
228	val_228
235	val_235
237	val_237
239	val_239
244	val_244
247	val_247
256	val_256
263	val_263
273	val_273
28	val_28
283	val_283
286	val_286
292	val_292
306	val_306
308	val_308
327	val_327
33	val_33
348	val_348
353	val_353
362	val_362
366	val_366
396	val_396
397	val_397
401	val_401
409	val_409
411	val_411
419	val_419
427	val_427
43	val_43
432	val_432
436	val_436
439	val_439
443	val_443
453	val_453
460	val_460
462	val_462
47	val_47
472	val_472
485	val_485
496	val_496
54	val_54
64	val_64
70	val_70
8	val_8
83	val_83
84	val_84
85	val_85
90	val_90
0	val_0
103	val_103
114	val_114
125	val_125
138	val_138
146	val_146
150	val_150
152	val_152
153	val_153
156	val_156
157	val_157
165	val_165
172	val_172
177	val_177
179	val_179
187	val_187
195	val_195
196	val_196
217	val_217
242	val_242
248	val_248
252	val_252
265	val_265
27	val_27
272	val_272
280	val_280
291	val_291
305	val_305
309	val_309
311	val_311
315	val_315
317	val_317
322	val_322
333	val_333
34	val_34
345	val_345
35	val_35
356	val_356
364	val_364
368	val_368
369	val_369
37	val_37
373	val_373
377	val_377
4	val_4
402	val_402
404	val_404
413	val_413
42	val_42
430	val_430
431	val_431
444	val_444
449	val_449
452	val_452
454	val_454
457	val_457
463	val_463
466	val_466
470	val_470
475	val_475
481	val_481
489	val_489
491	val_491
57	val_57
65	val_65
66	val_66
74	val_74
76	val_76
78	val_78
9	val_9
92	val_92
95	val_95
100	val_100
119	val_119
128	val_128
129	val_129
145	val_145
167	val_167
174	val_174
178	val_178
181	val_181
193	val_193
199	val_199
20	val_20
201	val_201
213	val_213
214	val_214
219	val_219
221	val_221
223	val_223
226	val_226
233	val_233
241	val_241
249	val_249
260	val_260
262	val_262
277	val_277
281	val_281
287	val_287
288	val_288
298	val_298
302	val_302
310	val_310
323	val_323
336	val_336
341	val_341
344	val_344
351	val_351
375	val_375
382	val_382
384	val_384
393	val_393
395	val_395
399	val_399
403	val_403
406	val_406
418	val_418
435	val_435
455	val_455
459	val_459
477	val_477
478	val_478
479	val_479
482	val_482
493	val_493
494	val_494
495	val_495
497	val_497
5	val_5
58	val_58
67	val_67
77	val_77
80	val_80
86	val_86
97	val_97
98	val_98
10	val_10
11	val_11
111	val_111
116	val_116
126	val_126
131	val_131
134	val_134
137	val_137
143	val_143
149	val_149
15	val_15
163	val_163
164	val_164
166	val_166
169	val_169
176	val_176
183	val_183
189	val_189
190	val_190
191	val_191
192	val_192
194	val_194
2	val_2
202	val_202
203	val_203
205	val_205
207	val_207
208	val_208
209	val_209
229	val_229
230	val_230
238	val_238
24	val_24
255	val_255
257	val_257
258	val_258
26	val_26
266	val_266
274	val_274
275	val_275
278	val_278
282	val_282
284	val_284
285	val_285
289	val_289
296	val_296
30	val_30
307	val_307
316	val_316
318	val_318
321	val_321
325	val_325
331	val_331
332	val_332
335	val_335
338	val_338
339	val_339
342	val_342
360	val_360
365	val_365
367	val_367
374	val_374
378	val_378
379	val_379
386	val_386
389	val_389
392	val_392
394	val_394
400	val_400
407	val_407
41	val_41
414	val_414
417	val_417
421	val_421
424	val_424
429	val_429
437	val_437
438	val_438
44	val_44
446	val_446
448	val_448
458	val_458
467	val_467
468	val_468
469	val_469
480	val_480
483	val_483
484	val_484
487	val_487
490	val_490
492	val_492
498	val_498
51	val_51
53	val_53
69	val_69
72	val_72
82	val_82
87	val_87
96	val_96
PREHOOK: query: CREATE TABLE DEST1_n96(key STRING, value STRING) STORED AS TEXTFILE
PREHOOK: type: CREATETABLE
PREHOOK: Output: database:default
PREHOOK: Output: default@DEST1_n96
POSTHOOK: query: CREATE TABLE DEST1_n96(key STRING, value STRING) STORED AS TEXTFILE
POSTHOOK: type: CREATETABLE
POSTHOOK: Output: database:default
POSTHOOK: Output: default@DEST1_n96
PREHOOK: query: CREATE TABLE DEST2_n26(key STRING, val1 STRING, val2 STRING) STORED AS TEXTFILE
PREHOOK: type: CREATETABLE
PREHOOK: Output: database:default
PREHOOK: Output: default@DEST2_n26
POSTHOOK: query: CREATE TABLE DEST2_n26(key STRING, val1 STRING, val2 STRING) STORED AS TEXTFILE
POSTHOOK: type: CREATETABLE
POSTHOOK: Output: database:default
POSTHOOK: Output: default@DEST2_n26
PREHOOK: query: explain 
FROM (select 'tst1_n93' as key, cast(count(1) as string) as value from src s1
                         UNION DISTINCT  
      select s2.key as key, s2.value as value from src s2) unionsrc
INSERT OVERWRITE TABLE DEST1_n96 SELECT unionsrc.key, COUNT(DISTINCT SUBSTR(unionsrc.value,5)) GROUP BY unionsrc.key
INSERT OVERWRITE TABLE DEST2_n26 SELECT unionsrc.key, unionsrc.value, COUNT(DISTINCT SUBSTR(unionsrc.value,5)) GROUP BY unionsrc.key, unionsrc.value
PREHOOK: type: QUERY
PREHOOK: Input: default@src
PREHOOK: Output: default@dest1_n96
PREHOOK: Output: default@dest2_n26
POSTHOOK: query: explain 
FROM (select 'tst1_n93' as key, cast(count(1) as string) as value from src s1
                         UNION DISTINCT  
      select s2.key as key, s2.value as value from src s2) unionsrc
INSERT OVERWRITE TABLE DEST1_n96 SELECT unionsrc.key, COUNT(DISTINCT SUBSTR(unionsrc.value,5)) GROUP BY unionsrc.key
INSERT OVERWRITE TABLE DEST2_n26 SELECT unionsrc.key, unionsrc.value, COUNT(DISTINCT SUBSTR(unionsrc.value,5)) GROUP BY unionsrc.key, unionsrc.value
POSTHOOK: type: QUERY
POSTHOOK: Input: default@src
POSTHOOK: Output: default@dest1_n96
POSTHOOK: Output: default@dest2_n26
STAGE DEPENDENCIES:
  Stage-2 is a root stage
  Stage-3 depends on stages: Stage-2
  Stage-0 depends on stages: Stage-3
  Stage-4 depends on stages: Stage-0
  Stage-1 depends on stages: Stage-3
  Stage-5 depends on stages: Stage-1

STAGE PLANS:
  Stage: Stage-2
    Tez
#### A masked pattern was here ####
      Edges:
        Map 8 <- Union 3 (CONTAINS)
        Reducer 2 <- Map 1 (CUSTOM_SIMPLE_EDGE), Union 3 (CONTAINS)
        Reducer 4 <- Union 3 (SIMPLE_EDGE)
        Reducer 5 <- Reducer 4 (SIMPLE_EDGE)
        Reducer 6 <- Reducer 5 (CUSTOM_SIMPLE_EDGE)
        Reducer 7 <- Reducer 4 (CUSTOM_SIMPLE_EDGE)
#### A masked pattern was here ####
      Vertices:
        Map 1 
            Map Operator Tree:
                TableScan
                  alias: s1
                  Statistics: Num rows: 500 Data size: 5312 Basic stats: COMPLETE Column stats: COMPLETE
                  Select Operator
                    Statistics: Num rows: 500 Data size: 5312 Basic stats: COMPLETE Column stats: COMPLETE
                    Group By Operator
                      aggregations: count()
                      mode: hash
                      outputColumnNames: _col0
                      Statistics: Num rows: 1 Data size: 8 Basic stats: COMPLETE Column stats: COMPLETE
                      Reduce Output Operator
                        sort order: 
                        Statistics: Num rows: 1 Data size: 8 Basic stats: COMPLETE Column stats: COMPLETE
                        value expressions: _col0 (type: bigint)
            Execution mode: vectorized
        Map 8 
            Map Operator Tree:
                TableScan
                  alias: s2
                  Statistics: Num rows: 500 Data size: 89000 Basic stats: COMPLETE Column stats: COMPLETE
                  Select Operator
                    expressions: key (type: string), value (type: string)
                    outputColumnNames: _col0, _col1
                    Statistics: Num rows: 500 Data size: 89000 Basic stats: COMPLETE Column stats: COMPLETE
                    Group By Operator
                      keys: _col0 (type: string), _col1 (type: string)
                      mode: hash
                      outputColumnNames: _col0, _col1
                      Statistics: Num rows: 250 Data size: 69000 Basic stats: COMPLETE Column stats: COMPLETE
                      Reduce Output Operator
                        key expressions: _col0 (type: string), _col1 (type: string), substr(_col1, 5) (type: string)
                        sort order: +++
                        Map-reduce partition columns: _col0 (type: string), _col1 (type: string)
                        Statistics: Num rows: 250 Data size: 69000 Basic stats: COMPLETE Column stats: COMPLETE
            Execution mode: vectorized
        Reducer 2 
            Execution mode: vectorized
            Reduce Operator Tree:
              Group By Operator
                aggregations: count(VALUE._col0)
                mode: mergepartial
                outputColumnNames: _col0
                Statistics: Num rows: 1 Data size: 8 Basic stats: COMPLETE Column stats: COMPLETE
                Select Operator
                  expressions: 'tst1_n93' (type: string), UDFToString(_col0) (type: string)
                  outputColumnNames: _col0, _col1
                  Statistics: Num rows: 1 Data size: 276 Basic stats: COMPLETE Column stats: COMPLETE
                  Group By Operator
                    keys: _col0 (type: string), _col1 (type: string)
                    mode: hash
                    outputColumnNames: _col0, _col1
                    Statistics: Num rows: 250 Data size: 69000 Basic stats: COMPLETE Column stats: COMPLETE
                    Reduce Output Operator
                      key expressions: _col0 (type: string), _col1 (type: string), substr(_col1, 5) (type: string)
                      sort order: +++
                      Map-reduce partition columns: _col0 (type: string), _col1 (type: string)
                      Statistics: Num rows: 250 Data size: 69000 Basic stats: COMPLETE Column stats: COMPLETE
        Reducer 4 
            Execution mode: llap
            Reduce Operator Tree:
              Group By Operator
                keys: KEY._col0 (type: string), KEY._col1 (type: string)
                mode: mergepartial
                outputColumnNames: _col0, _col1
                Statistics: Num rows: 250 Data size: 69000 Basic stats: COMPLETE Column stats: COMPLETE
                Group By Operator
                  aggregations: count(DISTINCT substr(_col1, 5))
                  keys: _col0 (type: string), substr(_col1, 5) (type: string)
                  mode: hash
                  outputColumnNames: _col0, _col1, _col2
                  Statistics: Num rows: 125 Data size: 35500 Basic stats: COMPLETE Column stats: COMPLETE
                  Reduce Output Operator
                    key expressions: _col0 (type: string), _col1 (type: string)
                    sort order: ++
                    Map-reduce partition columns: _col0 (type: string)
                    Statistics: Num rows: 125 Data size: 35500 Basic stats: COMPLETE Column stats: COMPLETE
                Group By Operator
                  aggregations: count(DISTINCT substr(_col1, 5))
                  keys: _col0 (type: string), _col1 (type: string)
                  mode: complete
                  outputColumnNames: _col0, _col1, _col2
                  Statistics: Num rows: 250 Data size: 117000 Basic stats: COMPLETE Column stats: COMPLETE
                  Select Operator
                    expressions: _col0 (type: string), _col1 (type: string), UDFToString(_col2) (type: string)
                    outputColumnNames: _col0, _col1, _col2
                    Statistics: Num rows: 250 Data size: 115000 Basic stats: COMPLETE Column stats: COMPLETE
                    File Output Operator
                      compressed: false
                      Statistics: Num rows: 250 Data size: 115000 Basic stats: COMPLETE Column stats: COMPLETE
                      table:
                          input format: org.apache.hadoop.mapred.TextInputFormat
                          output format: org.apache.hadoop.hive.ql.io.HiveIgnoreKeyTextOutputFormat
                          serde: org.apache.hadoop.hive.serde2.lazy.LazySimpleSerDe
                          name: default.dest2_n26
                    Select Operator
                      expressions: _col0 (type: string), _col1 (type: string), _col2 (type: string)
                      outputColumnNames: key, val1, val2
                      Statistics: Num rows: 250 Data size: 115000 Basic stats: COMPLETE Column stats: COMPLETE
                      Group By Operator
                        aggregations: compute_stats(key, 'hll'), compute_stats(val1, 'hll'), compute_stats(val2, 'hll')
                        mode: hash
                        outputColumnNames: _col0, _col1, _col2
                        Statistics: Num rows: 1 Data size: 1320 Basic stats: COMPLETE Column stats: COMPLETE
                        Reduce Output Operator
                          sort order: 
                          Statistics: Num rows: 1 Data size: 1320 Basic stats: COMPLETE Column stats: COMPLETE
                          value expressions: _col0 (type: struct<columntype:string,maxlength:bigint,sumlength:bigint,count:bigint,countnulls:bigint,bitvector:binary>), _col1 (type: struct<columntype:string,maxlength:bigint,sumlength:bigint,count:bigint,countnulls:bigint,bitvector:binary>), _col2 (type: struct<columntype:string,maxlength:bigint,sumlength:bigint,count:bigint,countnulls:bigint,bitvector:binary>)
        Reducer 5 
            Execution mode: llap
            Reduce Operator Tree:
              Group By Operator
                aggregations: count(DISTINCT KEY._col1:0._col0)
                keys: KEY._col0 (type: string)
                mode: mergepartial
                outputColumnNames: _col0, _col1
                Statistics: Num rows: 125 Data size: 12500 Basic stats: COMPLETE Column stats: COMPLETE
                Select Operator
                  expressions: _col0 (type: string), UDFToString(_col1) (type: string)
                  outputColumnNames: _col0, _col1
                  Statistics: Num rows: 125 Data size: 34500 Basic stats: COMPLETE Column stats: COMPLETE
                  File Output Operator
                    compressed: false
                    Statistics: Num rows: 125 Data size: 34500 Basic stats: COMPLETE Column stats: COMPLETE
                    table:
                        input format: org.apache.hadoop.mapred.TextInputFormat
                        output format: org.apache.hadoop.hive.ql.io.HiveIgnoreKeyTextOutputFormat
                        serde: org.apache.hadoop.hive.serde2.lazy.LazySimpleSerDe
                        name: default.dest1_n96
                  Select Operator
                    expressions: _col0 (type: string), _col1 (type: string)
                    outputColumnNames: key, value
                    Statistics: Num rows: 125 Data size: 34500 Basic stats: COMPLETE Column stats: COMPLETE
                    Group By Operator
                      aggregations: compute_stats(key, 'hll'), compute_stats(value, 'hll')
                      mode: hash
                      outputColumnNames: _col0, _col1
                      Statistics: Num rows: 1 Data size: 880 Basic stats: COMPLETE Column stats: COMPLETE
                      Reduce Output Operator
                        sort order: 
                        Statistics: Num rows: 1 Data size: 880 Basic stats: COMPLETE Column stats: COMPLETE
                        value expressions: _col0 (type: struct<columntype:string,maxlength:bigint,sumlength:bigint,count:bigint,countnulls:bigint,bitvector:binary>), _col1 (type: struct<columntype:string,maxlength:bigint,sumlength:bigint,count:bigint,countnulls:bigint,bitvector:binary>)
        Reducer 6 
            Execution mode: llap
            Reduce Operator Tree:
              Group By Operator
                aggregations: compute_stats(VALUE._col0), compute_stats(VALUE._col1)
                mode: mergepartial
                outputColumnNames: _col0, _col1
                Statistics: Num rows: 1 Data size: 880 Basic stats: COMPLETE Column stats: COMPLETE
                File Output Operator
                  compressed: false
                  Statistics: Num rows: 1 Data size: 880 Basic stats: COMPLETE Column stats: COMPLETE
                  table:
                      input format: org.apache.hadoop.mapred.SequenceFileInputFormat
                      output format: org.apache.hadoop.hive.ql.io.HiveSequenceFileOutputFormat
                      serde: org.apache.hadoop.hive.serde2.lazy.LazySimpleSerDe
        Reducer 7 
            Execution mode: llap
            Reduce Operator Tree:
              Group By Operator
                aggregations: compute_stats(VALUE._col0), compute_stats(VALUE._col1), compute_stats(VALUE._col2)
                mode: mergepartial
                outputColumnNames: _col0, _col1, _col2
                Statistics: Num rows: 1 Data size: 1320 Basic stats: COMPLETE Column stats: COMPLETE
                File Output Operator
                  compressed: false
                  Statistics: Num rows: 1 Data size: 1320 Basic stats: COMPLETE Column stats: COMPLETE
                  table:
                      input format: org.apache.hadoop.mapred.SequenceFileInputFormat
                      output format: org.apache.hadoop.hive.ql.io.HiveSequenceFileOutputFormat
                      serde: org.apache.hadoop.hive.serde2.lazy.LazySimpleSerDe
        Union 3 
            Vertex: Union 3

  Stage: Stage-3
    Dependency Collection

  Stage: Stage-0
    Move Operator
      tables:
          replace: true
          table:
              input format: org.apache.hadoop.mapred.TextInputFormat
              output format: org.apache.hadoop.hive.ql.io.HiveIgnoreKeyTextOutputFormat
              serde: org.apache.hadoop.hive.serde2.lazy.LazySimpleSerDe
              name: default.dest1_n96

  Stage: Stage-4
    Stats Work
      Basic Stats Work:
      Column Stats Desc:
          Columns: key, value
          Column Types: string, string
          Table: default.dest1_n96

  Stage: Stage-1
    Move Operator
      tables:
          replace: true
          table:
              input format: org.apache.hadoop.mapred.TextInputFormat
              output format: org.apache.hadoop.hive.ql.io.HiveIgnoreKeyTextOutputFormat
              serde: org.apache.hadoop.hive.serde2.lazy.LazySimpleSerDe
              name: default.dest2_n26

  Stage: Stage-5
    Stats Work
      Basic Stats Work:
      Column Stats Desc:
          Columns: key, val1, val2
          Column Types: string, string, string
          Table: default.dest2_n26

PREHOOK: query: FROM (select 'tst1_n93' as key, cast(count(1) as string) as value from src s1
                         UNION DISTINCT  
      select s2.key as key, s2.value as value from src s2) unionsrc
INSERT OVERWRITE TABLE DEST1_n96 SELECT unionsrc.key, COUNT(DISTINCT SUBSTR(unionsrc.value,5)) GROUP BY unionsrc.key
INSERT OVERWRITE TABLE DEST2_n26 SELECT unionsrc.key, unionsrc.value, COUNT(DISTINCT SUBSTR(unionsrc.value,5)) GROUP BY unionsrc.key, unionsrc.value
PREHOOK: type: QUERY
PREHOOK: Input: default@src
PREHOOK: Output: default@dest1_n96
PREHOOK: Output: default@dest2_n26
POSTHOOK: query: FROM (select 'tst1_n93' as key, cast(count(1) as string) as value from src s1
                         UNION DISTINCT  
      select s2.key as key, s2.value as value from src s2) unionsrc
INSERT OVERWRITE TABLE DEST1_n96 SELECT unionsrc.key, COUNT(DISTINCT SUBSTR(unionsrc.value,5)) GROUP BY unionsrc.key
INSERT OVERWRITE TABLE DEST2_n26 SELECT unionsrc.key, unionsrc.value, COUNT(DISTINCT SUBSTR(unionsrc.value,5)) GROUP BY unionsrc.key, unionsrc.value
POSTHOOK: type: QUERY
POSTHOOK: Input: default@src
POSTHOOK: Output: default@dest1_n96
POSTHOOK: Output: default@dest2_n26
POSTHOOK: Lineage: dest1_n96.key EXPRESSION [(src)s2.FieldSchema(name:key, type:string, comment:default), ]
POSTHOOK: Lineage: dest1_n96.value EXPRESSION [(src)s1.null, (src)s2.FieldSchema(name:value, type:string, comment:default), ]
POSTHOOK: Lineage: dest2_n26.key EXPRESSION [(src)s2.FieldSchema(name:key, type:string, comment:default), ]
POSTHOOK: Lineage: dest2_n26.val1 EXPRESSION [(src)s1.null, (src)s2.FieldSchema(name:value, type:string, comment:default), ]
POSTHOOK: Lineage: dest2_n26.val2 EXPRESSION [(src)s1.null, (src)s2.FieldSchema(name:value, type:string, comment:default), ]
PREHOOK: query: SELECT DEST1_n96.* FROM DEST1_n96
PREHOOK: type: QUERY
PREHOOK: Input: default@dest1_n96
PREHOOK: Output: hdfs://### HDFS PATH ###
POSTHOOK: query: SELECT DEST1_n96.* FROM DEST1_n96
POSTHOOK: type: QUERY
POSTHOOK: Input: default@dest1_n96
POSTHOOK: Output: hdfs://### HDFS PATH ###
0	1
10	1
100	1
103	1
104	1
105	1
11	1
111	1
113	1
114	1
116	1
118	1
119	1
12	1
120	1
125	1
126	1
128	1
129	1
131	1
133	1
134	1
136	1
137	1
138	1
143	1
145	1
146	1
149	1
15	1
150	1
152	1
153	1
155	1
156	1
157	1
158	1
160	1
162	1
163	1
164	1
165	1
166	1
167	1
168	1
169	1
17	1
170	1
172	1
174	1
175	1
176	1
177	1
178	1
179	1
18	1
180	1
181	1
183	1
186	1
187	1
189	1
19	1
190	1
191	1
192	1
193	1
194	1
195	1
196	1
197	1
199	1
2	1
20	1
200	1
201	1
202	1
203	1
205	1
207	1
208	1
209	1
213	1
214	1
216	1
217	1
218	1
219	1
221	1
222	1
223	1
224	1
226	1
228	1
229	1
230	1
233	1
235	1
237	1
238	1
239	1
24	1
241	1
242	1
244	1
247	1
248	1
249	1
252	1
255	1
256	1
257	1
258	1
26	1
260	1
262	1
263	1
265	1
266	1
27	1
272	1
273	1
274	1
275	1
277	1
278	1
28	1
280	1
281	1
282	1
283	1
284	1
285	1
286	1
287	1
288	1
289	1
291	1
292	1
296	1
298	1
30	1
302	1
305	1
306	1
307	1
308	1
309	1
310	1
311	1
315	1
316	1
317	1
318	1
321	1
322	1
323	1
325	1
327	1
33	1
331	1
332	1
333	1
335	1
336	1
338	1
339	1
34	1
341	1
342	1
344	1
345	1
348	1
35	1
351	1
353	1
356	1
360	1
362	1
364	1
365	1
366	1
367	1
368	1
369	1
37	1
373	1
374	1
375	1
377	1
378	1
379	1
382	1
384	1
386	1
389	1
392	1
393	1
394	1
395	1
396	1
397	1
399	1
4	1
400	1
401	1
402	1
403	1
404	1
406	1
407	1
409	1
41	1
411	1
413	1
414	1
417	1
418	1
419	1
42	1
421	1
424	1
427	1
429	1
43	1
430	1
431	1
432	1
435	1
436	1
437	1
438	1
439	1
44	1
443	1
444	1
446	1
448	1
449	1
452	1
453	1
454	1
455	1
457	1
458	1
459	1
460	1
462	1
463	1
466	1
467	1
468	1
469	1
47	1
470	1
472	1
475	1
477	1
478	1
479	1
480	1
481	1
482	1
483	1
484	1
485	1
487	1
489	1
490	1
491	1
492	1
493	1
494	1
495	1
496	1
497	1
498	1
5	1
51	1
53	1
54	1
57	1
58	1
64	1
65	1
66	1
67	1
69	1
70	1
72	1
74	1
76	1
77	1
78	1
8	1
80	1
82	1
83	1
84	1
85	1
86	1
87	1
9	1
90	1
92	1
95	1
96	1
97	1
98	1
tst1_n93	1
PREHOOK: query: SELECT DEST2_n26.* FROM DEST2_n26
PREHOOK: type: QUERY
PREHOOK: Input: default@dest2_n26
PREHOOK: Output: hdfs://### HDFS PATH ###
POSTHOOK: query: SELECT DEST2_n26.* FROM DEST2_n26
POSTHOOK: type: QUERY
POSTHOOK: Input: default@dest2_n26
POSTHOOK: Output: hdfs://### HDFS PATH ###
0	val_0	1
10	val_10	1
100	val_100	1
103	val_103	1
104	val_104	1
105	val_105	1
11	val_11	1
111	val_111	1
113	val_113	1
114	val_114	1
116	val_116	1
118	val_118	1
119	val_119	1
12	val_12	1
120	val_120	1
125	val_125	1
126	val_126	1
128	val_128	1
129	val_129	1
131	val_131	1
133	val_133	1
134	val_134	1
136	val_136	1
137	val_137	1
138	val_138	1
143	val_143	1
145	val_145	1
146	val_146	1
149	val_149	1
15	val_15	1
150	val_150	1
152	val_152	1
153	val_153	1
155	val_155	1
156	val_156	1
157	val_157	1
158	val_158	1
160	val_160	1
162	val_162	1
163	val_163	1
164	val_164	1
165	val_165	1
166	val_166	1
167	val_167	1
168	val_168	1
169	val_169	1
17	val_17	1
170	val_170	1
172	val_172	1
174	val_174	1
175	val_175	1
176	val_176	1
177	val_177	1
178	val_178	1
179	val_179	1
18	val_18	1
180	val_180	1
181	val_181	1
183	val_183	1
186	val_186	1
187	val_187	1
189	val_189	1
19	val_19	1
190	val_190	1
191	val_191	1
192	val_192	1
193	val_193	1
194	val_194	1
195	val_195	1
196	val_196	1
197	val_197	1
199	val_199	1
2	val_2	1
20	val_20	1
200	val_200	1
201	val_201	1
202	val_202	1
203	val_203	1
205	val_205	1
207	val_207	1
208	val_208	1
209	val_209	1
213	val_213	1
214	val_214	1
216	val_216	1
217	val_217	1
218	val_218	1
219	val_219	1
221	val_221	1
222	val_222	1
223	val_223	1
224	val_224	1
226	val_226	1
228	val_228	1
229	val_229	1
230	val_230	1
233	val_233	1
235	val_235	1
237	val_237	1
238	val_238	1
239	val_239	1
24	val_24	1
241	val_241	1
242	val_242	1
244	val_244	1
247	val_247	1
248	val_248	1
249	val_249	1
252	val_252	1
255	val_255	1
256	val_256	1
257	val_257	1
258	val_258	1
26	val_26	1
260	val_260	1
262	val_262	1
263	val_263	1
265	val_265	1
266	val_266	1
27	val_27	1
272	val_272	1
273	val_273	1
274	val_274	1
275	val_275	1
277	val_277	1
278	val_278	1
28	val_28	1
280	val_280	1
281	val_281	1
282	val_282	1
283	val_283	1
284	val_284	1
285	val_285	1
286	val_286	1
287	val_287	1
288	val_288	1
289	val_289	1
291	val_291	1
292	val_292	1
296	val_296	1
298	val_298	1
30	val_30	1
302	val_302	1
305	val_305	1
306	val_306	1
307	val_307	1
308	val_308	1
309	val_309	1
310	val_310	1
311	val_311	1
315	val_315	1
316	val_316	1
317	val_317	1
318	val_318	1
321	val_321	1
322	val_322	1
323	val_323	1
325	val_325	1
327	val_327	1
33	val_33	1
331	val_331	1
332	val_332	1
333	val_333	1
335	val_335	1
336	val_336	1
338	val_338	1
339	val_339	1
34	val_34	1
341	val_341	1
342	val_342	1
344	val_344	1
345	val_345	1
348	val_348	1
35	val_35	1
351	val_351	1
353	val_353	1
356	val_356	1
360	val_360	1
362	val_362	1
364	val_364	1
365	val_365	1
366	val_366	1
367	val_367	1
368	val_368	1
369	val_369	1
37	val_37	1
373	val_373	1
374	val_374	1
375	val_375	1
377	val_377	1
378	val_378	1
379	val_379	1
382	val_382	1
384	val_384	1
386	val_386	1
389	val_389	1
392	val_392	1
393	val_393	1
394	val_394	1
395	val_395	1
396	val_396	1
397	val_397	1
399	val_399	1
4	val_4	1
400	val_400	1
401	val_401	1
402	val_402	1
403	val_403	1
404	val_404	1
406	val_406	1
407	val_407	1
409	val_409	1
41	val_41	1
411	val_411	1
413	val_413	1
414	val_414	1
417	val_417	1
418	val_418	1
419	val_419	1
42	val_42	1
421	val_421	1
424	val_424	1
427	val_427	1
429	val_429	1
43	val_43	1
430	val_430	1
431	val_431	1
432	val_432	1
435	val_435	1
436	val_436	1
437	val_437	1
438	val_438	1
439	val_439	1
44	val_44	1
443	val_443	1
444	val_444	1
446	val_446	1
448	val_448	1
449	val_449	1
452	val_452	1
453	val_453	1
454	val_454	1
455	val_455	1
457	val_457	1
458	val_458	1
459	val_459	1
460	val_460	1
462	val_462	1
463	val_463	1
466	val_466	1
467	val_467	1
468	val_468	1
469	val_469	1
47	val_47	1
470	val_470	1
472	val_472	1
475	val_475	1
477	val_477	1
478	val_478	1
479	val_479	1
480	val_480	1
481	val_481	1
482	val_482	1
483	val_483	1
484	val_484	1
485	val_485	1
487	val_487	1
489	val_489	1
490	val_490	1
491	val_491	1
492	val_492	1
493	val_493	1
494	val_494	1
495	val_495	1
496	val_496	1
497	val_497	1
498	val_498	1
5	val_5	1
51	val_51	1
53	val_53	1
54	val_54	1
57	val_57	1
58	val_58	1
64	val_64	1
65	val_65	1
66	val_66	1
67	val_67	1
69	val_69	1
70	val_70	1
72	val_72	1
74	val_74	1
76	val_76	1
77	val_77	1
78	val_78	1
8	val_8	1
80	val_80	1
82	val_82	1
83	val_83	1
84	val_84	1
85	val_85	1
86	val_86	1
87	val_87	1
9	val_9	1
90	val_90	1
92	val_92	1
95	val_95	1
96	val_96	1
97	val_97	1
98	val_98	1
tst1_n93	500	1
PREHOOK: query: CREATE TABLE DEST118(key STRING, value STRING) STORED AS TEXTFILE
PREHOOK: type: CREATETABLE
PREHOOK: Output: database:default
PREHOOK: Output: default@DEST118
POSTHOOK: query: CREATE TABLE DEST118(key STRING, value STRING) STORED AS TEXTFILE
POSTHOOK: type: CREATETABLE
POSTHOOK: Output: database:default
POSTHOOK: Output: default@DEST118
PREHOOK: query: CREATE TABLE DEST218(key STRING, val1 STRING, val2 STRING) STORED AS TEXTFILE
PREHOOK: type: CREATETABLE
PREHOOK: Output: database:default
PREHOOK: Output: default@DEST218
POSTHOOK: query: CREATE TABLE DEST218(key STRING, val1 STRING, val2 STRING) STORED AS TEXTFILE
POSTHOOK: type: CREATETABLE
POSTHOOK: Output: database:default
POSTHOOK: Output: default@DEST218
PREHOOK: query: explain 
FROM (select 'tst1_n93' as key, cast(count(1) as string) as value from src s1
                         UNION DISTINCT  
      select s2.key as key, s2.value as value from src s2) unionsrc
INSERT OVERWRITE TABLE DEST118 SELECT unionsrc.key, unionsrc.value
INSERT OVERWRITE TABLE DEST218 SELECT unionsrc.key, unionsrc.value, unionsrc.value
PREHOOK: type: QUERY
PREHOOK: Input: default@src
PREHOOK: Output: default@dest118
PREHOOK: Output: default@dest218
POSTHOOK: query: explain 
FROM (select 'tst1_n93' as key, cast(count(1) as string) as value from src s1
                         UNION DISTINCT  
      select s2.key as key, s2.value as value from src s2) unionsrc
INSERT OVERWRITE TABLE DEST118 SELECT unionsrc.key, unionsrc.value
INSERT OVERWRITE TABLE DEST218 SELECT unionsrc.key, unionsrc.value, unionsrc.value
POSTHOOK: type: QUERY
POSTHOOK: Input: default@src
POSTHOOK: Output: default@dest118
POSTHOOK: Output: default@dest218
STAGE DEPENDENCIES:
  Stage-2 is a root stage
  Stage-3 depends on stages: Stage-2
  Stage-0 depends on stages: Stage-3
  Stage-4 depends on stages: Stage-0
  Stage-1 depends on stages: Stage-3
  Stage-5 depends on stages: Stage-1

STAGE PLANS:
  Stage: Stage-2
    Tez
#### A masked pattern was here ####
      Edges:
        Map 7 <- Union 3 (CONTAINS)
        Reducer 2 <- Map 1 (CUSTOM_SIMPLE_EDGE), Union 3 (CONTAINS)
        Reducer 4 <- Union 3 (SIMPLE_EDGE)
        Reducer 5 <- Reducer 4 (CUSTOM_SIMPLE_EDGE)
        Reducer 6 <- Reducer 4 (CUSTOM_SIMPLE_EDGE)
#### A masked pattern was here ####
      Vertices:
        Map 1 
            Map Operator Tree:
                TableScan
                  alias: s1
                  Statistics: Num rows: 500 Data size: 5312 Basic stats: COMPLETE Column stats: COMPLETE
                  Select Operator
                    Statistics: Num rows: 500 Data size: 5312 Basic stats: COMPLETE Column stats: COMPLETE
                    Group By Operator
                      aggregations: count()
                      mode: hash
                      outputColumnNames: _col0
                      Statistics: Num rows: 1 Data size: 8 Basic stats: COMPLETE Column stats: COMPLETE
                      Reduce Output Operator
                        sort order: 
                        Statistics: Num rows: 1 Data size: 8 Basic stats: COMPLETE Column stats: COMPLETE
                        value expressions: _col0 (type: bigint)
            Execution mode: vectorized
        Map 7 
            Map Operator Tree:
                TableScan
                  alias: s2
                  Statistics: Num rows: 500 Data size: 89000 Basic stats: COMPLETE Column stats: COMPLETE
                  Select Operator
                    expressions: key (type: string), value (type: string)
                    outputColumnNames: _col0, _col1
                    Statistics: Num rows: 500 Data size: 89000 Basic stats: COMPLETE Column stats: COMPLETE
                    Group By Operator
                      keys: _col0 (type: string), _col1 (type: string)
                      mode: hash
                      outputColumnNames: _col0, _col1
                      Statistics: Num rows: 250 Data size: 69000 Basic stats: COMPLETE Column stats: COMPLETE
                      Reduce Output Operator
                        key expressions: _col0 (type: string), _col1 (type: string)
                        sort order: ++
                        Map-reduce partition columns: _col0 (type: string), _col1 (type: string)
                        Statistics: Num rows: 250 Data size: 69000 Basic stats: COMPLETE Column stats: COMPLETE
            Execution mode: vectorized
        Reducer 2 
            Execution mode: vectorized
            Reduce Operator Tree:
              Group By Operator
                aggregations: count(VALUE._col0)
                mode: mergepartial
                outputColumnNames: _col0
                Statistics: Num rows: 1 Data size: 8 Basic stats: COMPLETE Column stats: COMPLETE
                Select Operator
                  expressions: 'tst1_n93' (type: string), UDFToString(_col0) (type: string)
                  outputColumnNames: _col0, _col1
                  Statistics: Num rows: 1 Data size: 276 Basic stats: COMPLETE Column stats: COMPLETE
                  Group By Operator
                    keys: _col0 (type: string), _col1 (type: string)
                    mode: hash
                    outputColumnNames: _col0, _col1
                    Statistics: Num rows: 250 Data size: 69000 Basic stats: COMPLETE Column stats: COMPLETE
                    Reduce Output Operator
                      key expressions: _col0 (type: string), _col1 (type: string)
                      sort order: ++
                      Map-reduce partition columns: _col0 (type: string), _col1 (type: string)
                      Statistics: Num rows: 250 Data size: 69000 Basic stats: COMPLETE Column stats: COMPLETE
        Reducer 4 
            Execution mode: llap
            Reduce Operator Tree:
              Group By Operator
                keys: KEY._col0 (type: string), KEY._col1 (type: string)
                mode: mergepartial
                outputColumnNames: _col0, _col1
                Statistics: Num rows: 250 Data size: 69000 Basic stats: COMPLETE Column stats: COMPLETE
                File Output Operator
                  compressed: false
                  Statistics: Num rows: 250 Data size: 69000 Basic stats: COMPLETE Column stats: COMPLETE
                  table:
                      input format: org.apache.hadoop.mapred.TextInputFormat
                      output format: org.apache.hadoop.hive.ql.io.HiveIgnoreKeyTextOutputFormat
                      serde: org.apache.hadoop.hive.serde2.lazy.LazySimpleSerDe
                      name: default.dest118
                Select Operator
                  expressions: _col0 (type: string), _col1 (type: string)
                  outputColumnNames: key, value
                  Statistics: Num rows: 250 Data size: 69000 Basic stats: COMPLETE Column stats: COMPLETE
                  Group By Operator
                    aggregations: compute_stats(key, 'hll'), compute_stats(value, 'hll')
                    mode: hash
                    outputColumnNames: _col0, _col1
                    Statistics: Num rows: 1 Data size: 880 Basic stats: COMPLETE Column stats: COMPLETE
                    Reduce Output Operator
                      sort order: 
                      Statistics: Num rows: 1 Data size: 880 Basic stats: COMPLETE Column stats: COMPLETE
                      value expressions: _col0 (type: struct<columntype:string,maxlength:bigint,sumlength:bigint,count:bigint,countnulls:bigint,bitvector:binary>), _col1 (type: struct<columntype:string,maxlength:bigint,sumlength:bigint,count:bigint,countnulls:bigint,bitvector:binary>)
                Select Operator
                  expressions: _col0 (type: string), _col1 (type: string), _col1 (type: string)
                  outputColumnNames: _col0, _col1, _col2
                  Statistics: Num rows: 250 Data size: 115000 Basic stats: COMPLETE Column stats: COMPLETE
                  File Output Operator
                    compressed: false
                    Statistics: Num rows: 250 Data size: 115000 Basic stats: COMPLETE Column stats: COMPLETE
                    table:
                        input format: org.apache.hadoop.mapred.TextInputFormat
                        output format: org.apache.hadoop.hive.ql.io.HiveIgnoreKeyTextOutputFormat
                        serde: org.apache.hadoop.hive.serde2.lazy.LazySimpleSerDe
                        name: default.dest218
                  Select Operator
                    expressions: _col0 (type: string), _col1 (type: string), _col2 (type: string)
                    outputColumnNames: key, val1, val2
                    Statistics: Num rows: 250 Data size: 115000 Basic stats: COMPLETE Column stats: COMPLETE
                    Group By Operator
                      aggregations: compute_stats(key, 'hll'), compute_stats(val1, 'hll'), compute_stats(val2, 'hll')
                      mode: hash
                      outputColumnNames: _col0, _col1, _col2
                      Statistics: Num rows: 1 Data size: 1320 Basic stats: COMPLETE Column stats: COMPLETE
                      Reduce Output Operator
                        sort order: 
                        Statistics: Num rows: 1 Data size: 1320 Basic stats: COMPLETE Column stats: COMPLETE
                        value expressions: _col0 (type: struct<columntype:string,maxlength:bigint,sumlength:bigint,count:bigint,countnulls:bigint,bitvector:binary>), _col1 (type: struct<columntype:string,maxlength:bigint,sumlength:bigint,count:bigint,countnulls:bigint,bitvector:binary>), _col2 (type: struct<columntype:string,maxlength:bigint,sumlength:bigint,count:bigint,countnulls:bigint,bitvector:binary>)
        Reducer 5 
            Execution mode: llap
            Reduce Operator Tree:
              Group By Operator
                aggregations: compute_stats(VALUE._col0), compute_stats(VALUE._col1)
                mode: mergepartial
                outputColumnNames: _col0, _col1
                Statistics: Num rows: 1 Data size: 880 Basic stats: COMPLETE Column stats: COMPLETE
                File Output Operator
                  compressed: false
                  Statistics: Num rows: 1 Data size: 880 Basic stats: COMPLETE Column stats: COMPLETE
                  table:
                      input format: org.apache.hadoop.mapred.SequenceFileInputFormat
                      output format: org.apache.hadoop.hive.ql.io.HiveSequenceFileOutputFormat
                      serde: org.apache.hadoop.hive.serde2.lazy.LazySimpleSerDe
        Reducer 6 
            Execution mode: llap
            Reduce Operator Tree:
              Group By Operator
                aggregations: compute_stats(VALUE._col0), compute_stats(VALUE._col1), compute_stats(VALUE._col2)
                mode: mergepartial
                outputColumnNames: _col0, _col1, _col2
                Statistics: Num rows: 1 Data size: 1320 Basic stats: COMPLETE Column stats: COMPLETE
                File Output Operator
                  compressed: false
                  Statistics: Num rows: 1 Data size: 1320 Basic stats: COMPLETE Column stats: COMPLETE
                  table:
                      input format: org.apache.hadoop.mapred.SequenceFileInputFormat
                      output format: org.apache.hadoop.hive.ql.io.HiveSequenceFileOutputFormat
                      serde: org.apache.hadoop.hive.serde2.lazy.LazySimpleSerDe
        Union 3 
            Vertex: Union 3

  Stage: Stage-3
    Dependency Collection

  Stage: Stage-0
    Move Operator
      tables:
          replace: true
          table:
              input format: org.apache.hadoop.mapred.TextInputFormat
              output format: org.apache.hadoop.hive.ql.io.HiveIgnoreKeyTextOutputFormat
              serde: org.apache.hadoop.hive.serde2.lazy.LazySimpleSerDe
              name: default.dest118

  Stage: Stage-4
    Stats Work
      Basic Stats Work:
      Column Stats Desc:
          Columns: key, value
          Column Types: string, string
          Table: default.dest118

  Stage: Stage-1
    Move Operator
      tables:
          replace: true
          table:
              input format: org.apache.hadoop.mapred.TextInputFormat
              output format: org.apache.hadoop.hive.ql.io.HiveIgnoreKeyTextOutputFormat
              serde: org.apache.hadoop.hive.serde2.lazy.LazySimpleSerDe
              name: default.dest218

  Stage: Stage-5
    Stats Work
      Basic Stats Work:
      Column Stats Desc:
          Columns: key, val1, val2
          Column Types: string, string, string
          Table: default.dest218

PREHOOK: query: FROM (select 'tst1_n93' as key, cast(count(1) as string) as value from src s1
                         UNION DISTINCT  
      select s2.key as key, s2.value as value from src s2) unionsrc
INSERT OVERWRITE TABLE DEST118 SELECT unionsrc.key, unionsrc.value
INSERT OVERWRITE TABLE DEST218 SELECT unionsrc.key, unionsrc.value, unionsrc.value
PREHOOK: type: QUERY
PREHOOK: Input: default@src
PREHOOK: Output: default@dest118
PREHOOK: Output: default@dest218
POSTHOOK: query: FROM (select 'tst1_n93' as key, cast(count(1) as string) as value from src s1
                         UNION DISTINCT  
      select s2.key as key, s2.value as value from src s2) unionsrc
INSERT OVERWRITE TABLE DEST118 SELECT unionsrc.key, unionsrc.value
INSERT OVERWRITE TABLE DEST218 SELECT unionsrc.key, unionsrc.value, unionsrc.value
POSTHOOK: type: QUERY
POSTHOOK: Input: default@src
POSTHOOK: Output: default@dest118
POSTHOOK: Output: default@dest218
POSTHOOK: Lineage: dest118.key EXPRESSION [(src)s2.FieldSchema(name:key, type:string, comment:default), ]
POSTHOOK: Lineage: dest118.value EXPRESSION [(src)s1.null, (src)s2.FieldSchema(name:value, type:string, comment:default), ]
POSTHOOK: Lineage: dest218.key EXPRESSION [(src)s2.FieldSchema(name:key, type:string, comment:default), ]
POSTHOOK: Lineage: dest218.val1 EXPRESSION [(src)s1.null, (src)s2.FieldSchema(name:value, type:string, comment:default), ]
POSTHOOK: Lineage: dest218.val2 EXPRESSION [(src)s1.null, (src)s2.FieldSchema(name:value, type:string, comment:default), ]
PREHOOK: query: SELECT DEST118.* FROM DEST118 SORT BY DEST118.key, DEST118.value
PREHOOK: type: QUERY
PREHOOK: Input: default@dest118
PREHOOK: Output: hdfs://### HDFS PATH ###
POSTHOOK: query: SELECT DEST118.* FROM DEST118 SORT BY DEST118.key, DEST118.value
POSTHOOK: type: QUERY
POSTHOOK: Input: default@dest118
POSTHOOK: Output: hdfs://### HDFS PATH ###
0	val_0
10	val_10
100	val_100
103	val_103
104	val_104
105	val_105
11	val_11
111	val_111
113	val_113
114	val_114
116	val_116
118	val_118
119	val_119
12	val_12
120	val_120
125	val_125
126	val_126
128	val_128
129	val_129
131	val_131
133	val_133
134	val_134
136	val_136
137	val_137
138	val_138
143	val_143
145	val_145
146	val_146
149	val_149
15	val_15
150	val_150
152	val_152
153	val_153
155	val_155
156	val_156
157	val_157
158	val_158
160	val_160
162	val_162
163	val_163
164	val_164
165	val_165
166	val_166
167	val_167
168	val_168
169	val_169
17	val_17
170	val_170
172	val_172
174	val_174
175	val_175
176	val_176
177	val_177
178	val_178
179	val_179
18	val_18
180	val_180
181	val_181
183	val_183
186	val_186
187	val_187
189	val_189
19	val_19
190	val_190
191	val_191
192	val_192
193	val_193
194	val_194
195	val_195
196	val_196
197	val_197
199	val_199
2	val_2
20	val_20
200	val_200
201	val_201
202	val_202
203	val_203
205	val_205
207	val_207
208	val_208
209	val_209
213	val_213
214	val_214
216	val_216
217	val_217
218	val_218
219	val_219
221	val_221
222	val_222
223	val_223
224	val_224
226	val_226
228	val_228
229	val_229
230	val_230
233	val_233
235	val_235
237	val_237
238	val_238
239	val_239
24	val_24
241	val_241
242	val_242
244	val_244
247	val_247
248	val_248
249	val_249
252	val_252
255	val_255
256	val_256
257	val_257
258	val_258
26	val_26
260	val_260
262	val_262
263	val_263
265	val_265
266	val_266
27	val_27
272	val_272
273	val_273
274	val_274
275	val_275
277	val_277
278	val_278
28	val_28
280	val_280
281	val_281
282	val_282
283	val_283
284	val_284
285	val_285
286	val_286
287	val_287
288	val_288
289	val_289
291	val_291
292	val_292
296	val_296
298	val_298
30	val_30
302	val_302
305	val_305
306	val_306
307	val_307
308	val_308
309	val_309
310	val_310
311	val_311
315	val_315
316	val_316
317	val_317
318	val_318
321	val_321
322	val_322
323	val_323
325	val_325
327	val_327
33	val_33
331	val_331
332	val_332
333	val_333
335	val_335
336	val_336
338	val_338
339	val_339
34	val_34
341	val_341
342	val_342
344	val_344
345	val_345
348	val_348
35	val_35
351	val_351
353	val_353
356	val_356
360	val_360
362	val_362
364	val_364
365	val_365
366	val_366
367	val_367
368	val_368
369	val_369
37	val_37
373	val_373
374	val_374
375	val_375
377	val_377
378	val_378
379	val_379
382	val_382
384	val_384
386	val_386
389	val_389
392	val_392
393	val_393
394	val_394
395	val_395
396	val_396
397	val_397
399	val_399
4	val_4
400	val_400
401	val_401
402	val_402
403	val_403
404	val_404
406	val_406
407	val_407
409	val_409
41	val_41
411	val_411
413	val_413
414	val_414
417	val_417
418	val_418
419	val_419
42	val_42
421	val_421
424	val_424
427	val_427
429	val_429
43	val_43
430	val_430
431	val_431
432	val_432
435	val_435
436	val_436
437	val_437
438	val_438
439	val_439
44	val_44
443	val_443
444	val_444
446	val_446
448	val_448
449	val_449
452	val_452
453	val_453
454	val_454
455	val_455
457	val_457
458	val_458
459	val_459
460	val_460
462	val_462
463	val_463
466	val_466
467	val_467
468	val_468
469	val_469
47	val_47
470	val_470
472	val_472
475	val_475
477	val_477
478	val_478
479	val_479
480	val_480
481	val_481
482	val_482
483	val_483
484	val_484
485	val_485
487	val_487
489	val_489
490	val_490
491	val_491
492	val_492
493	val_493
494	val_494
495	val_495
496	val_496
497	val_497
498	val_498
5	val_5
51	val_51
53	val_53
54	val_54
57	val_57
58	val_58
64	val_64
65	val_65
66	val_66
67	val_67
69	val_69
70	val_70
72	val_72
74	val_74
76	val_76
77	val_77
78	val_78
8	val_8
80	val_80
82	val_82
83	val_83
84	val_84
85	val_85
86	val_86
87	val_87
9	val_9
90	val_90
92	val_92
95	val_95
96	val_96
97	val_97
98	val_98
tst1_n93	500
PREHOOK: query: SELECT DEST218.* FROM DEST218 SORT BY DEST218.key, DEST218.val1, DEST218.val2
PREHOOK: type: QUERY
PREHOOK: Input: default@dest218
PREHOOK: Output: hdfs://### HDFS PATH ###
POSTHOOK: query: SELECT DEST218.* FROM DEST218 SORT BY DEST218.key, DEST218.val1, DEST218.val2
POSTHOOK: type: QUERY
POSTHOOK: Input: default@dest218
POSTHOOK: Output: hdfs://### HDFS PATH ###
0	val_0	val_0
10	val_10	val_10
100	val_100	val_100
103	val_103	val_103
104	val_104	val_104
105	val_105	val_105
11	val_11	val_11
111	val_111	val_111
113	val_113	val_113
114	val_114	val_114
116	val_116	val_116
118	val_118	val_118
119	val_119	val_119
12	val_12	val_12
120	val_120	val_120
125	val_125	val_125
126	val_126	val_126
128	val_128	val_128
129	val_129	val_129
131	val_131	val_131
133	val_133	val_133
134	val_134	val_134
136	val_136	val_136
137	val_137	val_137
138	val_138	val_138
143	val_143	val_143
145	val_145	val_145
146	val_146	val_146
149	val_149	val_149
15	val_15	val_15
150	val_150	val_150
152	val_152	val_152
153	val_153	val_153
155	val_155	val_155
156	val_156	val_156
157	val_157	val_157
158	val_158	val_158
160	val_160	val_160
162	val_162	val_162
163	val_163	val_163
164	val_164	val_164
165	val_165	val_165
166	val_166	val_166
167	val_167	val_167
168	val_168	val_168
169	val_169	val_169
17	val_17	val_17
170	val_170	val_170
172	val_172	val_172
174	val_174	val_174
175	val_175	val_175
176	val_176	val_176
177	val_177	val_177
178	val_178	val_178
179	val_179	val_179
18	val_18	val_18
180	val_180	val_180
181	val_181	val_181
183	val_183	val_183
186	val_186	val_186
187	val_187	val_187
189	val_189	val_189
19	val_19	val_19
190	val_190	val_190
191	val_191	val_191
192	val_192	val_192
193	val_193	val_193
194	val_194	val_194
195	val_195	val_195
196	val_196	val_196
197	val_197	val_197
199	val_199	val_199
2	val_2	val_2
20	val_20	val_20
200	val_200	val_200
201	val_201	val_201
202	val_202	val_202
203	val_203	val_203
205	val_205	val_205
207	val_207	val_207
208	val_208	val_208
209	val_209	val_209
213	val_213	val_213
214	val_214	val_214
216	val_216	val_216
217	val_217	val_217
218	val_218	val_218
219	val_219	val_219
221	val_221	val_221
222	val_222	val_222
223	val_223	val_223
224	val_224	val_224
226	val_226	val_226
228	val_228	val_228
229	val_229	val_229
230	val_230	val_230
233	val_233	val_233
235	val_235	val_235
237	val_237	val_237
238	val_238	val_238
239	val_239	val_239
24	val_24	val_24
241	val_241	val_241
242	val_242	val_242
244	val_244	val_244
247	val_247	val_247
248	val_248	val_248
249	val_249	val_249
252	val_252	val_252
255	val_255	val_255
256	val_256	val_256
257	val_257	val_257
258	val_258	val_258
26	val_26	val_26
260	val_260	val_260
262	val_262	val_262
263	val_263	val_263
265	val_265	val_265
266	val_266	val_266
27	val_27	val_27
272	val_272	val_272
273	val_273	val_273
274	val_274	val_274
275	val_275	val_275
277	val_277	val_277
278	val_278	val_278
28	val_28	val_28
280	val_280	val_280
281	val_281	val_281
282	val_282	val_282
283	val_283	val_283
284	val_284	val_284
285	val_285	val_285
286	val_286	val_286
287	val_287	val_287
288	val_288	val_288
289	val_289	val_289
291	val_291	val_291
292	val_292	val_292
296	val_296	val_296
298	val_298	val_298
30	val_30	val_30
302	val_302	val_302
305	val_305	val_305
306	val_306	val_306
307	val_307	val_307
308	val_308	val_308
309	val_309	val_309
310	val_310	val_310
311	val_311	val_311
315	val_315	val_315
316	val_316	val_316
317	val_317	val_317
318	val_318	val_318
321	val_321	val_321
322	val_322	val_322
323	val_323	val_323
325	val_325	val_325
327	val_327	val_327
33	val_33	val_33
331	val_331	val_331
332	val_332	val_332
333	val_333	val_333
335	val_335	val_335
336	val_336	val_336
338	val_338	val_338
339	val_339	val_339
34	val_34	val_34
341	val_341	val_341
342	val_342	val_342
344	val_344	val_344
345	val_345	val_345
348	val_348	val_348
35	val_35	val_35
351	val_351	val_351
353	val_353	val_353
356	val_356	val_356
360	val_360	val_360
362	val_362	val_362
364	val_364	val_364
365	val_365	val_365
366	val_366	val_366
367	val_367	val_367
368	val_368	val_368
369	val_369	val_369
37	val_37	val_37
373	val_373	val_373
374	val_374	val_374
375	val_375	val_375
377	val_377	val_377
378	val_378	val_378
379	val_379	val_379
382	val_382	val_382
384	val_384	val_384
386	val_386	val_386
389	val_389	val_389
392	val_392	val_392
393	val_393	val_393
394	val_394	val_394
395	val_395	val_395
396	val_396	val_396
397	val_397	val_397
399	val_399	val_399
4	val_4	val_4
400	val_400	val_400
401	val_401	val_401
402	val_402	val_402
403	val_403	val_403
404	val_404	val_404
406	val_406	val_406
407	val_407	val_407
409	val_409	val_409
41	val_41	val_41
411	val_411	val_411
413	val_413	val_413
414	val_414	val_414
417	val_417	val_417
418	val_418	val_418
419	val_419	val_419
42	val_42	val_42
421	val_421	val_421
424	val_424	val_424
427	val_427	val_427
429	val_429	val_429
43	val_43	val_43
430	val_430	val_430
431	val_431	val_431
432	val_432	val_432
435	val_435	val_435
436	val_436	val_436
437	val_437	val_437
438	val_438	val_438
439	val_439	val_439
44	val_44	val_44
443	val_443	val_443
444	val_444	val_444
446	val_446	val_446
448	val_448	val_448
449	val_449	val_449
452	val_452	val_452
453	val_453	val_453
454	val_454	val_454
455	val_455	val_455
457	val_457	val_457
458	val_458	val_458
459	val_459	val_459
460	val_460	val_460
462	val_462	val_462
463	val_463	val_463
466	val_466	val_466
467	val_467	val_467
468	val_468	val_468
469	val_469	val_469
47	val_47	val_47
470	val_470	val_470
472	val_472	val_472
475	val_475	val_475
477	val_477	val_477
478	val_478	val_478
479	val_479	val_479
480	val_480	val_480
481	val_481	val_481
482	val_482	val_482
483	val_483	val_483
484	val_484	val_484
485	val_485	val_485
487	val_487	val_487
489	val_489	val_489
490	val_490	val_490
491	val_491	val_491
492	val_492	val_492
493	val_493	val_493
494	val_494	val_494
495	val_495	val_495
496	val_496	val_496
497	val_497	val_497
498	val_498	val_498
5	val_5	val_5
51	val_51	val_51
53	val_53	val_53
54	val_54	val_54
57	val_57	val_57
58	val_58	val_58
64	val_64	val_64
65	val_65	val_65
66	val_66	val_66
67	val_67	val_67
69	val_69	val_69
70	val_70	val_70
72	val_72	val_72
74	val_74	val_74
76	val_76	val_76
77	val_77	val_77
78	val_78	val_78
8	val_8	val_8
80	val_80	val_80
82	val_82	val_82
83	val_83	val_83
84	val_84	val_84
85	val_85	val_85
86	val_86	val_86
87	val_87	val_87
9	val_9	val_9
90	val_90	val_90
92	val_92	val_92
95	val_95	val_95
96	val_96	val_96
97	val_97	val_97
98	val_98	val_98
tst1_n93	500	500
PREHOOK: query: CREATE TABLE DEST119(key STRING, value STRING) STORED AS TEXTFILE
PREHOOK: type: CREATETABLE
PREHOOK: Output: database:default
PREHOOK: Output: default@DEST119
POSTHOOK: query: CREATE TABLE DEST119(key STRING, value STRING) STORED AS TEXTFILE
POSTHOOK: type: CREATETABLE
POSTHOOK: Output: database:default
POSTHOOK: Output: default@DEST119
PREHOOK: query: CREATE TABLE DEST219(key STRING, val1 STRING, val2 STRING) STORED AS TEXTFILE
PREHOOK: type: CREATETABLE
PREHOOK: Output: database:default
PREHOOK: Output: default@DEST219
POSTHOOK: query: CREATE TABLE DEST219(key STRING, val1 STRING, val2 STRING) STORED AS TEXTFILE
POSTHOOK: type: CREATETABLE
POSTHOOK: Output: database:default
POSTHOOK: Output: default@DEST219
PREHOOK: query: explain 
FROM (select 'tst1_n93' as key, cast(count(1) as string) as value from src s1
                         UNION DISTINCT  
      select s2.key as key, s2.value as value from src s2) unionsrc
INSERT OVERWRITE TABLE DEST119 SELECT unionsrc.key, count(unionsrc.value) group by unionsrc.key
INSERT OVERWRITE TABLE DEST219 SELECT unionsrc.key, unionsrc.value, unionsrc.value
PREHOOK: type: QUERY
PREHOOK: Input: default@src
PREHOOK: Output: default@dest119
PREHOOK: Output: default@dest219
POSTHOOK: query: explain 
FROM (select 'tst1_n93' as key, cast(count(1) as string) as value from src s1
                         UNION DISTINCT  
      select s2.key as key, s2.value as value from src s2) unionsrc
INSERT OVERWRITE TABLE DEST119 SELECT unionsrc.key, count(unionsrc.value) group by unionsrc.key
INSERT OVERWRITE TABLE DEST219 SELECT unionsrc.key, unionsrc.value, unionsrc.value
POSTHOOK: type: QUERY
POSTHOOK: Input: default@src
POSTHOOK: Output: default@dest119
POSTHOOK: Output: default@dest219
STAGE DEPENDENCIES:
  Stage-2 is a root stage
  Stage-3 depends on stages: Stage-2
  Stage-0 depends on stages: Stage-3
  Stage-4 depends on stages: Stage-0
  Stage-1 depends on stages: Stage-3
  Stage-5 depends on stages: Stage-1

STAGE PLANS:
  Stage: Stage-2
    Tez
#### A masked pattern was here ####
      Edges:
        Map 7 <- Union 3 (CONTAINS)
        Reducer 2 <- Map 1 (CUSTOM_SIMPLE_EDGE), Union 3 (CONTAINS)
        Reducer 4 <- Union 3 (SIMPLE_EDGE)
        Reducer 5 <- Reducer 4 (CUSTOM_SIMPLE_EDGE)
        Reducer 6 <- Reducer 4 (CUSTOM_SIMPLE_EDGE)
#### A masked pattern was here ####
      Vertices:
        Map 1 
            Map Operator Tree:
                TableScan
                  alias: s1
                  Statistics: Num rows: 500 Data size: 5312 Basic stats: COMPLETE Column stats: COMPLETE
                  Select Operator
                    Statistics: Num rows: 500 Data size: 5312 Basic stats: COMPLETE Column stats: COMPLETE
                    Group By Operator
                      aggregations: count()
                      mode: hash
                      outputColumnNames: _col0
                      Statistics: Num rows: 1 Data size: 8 Basic stats: COMPLETE Column stats: COMPLETE
                      Reduce Output Operator
                        sort order: 
                        Statistics: Num rows: 1 Data size: 8 Basic stats: COMPLETE Column stats: COMPLETE
                        value expressions: _col0 (type: bigint)
            Execution mode: vectorized
        Map 7 
            Map Operator Tree:
                TableScan
                  alias: s2
                  Statistics: Num rows: 500 Data size: 89000 Basic stats: COMPLETE Column stats: COMPLETE
                  Select Operator
                    expressions: key (type: string), value (type: string)
                    outputColumnNames: _col0, _col1
                    Statistics: Num rows: 500 Data size: 89000 Basic stats: COMPLETE Column stats: COMPLETE
                    Group By Operator
                      keys: _col0 (type: string), _col1 (type: string)
                      mode: hash
                      outputColumnNames: _col0, _col1
                      Statistics: Num rows: 250 Data size: 69000 Basic stats: COMPLETE Column stats: COMPLETE
                      Reduce Output Operator
                        key expressions: _col0 (type: string), _col1 (type: string)
                        sort order: ++
                        Map-reduce partition columns: _col0 (type: string)
                        Statistics: Num rows: 250 Data size: 69000 Basic stats: COMPLETE Column stats: COMPLETE
            Execution mode: vectorized
        Reducer 2 
            Execution mode: vectorized
            Reduce Operator Tree:
              Group By Operator
                aggregations: count(VALUE._col0)
                mode: mergepartial
                outputColumnNames: _col0
                Statistics: Num rows: 1 Data size: 8 Basic stats: COMPLETE Column stats: COMPLETE
                Select Operator
                  expressions: 'tst1_n93' (type: string), UDFToString(_col0) (type: string)
                  outputColumnNames: _col0, _col1
                  Statistics: Num rows: 1 Data size: 276 Basic stats: COMPLETE Column stats: COMPLETE
                  Group By Operator
                    keys: _col0 (type: string), _col1 (type: string)
                    mode: hash
                    outputColumnNames: _col0, _col1
                    Statistics: Num rows: 250 Data size: 69000 Basic stats: COMPLETE Column stats: COMPLETE
                    Reduce Output Operator
                      key expressions: _col0 (type: string), _col1 (type: string)
                      sort order: ++
                      Map-reduce partition columns: _col0 (type: string)
                      Statistics: Num rows: 250 Data size: 69000 Basic stats: COMPLETE Column stats: COMPLETE
        Reducer 4 
            Execution mode: llap
            Reduce Operator Tree:
              Group By Operator
                keys: KEY._col0 (type: string), KEY._col1 (type: string)
                mode: mergepartial
                outputColumnNames: _col0, _col1
                Statistics: Num rows: 250 Data size: 69000 Basic stats: COMPLETE Column stats: COMPLETE
                Group By Operator
                  aggregations: count(_col1)
                  keys: _col0 (type: string)
                  mode: complete
                  outputColumnNames: _col0, _col1
                  Statistics: Num rows: 250 Data size: 25000 Basic stats: COMPLETE Column stats: COMPLETE
                  Select Operator
                    expressions: _col0 (type: string), UDFToString(_col1) (type: string)
                    outputColumnNames: _col0, _col1
                    Statistics: Num rows: 250 Data size: 69000 Basic stats: COMPLETE Column stats: COMPLETE
                    File Output Operator
                      compressed: false
                      Statistics: Num rows: 250 Data size: 69000 Basic stats: COMPLETE Column stats: COMPLETE
                      table:
                          input format: org.apache.hadoop.mapred.TextInputFormat
                          output format: org.apache.hadoop.hive.ql.io.HiveIgnoreKeyTextOutputFormat
                          serde: org.apache.hadoop.hive.serde2.lazy.LazySimpleSerDe
                          name: default.dest119
                    Select Operator
                      expressions: _col0 (type: string), _col1 (type: string)
                      outputColumnNames: key, value
                      Statistics: Num rows: 250 Data size: 69000 Basic stats: COMPLETE Column stats: COMPLETE
                      Group By Operator
                        aggregations: compute_stats(key, 'hll'), compute_stats(value, 'hll')
                        mode: hash
                        outputColumnNames: _col0, _col1
                        Statistics: Num rows: 1 Data size: 880 Basic stats: COMPLETE Column stats: COMPLETE
                        Reduce Output Operator
                          sort order: 
                          Statistics: Num rows: 1 Data size: 880 Basic stats: COMPLETE Column stats: COMPLETE
                          value expressions: _col0 (type: struct<columntype:string,maxlength:bigint,sumlength:bigint,count:bigint,countnulls:bigint,bitvector:binary>), _col1 (type: struct<columntype:string,maxlength:bigint,sumlength:bigint,count:bigint,countnulls:bigint,bitvector:binary>)
                Select Operator
                  expressions: _col0 (type: string), _col1 (type: string), _col1 (type: string)
                  outputColumnNames: _col0, _col1, _col2
                  Statistics: Num rows: 250 Data size: 115000 Basic stats: COMPLETE Column stats: COMPLETE
                  File Output Operator
                    compressed: false
                    Statistics: Num rows: 250 Data size: 115000 Basic stats: COMPLETE Column stats: COMPLETE
                    table:
                        input format: org.apache.hadoop.mapred.TextInputFormat
                        output format: org.apache.hadoop.hive.ql.io.HiveIgnoreKeyTextOutputFormat
                        serde: org.apache.hadoop.hive.serde2.lazy.LazySimpleSerDe
                        name: default.dest219
                  Select Operator
                    expressions: _col0 (type: string), _col1 (type: string), _col2 (type: string)
                    outputColumnNames: key, val1, val2
                    Statistics: Num rows: 250 Data size: 115000 Basic stats: COMPLETE Column stats: COMPLETE
                    Group By Operator
                      aggregations: compute_stats(key, 'hll'), compute_stats(val1, 'hll'), compute_stats(val2, 'hll')
                      mode: hash
                      outputColumnNames: _col0, _col1, _col2
                      Statistics: Num rows: 1 Data size: 1320 Basic stats: COMPLETE Column stats: COMPLETE
                      Reduce Output Operator
                        sort order: 
                        Statistics: Num rows: 1 Data size: 1320 Basic stats: COMPLETE Column stats: COMPLETE
                        value expressions: _col0 (type: struct<columntype:string,maxlength:bigint,sumlength:bigint,count:bigint,countnulls:bigint,bitvector:binary>), _col1 (type: struct<columntype:string,maxlength:bigint,sumlength:bigint,count:bigint,countnulls:bigint,bitvector:binary>), _col2 (type: struct<columntype:string,maxlength:bigint,sumlength:bigint,count:bigint,countnulls:bigint,bitvector:binary>)
        Reducer 5 
            Execution mode: llap
            Reduce Operator Tree:
              Group By Operator
                aggregations: compute_stats(VALUE._col0), compute_stats(VALUE._col1)
                mode: mergepartial
                outputColumnNames: _col0, _col1
                Statistics: Num rows: 1 Data size: 880 Basic stats: COMPLETE Column stats: COMPLETE
                File Output Operator
                  compressed: false
                  Statistics: Num rows: 1 Data size: 880 Basic stats: COMPLETE Column stats: COMPLETE
                  table:
                      input format: org.apache.hadoop.mapred.SequenceFileInputFormat
                      output format: org.apache.hadoop.hive.ql.io.HiveSequenceFileOutputFormat
                      serde: org.apache.hadoop.hive.serde2.lazy.LazySimpleSerDe
        Reducer 6 
            Execution mode: llap
            Reduce Operator Tree:
              Group By Operator
                aggregations: compute_stats(VALUE._col0), compute_stats(VALUE._col1), compute_stats(VALUE._col2)
                mode: mergepartial
                outputColumnNames: _col0, _col1, _col2
                Statistics: Num rows: 1 Data size: 1320 Basic stats: COMPLETE Column stats: COMPLETE
                File Output Operator
                  compressed: false
                  Statistics: Num rows: 1 Data size: 1320 Basic stats: COMPLETE Column stats: COMPLETE
                  table:
                      input format: org.apache.hadoop.mapred.SequenceFileInputFormat
                      output format: org.apache.hadoop.hive.ql.io.HiveSequenceFileOutputFormat
                      serde: org.apache.hadoop.hive.serde2.lazy.LazySimpleSerDe
        Union 3 
            Vertex: Union 3

  Stage: Stage-3
    Dependency Collection

  Stage: Stage-0
    Move Operator
      tables:
          replace: true
          table:
              input format: org.apache.hadoop.mapred.TextInputFormat
              output format: org.apache.hadoop.hive.ql.io.HiveIgnoreKeyTextOutputFormat
              serde: org.apache.hadoop.hive.serde2.lazy.LazySimpleSerDe
              name: default.dest119

  Stage: Stage-4
    Stats Work
      Basic Stats Work:
      Column Stats Desc:
          Columns: key, value
          Column Types: string, string
          Table: default.dest119

  Stage: Stage-1
    Move Operator
      tables:
          replace: true
          table:
              input format: org.apache.hadoop.mapred.TextInputFormat
              output format: org.apache.hadoop.hive.ql.io.HiveIgnoreKeyTextOutputFormat
              serde: org.apache.hadoop.hive.serde2.lazy.LazySimpleSerDe
              name: default.dest219

  Stage: Stage-5
    Stats Work
      Basic Stats Work:
      Column Stats Desc:
          Columns: key, val1, val2
          Column Types: string, string, string
          Table: default.dest219

PREHOOK: query: FROM (select 'tst1_n93' as key, cast(count(1) as string) as value from src s1
                         UNION DISTINCT  
      select s2.key as key, s2.value as value from src s2) unionsrc
INSERT OVERWRITE TABLE DEST119 SELECT unionsrc.key, count(unionsrc.value) group by unionsrc.key
INSERT OVERWRITE TABLE DEST219 SELECT unionsrc.key, unionsrc.value, unionsrc.value
PREHOOK: type: QUERY
PREHOOK: Input: default@src
PREHOOK: Output: default@dest119
PREHOOK: Output: default@dest219
POSTHOOK: query: FROM (select 'tst1_n93' as key, cast(count(1) as string) as value from src s1
                         UNION DISTINCT  
      select s2.key as key, s2.value as value from src s2) unionsrc
INSERT OVERWRITE TABLE DEST119 SELECT unionsrc.key, count(unionsrc.value) group by unionsrc.key
INSERT OVERWRITE TABLE DEST219 SELECT unionsrc.key, unionsrc.value, unionsrc.value
POSTHOOK: type: QUERY
POSTHOOK: Input: default@src
POSTHOOK: Output: default@dest119
POSTHOOK: Output: default@dest219
POSTHOOK: Lineage: dest119.key EXPRESSION [(src)s2.FieldSchema(name:key, type:string, comment:default), ]
POSTHOOK: Lineage: dest119.value EXPRESSION [(src)s1.null, (src)s2.FieldSchema(name:value, type:string, comment:default), ]
POSTHOOK: Lineage: dest219.key EXPRESSION [(src)s2.FieldSchema(name:key, type:string, comment:default), ]
POSTHOOK: Lineage: dest219.val1 EXPRESSION [(src)s1.null, (src)s2.FieldSchema(name:value, type:string, comment:default), ]
POSTHOOK: Lineage: dest219.val2 EXPRESSION [(src)s1.null, (src)s2.FieldSchema(name:value, type:string, comment:default), ]
PREHOOK: query: SELECT DEST119.* FROM DEST119 SORT BY DEST119.key, DEST119.value
PREHOOK: type: QUERY
PREHOOK: Input: default@dest119
PREHOOK: Output: hdfs://### HDFS PATH ###
POSTHOOK: query: SELECT DEST119.* FROM DEST119 SORT BY DEST119.key, DEST119.value
POSTHOOK: type: QUERY
POSTHOOK: Input: default@dest119
POSTHOOK: Output: hdfs://### HDFS PATH ###
0	1
10	1
100	1
103	1
104	1
105	1
11	1
111	1
113	1
114	1
116	1
118	1
119	1
12	1
120	1
125	1
126	1
128	1
129	1
131	1
133	1
134	1
136	1
137	1
138	1
143	1
145	1
146	1
149	1
15	1
150	1
152	1
153	1
155	1
156	1
157	1
158	1
160	1
162	1
163	1
164	1
165	1
166	1
167	1
168	1
169	1
17	1
170	1
172	1
174	1
175	1
176	1
177	1
178	1
179	1
18	1
180	1
181	1
183	1
186	1
187	1
189	1
19	1
190	1
191	1
192	1
193	1
194	1
195	1
196	1
197	1
199	1
2	1
20	1
200	1
201	1
202	1
203	1
205	1
207	1
208	1
209	1
213	1
214	1
216	1
217	1
218	1
219	1
221	1
222	1
223	1
224	1
226	1
228	1
229	1
230	1
233	1
235	1
237	1
238	1
239	1
24	1
241	1
242	1
244	1
247	1
248	1
249	1
252	1
255	1
256	1
257	1
258	1
26	1
260	1
262	1
263	1
265	1
266	1
27	1
272	1
273	1
274	1
275	1
277	1
278	1
28	1
280	1
281	1
282	1
283	1
284	1
285	1
286	1
287	1
288	1
289	1
291	1
292	1
296	1
298	1
30	1
302	1
305	1
306	1
307	1
308	1
309	1
310	1
311	1
315	1
316	1
317	1
318	1
321	1
322	1
323	1
325	1
327	1
33	1
331	1
332	1
333	1
335	1
336	1
338	1
339	1
34	1
341	1
342	1
344	1
345	1
348	1
35	1
351	1
353	1
356	1
360	1
362	1
364	1
365	1
366	1
367	1
368	1
369	1
37	1
373	1
374	1
375	1
377	1
378	1
379	1
382	1
384	1
386	1
389	1
392	1
393	1
394	1
395	1
396	1
397	1
399	1
4	1
400	1
401	1
402	1
403	1
404	1
406	1
407	1
409	1
41	1
411	1
413	1
414	1
417	1
418	1
419	1
42	1
421	1
424	1
427	1
429	1
43	1
430	1
431	1
432	1
435	1
436	1
437	1
438	1
439	1
44	1
443	1
444	1
446	1
448	1
449	1
452	1
453	1
454	1
455	1
457	1
458	1
459	1
460	1
462	1
463	1
466	1
467	1
468	1
469	1
47	1
470	1
472	1
475	1
477	1
478	1
479	1
480	1
481	1
482	1
483	1
484	1
485	1
487	1
489	1
490	1
491	1
492	1
493	1
494	1
495	1
496	1
497	1
498	1
5	1
51	1
53	1
54	1
57	1
58	1
64	1
65	1
66	1
67	1
69	1
70	1
72	1
74	1
76	1
77	1
78	1
8	1
80	1
82	1
83	1
84	1
85	1
86	1
87	1
9	1
90	1
92	1
95	1
96	1
97	1
98	1
tst1_n93	1
PREHOOK: query: SELECT DEST219.* FROM DEST219 SORT BY DEST219.key, DEST219.val1, DEST219.val2
PREHOOK: type: QUERY
PREHOOK: Input: default@dest219
PREHOOK: Output: hdfs://### HDFS PATH ###
POSTHOOK: query: SELECT DEST219.* FROM DEST219 SORT BY DEST219.key, DEST219.val1, DEST219.val2
POSTHOOK: type: QUERY
POSTHOOK: Input: default@dest219
POSTHOOK: Output: hdfs://### HDFS PATH ###
0	val_0	val_0
10	val_10	val_10
100	val_100	val_100
103	val_103	val_103
104	val_104	val_104
105	val_105	val_105
11	val_11	val_11
111	val_111	val_111
113	val_113	val_113
114	val_114	val_114
116	val_116	val_116
118	val_118	val_118
119	val_119	val_119
12	val_12	val_12
120	val_120	val_120
125	val_125	val_125
126	val_126	val_126
128	val_128	val_128
129	val_129	val_129
131	val_131	val_131
133	val_133	val_133
134	val_134	val_134
136	val_136	val_136
137	val_137	val_137
138	val_138	val_138
143	val_143	val_143
145	val_145	val_145
146	val_146	val_146
149	val_149	val_149
15	val_15	val_15
150	val_150	val_150
152	val_152	val_152
153	val_153	val_153
155	val_155	val_155
156	val_156	val_156
157	val_157	val_157
158	val_158	val_158
160	val_160	val_160
162	val_162	val_162
163	val_163	val_163
164	val_164	val_164
165	val_165	val_165
166	val_166	val_166
167	val_167	val_167
168	val_168	val_168
169	val_169	val_169
17	val_17	val_17
170	val_170	val_170
172	val_172	val_172
174	val_174	val_174
175	val_175	val_175
176	val_176	val_176
177	val_177	val_177
178	val_178	val_178
179	val_179	val_179
18	val_18	val_18
180	val_180	val_180
181	val_181	val_181
183	val_183	val_183
186	val_186	val_186
187	val_187	val_187
189	val_189	val_189
19	val_19	val_19
190	val_190	val_190
191	val_191	val_191
192	val_192	val_192
193	val_193	val_193
194	val_194	val_194
195	val_195	val_195
196	val_196	val_196
197	val_197	val_197
199	val_199	val_199
2	val_2	val_2
20	val_20	val_20
200	val_200	val_200
201	val_201	val_201
202	val_202	val_202
203	val_203	val_203
205	val_205	val_205
207	val_207	val_207
208	val_208	val_208
209	val_209	val_209
213	val_213	val_213
214	val_214	val_214
216	val_216	val_216
217	val_217	val_217
218	val_218	val_218
219	val_219	val_219
221	val_221	val_221
222	val_222	val_222
223	val_223	val_223
224	val_224	val_224
226	val_226	val_226
228	val_228	val_228
229	val_229	val_229
230	val_230	val_230
233	val_233	val_233
235	val_235	val_235
237	val_237	val_237
238	val_238	val_238
239	val_239	val_239
24	val_24	val_24
241	val_241	val_241
242	val_242	val_242
244	val_244	val_244
247	val_247	val_247
248	val_248	val_248
249	val_249	val_249
252	val_252	val_252
255	val_255	val_255
256	val_256	val_256
257	val_257	val_257
258	val_258	val_258
26	val_26	val_26
260	val_260	val_260
262	val_262	val_262
263	val_263	val_263
265	val_265	val_265
266	val_266	val_266
27	val_27	val_27
272	val_272	val_272
273	val_273	val_273
274	val_274	val_274
275	val_275	val_275
277	val_277	val_277
278	val_278	val_278
28	val_28	val_28
280	val_280	val_280
281	val_281	val_281
282	val_282	val_282
283	val_283	val_283
284	val_284	val_284
285	val_285	val_285
286	val_286	val_286
287	val_287	val_287
288	val_288	val_288
289	val_289	val_289
291	val_291	val_291
292	val_292	val_292
296	val_296	val_296
298	val_298	val_298
30	val_30	val_30
302	val_302	val_302
305	val_305	val_305
306	val_306	val_306
307	val_307	val_307
308	val_308	val_308
309	val_309	val_309
310	val_310	val_310
311	val_311	val_311
315	val_315	val_315
316	val_316	val_316
317	val_317	val_317
318	val_318	val_318
321	val_321	val_321
322	val_322	val_322
323	val_323	val_323
325	val_325	val_325
327	val_327	val_327
33	val_33	val_33
331	val_331	val_331
332	val_332	val_332
333	val_333	val_333
335	val_335	val_335
336	val_336	val_336
338	val_338	val_338
339	val_339	val_339
34	val_34	val_34
341	val_341	val_341
342	val_342	val_342
344	val_344	val_344
345	val_345	val_345
348	val_348	val_348
35	val_35	val_35
351	val_351	val_351
353	val_353	val_353
356	val_356	val_356
360	val_360	val_360
362	val_362	val_362
364	val_364	val_364
365	val_365	val_365
366	val_366	val_366
367	val_367	val_367
368	val_368	val_368
369	val_369	val_369
37	val_37	val_37
373	val_373	val_373
374	val_374	val_374
375	val_375	val_375
377	val_377	val_377
378	val_378	val_378
379	val_379	val_379
382	val_382	val_382
384	val_384	val_384
386	val_386	val_386
389	val_389	val_389
392	val_392	val_392
393	val_393	val_393
394	val_394	val_394
395	val_395	val_395
396	val_396	val_396
397	val_397	val_397
399	val_399	val_399
4	val_4	val_4
400	val_400	val_400
401	val_401	val_401
402	val_402	val_402
403	val_403	val_403
404	val_404	val_404
406	val_406	val_406
407	val_407	val_407
409	val_409	val_409
41	val_41	val_41
411	val_411	val_411
413	val_413	val_413
414	val_414	val_414
417	val_417	val_417
418	val_418	val_418
419	val_419	val_419
42	val_42	val_42
421	val_421	val_421
424	val_424	val_424
427	val_427	val_427
429	val_429	val_429
43	val_43	val_43
430	val_430	val_430
431	val_431	val_431
432	val_432	val_432
435	val_435	val_435
436	val_436	val_436
437	val_437	val_437
438	val_438	val_438
439	val_439	val_439
44	val_44	val_44
443	val_443	val_443
444	val_444	val_444
446	val_446	val_446
448	val_448	val_448
449	val_449	val_449
452	val_452	val_452
453	val_453	val_453
454	val_454	val_454
455	val_455	val_455
457	val_457	val_457
458	val_458	val_458
459	val_459	val_459
460	val_460	val_460
462	val_462	val_462
463	val_463	val_463
466	val_466	val_466
467	val_467	val_467
468	val_468	val_468
469	val_469	val_469
47	val_47	val_47
470	val_470	val_470
472	val_472	val_472
475	val_475	val_475
477	val_477	val_477
478	val_478	val_478
479	val_479	val_479
480	val_480	val_480
481	val_481	val_481
482	val_482	val_482
483	val_483	val_483
484	val_484	val_484
485	val_485	val_485
487	val_487	val_487
489	val_489	val_489
490	val_490	val_490
491	val_491	val_491
492	val_492	val_492
493	val_493	val_493
494	val_494	val_494
495	val_495	val_495
496	val_496	val_496
497	val_497	val_497
498	val_498	val_498
5	val_5	val_5
51	val_51	val_51
53	val_53	val_53
54	val_54	val_54
57	val_57	val_57
58	val_58	val_58
64	val_64	val_64
65	val_65	val_65
66	val_66	val_66
67	val_67	val_67
69	val_69	val_69
70	val_70	val_70
72	val_72	val_72
74	val_74	val_74
76	val_76	val_76
77	val_77	val_77
78	val_78	val_78
8	val_8	val_8
80	val_80	val_80
82	val_82	val_82
83	val_83	val_83
84	val_84	val_84
85	val_85	val_85
86	val_86	val_86
87	val_87	val_87
9	val_9	val_9
90	val_90	val_90
92	val_92	val_92
95	val_95	val_95
96	val_96	val_96
97	val_97	val_97
98	val_98	val_98
tst1_n93	500	500
PREHOOK: query: create table dst_union22_n0(k1 string, k2 string, k3 string, k4 string) partitioned by (ds string)
PREHOOK: type: CREATETABLE
PREHOOK: Output: database:default
PREHOOK: Output: default@dst_union22_n0
POSTHOOK: query: create table dst_union22_n0(k1 string, k2 string, k3 string, k4 string) partitioned by (ds string)
POSTHOOK: type: CREATETABLE
POSTHOOK: Output: database:default
POSTHOOK: Output: default@dst_union22_n0
PREHOOK: query: create table dst_union22_delta_n0(k0 string, k1 string, k2 string, k3 string, k4 string, k5 string) partitioned by (ds string)
PREHOOK: type: CREATETABLE
PREHOOK: Output: database:default
PREHOOK: Output: default@dst_union22_delta_n0
POSTHOOK: query: create table dst_union22_delta_n0(k0 string, k1 string, k2 string, k3 string, k4 string, k5 string) partitioned by (ds string)
POSTHOOK: type: CREATETABLE
POSTHOOK: Output: database:default
POSTHOOK: Output: default@dst_union22_delta_n0
PREHOOK: query: insert overwrite table dst_union22_n0 partition (ds='1')
select key, value, key , value from src
PREHOOK: type: QUERY
PREHOOK: Input: default@src
PREHOOK: Output: default@dst_union22_n0@ds=1
POSTHOOK: query: insert overwrite table dst_union22_n0 partition (ds='1')
select key, value, key , value from src
POSTHOOK: type: QUERY
POSTHOOK: Input: default@src
POSTHOOK: Output: default@dst_union22_n0@ds=1
POSTHOOK: Lineage: dst_union22_n0 PARTITION(ds=1).k1 SIMPLE [(src)src.FieldSchema(name:key, type:string, comment:default), ]
POSTHOOK: Lineage: dst_union22_n0 PARTITION(ds=1).k2 SIMPLE [(src)src.FieldSchema(name:value, type:string, comment:default), ]
POSTHOOK: Lineage: dst_union22_n0 PARTITION(ds=1).k3 SIMPLE [(src)src.FieldSchema(name:key, type:string, comment:default), ]
POSTHOOK: Lineage: dst_union22_n0 PARTITION(ds=1).k4 SIMPLE [(src)src.FieldSchema(name:value, type:string, comment:default), ]
PREHOOK: query: insert overwrite table dst_union22_delta_n0 partition (ds='1')
select key, key, value, key, value, value from src
PREHOOK: type: QUERY
PREHOOK: Input: default@src
PREHOOK: Output: default@dst_union22_delta_n0@ds=1
POSTHOOK: query: insert overwrite table dst_union22_delta_n0 partition (ds='1')
select key, key, value, key, value, value from src
POSTHOOK: type: QUERY
POSTHOOK: Input: default@src
POSTHOOK: Output: default@dst_union22_delta_n0@ds=1
POSTHOOK: Lineage: dst_union22_delta_n0 PARTITION(ds=1).k0 SIMPLE [(src)src.FieldSchema(name:key, type:string, comment:default), ]
POSTHOOK: Lineage: dst_union22_delta_n0 PARTITION(ds=1).k1 SIMPLE [(src)src.FieldSchema(name:key, type:string, comment:default), ]
POSTHOOK: Lineage: dst_union22_delta_n0 PARTITION(ds=1).k2 SIMPLE [(src)src.FieldSchema(name:value, type:string, comment:default), ]
POSTHOOK: Lineage: dst_union22_delta_n0 PARTITION(ds=1).k3 SIMPLE [(src)src.FieldSchema(name:key, type:string, comment:default), ]
POSTHOOK: Lineage: dst_union22_delta_n0 PARTITION(ds=1).k4 SIMPLE [(src)src.FieldSchema(name:value, type:string, comment:default), ]
POSTHOOK: Lineage: dst_union22_delta_n0 PARTITION(ds=1).k5 SIMPLE [(src)src.FieldSchema(name:value, type:string, comment:default), ]
PREHOOK: query: explain extended
insert overwrite table dst_union22_n0 partition (ds='2')
select * from
(
select k1 as k1, k2 as k2, k3 as k3, k4 as k4 from dst_union22_delta_n0 where ds = '1' and k0 <= 50
UNION DISTINCT
select a.k1 as k1, a.k2 as k2, b.k3 as k3, b.k4 as k4
from dst_union22_n0 a left outer join (select * from dst_union22_delta_n0 where ds = '1' and k0 > 50) b on
a.k1 = b.k1 and a.ds='1'
where a.k1 > 20
)
subq
PREHOOK: type: QUERY
PREHOOK: Input: default@dst_union22_delta_n0
PREHOOK: Input: default@dst_union22_delta_n0@ds=1
PREHOOK: Input: default@dst_union22_n0
PREHOOK: Input: default@dst_union22_n0@ds=1
PREHOOK: Output: default@dst_union22_n0@ds=2
POSTHOOK: query: explain extended
insert overwrite table dst_union22_n0 partition (ds='2')
select * from
(
select k1 as k1, k2 as k2, k3 as k3, k4 as k4 from dst_union22_delta_n0 where ds = '1' and k0 <= 50
UNION DISTINCT
select a.k1 as k1, a.k2 as k2, b.k3 as k3, b.k4 as k4
from dst_union22_n0 a left outer join (select * from dst_union22_delta_n0 where ds = '1' and k0 > 50) b on
a.k1 = b.k1 and a.ds='1'
where a.k1 > 20
)
subq
POSTHOOK: type: QUERY
POSTHOOK: Input: default@dst_union22_delta_n0
POSTHOOK: Input: default@dst_union22_delta_n0@ds=1
POSTHOOK: Input: default@dst_union22_n0
POSTHOOK: Input: default@dst_union22_n0@ds=1
POSTHOOK: Output: default@dst_union22_n0@ds=2
<<<<<<< HEAD
=======
OPTIMIZED SQL: SELECT `k1`, `k2`, `k3`, `k4`
FROM (SELECT `k1`, `k2`, `k3`, `k4`
FROM `default`.`dst_union22_delta_n0`
WHERE `ds` = '1' AND `k0` <= 50
UNION ALL
SELECT `t2`.`k1`, `t2`.`k2`, `t4`.`k3`, `t4`.`k4`
FROM (SELECT `k1`, `k2`, `ds`
FROM `default`.`dst_union22_n0`
WHERE `k1` > 20) AS `t2`
LEFT JOIN (SELECT `k1`, `k3`, `k4`
FROM `default`.`dst_union22_delta_n0`
WHERE `ds` = '1' AND `k0` > 50 AND `k1` > 20) AS `t4` ON `t2`.`k1` = `t4`.`k1` AND `t2`.`ds` = '1')
GROUP BY `k1`, `k2`, `k3`, `k4`
>>>>>>> 720a0f27
STAGE DEPENDENCIES:
  Stage-1 is a root stage
  Stage-2 depends on stages: Stage-1
  Stage-0 depends on stages: Stage-2
  Stage-3 depends on stages: Stage-0

STAGE PLANS:
  Stage: Stage-1
    Tez
#### A masked pattern was here ####
      Edges:
        Map 1 <- Union 2 (CONTAINS)
        Reducer 3 <- Union 2 (SIMPLE_EDGE)
        Reducer 4 <- Reducer 3 (SIMPLE_EDGE)
        Reducer 6 <- Map 5 (SIMPLE_EDGE), Map 7 (SIMPLE_EDGE), Union 2 (CONTAINS)
#### A masked pattern was here ####
      Vertices:
        Map 1 
            Map Operator Tree:
                TableScan
                  alias: dst_union22_delta_n0
                  Statistics: Num rows: 500 Data size: 221500 Basic stats: COMPLETE Column stats: COMPLETE
                  GatherStats: false
                  Filter Operator
                    isSamplingPred: false
                    predicate: (UDFToDouble(k0) <= 50.0D) (type: boolean)
                    Statistics: Num rows: 166 Data size: 73538 Basic stats: COMPLETE Column stats: COMPLETE
                    Select Operator
                      expressions: k1 (type: string), k2 (type: string), k3 (type: string), k4 (type: string)
                      outputColumnNames: _col0, _col1, _col2, _col3
                      Statistics: Num rows: 166 Data size: 59096 Basic stats: COMPLETE Column stats: COMPLETE
                      Group By Operator
                        keys: _col0 (type: string), _col1 (type: string), _col2 (type: string), _col3 (type: string)
                        mode: hash
                        outputColumnNames: _col0, _col1, _col2, _col3
                        Statistics: Num rows: 332 Data size: 104130 Basic stats: COMPLETE Column stats: COMPLETE
                        Reduce Output Operator
                          key expressions: _col0 (type: string), _col1 (type: string), _col2 (type: string), _col3 (type: string)
                          null sort order: aaaa
                          sort order: ++++
                          Map-reduce partition columns: _col0 (type: string), _col1 (type: string), _col2 (type: string), _col3 (type: string)
                          Statistics: Num rows: 332 Data size: 104130 Basic stats: COMPLETE Column stats: COMPLETE
                          tag: -1
                          auto parallelism: true
            Execution mode: vectorized
            Path -> Alias:
              hdfs://### HDFS PATH ### [dst_union22_delta_n0]
            Path -> Partition:
              hdfs://### HDFS PATH ### 
                Partition
                  base file name: ds=1
                  input format: org.apache.hadoop.mapred.TextInputFormat
                  output format: org.apache.hadoop.hive.ql.io.HiveIgnoreKeyTextOutputFormat
                  partition values:
                    ds 1
                  properties:
                    COLUMN_STATS_ACCURATE {"BASIC_STATS":"true","COLUMN_STATS":{"k0":"true","k1":"true","k2":"true","k3":"true","k4":"true","k5":"true"}}
                    bucket_count -1
                    column.name.delimiter ,
                    columns k0,k1,k2,k3,k4,k5
                    columns.comments 
                    columns.types string:string:string:string:string:string
#### A masked pattern was here ####
                    location hdfs://### HDFS PATH ###
                    name default.dst_union22_delta_n0
                    numFiles 1
                    numRows 500
                    partition_columns ds
                    partition_columns.types string
                    rawDataSize 16936
                    serialization.ddl struct dst_union22_delta_n0 { string k0, string k1, string k2, string k3, string k4, string k5}
                    serialization.format 1
                    serialization.lib org.apache.hadoop.hive.serde2.lazy.LazySimpleSerDe
                    totalSize 17436
#### A masked pattern was here ####
                  serde: org.apache.hadoop.hive.serde2.lazy.LazySimpleSerDe
                
                    input format: org.apache.hadoop.mapred.TextInputFormat
                    output format: org.apache.hadoop.hive.ql.io.HiveIgnoreKeyTextOutputFormat
                    properties:
                      bucket_count -1
                      bucketing_version 2
                      column.name.delimiter ,
                      columns k0,k1,k2,k3,k4,k5
                      columns.comments 
                      columns.types string:string:string:string:string:string
#### A masked pattern was here ####
                      location hdfs://### HDFS PATH ###
                      name default.dst_union22_delta_n0
                      partition_columns ds
                      partition_columns.types string
                      serialization.ddl struct dst_union22_delta_n0 { string k0, string k1, string k2, string k3, string k4, string k5}
                      serialization.format 1
                      serialization.lib org.apache.hadoop.hive.serde2.lazy.LazySimpleSerDe
#### A masked pattern was here ####
                    serde: org.apache.hadoop.hive.serde2.lazy.LazySimpleSerDe
                    name: default.dst_union22_delta_n0
                  name: default.dst_union22_delta_n0
            Truncated Path -> Alias:
              /dst_union22_delta_n0/ds=1 [dst_union22_delta_n0]
        Map 5 
            Map Operator Tree:
                TableScan
                  alias: a
                  Statistics: Num rows: 500 Data size: 181000 Basic stats: COMPLETE Column stats: COMPLETE
                  GatherStats: false
                  Filter Operator
                    isSamplingPred: false
                    predicate: (UDFToDouble(k1) > 20.0D) (type: boolean)
                    Statistics: Num rows: 166 Data size: 60092 Basic stats: COMPLETE Column stats: COMPLETE
                    Select Operator
                      expressions: k1 (type: string), k2 (type: string), ds (type: string)
                      outputColumnNames: _col0, _col1, _col2
                      Statistics: Num rows: 166 Data size: 60092 Basic stats: COMPLETE Column stats: COMPLETE
                      Reduce Output Operator
                        key expressions: _col0 (type: string)
                        null sort order: a
                        sort order: +
                        Map-reduce partition columns: _col0 (type: string)
                        Statistics: Num rows: 166 Data size: 60092 Basic stats: COMPLETE Column stats: COMPLETE
                        tag: 0
                        value expressions: _col1 (type: string), _col2 (type: string)
                        auto parallelism: true
            Execution mode: vectorized
            Path -> Alias:
              hdfs://### HDFS PATH ### [a]
            Path -> Partition:
              hdfs://### HDFS PATH ### 
                Partition
                  base file name: ds=1
                  input format: org.apache.hadoop.mapred.TextInputFormat
                  output format: org.apache.hadoop.hive.ql.io.HiveIgnoreKeyTextOutputFormat
                  partition values:
                    ds 1
                  properties:
                    COLUMN_STATS_ACCURATE {"BASIC_STATS":"true","COLUMN_STATS":{"k1":"true","k2":"true","k3":"true","k4":"true"}}
                    bucket_count -1
                    column.name.delimiter ,
                    columns k1,k2,k3,k4
                    columns.comments 
                    columns.types string:string:string:string
#### A masked pattern was here ####
                    location hdfs://### HDFS PATH ###
                    name default.dst_union22_n0
                    numFiles 1
                    numRows 500
                    partition_columns ds
                    partition_columns.types string
                    rawDataSize 11124
                    serialization.ddl struct dst_union22_n0 { string k1, string k2, string k3, string k4}
                    serialization.format 1
                    serialization.lib org.apache.hadoop.hive.serde2.lazy.LazySimpleSerDe
                    totalSize 11624
#### A masked pattern was here ####
                  serde: org.apache.hadoop.hive.serde2.lazy.LazySimpleSerDe
                
                    input format: org.apache.hadoop.mapred.TextInputFormat
                    output format: org.apache.hadoop.hive.ql.io.HiveIgnoreKeyTextOutputFormat
                    properties:
                      bucket_count -1
                      bucketing_version 2
                      column.name.delimiter ,
                      columns k1,k2,k3,k4
                      columns.comments 
                      columns.types string:string:string:string
#### A masked pattern was here ####
                      location hdfs://### HDFS PATH ###
                      name default.dst_union22_n0
                      partition_columns ds
                      partition_columns.types string
                      serialization.ddl struct dst_union22_n0 { string k1, string k2, string k3, string k4}
                      serialization.format 1
                      serialization.lib org.apache.hadoop.hive.serde2.lazy.LazySimpleSerDe
#### A masked pattern was here ####
                    serde: org.apache.hadoop.hive.serde2.lazy.LazySimpleSerDe
                    name: default.dst_union22_n0
                  name: default.dst_union22_n0
            Truncated Path -> Alias:
              /dst_union22_n0/ds=1 [a]
        Map 7 
            Map Operator Tree:
                TableScan
                  alias: dst_union22_delta_n0
                  Statistics: Num rows: 500 Data size: 176000 Basic stats: COMPLETE Column stats: COMPLETE
                  GatherStats: false
                  Filter Operator
                    isSamplingPred: false
                    predicate: ((UDFToDouble(k0) > 50.0D) and (UDFToDouble(k1) > 20.0D)) (type: boolean)
                    Statistics: Num rows: 55 Data size: 19360 Basic stats: COMPLETE Column stats: COMPLETE
                    Select Operator
                      expressions: k1 (type: string), k3 (type: string), k4 (type: string)
                      outputColumnNames: _col0, _col1, _col2
                      Statistics: Num rows: 55 Data size: 14575 Basic stats: COMPLETE Column stats: COMPLETE
                      Reduce Output Operator
                        key expressions: _col0 (type: string)
                        null sort order: a
                        sort order: +
                        Map-reduce partition columns: _col0 (type: string)
                        Statistics: Num rows: 55 Data size: 14575 Basic stats: COMPLETE Column stats: COMPLETE
                        tag: 1
                        value expressions: _col1 (type: string), _col2 (type: string)
                        auto parallelism: true
            Execution mode: vectorized
            Path -> Alias:
              hdfs://### HDFS PATH ### [dst_union22_delta_n0]
            Path -> Partition:
              hdfs://### HDFS PATH ### 
                Partition
                  base file name: ds=1
                  input format: org.apache.hadoop.mapred.TextInputFormat
                  output format: org.apache.hadoop.hive.ql.io.HiveIgnoreKeyTextOutputFormat
                  partition values:
                    ds 1
                  properties:
                    COLUMN_STATS_ACCURATE {"BASIC_STATS":"true","COLUMN_STATS":{"k0":"true","k1":"true","k2":"true","k3":"true","k4":"true","k5":"true"}}
                    bucket_count -1
                    column.name.delimiter ,
                    columns k0,k1,k2,k3,k4,k5
                    columns.comments 
                    columns.types string:string:string:string:string:string
#### A masked pattern was here ####
                    location hdfs://### HDFS PATH ###
                    name default.dst_union22_delta_n0
                    numFiles 1
                    numRows 500
                    partition_columns ds
                    partition_columns.types string
                    rawDataSize 16936
                    serialization.ddl struct dst_union22_delta_n0 { string k0, string k1, string k2, string k3, string k4, string k5}
                    serialization.format 1
                    serialization.lib org.apache.hadoop.hive.serde2.lazy.LazySimpleSerDe
                    totalSize 17436
#### A masked pattern was here ####
                  serde: org.apache.hadoop.hive.serde2.lazy.LazySimpleSerDe
                
                    input format: org.apache.hadoop.mapred.TextInputFormat
                    output format: org.apache.hadoop.hive.ql.io.HiveIgnoreKeyTextOutputFormat
                    properties:
                      bucket_count -1
                      bucketing_version 2
                      column.name.delimiter ,
                      columns k0,k1,k2,k3,k4,k5
                      columns.comments 
                      columns.types string:string:string:string:string:string
#### A masked pattern was here ####
                      location hdfs://### HDFS PATH ###
                      name default.dst_union22_delta_n0
                      partition_columns ds
                      partition_columns.types string
                      serialization.ddl struct dst_union22_delta_n0 { string k0, string k1, string k2, string k3, string k4, string k5}
                      serialization.format 1
                      serialization.lib org.apache.hadoop.hive.serde2.lazy.LazySimpleSerDe
#### A masked pattern was here ####
                    serde: org.apache.hadoop.hive.serde2.lazy.LazySimpleSerDe
                    name: default.dst_union22_delta_n0
                  name: default.dst_union22_delta_n0
            Truncated Path -> Alias:
              /dst_union22_delta_n0/ds=1 [dst_union22_delta_n0]
        Reducer 3 
            Execution mode: llap
            Needs Tagging: false
            Reduce Operator Tree:
              Group By Operator
                keys: KEY._col0 (type: string), KEY._col1 (type: string), KEY._col2 (type: string), KEY._col3 (type: string)
                mode: mergepartial
                outputColumnNames: _col0, _col1, _col2, _col3
                Statistics: Num rows: 332 Data size: 104130 Basic stats: COMPLETE Column stats: COMPLETE
                File Output Operator
                  compressed: false
                  GlobalTableId: 1
                  directory: hdfs://### HDFS PATH ###
                  NumFilesPerFileSink: 1
                  Static Partition Specification: ds=2/
                  Statistics: Num rows: 332 Data size: 104130 Basic stats: COMPLETE Column stats: COMPLETE
                  Stats Publishing Key Prefix: hdfs://### HDFS PATH ###
                  table:
                      input format: org.apache.hadoop.mapred.TextInputFormat
                      output format: org.apache.hadoop.hive.ql.io.HiveIgnoreKeyTextOutputFormat
                      properties:
                        bucket_count -1
                        bucketing_version 2
                        column.name.delimiter ,
                        columns k1,k2,k3,k4
                        columns.comments 
                        columns.types string:string:string:string
#### A masked pattern was here ####
                        location hdfs://### HDFS PATH ###
                        name default.dst_union22_n0
                        partition_columns ds
                        partition_columns.types string
                        serialization.ddl struct dst_union22_n0 { string k1, string k2, string k3, string k4}
                        serialization.format 1
                        serialization.lib org.apache.hadoop.hive.serde2.lazy.LazySimpleSerDe
#### A masked pattern was here ####
                      serde: org.apache.hadoop.hive.serde2.lazy.LazySimpleSerDe
                      name: default.dst_union22_n0
                  TotalFiles: 1
                  GatherStats: true
                  MultiFileSpray: false
                Select Operator
                  expressions: _col0 (type: string), _col1 (type: string), _col2 (type: string), _col3 (type: string), '2' (type: string)
                  outputColumnNames: k1, k2, k3, k4, ds
                  Statistics: Num rows: 332 Data size: 132350 Basic stats: COMPLETE Column stats: COMPLETE
                  Group By Operator
                    aggregations: compute_stats(k1, 'hll'), compute_stats(k2, 'hll'), compute_stats(k3, 'hll'), compute_stats(k4, 'hll')
                    keys: ds (type: string)
                    mode: hash
                    outputColumnNames: _col0, _col1, _col2, _col3, _col4
                    Statistics: Num rows: 1 Data size: 1845 Basic stats: COMPLETE Column stats: COMPLETE
                    Reduce Output Operator
                      key expressions: _col0 (type: string)
                      null sort order: a
                      sort order: +
                      Map-reduce partition columns: _col0 (type: string)
                      Statistics: Num rows: 1 Data size: 1845 Basic stats: COMPLETE Column stats: COMPLETE
                      tag: -1
                      value expressions: _col1 (type: struct<columntype:string,maxlength:bigint,sumlength:bigint,count:bigint,countnulls:bigint,bitvector:binary>), _col2 (type: struct<columntype:string,maxlength:bigint,sumlength:bigint,count:bigint,countnulls:bigint,bitvector:binary>), _col3 (type: struct<columntype:string,maxlength:bigint,sumlength:bigint,count:bigint,countnulls:bigint,bitvector:binary>), _col4 (type: struct<columntype:string,maxlength:bigint,sumlength:bigint,count:bigint,countnulls:bigint,bitvector:binary>)
                      auto parallelism: true
        Reducer 4 
            Execution mode: llap
            Needs Tagging: false
            Reduce Operator Tree:
              Group By Operator
                aggregations: compute_stats(VALUE._col0), compute_stats(VALUE._col1), compute_stats(VALUE._col2), compute_stats(VALUE._col3)
                keys: KEY._col0 (type: string)
                mode: mergepartial
                outputColumnNames: _col0, _col1, _col2, _col3, _col4
                Statistics: Num rows: 1 Data size: 1845 Basic stats: COMPLETE Column stats: COMPLETE
                Select Operator
                  expressions: _col1 (type: struct<columntype:string,maxlength:bigint,avglength:double,countnulls:bigint,numdistinctvalues:bigint,ndvbitvector:binary>), _col2 (type: struct<columntype:string,maxlength:bigint,avglength:double,countnulls:bigint,numdistinctvalues:bigint,ndvbitvector:binary>), _col3 (type: struct<columntype:string,maxlength:bigint,avglength:double,countnulls:bigint,numdistinctvalues:bigint,ndvbitvector:binary>), _col4 (type: struct<columntype:string,maxlength:bigint,avglength:double,countnulls:bigint,numdistinctvalues:bigint,ndvbitvector:binary>), _col0 (type: string)
                  outputColumnNames: _col0, _col1, _col2, _col3, _col4
                  Statistics: Num rows: 1 Data size: 1845 Basic stats: COMPLETE Column stats: COMPLETE
                  File Output Operator
                    compressed: false
                    GlobalTableId: 0
                    directory: hdfs://### HDFS PATH ###
                    NumFilesPerFileSink: 1
                    Statistics: Num rows: 1 Data size: 1845 Basic stats: COMPLETE Column stats: COMPLETE
                    Stats Publishing Key Prefix: hdfs://### HDFS PATH ###
                    table:
                        input format: org.apache.hadoop.mapred.SequenceFileInputFormat
                        output format: org.apache.hadoop.hive.ql.io.HiveSequenceFileOutputFormat
                        properties:
                          columns _col0,_col1,_col2,_col3,_col4
                          columns.types struct<columntype:string,maxlength:bigint,avglength:double,countnulls:bigint,numdistinctvalues:bigint,ndvbitvector:binary>:struct<columntype:string,maxlength:bigint,avglength:double,countnulls:bigint,numdistinctvalues:bigint,ndvbitvector:binary>:struct<columntype:string,maxlength:bigint,avglength:double,countnulls:bigint,numdistinctvalues:bigint,ndvbitvector:binary>:struct<columntype:string,maxlength:bigint,avglength:double,countnulls:bigint,numdistinctvalues:bigint,ndvbitvector:binary>:string
                          escape.delim \
                          hive.serialization.extend.additional.nesting.levels true
                          serialization.escape.crlf true
                          serialization.format 1
                          serialization.lib org.apache.hadoop.hive.serde2.lazy.LazySimpleSerDe
                        serde: org.apache.hadoop.hive.serde2.lazy.LazySimpleSerDe
                    TotalFiles: 1
                    GatherStats: false
                    MultiFileSpray: false
        Reducer 6 
            Needs Tagging: false
            Reduce Operator Tree:
              Merge Join Operator
                condition map:
                     Left Outer Join 0 to 1
                filter mappings:
                  0 [1, 1]
                filter predicates:
                  0 {(VALUE._col1 = '1')}
                  1 
                keys:
                  0 _col0 (type: string)
                  1 _col0 (type: string)
                outputColumnNames: _col0, _col1, _col4, _col5
                Position of Big Table: 0
                Statistics: Num rows: 166 Data size: 45034 Basic stats: COMPLETE Column stats: COMPLETE
                Select Operator
                  expressions: _col0 (type: string), _col1 (type: string), _col4 (type: string), _col5 (type: string)
                  outputColumnNames: _col0, _col1, _col2, _col3
                  Statistics: Num rows: 166 Data size: 45034 Basic stats: COMPLETE Column stats: COMPLETE
                  Group By Operator
                    keys: _col0 (type: string), _col1 (type: string), _col2 (type: string), _col3 (type: string)
                    mode: hash
                    outputColumnNames: _col0, _col1, _col2, _col3
                    Statistics: Num rows: 332 Data size: 104130 Basic stats: COMPLETE Column stats: COMPLETE
                    Reduce Output Operator
                      key expressions: _col0 (type: string), _col1 (type: string), _col2 (type: string), _col3 (type: string)
                      null sort order: aaaa
                      sort order: ++++
                      Map-reduce partition columns: _col0 (type: string), _col1 (type: string), _col2 (type: string), _col3 (type: string)
                      Statistics: Num rows: 332 Data size: 104130 Basic stats: COMPLETE Column stats: COMPLETE
                      tag: -1
                      auto parallelism: true
        Union 2 
            Vertex: Union 2

  Stage: Stage-2
    Dependency Collection

  Stage: Stage-0
    Move Operator
      tables:
          partition:
            ds 2
          replace: true
          source: hdfs://### HDFS PATH ###
          table:
              input format: org.apache.hadoop.mapred.TextInputFormat
              output format: org.apache.hadoop.hive.ql.io.HiveIgnoreKeyTextOutputFormat
              properties:
                bucket_count -1
                bucketing_version 2
                column.name.delimiter ,
                columns k1,k2,k3,k4
                columns.comments 
                columns.types string:string:string:string
#### A masked pattern was here ####
                location hdfs://### HDFS PATH ###
                name default.dst_union22_n0
                partition_columns ds
                partition_columns.types string
                serialization.ddl struct dst_union22_n0 { string k1, string k2, string k3, string k4}
                serialization.format 1
                serialization.lib org.apache.hadoop.hive.serde2.lazy.LazySimpleSerDe
#### A masked pattern was here ####
              serde: org.apache.hadoop.hive.serde2.lazy.LazySimpleSerDe
              name: default.dst_union22_n0

  Stage: Stage-3
    Stats Work
      Basic Stats Work:
          Stats Aggregation Key Prefix: hdfs://### HDFS PATH ###
      Column Stats Desc:
          Columns: k1, k2, k3, k4
          Column Types: string, string, string, string
          Table: default.dst_union22_n0
          Is Table Level Stats: false

PREHOOK: query: insert overwrite table dst_union22_n0 partition (ds='2')
select * from
(
select k1 as k1, k2 as k2, k3 as k3, k4 as k4 from dst_union22_delta_n0 where ds = '1' and k0 <= 50
UNION DISTINCT
select a.k1 as k1, a.k2 as k2, b.k3 as k3, b.k4 as k4
from dst_union22_n0 a left outer join (select * from dst_union22_delta_n0 where ds = '1' and k0 > 50) b on
a.k1 = b.k1 and a.ds='1'
where a.k1 > 20
)
subq
PREHOOK: type: QUERY
PREHOOK: Input: default@dst_union22_delta_n0
PREHOOK: Input: default@dst_union22_delta_n0@ds=1
PREHOOK: Input: default@dst_union22_n0
PREHOOK: Input: default@dst_union22_n0@ds=1
PREHOOK: Output: default@dst_union22_n0@ds=2
POSTHOOK: query: insert overwrite table dst_union22_n0 partition (ds='2')
select * from
(
select k1 as k1, k2 as k2, k3 as k3, k4 as k4 from dst_union22_delta_n0 where ds = '1' and k0 <= 50
UNION DISTINCT
select a.k1 as k1, a.k2 as k2, b.k3 as k3, b.k4 as k4
from dst_union22_n0 a left outer join (select * from dst_union22_delta_n0 where ds = '1' and k0 > 50) b on
a.k1 = b.k1 and a.ds='1'
where a.k1 > 20
)
subq
POSTHOOK: type: QUERY
POSTHOOK: Input: default@dst_union22_delta_n0
POSTHOOK: Input: default@dst_union22_delta_n0@ds=1
POSTHOOK: Input: default@dst_union22_n0
POSTHOOK: Input: default@dst_union22_n0@ds=1
POSTHOOK: Output: default@dst_union22_n0@ds=2
POSTHOOK: Lineage: dst_union22_n0 PARTITION(ds=2).k1 EXPRESSION [(dst_union22_delta_n0)dst_union22_delta_n0.FieldSchema(name:k1, type:string, comment:null), (dst_union22_n0)a.FieldSchema(name:k1, type:string, comment:null), ]
POSTHOOK: Lineage: dst_union22_n0 PARTITION(ds=2).k2 EXPRESSION [(dst_union22_delta_n0)dst_union22_delta_n0.FieldSchema(name:k2, type:string, comment:null), (dst_union22_n0)a.FieldSchema(name:k2, type:string, comment:null), ]
POSTHOOK: Lineage: dst_union22_n0 PARTITION(ds=2).k3 EXPRESSION [(dst_union22_delta_n0)dst_union22_delta_n0.FieldSchema(name:k3, type:string, comment:null), ]
POSTHOOK: Lineage: dst_union22_n0 PARTITION(ds=2).k4 EXPRESSION [(dst_union22_delta_n0)dst_union22_delta_n0.FieldSchema(name:k4, type:string, comment:null), ]
PREHOOK: query: select * from dst_union22_n0 where ds = '2'
PREHOOK: type: QUERY
PREHOOK: Input: default@dst_union22_n0
PREHOOK: Input: default@dst_union22_n0@ds=2
PREHOOK: Output: hdfs://### HDFS PATH ###
POSTHOOK: query: select * from dst_union22_n0 where ds = '2'
POSTHOOK: type: QUERY
POSTHOOK: Input: default@dst_union22_n0
POSTHOOK: Input: default@dst_union22_n0@ds=2
POSTHOOK: Output: hdfs://### HDFS PATH ###
11	val_11	11	val_11	2
111	val_111	111	val_111	2
126	val_126	126	val_126	2
143	val_143	143	val_143	2
160	val_160	160	val_160	2
165	val_165	165	val_165	2
166	val_166	166	val_166	2
175	val_175	175	val_175	2
18	val_18	18	val_18	2
183	val_183	183	val_183	2
187	val_187	187	val_187	2
189	val_189	189	val_189	2
192	val_192	192	val_192	2
193	val_193	193	val_193	2
196	val_196	196	val_196	2
197	val_197	197	val_197	2
199	val_199	199	val_199	2
201	val_201	201	val_201	2
202	val_202	202	val_202	2
205	val_205	205	val_205	2
207	val_207	207	val_207	2
216	val_216	216	val_216	2
218	val_218	218	val_218	2
219	val_219	219	val_219	2
221	val_221	221	val_221	2
226	val_226	226	val_226	2
228	val_228	228	val_228	2
235	val_235	235	val_235	2
242	val_242	242	val_242	2
255	val_255	255	val_255	2
27	val_27	27	val_27	2
277	val_277	277	val_277	2
28	val_28	28	val_28	2
281	val_281	281	val_281	2
283	val_283	283	val_283	2
285	val_285	285	val_285	2
291	val_291	291	val_291	2
305	val_305	305	val_305	2
308	val_308	308	val_308	2
311	val_311	311	val_311	2
327	val_327	327	val_327	2
333	val_333	333	val_333	2
341	val_341	341	val_341	2
348	val_348	348	val_348	2
35	val_35	NULL	NULL	2
35	val_35	35	val_35	2
360	val_360	360	val_360	2
37	val_37	37	val_37	2
373	val_373	373	val_373	2
374	val_374	374	val_374	2
377	val_377	377	val_377	2
384	val_384	384	val_384	2
392	val_392	392	val_392	2
393	val_393	393	val_393	2
395	val_395	395	val_395	2
397	val_397	397	val_397	2
4	val_4	4	val_4	2
400	val_400	400	val_400	2
403	val_403	403	val_403	2
407	val_407	407	val_407	2
411	val_411	411	val_411	2
427	val_427	427	val_427	2
429	val_429	429	val_429	2
439	val_439	439	val_439	2
44	val_44	NULL	NULL	2
449	val_449	449	val_449	2
452	val_452	452	val_452	2
454	val_454	454	val_454	2
462	val_462	462	val_462	2
467	val_467	467	val_467	2
47	val_47	47	val_47	2
470	val_470	470	val_470	2
483	val_483	483	val_483	2
489	val_489	489	val_489	2
490	val_490	490	val_490	2
491	val_491	491	val_491	2
493	val_493	493	val_493	2
497	val_497	497	val_497	2
51	val_51	51	val_51	2
54	val_54	54	val_54	2
67	val_67	67	val_67	2
72	val_72	72	val_72	2
77	val_77	77	val_77	2
9	val_9	9	val_9	2
0	val_0	0	val_0	2
103	val_103	103	val_103	2
128	val_128	128	val_128	2
131	val_131	131	val_131	2
133	val_133	133	val_133	2
138	val_138	138	val_138	2
149	val_149	149	val_149	2
152	val_152	152	val_152	2
156	val_156	156	val_156	2
158	val_158	158	val_158	2
163	val_163	163	val_163	2
169	val_169	169	val_169	2
176	val_176	176	val_176	2
190	val_190	190	val_190	2
20	val_20	20	val_20	2
214	val_214	214	val_214	2
223	val_223	223	val_223	2
229	val_229	229	val_229	2
237	val_237	237	val_237	2
238	val_238	238	val_238	2
26	val_26	26	val_26	2
262	val_262	262	val_262	2
272	val_272	272	val_272	2
275	val_275	275	val_275	2
287	val_287	287	val_287	2
30	val_30	NULL	NULL	2
310	val_310	310	val_310	2
325	val_325	325	val_325	2
33	val_33	NULL	NULL	2
331	val_331	331	val_331	2
332	val_332	332	val_332	2
34	val_34	34	val_34	2
342	val_342	342	val_342	2
353	val_353	353	val_353	2
356	val_356	356	val_356	2
362	val_362	362	val_362	2
379	val_379	379	val_379	2
382	val_382	382	val_382	2
386	val_386	386	val_386	2
389	val_389	389	val_389	2
399	val_399	399	val_399	2
401	val_401	401	val_401	2
404	val_404	404	val_404	2
417	val_417	417	val_417	2
418	val_418	418	val_418	2
42	val_42	NULL	NULL	2
43	val_43	NULL	NULL	2
430	val_430	430	val_430	2
437	val_437	437	val_437	2
438	val_438	438	val_438	2
44	val_44	44	val_44	2
448	val_448	448	val_448	2
453	val_453	453	val_453	2
455	val_455	455	val_455	2
459	val_459	459	val_459	2
468	val_468	468	val_468	2
469	val_469	469	val_469	2
47	val_47	NULL	NULL	2
479	val_479	479	val_479	2
480	val_480	480	val_480	2
481	val_481	481	val_481	2
487	val_487	487	val_487	2
495	val_495	495	val_495	2
496	val_496	496	val_496	2
58	val_58	58	val_58	2
64	val_64	64	val_64	2
66	val_66	66	val_66	2
78	val_78	78	val_78	2
8	val_8	8	val_8	2
83	val_83	83	val_83	2
85	val_85	85	val_85	2
87	val_87	87	val_87	2
90	val_90	90	val_90	2
95	val_95	95	val_95	2
97	val_97	97	val_97	2
104	val_104	104	val_104	2
113	val_113	113	val_113	2
114	val_114	114	val_114	2
116	val_116	116	val_116	2
119	val_119	119	val_119	2
125	val_125	125	val_125	2
134	val_134	134	val_134	2
136	val_136	136	val_136	2
137	val_137	137	val_137	2
153	val_153	153	val_153	2
162	val_162	162	val_162	2
167	val_167	167	val_167	2
168	val_168	168	val_168	2
17	val_17	17	val_17	2
178	val_178	178	val_178	2
180	val_180	180	val_180	2
186	val_186	186	val_186	2
191	val_191	191	val_191	2
2	val_2	2	val_2	2
200	val_200	200	val_200	2
203	val_203	203	val_203	2
230	val_230	230	val_230	2
239	val_239	239	val_239	2
241	val_241	241	val_241	2
244	val_244	244	val_244	2
247	val_247	247	val_247	2
252	val_252	252	val_252	2
26	val_26	NULL	NULL	2
263	val_263	263	val_263	2
265	val_265	265	val_265	2
27	val_27	NULL	NULL	2
274	val_274	274	val_274	2
278	val_278	278	val_278	2
28	val_28	NULL	NULL	2
282	val_282	282	val_282	2
286	val_286	286	val_286	2
306	val_306	306	val_306	2
307	val_307	307	val_307	2
309	val_309	309	val_309	2
317	val_317	317	val_317	2
318	val_318	318	val_318	2
322	val_322	322	val_322	2
33	val_33	33	val_33	2
335	val_335	335	val_335	2
336	val_336	336	val_336	2
338	val_338	338	val_338	2
34	val_34	NULL	NULL	2
351	val_351	351	val_351	2
367	val_367	367	val_367	2
369	val_369	369	val_369	2
394	val_394	394	val_394	2
396	val_396	396	val_396	2
402	val_402	402	val_402	2
419	val_419	419	val_419	2
421	val_421	421	val_421	2
424	val_424	424	val_424	2
435	val_435	435	val_435	2
436	val_436	436	val_436	2
446	val_446	446	val_446	2
458	val_458	458	val_458	2
460	val_460	460	val_460	2
477	val_477	477	val_477	2
482	val_482	482	val_482	2
53	val_53	53	val_53	2
57	val_57	57	val_57	2
65	val_65	65	val_65	2
69	val_69	69	val_69	2
70	val_70	70	val_70	2
74	val_74	74	val_74	2
76	val_76	76	val_76	2
84	val_84	84	val_84	2
96	val_96	96	val_96	2
10	val_10	10	val_10	2
100	val_100	100	val_100	2
105	val_105	105	val_105	2
118	val_118	118	val_118	2
12	val_12	12	val_12	2
120	val_120	120	val_120	2
129	val_129	129	val_129	2
145	val_145	145	val_145	2
146	val_146	146	val_146	2
15	val_15	15	val_15	2
150	val_150	150	val_150	2
155	val_155	155	val_155	2
157	val_157	157	val_157	2
164	val_164	164	val_164	2
170	val_170	170	val_170	2
172	val_172	172	val_172	2
174	val_174	174	val_174	2
177	val_177	177	val_177	2
179	val_179	179	val_179	2
181	val_181	181	val_181	2
19	val_19	19	val_19	2
194	val_194	194	val_194	2
195	val_195	195	val_195	2
208	val_208	208	val_208	2
209	val_209	209	val_209	2
213	val_213	213	val_213	2
217	val_217	217	val_217	2
222	val_222	222	val_222	2
224	val_224	224	val_224	2
233	val_233	233	val_233	2
24	val_24	NULL	NULL	2
24	val_24	24	val_24	2
248	val_248	248	val_248	2
249	val_249	249	val_249	2
256	val_256	256	val_256	2
257	val_257	257	val_257	2
258	val_258	258	val_258	2
260	val_260	260	val_260	2
266	val_266	266	val_266	2
273	val_273	273	val_273	2
280	val_280	280	val_280	2
284	val_284	284	val_284	2
288	val_288	288	val_288	2
289	val_289	289	val_289	2
292	val_292	292	val_292	2
296	val_296	296	val_296	2
298	val_298	298	val_298	2
30	val_30	30	val_30	2
302	val_302	302	val_302	2
315	val_315	315	val_315	2
316	val_316	316	val_316	2
321	val_321	321	val_321	2
323	val_323	323	val_323	2
339	val_339	339	val_339	2
344	val_344	344	val_344	2
345	val_345	345	val_345	2
364	val_364	364	val_364	2
365	val_365	365	val_365	2
366	val_366	366	val_366	2
368	val_368	368	val_368	2
37	val_37	NULL	NULL	2
375	val_375	375	val_375	2
378	val_378	378	val_378	2
406	val_406	406	val_406	2
409	val_409	409	val_409	2
41	val_41	NULL	NULL	2
41	val_41	41	val_41	2
413	val_413	413	val_413	2
414	val_414	414	val_414	2
42	val_42	42	val_42	2
43	val_43	43	val_43	2
431	val_431	431	val_431	2
432	val_432	432	val_432	2
443	val_443	443	val_443	2
444	val_444	444	val_444	2
457	val_457	457	val_457	2
463	val_463	463	val_463	2
466	val_466	466	val_466	2
472	val_472	472	val_472	2
475	val_475	475	val_475	2
478	val_478	478	val_478	2
484	val_484	484	val_484	2
485	val_485	485	val_485	2
492	val_492	492	val_492	2
494	val_494	494	val_494	2
498	val_498	498	val_498	2
5	val_5	5	val_5	2
80	val_80	80	val_80	2
82	val_82	82	val_82	2
86	val_86	86	val_86	2
92	val_92	92	val_92	2
98	val_98	98	val_98	2
PREHOOK: query: explain
select s.key2, s.value2
from (
  select transform(key, value) using 'cat' as (key2, value2)
  from src
  UNION DISTINCT 
  select key as key2, value as value2 from src) s
PREHOOK: type: QUERY
PREHOOK: Input: default@src
PREHOOK: Output: hdfs://### HDFS PATH ###
POSTHOOK: query: explain
select s.key2, s.value2
from (
  select transform(key, value) using 'cat' as (key2, value2)
  from src
  UNION DISTINCT 
  select key as key2, value as value2 from src) s
POSTHOOK: type: QUERY
POSTHOOK: Input: default@src
POSTHOOK: Output: hdfs://### HDFS PATH ###
STAGE DEPENDENCIES:
  Stage-1 is a root stage
  Stage-0 depends on stages: Stage-1

STAGE PLANS:
  Stage: Stage-1
    Tez
#### A masked pattern was here ####
      Edges:
        Map 1 <- Union 2 (CONTAINS)
        Map 4 <- Union 2 (CONTAINS)
        Reducer 3 <- Union 2 (SIMPLE_EDGE)
#### A masked pattern was here ####
      Vertices:
        Map 1 
            Map Operator Tree:
                TableScan
                  alias: src
                  Statistics: Num rows: 500 Data size: 89000 Basic stats: COMPLETE Column stats: COMPLETE
                  Select Operator
                    expressions: key (type: string), value (type: string)
                    outputColumnNames: _col0, _col1
                    Statistics: Num rows: 500 Data size: 89000 Basic stats: COMPLETE Column stats: COMPLETE
                    Transform Operator
                      command: cat
                      output info:
                          input format: org.apache.hadoop.mapred.TextInputFormat
                          output format: org.apache.hadoop.hive.ql.io.HiveIgnoreKeyTextOutputFormat
                          serde: org.apache.hadoop.hive.serde2.lazy.LazySimpleSerDe
                      Statistics: Num rows: 500 Data size: 89000 Basic stats: COMPLETE Column stats: COMPLETE
                      Group By Operator
                        keys: _col0 (type: string), _col1 (type: string)
                        mode: hash
                        outputColumnNames: _col0, _col1
                        Statistics: Num rows: 500 Data size: 89000 Basic stats: COMPLETE Column stats: COMPLETE
                        Reduce Output Operator
                          key expressions: _col0 (type: string), _col1 (type: string)
                          sort order: ++
                          Map-reduce partition columns: _col0 (type: string), _col1 (type: string)
                          Statistics: Num rows: 500 Data size: 89000 Basic stats: COMPLETE Column stats: COMPLETE
        Map 4 
            Map Operator Tree:
                TableScan
                  alias: src
                  Statistics: Num rows: 500 Data size: 89000 Basic stats: COMPLETE Column stats: COMPLETE
                  Select Operator
                    expressions: key (type: string), value (type: string)
                    outputColumnNames: _col0, _col1
                    Statistics: Num rows: 500 Data size: 89000 Basic stats: COMPLETE Column stats: COMPLETE
                    Group By Operator
                      keys: _col0 (type: string), _col1 (type: string)
                      mode: hash
                      outputColumnNames: _col0, _col1
                      Statistics: Num rows: 500 Data size: 89000 Basic stats: COMPLETE Column stats: COMPLETE
                      Reduce Output Operator
                        key expressions: _col0 (type: string), _col1 (type: string)
                        sort order: ++
                        Map-reduce partition columns: _col0 (type: string), _col1 (type: string)
                        Statistics: Num rows: 500 Data size: 89000 Basic stats: COMPLETE Column stats: COMPLETE
            Execution mode: vectorized
        Reducer 3 
            Execution mode: vectorized, llap
            Reduce Operator Tree:
              Group By Operator
                keys: KEY._col0 (type: string), KEY._col1 (type: string)
                mode: mergepartial
                outputColumnNames: _col0, _col1
                Statistics: Num rows: 500 Data size: 89000 Basic stats: COMPLETE Column stats: COMPLETE
                File Output Operator
                  compressed: false
                  Statistics: Num rows: 500 Data size: 89000 Basic stats: COMPLETE Column stats: COMPLETE
                  table:
                      input format: org.apache.hadoop.mapred.SequenceFileInputFormat
                      output format: org.apache.hadoop.hive.ql.io.HiveSequenceFileOutputFormat
                      serde: org.apache.hadoop.hive.serde2.lazy.LazySimpleSerDe
        Union 2 
            Vertex: Union 2

  Stage: Stage-0
    Fetch Operator
      limit: -1
      Processor Tree:
        ListSink

PREHOOK: query: select s.key2, s.value2
from (
  select transform(key, value) using 'cat' as (key2, value2)
  from src
  UNION DISTINCT 
  select key as key2, value as value2 from src) s
PREHOOK: type: QUERY
PREHOOK: Input: default@src
PREHOOK: Output: hdfs://### HDFS PATH ###
POSTHOOK: query: select s.key2, s.value2
from (
  select transform(key, value) using 'cat' as (key2, value2)
  from src
  UNION DISTINCT 
  select key as key2, value as value2 from src) s
POSTHOOK: type: QUERY
POSTHOOK: Input: default@src
POSTHOOK: Output: hdfs://### HDFS PATH ###
104	val_104
105	val_105
113	val_113
118	val_118
12	val_12
120	val_120
133	val_133
136	val_136
155	val_155
158	val_158
160	val_160
162	val_162
168	val_168
17	val_17
170	val_170
175	val_175
18	val_18
180	val_180
186	val_186
19	val_19
197	val_197
200	val_200
216	val_216
218	val_218
222	val_222
224	val_224
228	val_228
235	val_235
237	val_237
239	val_239
244	val_244
247	val_247
256	val_256
263	val_263
273	val_273
28	val_28
283	val_283
286	val_286
292	val_292
306	val_306
308	val_308
327	val_327
33	val_33
348	val_348
353	val_353
362	val_362
366	val_366
396	val_396
397	val_397
401	val_401
409	val_409
411	val_411
419	val_419
427	val_427
43	val_43
432	val_432
436	val_436
439	val_439
443	val_443
453	val_453
460	val_460
462	val_462
47	val_47
472	val_472
485	val_485
496	val_496
54	val_54
64	val_64
70	val_70
8	val_8
83	val_83
84	val_84
85	val_85
90	val_90
0	val_0
103	val_103
114	val_114
125	val_125
138	val_138
146	val_146
150	val_150
152	val_152
153	val_153
156	val_156
157	val_157
165	val_165
172	val_172
177	val_177
179	val_179
187	val_187
195	val_195
196	val_196
217	val_217
242	val_242
248	val_248
252	val_252
265	val_265
27	val_27
272	val_272
280	val_280
291	val_291
305	val_305
309	val_309
311	val_311
315	val_315
317	val_317
322	val_322
333	val_333
34	val_34
345	val_345
35	val_35
356	val_356
364	val_364
368	val_368
369	val_369
37	val_37
373	val_373
377	val_377
4	val_4
402	val_402
404	val_404
413	val_413
42	val_42
430	val_430
431	val_431
444	val_444
449	val_449
452	val_452
454	val_454
457	val_457
463	val_463
466	val_466
470	val_470
475	val_475
481	val_481
489	val_489
491	val_491
57	val_57
65	val_65
66	val_66
74	val_74
76	val_76
78	val_78
9	val_9
92	val_92
95	val_95
100	val_100
119	val_119
128	val_128
129	val_129
145	val_145
167	val_167
174	val_174
178	val_178
181	val_181
193	val_193
199	val_199
20	val_20
201	val_201
213	val_213
214	val_214
219	val_219
221	val_221
223	val_223
226	val_226
233	val_233
241	val_241
249	val_249
260	val_260
262	val_262
277	val_277
281	val_281
287	val_287
288	val_288
298	val_298
302	val_302
310	val_310
323	val_323
336	val_336
341	val_341
344	val_344
351	val_351
375	val_375
382	val_382
384	val_384
393	val_393
395	val_395
399	val_399
403	val_403
406	val_406
418	val_418
435	val_435
455	val_455
459	val_459
477	val_477
478	val_478
479	val_479
482	val_482
493	val_493
494	val_494
495	val_495
497	val_497
5	val_5
58	val_58
67	val_67
77	val_77
80	val_80
86	val_86
97	val_97
98	val_98
10	val_10
11	val_11
111	val_111
116	val_116
126	val_126
131	val_131
134	val_134
137	val_137
143	val_143
149	val_149
15	val_15
163	val_163
164	val_164
166	val_166
169	val_169
176	val_176
183	val_183
189	val_189
190	val_190
191	val_191
192	val_192
194	val_194
2	val_2
202	val_202
203	val_203
205	val_205
207	val_207
208	val_208
209	val_209
229	val_229
230	val_230
238	val_238
24	val_24
255	val_255
257	val_257
258	val_258
26	val_26
266	val_266
274	val_274
275	val_275
278	val_278
282	val_282
284	val_284
285	val_285
289	val_289
296	val_296
30	val_30
307	val_307
316	val_316
318	val_318
321	val_321
325	val_325
331	val_331
332	val_332
335	val_335
338	val_338
339	val_339
342	val_342
360	val_360
365	val_365
367	val_367
374	val_374
378	val_378
379	val_379
386	val_386
389	val_389
392	val_392
394	val_394
400	val_400
407	val_407
41	val_41
414	val_414
417	val_417
421	val_421
424	val_424
429	val_429
437	val_437
438	val_438
44	val_44
446	val_446
448	val_448
458	val_458
467	val_467
468	val_468
469	val_469
480	val_480
483	val_483
484	val_484
487	val_487
490	val_490
492	val_492
498	val_498
51	val_51
53	val_53
69	val_69
72	val_72
82	val_82
87	val_87
96	val_96
PREHOOK: query: create table src2_n2 as select key, count(1) as count from src group by key
PREHOOK: type: CREATETABLE_AS_SELECT
PREHOOK: Input: default@src
PREHOOK: Output: database:default
PREHOOK: Output: default@src2_n2
POSTHOOK: query: create table src2_n2 as select key, count(1) as count from src group by key
POSTHOOK: type: CREATETABLE_AS_SELECT
POSTHOOK: Input: default@src
POSTHOOK: Output: database:default
POSTHOOK: Output: default@src2_n2
POSTHOOK: Lineage: src2_n2.count EXPRESSION [(src)src.null, ]
POSTHOOK: Lineage: src2_n2.key SIMPLE [(src)src.FieldSchema(name:key, type:string, comment:default), ]
PREHOOK: query: create table src3 as select * from src2_n2
PREHOOK: type: CREATETABLE_AS_SELECT
PREHOOK: Input: default@src2_n2
PREHOOK: Output: database:default
PREHOOK: Output: default@src3
POSTHOOK: query: create table src3 as select * from src2_n2
POSTHOOK: type: CREATETABLE_AS_SELECT
POSTHOOK: Input: default@src2_n2
POSTHOOK: Output: database:default
POSTHOOK: Output: default@src3
POSTHOOK: Lineage: src3.count SIMPLE [(src2_n2)src2_n2.FieldSchema(name:count, type:bigint, comment:null), ]
POSTHOOK: Lineage: src3.key SIMPLE [(src2_n2)src2_n2.FieldSchema(name:key, type:string, comment:null), ]
PREHOOK: query: create table src4 as select * from src2_n2
PREHOOK: type: CREATETABLE_AS_SELECT
PREHOOK: Input: default@src2_n2
PREHOOK: Output: database:default
PREHOOK: Output: default@src4
POSTHOOK: query: create table src4 as select * from src2_n2
POSTHOOK: type: CREATETABLE_AS_SELECT
POSTHOOK: Input: default@src2_n2
POSTHOOK: Output: database:default
POSTHOOK: Output: default@src4
POSTHOOK: Lineage: src4.count SIMPLE [(src2_n2)src2_n2.FieldSchema(name:count, type:bigint, comment:null), ]
POSTHOOK: Lineage: src4.key SIMPLE [(src2_n2)src2_n2.FieldSchema(name:key, type:string, comment:null), ]
PREHOOK: query: create table src5_n1 as select * from src2_n2
PREHOOK: type: CREATETABLE_AS_SELECT
PREHOOK: Input: default@src2_n2
PREHOOK: Output: database:default
PREHOOK: Output: default@src5_n1
POSTHOOK: query: create table src5_n1 as select * from src2_n2
POSTHOOK: type: CREATETABLE_AS_SELECT
POSTHOOK: Input: default@src2_n2
POSTHOOK: Output: database:default
POSTHOOK: Output: default@src5_n1
POSTHOOK: Lineage: src5_n1.count SIMPLE [(src2_n2)src2_n2.FieldSchema(name:count, type:bigint, comment:null), ]
POSTHOOK: Lineage: src5_n1.key SIMPLE [(src2_n2)src2_n2.FieldSchema(name:key, type:string, comment:null), ]
PREHOOK: query: explain extended
select s.key, s.count from (
  select key, count from src2_n2  where key < 10
  UNION DISTINCT
  select key, count from src3  where key < 10
  UNION DISTINCT
  select key, count from src4  where key < 10
  UNION DISTINCT
  select key, count(1) as count from src5_n1 where key < 10 group by key
)s
PREHOOK: type: QUERY
PREHOOK: Input: default@src2_n2
PREHOOK: Input: default@src3
PREHOOK: Input: default@src4
PREHOOK: Input: default@src5_n1
PREHOOK: Output: hdfs://### HDFS PATH ###
POSTHOOK: query: explain extended
select s.key, s.count from (
  select key, count from src2_n2  where key < 10
  UNION DISTINCT
  select key, count from src3  where key < 10
  UNION DISTINCT
  select key, count from src4  where key < 10
  UNION DISTINCT
  select key, count(1) as count from src5_n1 where key < 10 group by key
)s
POSTHOOK: type: QUERY
POSTHOOK: Input: default@src2_n2
POSTHOOK: Input: default@src3
POSTHOOK: Input: default@src4
POSTHOOK: Input: default@src5_n1
POSTHOOK: Output: hdfs://### HDFS PATH ###
<<<<<<< HEAD
=======
OPTIMIZED SQL: SELECT `key`, `count`
FROM (SELECT `key`, `count`
FROM (SELECT `key`, `count`
FROM (SELECT `key`, `count`
FROM `default`.`src2_n2`
WHERE `key` < 10
UNION ALL
SELECT `key`, `count`
FROM `default`.`src3`
WHERE `key` < 10)
GROUP BY `key`, `count`
UNION ALL
SELECT `key`, `count`
FROM `default`.`src4`
WHERE `key` < 10)
GROUP BY `key`, `count`
UNION ALL
SELECT `key`, COUNT(*) AS `$f1`
FROM `default`.`src5_n1`
WHERE `key` < 10
GROUP BY `key`)
GROUP BY `key`, `count`
>>>>>>> 720a0f27
STAGE DEPENDENCIES:
  Stage-1 is a root stage
  Stage-0 depends on stages: Stage-1

STAGE PLANS:
  Stage: Stage-1
    Tez
#### A masked pattern was here ####
      Edges:
        Map 1 <- Union 2 (CONTAINS)
        Map 8 <- Union 2 (CONTAINS)
        Map 9 <- Union 4 (CONTAINS)
        Reducer 11 <- Map 10 (SIMPLE_EDGE), Union 6 (CONTAINS)
        Reducer 3 <- Union 2 (SIMPLE_EDGE), Union 4 (CONTAINS)
        Reducer 5 <- Union 4 (SIMPLE_EDGE), Union 6 (CONTAINS)
        Reducer 7 <- Union 6 (SIMPLE_EDGE)
#### A masked pattern was here ####
      Vertices:
        Map 1 
            Map Operator Tree:
                TableScan
                  alias: src2_n2
                  Statistics: Num rows: 309 Data size: 56640 Basic stats: COMPLETE Column stats: NONE
                  GatherStats: false
                  Filter Operator
                    isSamplingPred: false
                    predicate: (UDFToDouble(key) < 10.0D) (type: boolean)
                    Statistics: Num rows: 103 Data size: 18880 Basic stats: COMPLETE Column stats: NONE
                    Select Operator
                      expressions: key (type: string), count (type: bigint)
                      outputColumnNames: _col0, _col1
                      Statistics: Num rows: 103 Data size: 18880 Basic stats: COMPLETE Column stats: NONE
                      Group By Operator
                        keys: _col0 (type: string), _col1 (type: bigint)
                        mode: hash
                        outputColumnNames: _col0, _col1
                        Statistics: Num rows: 206 Data size: 37760 Basic stats: COMPLETE Column stats: NONE
                        Reduce Output Operator
                          key expressions: _col0 (type: string), _col1 (type: bigint)
                          null sort order: aa
                          sort order: ++
                          Map-reduce partition columns: _col0 (type: string), _col1 (type: bigint)
                          Statistics: Num rows: 206 Data size: 37760 Basic stats: COMPLETE Column stats: NONE
                          tag: -1
                          auto parallelism: true
            Execution mode: vectorized
            Path -> Alias:
              hdfs://### HDFS PATH ### [src2_n2]
            Path -> Partition:
              hdfs://### HDFS PATH ### 
                Partition
                  base file name: src2_n2
                  input format: org.apache.hadoop.mapred.TextInputFormat
                  output format: org.apache.hadoop.hive.ql.io.HiveIgnoreKeyTextOutputFormat
                  properties:
                    COLUMN_STATS_ACCURATE {"BASIC_STATS":"true"}
                    bucket_count -1
                    bucketing_version 2
                    column.name.delimiter ,
                    columns key,count
                    columns.comments 
                    columns.types string:bigint
#### A masked pattern was here ####
                    location hdfs://### HDFS PATH ###
                    name default.src2_n2
                    numFiles 1
                    numRows 309
                    rawDataSize 1482
                    serialization.ddl struct src2_n2 { string key, i64 count}
                    serialization.format 1
                    serialization.lib org.apache.hadoop.hive.serde2.lazy.LazySimpleSerDe
                    totalSize 1791
#### A masked pattern was here ####
                  serde: org.apache.hadoop.hive.serde2.lazy.LazySimpleSerDe
                
                    input format: org.apache.hadoop.mapred.TextInputFormat
                    output format: org.apache.hadoop.hive.ql.io.HiveIgnoreKeyTextOutputFormat
                    properties:
                      COLUMN_STATS_ACCURATE {"BASIC_STATS":"true"}
                      bucket_count -1
                      bucketing_version 2
                      column.name.delimiter ,
                      columns key,count
                      columns.comments 
                      columns.types string:bigint
#### A masked pattern was here ####
                      location hdfs://### HDFS PATH ###
                      name default.src2_n2
                      numFiles 1
                      numRows 309
                      rawDataSize 1482
                      serialization.ddl struct src2_n2 { string key, i64 count}
                      serialization.format 1
                      serialization.lib org.apache.hadoop.hive.serde2.lazy.LazySimpleSerDe
                      totalSize 1791
#### A masked pattern was here ####
                    serde: org.apache.hadoop.hive.serde2.lazy.LazySimpleSerDe
                    name: default.src2_n2
                  name: default.src2_n2
            Truncated Path -> Alias:
              /src2_n2 [src2_n2]
        Map 10 
            Map Operator Tree:
                TableScan
                  alias: src5_n1
                  Statistics: Num rows: 309 Data size: 54280 Basic stats: COMPLETE Column stats: NONE
                  GatherStats: false
                  Filter Operator
                    isSamplingPred: false
                    predicate: (UDFToDouble(key) < 10.0D) (type: boolean)
                    Statistics: Num rows: 103 Data size: 18093 Basic stats: COMPLETE Column stats: NONE
                    Group By Operator
                      aggregations: count()
                      keys: key (type: string)
                      mode: hash
                      outputColumnNames: _col0, _col1
                      Statistics: Num rows: 103 Data size: 18093 Basic stats: COMPLETE Column stats: NONE
                      Reduce Output Operator
                        key expressions: _col0 (type: string)
                        null sort order: a
                        sort order: +
                        Map-reduce partition columns: _col0 (type: string)
                        Statistics: Num rows: 103 Data size: 18093 Basic stats: COMPLETE Column stats: NONE
                        tag: -1
                        value expressions: _col1 (type: bigint)
                        auto parallelism: true
            Execution mode: vectorized
            Path -> Alias:
              hdfs://### HDFS PATH ### [src5_n1]
            Path -> Partition:
              hdfs://### HDFS PATH ### 
                Partition
                  base file name: src5_n1
                  input format: org.apache.hadoop.mapred.TextInputFormat
                  output format: org.apache.hadoop.hive.ql.io.HiveIgnoreKeyTextOutputFormat
                  properties:
                    COLUMN_STATS_ACCURATE {"BASIC_STATS":"true"}
                    bucket_count -1
                    bucketing_version 2
                    column.name.delimiter ,
                    columns key,count
                    columns.comments 
                    columns.types string:bigint
#### A masked pattern was here ####
                    location hdfs://### HDFS PATH ###
                    name default.src5_n1
                    numFiles 1
                    numRows 309
                    rawDataSize 1482
                    serialization.ddl struct src5_n1 { string key, i64 count}
                    serialization.format 1
                    serialization.lib org.apache.hadoop.hive.serde2.lazy.LazySimpleSerDe
                    totalSize 1791
#### A masked pattern was here ####
                  serde: org.apache.hadoop.hive.serde2.lazy.LazySimpleSerDe
                
                    input format: org.apache.hadoop.mapred.TextInputFormat
                    output format: org.apache.hadoop.hive.ql.io.HiveIgnoreKeyTextOutputFormat
                    properties:
                      COLUMN_STATS_ACCURATE {"BASIC_STATS":"true"}
                      bucket_count -1
                      bucketing_version 2
                      column.name.delimiter ,
                      columns key,count
                      columns.comments 
                      columns.types string:bigint
#### A masked pattern was here ####
                      location hdfs://### HDFS PATH ###
                      name default.src5_n1
                      numFiles 1
                      numRows 309
                      rawDataSize 1482
                      serialization.ddl struct src5_n1 { string key, i64 count}
                      serialization.format 1
                      serialization.lib org.apache.hadoop.hive.serde2.lazy.LazySimpleSerDe
                      totalSize 1791
#### A masked pattern was here ####
                    serde: org.apache.hadoop.hive.serde2.lazy.LazySimpleSerDe
                    name: default.src5_n1
                  name: default.src5_n1
            Truncated Path -> Alias:
              /src5_n1 [src5_n1]
        Map 8 
            Map Operator Tree:
                TableScan
                  alias: src3
                  Statistics: Num rows: 309 Data size: 56640 Basic stats: COMPLETE Column stats: NONE
                  GatherStats: false
                  Filter Operator
                    isSamplingPred: false
                    predicate: (UDFToDouble(key) < 10.0D) (type: boolean)
                    Statistics: Num rows: 103 Data size: 18880 Basic stats: COMPLETE Column stats: NONE
                    Select Operator
                      expressions: key (type: string), count (type: bigint)
                      outputColumnNames: _col0, _col1
                      Statistics: Num rows: 103 Data size: 18880 Basic stats: COMPLETE Column stats: NONE
                      Group By Operator
                        keys: _col0 (type: string), _col1 (type: bigint)
                        mode: hash
                        outputColumnNames: _col0, _col1
                        Statistics: Num rows: 206 Data size: 37760 Basic stats: COMPLETE Column stats: NONE
                        Reduce Output Operator
                          key expressions: _col0 (type: string), _col1 (type: bigint)
                          null sort order: aa
                          sort order: ++
                          Map-reduce partition columns: _col0 (type: string), _col1 (type: bigint)
                          Statistics: Num rows: 206 Data size: 37760 Basic stats: COMPLETE Column stats: NONE
                          tag: -1
                          auto parallelism: true
            Execution mode: vectorized
            Path -> Alias:
              hdfs://### HDFS PATH ### [src3]
            Path -> Partition:
              hdfs://### HDFS PATH ### 
                Partition
                  base file name: src3
                  input format: org.apache.hadoop.mapred.TextInputFormat
                  output format: org.apache.hadoop.hive.ql.io.HiveIgnoreKeyTextOutputFormat
                  properties:
                    COLUMN_STATS_ACCURATE {"BASIC_STATS":"true"}
                    bucket_count -1
                    bucketing_version 2
                    column.name.delimiter ,
                    columns key,count
                    columns.comments 
                    columns.types string:bigint
#### A masked pattern was here ####
                    location hdfs://### HDFS PATH ###
                    name default.src3
                    numFiles 1
                    numRows 309
                    rawDataSize 1482
                    serialization.ddl struct src3 { string key, i64 count}
                    serialization.format 1
                    serialization.lib org.apache.hadoop.hive.serde2.lazy.LazySimpleSerDe
                    totalSize 1791
#### A masked pattern was here ####
                  serde: org.apache.hadoop.hive.serde2.lazy.LazySimpleSerDe
                
                    input format: org.apache.hadoop.mapred.TextInputFormat
                    output format: org.apache.hadoop.hive.ql.io.HiveIgnoreKeyTextOutputFormat
                    properties:
                      COLUMN_STATS_ACCURATE {"BASIC_STATS":"true"}
                      bucket_count -1
                      bucketing_version 2
                      column.name.delimiter ,
                      columns key,count
                      columns.comments 
                      columns.types string:bigint
#### A masked pattern was here ####
                      location hdfs://### HDFS PATH ###
                      name default.src3
                      numFiles 1
                      numRows 309
                      rawDataSize 1482
                      serialization.ddl struct src3 { string key, i64 count}
                      serialization.format 1
                      serialization.lib org.apache.hadoop.hive.serde2.lazy.LazySimpleSerDe
                      totalSize 1791
#### A masked pattern was here ####
                    serde: org.apache.hadoop.hive.serde2.lazy.LazySimpleSerDe
                    name: default.src3
                  name: default.src3
            Truncated Path -> Alias:
              /src3 [src3]
        Map 9 
            Map Operator Tree:
                TableScan
                  alias: src4
                  Statistics: Num rows: 309 Data size: 56640 Basic stats: COMPLETE Column stats: NONE
                  GatherStats: false
                  Filter Operator
                    isSamplingPred: false
                    predicate: (UDFToDouble(key) < 10.0D) (type: boolean)
                    Statistics: Num rows: 103 Data size: 18880 Basic stats: COMPLETE Column stats: NONE
                    Select Operator
                      expressions: key (type: string), count (type: bigint)
                      outputColumnNames: _col0, _col1
                      Statistics: Num rows: 103 Data size: 18880 Basic stats: COMPLETE Column stats: NONE
                      Group By Operator
                        keys: _col0 (type: string), _col1 (type: bigint)
                        mode: hash
                        outputColumnNames: _col0, _col1
                        Statistics: Num rows: 206 Data size: 37760 Basic stats: COMPLETE Column stats: NONE
                        Reduce Output Operator
                          key expressions: _col0 (type: string), _col1 (type: bigint)
                          null sort order: aa
                          sort order: ++
                          Map-reduce partition columns: _col0 (type: string), _col1 (type: bigint)
                          Statistics: Num rows: 206 Data size: 37760 Basic stats: COMPLETE Column stats: NONE
                          tag: -1
                          auto parallelism: true
            Execution mode: vectorized
            Path -> Alias:
              hdfs://### HDFS PATH ### [src4]
            Path -> Partition:
              hdfs://### HDFS PATH ### 
                Partition
                  base file name: src4
                  input format: org.apache.hadoop.mapred.TextInputFormat
                  output format: org.apache.hadoop.hive.ql.io.HiveIgnoreKeyTextOutputFormat
                  properties:
                    COLUMN_STATS_ACCURATE {"BASIC_STATS":"true"}
                    bucket_count -1
                    bucketing_version 2
                    column.name.delimiter ,
                    columns key,count
                    columns.comments 
                    columns.types string:bigint
#### A masked pattern was here ####
                    location hdfs://### HDFS PATH ###
                    name default.src4
                    numFiles 1
                    numRows 309
                    rawDataSize 1482
                    serialization.ddl struct src4 { string key, i64 count}
                    serialization.format 1
                    serialization.lib org.apache.hadoop.hive.serde2.lazy.LazySimpleSerDe
                    totalSize 1791
#### A masked pattern was here ####
                  serde: org.apache.hadoop.hive.serde2.lazy.LazySimpleSerDe
                
                    input format: org.apache.hadoop.mapred.TextInputFormat
                    output format: org.apache.hadoop.hive.ql.io.HiveIgnoreKeyTextOutputFormat
                    properties:
                      COLUMN_STATS_ACCURATE {"BASIC_STATS":"true"}
                      bucket_count -1
                      bucketing_version 2
                      column.name.delimiter ,
                      columns key,count
                      columns.comments 
                      columns.types string:bigint
#### A masked pattern was here ####
                      location hdfs://### HDFS PATH ###
                      name default.src4
                      numFiles 1
                      numRows 309
                      rawDataSize 1482
                      serialization.ddl struct src4 { string key, i64 count}
                      serialization.format 1
                      serialization.lib org.apache.hadoop.hive.serde2.lazy.LazySimpleSerDe
                      totalSize 1791
#### A masked pattern was here ####
                    serde: org.apache.hadoop.hive.serde2.lazy.LazySimpleSerDe
                    name: default.src4
                  name: default.src4
            Truncated Path -> Alias:
              /src4 [src4]
        Reducer 11 
            Execution mode: vectorized
            Needs Tagging: false
            Reduce Operator Tree:
              Group By Operator
                aggregations: count(VALUE._col0)
                keys: KEY._col0 (type: string)
                mode: mergepartial
                outputColumnNames: _col0, _col1
                Statistics: Num rows: 51 Data size: 8958 Basic stats: COMPLETE Column stats: NONE
                Group By Operator
                  keys: _col0 (type: string), _col1 (type: bigint)
                  mode: hash
                  outputColumnNames: _col0, _col1
                  Statistics: Num rows: 154 Data size: 27838 Basic stats: COMPLETE Column stats: NONE
                  Reduce Output Operator
                    key expressions: _col0 (type: string), _col1 (type: bigint)
                    null sort order: aa
                    sort order: ++
                    Map-reduce partition columns: _col0 (type: string), _col1 (type: bigint)
                    Statistics: Num rows: 154 Data size: 27838 Basic stats: COMPLETE Column stats: NONE
                    tag: -1
                    auto parallelism: true
        Reducer 3 
            Execution mode: vectorized
            Needs Tagging: false
            Reduce Operator Tree:
              Group By Operator
                keys: KEY._col0 (type: string), KEY._col1 (type: bigint)
                mode: mergepartial
                outputColumnNames: _col0, _col1
                Statistics: Num rows: 103 Data size: 18880 Basic stats: COMPLETE Column stats: NONE
                Group By Operator
                  keys: _col0 (type: string), _col1 (type: bigint)
                  mode: hash
                  outputColumnNames: _col0, _col1
                  Statistics: Num rows: 206 Data size: 37760 Basic stats: COMPLETE Column stats: NONE
                  Reduce Output Operator
                    key expressions: _col0 (type: string), _col1 (type: bigint)
                    null sort order: aa
                    sort order: ++
                    Map-reduce partition columns: _col0 (type: string), _col1 (type: bigint)
                    Statistics: Num rows: 206 Data size: 37760 Basic stats: COMPLETE Column stats: NONE
                    tag: -1
                    auto parallelism: true
        Reducer 5 
            Execution mode: vectorized
            Needs Tagging: false
            Reduce Operator Tree:
              Group By Operator
                keys: KEY._col0 (type: string), KEY._col1 (type: bigint)
                mode: mergepartial
                outputColumnNames: _col0, _col1
                Statistics: Num rows: 103 Data size: 18880 Basic stats: COMPLETE Column stats: NONE
                Group By Operator
                  keys: _col0 (type: string), _col1 (type: bigint)
                  mode: hash
                  outputColumnNames: _col0, _col1
                  Statistics: Num rows: 154 Data size: 27838 Basic stats: COMPLETE Column stats: NONE
                  Reduce Output Operator
                    key expressions: _col0 (type: string), _col1 (type: bigint)
                    null sort order: aa
                    sort order: ++
                    Map-reduce partition columns: _col0 (type: string), _col1 (type: bigint)
                    Statistics: Num rows: 154 Data size: 27838 Basic stats: COMPLETE Column stats: NONE
                    tag: -1
                    auto parallelism: true
        Reducer 7 
            Execution mode: vectorized
            Needs Tagging: false
            Reduce Operator Tree:
              Group By Operator
                keys: KEY._col0 (type: string), KEY._col1 (type: bigint)
                mode: mergepartial
                outputColumnNames: _col0, _col1
                Statistics: Num rows: 77 Data size: 13919 Basic stats: COMPLETE Column stats: NONE
                File Output Operator
                  compressed: false
                  GlobalTableId: 0
                  directory: hdfs://### HDFS PATH ###
                  NumFilesPerFileSink: 1
                  Statistics: Num rows: 77 Data size: 13919 Basic stats: COMPLETE Column stats: NONE
                  Stats Publishing Key Prefix: hdfs://### HDFS PATH ###
                  table:
                      input format: org.apache.hadoop.mapred.SequenceFileInputFormat
                      output format: org.apache.hadoop.hive.ql.io.HiveSequenceFileOutputFormat
                      properties:
                        columns _col0,_col1
                        columns.types string:bigint
                        escape.delim \
                        hive.serialization.extend.additional.nesting.levels true
                        serialization.escape.crlf true
                        serialization.format 1
                        serialization.lib org.apache.hadoop.hive.serde2.lazy.LazySimpleSerDe
                      serde: org.apache.hadoop.hive.serde2.lazy.LazySimpleSerDe
                  TotalFiles: 1
                  GatherStats: false
                  MultiFileSpray: false
        Union 2 
            Vertex: Union 2
        Union 4 
            Vertex: Union 4
        Union 6 
            Vertex: Union 6

  Stage: Stage-0
    Fetch Operator
      limit: -1
      Processor Tree:
        ListSink

PREHOOK: query: select s.key, s.count from (
  select key, count from src2_n2  where key < 10
  UNION DISTINCT
  select key, count from src3  where key < 10
  UNION DISTINCT
  select key, count from src4  where key < 10
  UNION DISTINCT
  select key, count(1) as count from src5_n1 where key < 10 group by key
)s
PREHOOK: type: QUERY
PREHOOK: Input: default@src2_n2
PREHOOK: Input: default@src3
PREHOOK: Input: default@src4
PREHOOK: Input: default@src5_n1
PREHOOK: Output: hdfs://### HDFS PATH ###
POSTHOOK: query: select s.key, s.count from (
  select key, count from src2_n2  where key < 10
  UNION DISTINCT
  select key, count from src3  where key < 10
  UNION DISTINCT
  select key, count from src4  where key < 10
  UNION DISTINCT
  select key, count(1) as count from src5_n1 where key < 10 group by key
)s
POSTHOOK: type: QUERY
POSTHOOK: Input: default@src2_n2
POSTHOOK: Input: default@src3
POSTHOOK: Input: default@src4
POSTHOOK: Input: default@src5_n1
POSTHOOK: Output: hdfs://### HDFS PATH ###
0	1
0	3
2	1
4	1
5	1
5	3
8	1
9	1
PREHOOK: query: explain extended
select s.key, s.count from (
  select key, count from src2_n2  where key < 10
  UNION DISTINCT
  select key, count from src3  where key < 10
  UNION DISTINCT
  select a.key as key, b.count as count from src4 a join src5_n1 b on a.key=b.key where a.key < 10
)s
PREHOOK: type: QUERY
PREHOOK: Input: default@src2_n2
PREHOOK: Input: default@src3
PREHOOK: Input: default@src4
PREHOOK: Input: default@src5_n1
PREHOOK: Output: hdfs://### HDFS PATH ###
POSTHOOK: query: explain extended
select s.key, s.count from (
  select key, count from src2_n2  where key < 10
  UNION DISTINCT
  select key, count from src3  where key < 10
  UNION DISTINCT
  select a.key as key, b.count as count from src4 a join src5_n1 b on a.key=b.key where a.key < 10
)s
POSTHOOK: type: QUERY
POSTHOOK: Input: default@src2_n2
POSTHOOK: Input: default@src3
POSTHOOK: Input: default@src4
POSTHOOK: Input: default@src5_n1
POSTHOOK: Output: hdfs://### HDFS PATH ###
<<<<<<< HEAD
=======
OPTIMIZED SQL: SELECT `key`, `count`
FROM (SELECT `key`, `count`
FROM (SELECT `key`, `count`
FROM `default`.`src2_n2`
WHERE `key` < 10
UNION ALL
SELECT `key`, `count`
FROM `default`.`src3`
WHERE `key` < 10)
GROUP BY `key`, `count`
UNION ALL
SELECT `t6`.`key`, `t8`.`count`
FROM (SELECT `key`
FROM `default`.`src4`
WHERE `key` < 10) AS `t6`
INNER JOIN (SELECT `key`, `count`
FROM `default`.`src5_n1`
WHERE `key` < 10) AS `t8` ON `t6`.`key` = `t8`.`key`)
GROUP BY `key`, `count`
>>>>>>> 720a0f27
STAGE DEPENDENCIES:
  Stage-1 is a root stage
  Stage-0 depends on stages: Stage-1

STAGE PLANS:
  Stage: Stage-1
    Tez
#### A masked pattern was here ####
      Edges:
        Map 1 <- Union 2 (CONTAINS)
        Map 6 <- Union 2 (CONTAINS)
        Reducer 3 <- Union 2 (SIMPLE_EDGE), Union 4 (CONTAINS)
        Reducer 5 <- Union 4 (SIMPLE_EDGE)
        Reducer 8 <- Map 7 (SIMPLE_EDGE), Map 9 (SIMPLE_EDGE), Union 4 (CONTAINS)
#### A masked pattern was here ####
      Vertices:
        Map 1 
            Map Operator Tree:
                TableScan
                  alias: src2_n2
                  Statistics: Num rows: 309 Data size: 56640 Basic stats: COMPLETE Column stats: NONE
                  GatherStats: false
                  Filter Operator
                    isSamplingPred: false
                    predicate: (UDFToDouble(key) < 10.0D) (type: boolean)
                    Statistics: Num rows: 103 Data size: 18880 Basic stats: COMPLETE Column stats: NONE
                    Select Operator
                      expressions: key (type: string), count (type: bigint)
                      outputColumnNames: _col0, _col1
                      Statistics: Num rows: 103 Data size: 18880 Basic stats: COMPLETE Column stats: NONE
                      Group By Operator
                        keys: _col0 (type: string), _col1 (type: bigint)
                        mode: hash
                        outputColumnNames: _col0, _col1
                        Statistics: Num rows: 206 Data size: 37760 Basic stats: COMPLETE Column stats: NONE
                        Reduce Output Operator
                          key expressions: _col0 (type: string), _col1 (type: bigint)
                          null sort order: aa
                          sort order: ++
                          Map-reduce partition columns: _col0 (type: string), _col1 (type: bigint)
                          Statistics: Num rows: 206 Data size: 37760 Basic stats: COMPLETE Column stats: NONE
                          tag: -1
                          auto parallelism: true
            Execution mode: vectorized
            Path -> Alias:
              hdfs://### HDFS PATH ### [src2_n2]
            Path -> Partition:
              hdfs://### HDFS PATH ### 
                Partition
                  base file name: src2_n2
                  input format: org.apache.hadoop.mapred.TextInputFormat
                  output format: org.apache.hadoop.hive.ql.io.HiveIgnoreKeyTextOutputFormat
                  properties:
                    COLUMN_STATS_ACCURATE {"BASIC_STATS":"true"}
                    bucket_count -1
                    bucketing_version 2
                    column.name.delimiter ,
                    columns key,count
                    columns.comments 
                    columns.types string:bigint
#### A masked pattern was here ####
                    location hdfs://### HDFS PATH ###
                    name default.src2_n2
                    numFiles 1
                    numRows 309
                    rawDataSize 1482
                    serialization.ddl struct src2_n2 { string key, i64 count}
                    serialization.format 1
                    serialization.lib org.apache.hadoop.hive.serde2.lazy.LazySimpleSerDe
                    totalSize 1791
#### A masked pattern was here ####
                  serde: org.apache.hadoop.hive.serde2.lazy.LazySimpleSerDe
                
                    input format: org.apache.hadoop.mapred.TextInputFormat
                    output format: org.apache.hadoop.hive.ql.io.HiveIgnoreKeyTextOutputFormat
                    properties:
                      COLUMN_STATS_ACCURATE {"BASIC_STATS":"true"}
                      bucket_count -1
                      bucketing_version 2
                      column.name.delimiter ,
                      columns key,count
                      columns.comments 
                      columns.types string:bigint
#### A masked pattern was here ####
                      location hdfs://### HDFS PATH ###
                      name default.src2_n2
                      numFiles 1
                      numRows 309
                      rawDataSize 1482
                      serialization.ddl struct src2_n2 { string key, i64 count}
                      serialization.format 1
                      serialization.lib org.apache.hadoop.hive.serde2.lazy.LazySimpleSerDe
                      totalSize 1791
#### A masked pattern was here ####
                    serde: org.apache.hadoop.hive.serde2.lazy.LazySimpleSerDe
                    name: default.src2_n2
                  name: default.src2_n2
            Truncated Path -> Alias:
              /src2_n2 [src2_n2]
        Map 6 
            Map Operator Tree:
                TableScan
                  alias: src3
                  Statistics: Num rows: 309 Data size: 56640 Basic stats: COMPLETE Column stats: NONE
                  GatherStats: false
                  Filter Operator
                    isSamplingPred: false
                    predicate: (UDFToDouble(key) < 10.0D) (type: boolean)
                    Statistics: Num rows: 103 Data size: 18880 Basic stats: COMPLETE Column stats: NONE
                    Select Operator
                      expressions: key (type: string), count (type: bigint)
                      outputColumnNames: _col0, _col1
                      Statistics: Num rows: 103 Data size: 18880 Basic stats: COMPLETE Column stats: NONE
                      Group By Operator
                        keys: _col0 (type: string), _col1 (type: bigint)
                        mode: hash
                        outputColumnNames: _col0, _col1
                        Statistics: Num rows: 206 Data size: 37760 Basic stats: COMPLETE Column stats: NONE
                        Reduce Output Operator
                          key expressions: _col0 (type: string), _col1 (type: bigint)
                          null sort order: aa
                          sort order: ++
                          Map-reduce partition columns: _col0 (type: string), _col1 (type: bigint)
                          Statistics: Num rows: 206 Data size: 37760 Basic stats: COMPLETE Column stats: NONE
                          tag: -1
                          auto parallelism: true
            Execution mode: vectorized
            Path -> Alias:
              hdfs://### HDFS PATH ### [src3]
            Path -> Partition:
              hdfs://### HDFS PATH ### 
                Partition
                  base file name: src3
                  input format: org.apache.hadoop.mapred.TextInputFormat
                  output format: org.apache.hadoop.hive.ql.io.HiveIgnoreKeyTextOutputFormat
                  properties:
                    COLUMN_STATS_ACCURATE {"BASIC_STATS":"true"}
                    bucket_count -1
                    bucketing_version 2
                    column.name.delimiter ,
                    columns key,count
                    columns.comments 
                    columns.types string:bigint
#### A masked pattern was here ####
                    location hdfs://### HDFS PATH ###
                    name default.src3
                    numFiles 1
                    numRows 309
                    rawDataSize 1482
                    serialization.ddl struct src3 { string key, i64 count}
                    serialization.format 1
                    serialization.lib org.apache.hadoop.hive.serde2.lazy.LazySimpleSerDe
                    totalSize 1791
#### A masked pattern was here ####
                  serde: org.apache.hadoop.hive.serde2.lazy.LazySimpleSerDe
                
                    input format: org.apache.hadoop.mapred.TextInputFormat
                    output format: org.apache.hadoop.hive.ql.io.HiveIgnoreKeyTextOutputFormat
                    properties:
                      COLUMN_STATS_ACCURATE {"BASIC_STATS":"true"}
                      bucket_count -1
                      bucketing_version 2
                      column.name.delimiter ,
                      columns key,count
                      columns.comments 
                      columns.types string:bigint
#### A masked pattern was here ####
                      location hdfs://### HDFS PATH ###
                      name default.src3
                      numFiles 1
                      numRows 309
                      rawDataSize 1482
                      serialization.ddl struct src3 { string key, i64 count}
                      serialization.format 1
                      serialization.lib org.apache.hadoop.hive.serde2.lazy.LazySimpleSerDe
                      totalSize 1791
#### A masked pattern was here ####
                    serde: org.apache.hadoop.hive.serde2.lazy.LazySimpleSerDe
                    name: default.src3
                  name: default.src3
            Truncated Path -> Alias:
              /src3 [src3]
        Map 7 
            Map Operator Tree:
                TableScan
                  alias: a
                  Statistics: Num rows: 309 Data size: 54280 Basic stats: COMPLETE Column stats: NONE
                  GatherStats: false
                  Filter Operator
                    isSamplingPred: false
                    predicate: (UDFToDouble(key) < 10.0D) (type: boolean)
                    Statistics: Num rows: 103 Data size: 18093 Basic stats: COMPLETE Column stats: NONE
                    Select Operator
                      expressions: key (type: string)
                      outputColumnNames: _col0
                      Statistics: Num rows: 103 Data size: 18093 Basic stats: COMPLETE Column stats: NONE
                      Reduce Output Operator
                        key expressions: _col0 (type: string)
                        null sort order: a
                        sort order: +
                        Map-reduce partition columns: _col0 (type: string)
                        Statistics: Num rows: 103 Data size: 18093 Basic stats: COMPLETE Column stats: NONE
                        tag: 0
                        auto parallelism: true
            Execution mode: vectorized
            Path -> Alias:
              hdfs://### HDFS PATH ### [a]
            Path -> Partition:
              hdfs://### HDFS PATH ### 
                Partition
                  base file name: src4
                  input format: org.apache.hadoop.mapred.TextInputFormat
                  output format: org.apache.hadoop.hive.ql.io.HiveIgnoreKeyTextOutputFormat
                  properties:
                    COLUMN_STATS_ACCURATE {"BASIC_STATS":"true"}
                    bucket_count -1
                    bucketing_version 2
                    column.name.delimiter ,
                    columns key,count
                    columns.comments 
                    columns.types string:bigint
#### A masked pattern was here ####
                    location hdfs://### HDFS PATH ###
                    name default.src4
                    numFiles 1
                    numRows 309
                    rawDataSize 1482
                    serialization.ddl struct src4 { string key, i64 count}
                    serialization.format 1
                    serialization.lib org.apache.hadoop.hive.serde2.lazy.LazySimpleSerDe
                    totalSize 1791
#### A masked pattern was here ####
                  serde: org.apache.hadoop.hive.serde2.lazy.LazySimpleSerDe
                
                    input format: org.apache.hadoop.mapred.TextInputFormat
                    output format: org.apache.hadoop.hive.ql.io.HiveIgnoreKeyTextOutputFormat
                    properties:
                      COLUMN_STATS_ACCURATE {"BASIC_STATS":"true"}
                      bucket_count -1
                      bucketing_version 2
                      column.name.delimiter ,
                      columns key,count
                      columns.comments 
                      columns.types string:bigint
#### A masked pattern was here ####
                      location hdfs://### HDFS PATH ###
                      name default.src4
                      numFiles 1
                      numRows 309
                      rawDataSize 1482
                      serialization.ddl struct src4 { string key, i64 count}
                      serialization.format 1
                      serialization.lib org.apache.hadoop.hive.serde2.lazy.LazySimpleSerDe
                      totalSize 1791
#### A masked pattern was here ####
                    serde: org.apache.hadoop.hive.serde2.lazy.LazySimpleSerDe
                    name: default.src4
                  name: default.src4
            Truncated Path -> Alias:
              /src4 [a]
        Map 9 
            Map Operator Tree:
                TableScan
                  alias: b
                  Statistics: Num rows: 309 Data size: 56640 Basic stats: COMPLETE Column stats: NONE
                  GatherStats: false
                  Filter Operator
                    isSamplingPred: false
                    predicate: (UDFToDouble(key) < 10.0D) (type: boolean)
                    Statistics: Num rows: 103 Data size: 18880 Basic stats: COMPLETE Column stats: NONE
                    Select Operator
                      expressions: key (type: string), count (type: bigint)
                      outputColumnNames: _col0, _col1
                      Statistics: Num rows: 103 Data size: 18880 Basic stats: COMPLETE Column stats: NONE
                      Reduce Output Operator
                        key expressions: _col0 (type: string)
                        null sort order: a
                        sort order: +
                        Map-reduce partition columns: _col0 (type: string)
                        Statistics: Num rows: 103 Data size: 18880 Basic stats: COMPLETE Column stats: NONE
                        tag: 1
                        value expressions: _col1 (type: bigint)
                        auto parallelism: true
            Execution mode: vectorized
            Path -> Alias:
              hdfs://### HDFS PATH ### [b]
            Path -> Partition:
              hdfs://### HDFS PATH ### 
                Partition
                  base file name: src5_n1
                  input format: org.apache.hadoop.mapred.TextInputFormat
                  output format: org.apache.hadoop.hive.ql.io.HiveIgnoreKeyTextOutputFormat
                  properties:
                    COLUMN_STATS_ACCURATE {"BASIC_STATS":"true"}
                    bucket_count -1
                    bucketing_version 2
                    column.name.delimiter ,
                    columns key,count
                    columns.comments 
                    columns.types string:bigint
#### A masked pattern was here ####
                    location hdfs://### HDFS PATH ###
                    name default.src5_n1
                    numFiles 1
                    numRows 309
                    rawDataSize 1482
                    serialization.ddl struct src5_n1 { string key, i64 count}
                    serialization.format 1
                    serialization.lib org.apache.hadoop.hive.serde2.lazy.LazySimpleSerDe
                    totalSize 1791
#### A masked pattern was here ####
                  serde: org.apache.hadoop.hive.serde2.lazy.LazySimpleSerDe
                
                    input format: org.apache.hadoop.mapred.TextInputFormat
                    output format: org.apache.hadoop.hive.ql.io.HiveIgnoreKeyTextOutputFormat
                    properties:
                      COLUMN_STATS_ACCURATE {"BASIC_STATS":"true"}
                      bucket_count -1
                      bucketing_version 2
                      column.name.delimiter ,
                      columns key,count
                      columns.comments 
                      columns.types string:bigint
#### A masked pattern was here ####
                      location hdfs://### HDFS PATH ###
                      name default.src5_n1
                      numFiles 1
                      numRows 309
                      rawDataSize 1482
                      serialization.ddl struct src5_n1 { string key, i64 count}
                      serialization.format 1
                      serialization.lib org.apache.hadoop.hive.serde2.lazy.LazySimpleSerDe
                      totalSize 1791
#### A masked pattern was here ####
                    serde: org.apache.hadoop.hive.serde2.lazy.LazySimpleSerDe
                    name: default.src5_n1
                  name: default.src5_n1
            Truncated Path -> Alias:
              /src5_n1 [b]
        Reducer 3 
            Execution mode: vectorized
            Needs Tagging: false
            Reduce Operator Tree:
              Group By Operator
                keys: KEY._col0 (type: string), KEY._col1 (type: bigint)
                mode: mergepartial
                outputColumnNames: _col0, _col1
                Statistics: Num rows: 103 Data size: 18880 Basic stats: COMPLETE Column stats: NONE
                Group By Operator
                  keys: _col0 (type: string), _col1 (type: bigint)
                  mode: hash
                  outputColumnNames: _col0, _col1
                  Statistics: Num rows: 216 Data size: 38782 Basic stats: COMPLETE Column stats: NONE
                  Reduce Output Operator
                    key expressions: _col0 (type: string), _col1 (type: bigint)
                    null sort order: aa
                    sort order: ++
                    Map-reduce partition columns: _col0 (type: string), _col1 (type: bigint)
                    Statistics: Num rows: 216 Data size: 38782 Basic stats: COMPLETE Column stats: NONE
                    tag: -1
                    auto parallelism: true
        Reducer 5 
            Execution mode: vectorized
            Needs Tagging: false
            Reduce Operator Tree:
              Group By Operator
                keys: KEY._col0 (type: string), KEY._col1 (type: bigint)
                mode: mergepartial
                outputColumnNames: _col0, _col1
                Statistics: Num rows: 108 Data size: 19391 Basic stats: COMPLETE Column stats: NONE
                File Output Operator
                  compressed: false
                  GlobalTableId: 0
                  directory: hdfs://### HDFS PATH ###
                  NumFilesPerFileSink: 1
                  Statistics: Num rows: 108 Data size: 19391 Basic stats: COMPLETE Column stats: NONE
                  Stats Publishing Key Prefix: hdfs://### HDFS PATH ###
                  table:
                      input format: org.apache.hadoop.mapred.SequenceFileInputFormat
                      output format: org.apache.hadoop.hive.ql.io.HiveSequenceFileOutputFormat
                      properties:
                        columns _col0,_col1
                        columns.types string:bigint
                        escape.delim \
                        hive.serialization.extend.additional.nesting.levels true
                        serialization.escape.crlf true
                        serialization.format 1
                        serialization.lib org.apache.hadoop.hive.serde2.lazy.LazySimpleSerDe
                      serde: org.apache.hadoop.hive.serde2.lazy.LazySimpleSerDe
                  TotalFiles: 1
                  GatherStats: false
                  MultiFileSpray: false
        Reducer 8 
            Needs Tagging: false
            Reduce Operator Tree:
              Merge Join Operator
                condition map:
                     Inner Join 0 to 1
                keys:
                  0 _col0 (type: string)
                  1 _col0 (type: string)
                outputColumnNames: _col0, _col2
                Position of Big Table: 1
                Statistics: Num rows: 113 Data size: 19902 Basic stats: COMPLETE Column stats: NONE
                Select Operator
                  expressions: _col0 (type: string), _col2 (type: bigint)
                  outputColumnNames: _col0, _col1
                  Statistics: Num rows: 113 Data size: 19902 Basic stats: COMPLETE Column stats: NONE
                  Group By Operator
                    keys: _col0 (type: string), _col1 (type: bigint)
                    mode: hash
                    outputColumnNames: _col0, _col1
                    Statistics: Num rows: 216 Data size: 38782 Basic stats: COMPLETE Column stats: NONE
                    Reduce Output Operator
                      key expressions: _col0 (type: string), _col1 (type: bigint)
                      null sort order: aa
                      sort order: ++
                      Map-reduce partition columns: _col0 (type: string), _col1 (type: bigint)
                      Statistics: Num rows: 216 Data size: 38782 Basic stats: COMPLETE Column stats: NONE
                      tag: -1
                      auto parallelism: true
        Union 2 
            Vertex: Union 2
        Union 4 
            Vertex: Union 4

  Stage: Stage-0
    Fetch Operator
      limit: -1
      Processor Tree:
        ListSink

PREHOOK: query: select s.key, s.count from (
  select key, count from src2_n2  where key < 10
  UNION DISTINCT
  select key, count from src3  where key < 10
  UNION DISTINCT
  select a.key as key, b.count as count from src4 a join src5_n1 b on a.key=b.key where a.key < 10
)s
PREHOOK: type: QUERY
PREHOOK: Input: default@src2_n2
PREHOOK: Input: default@src3
PREHOOK: Input: default@src4
PREHOOK: Input: default@src5_n1
PREHOOK: Output: hdfs://### HDFS PATH ###
POSTHOOK: query: select s.key, s.count from (
  select key, count from src2_n2  where key < 10
  UNION DISTINCT
  select key, count from src3  where key < 10
  UNION DISTINCT
  select a.key as key, b.count as count from src4 a join src5_n1 b on a.key=b.key where a.key < 10
)s
POSTHOOK: type: QUERY
POSTHOOK: Input: default@src2_n2
POSTHOOK: Input: default@src3
POSTHOOK: Input: default@src4
POSTHOOK: Input: default@src5_n1
POSTHOOK: Output: hdfs://### HDFS PATH ###
0	3
2	1
4	1
5	3
8	1
9	1
PREHOOK: query: explain extended
select s.key, s.count from (
  select key, count from src2_n2  where key < 10
  UNION DISTINCT
  select key, count from src3  where key < 10
  UNION DISTINCT
  select a.key as key, count(1) as count from src4 a join src5_n1 b on a.key=b.key where a.key < 10 group by a.key
)s
PREHOOK: type: QUERY
PREHOOK: Input: default@src2_n2
PREHOOK: Input: default@src3
PREHOOK: Input: default@src4
PREHOOK: Input: default@src5_n1
PREHOOK: Output: hdfs://### HDFS PATH ###
POSTHOOK: query: explain extended
select s.key, s.count from (
  select key, count from src2_n2  where key < 10
  UNION DISTINCT
  select key, count from src3  where key < 10
  UNION DISTINCT
  select a.key as key, count(1) as count from src4 a join src5_n1 b on a.key=b.key where a.key < 10 group by a.key
)s
POSTHOOK: type: QUERY
POSTHOOK: Input: default@src2_n2
POSTHOOK: Input: default@src3
POSTHOOK: Input: default@src4
POSTHOOK: Input: default@src5_n1
POSTHOOK: Output: hdfs://### HDFS PATH ###
<<<<<<< HEAD
=======
OPTIMIZED SQL: SELECT `key`, `count`
FROM (SELECT `key`, `count`
FROM (SELECT `key`, `count`
FROM `default`.`src2_n2`
WHERE `key` < 10
UNION ALL
SELECT `key`, `count`
FROM `default`.`src3`
WHERE `key` < 10)
GROUP BY `key`, `count`
UNION ALL
SELECT `t6`.`key`, COUNT(*) AS `$f1`
FROM (SELECT `key`
FROM `default`.`src4`
WHERE `key` < 10) AS `t6`
INNER JOIN (SELECT `key`
FROM `default`.`src5_n1`
WHERE `key` < 10) AS `t8` ON `t6`.`key` = `t8`.`key`
GROUP BY `t6`.`key`)
GROUP BY `key`, `count`
>>>>>>> 720a0f27
STAGE DEPENDENCIES:
  Stage-1 is a root stage
  Stage-0 depends on stages: Stage-1

STAGE PLANS:
  Stage: Stage-1
    Tez
#### A masked pattern was here ####
      Edges:
        Map 1 <- Union 2 (CONTAINS)
        Map 6 <- Union 2 (CONTAINS)
        Reducer 3 <- Union 2 (SIMPLE_EDGE), Union 4 (CONTAINS)
        Reducer 5 <- Union 4 (SIMPLE_EDGE)
        Reducer 8 <- Map 10 (SIMPLE_EDGE), Map 7 (SIMPLE_EDGE)
        Reducer 9 <- Reducer 8 (SIMPLE_EDGE), Union 4 (CONTAINS)
#### A masked pattern was here ####
      Vertices:
        Map 1 
            Map Operator Tree:
                TableScan
                  alias: src2_n2
                  Statistics: Num rows: 309 Data size: 56640 Basic stats: COMPLETE Column stats: NONE
                  GatherStats: false
                  Filter Operator
                    isSamplingPred: false
                    predicate: (UDFToDouble(key) < 10.0D) (type: boolean)
                    Statistics: Num rows: 103 Data size: 18880 Basic stats: COMPLETE Column stats: NONE
                    Select Operator
                      expressions: key (type: string), count (type: bigint)
                      outputColumnNames: _col0, _col1
                      Statistics: Num rows: 103 Data size: 18880 Basic stats: COMPLETE Column stats: NONE
                      Group By Operator
                        keys: _col0 (type: string), _col1 (type: bigint)
                        mode: hash
                        outputColumnNames: _col0, _col1
                        Statistics: Num rows: 206 Data size: 37760 Basic stats: COMPLETE Column stats: NONE
                        Reduce Output Operator
                          key expressions: _col0 (type: string), _col1 (type: bigint)
                          null sort order: aa
                          sort order: ++
                          Map-reduce partition columns: _col0 (type: string), _col1 (type: bigint)
                          Statistics: Num rows: 206 Data size: 37760 Basic stats: COMPLETE Column stats: NONE
                          tag: -1
                          auto parallelism: true
            Execution mode: vectorized
            Path -> Alias:
              hdfs://### HDFS PATH ### [src2_n2]
            Path -> Partition:
              hdfs://### HDFS PATH ### 
                Partition
                  base file name: src2_n2
                  input format: org.apache.hadoop.mapred.TextInputFormat
                  output format: org.apache.hadoop.hive.ql.io.HiveIgnoreKeyTextOutputFormat
                  properties:
                    COLUMN_STATS_ACCURATE {"BASIC_STATS":"true"}
                    bucket_count -1
                    bucketing_version 2
                    column.name.delimiter ,
                    columns key,count
                    columns.comments 
                    columns.types string:bigint
#### A masked pattern was here ####
                    location hdfs://### HDFS PATH ###
                    name default.src2_n2
                    numFiles 1
                    numRows 309
                    rawDataSize 1482
                    serialization.ddl struct src2_n2 { string key, i64 count}
                    serialization.format 1
                    serialization.lib org.apache.hadoop.hive.serde2.lazy.LazySimpleSerDe
                    totalSize 1791
#### A masked pattern was here ####
                  serde: org.apache.hadoop.hive.serde2.lazy.LazySimpleSerDe
                
                    input format: org.apache.hadoop.mapred.TextInputFormat
                    output format: org.apache.hadoop.hive.ql.io.HiveIgnoreKeyTextOutputFormat
                    properties:
                      COLUMN_STATS_ACCURATE {"BASIC_STATS":"true"}
                      bucket_count -1
                      bucketing_version 2
                      column.name.delimiter ,
                      columns key,count
                      columns.comments 
                      columns.types string:bigint
#### A masked pattern was here ####
                      location hdfs://### HDFS PATH ###
                      name default.src2_n2
                      numFiles 1
                      numRows 309
                      rawDataSize 1482
                      serialization.ddl struct src2_n2 { string key, i64 count}
                      serialization.format 1
                      serialization.lib org.apache.hadoop.hive.serde2.lazy.LazySimpleSerDe
                      totalSize 1791
#### A masked pattern was here ####
                    serde: org.apache.hadoop.hive.serde2.lazy.LazySimpleSerDe
                    name: default.src2_n2
                  name: default.src2_n2
            Truncated Path -> Alias:
              /src2_n2 [src2_n2]
        Map 10 
            Map Operator Tree:
                TableScan
                  alias: b
                  Statistics: Num rows: 309 Data size: 54280 Basic stats: COMPLETE Column stats: NONE
                  GatherStats: false
                  Filter Operator
                    isSamplingPred: false
                    predicate: (UDFToDouble(key) < 10.0D) (type: boolean)
                    Statistics: Num rows: 103 Data size: 18093 Basic stats: COMPLETE Column stats: NONE
                    Select Operator
                      expressions: key (type: string)
                      outputColumnNames: _col0
                      Statistics: Num rows: 103 Data size: 18093 Basic stats: COMPLETE Column stats: NONE
                      Reduce Output Operator
                        key expressions: _col0 (type: string)
                        null sort order: a
                        sort order: +
                        Map-reduce partition columns: _col0 (type: string)
                        Statistics: Num rows: 103 Data size: 18093 Basic stats: COMPLETE Column stats: NONE
                        tag: 1
                        auto parallelism: true
            Execution mode: vectorized
            Path -> Alias:
              hdfs://### HDFS PATH ### [b]
            Path -> Partition:
              hdfs://### HDFS PATH ### 
                Partition
                  base file name: src5_n1
                  input format: org.apache.hadoop.mapred.TextInputFormat
                  output format: org.apache.hadoop.hive.ql.io.HiveIgnoreKeyTextOutputFormat
                  properties:
                    COLUMN_STATS_ACCURATE {"BASIC_STATS":"true"}
                    bucket_count -1
                    bucketing_version 2
                    column.name.delimiter ,
                    columns key,count
                    columns.comments 
                    columns.types string:bigint
#### A masked pattern was here ####
                    location hdfs://### HDFS PATH ###
                    name default.src5_n1
                    numFiles 1
                    numRows 309
                    rawDataSize 1482
                    serialization.ddl struct src5_n1 { string key, i64 count}
                    serialization.format 1
                    serialization.lib org.apache.hadoop.hive.serde2.lazy.LazySimpleSerDe
                    totalSize 1791
#### A masked pattern was here ####
                  serde: org.apache.hadoop.hive.serde2.lazy.LazySimpleSerDe
                
                    input format: org.apache.hadoop.mapred.TextInputFormat
                    output format: org.apache.hadoop.hive.ql.io.HiveIgnoreKeyTextOutputFormat
                    properties:
                      COLUMN_STATS_ACCURATE {"BASIC_STATS":"true"}
                      bucket_count -1
                      bucketing_version 2
                      column.name.delimiter ,
                      columns key,count
                      columns.comments 
                      columns.types string:bigint
#### A masked pattern was here ####
                      location hdfs://### HDFS PATH ###
                      name default.src5_n1
                      numFiles 1
                      numRows 309
                      rawDataSize 1482
                      serialization.ddl struct src5_n1 { string key, i64 count}
                      serialization.format 1
                      serialization.lib org.apache.hadoop.hive.serde2.lazy.LazySimpleSerDe
                      totalSize 1791
#### A masked pattern was here ####
                    serde: org.apache.hadoop.hive.serde2.lazy.LazySimpleSerDe
                    name: default.src5_n1
                  name: default.src5_n1
            Truncated Path -> Alias:
              /src5_n1 [b]
        Map 6 
            Map Operator Tree:
                TableScan
                  alias: src3
                  Statistics: Num rows: 309 Data size: 56640 Basic stats: COMPLETE Column stats: NONE
                  GatherStats: false
                  Filter Operator
                    isSamplingPred: false
                    predicate: (UDFToDouble(key) < 10.0D) (type: boolean)
                    Statistics: Num rows: 103 Data size: 18880 Basic stats: COMPLETE Column stats: NONE
                    Select Operator
                      expressions: key (type: string), count (type: bigint)
                      outputColumnNames: _col0, _col1
                      Statistics: Num rows: 103 Data size: 18880 Basic stats: COMPLETE Column stats: NONE
                      Group By Operator
                        keys: _col0 (type: string), _col1 (type: bigint)
                        mode: hash
                        outputColumnNames: _col0, _col1
                        Statistics: Num rows: 206 Data size: 37760 Basic stats: COMPLETE Column stats: NONE
                        Reduce Output Operator
                          key expressions: _col0 (type: string), _col1 (type: bigint)
                          null sort order: aa
                          sort order: ++
                          Map-reduce partition columns: _col0 (type: string), _col1 (type: bigint)
                          Statistics: Num rows: 206 Data size: 37760 Basic stats: COMPLETE Column stats: NONE
                          tag: -1
                          auto parallelism: true
            Execution mode: vectorized
            Path -> Alias:
              hdfs://### HDFS PATH ### [src3]
            Path -> Partition:
              hdfs://### HDFS PATH ### 
                Partition
                  base file name: src3
                  input format: org.apache.hadoop.mapred.TextInputFormat
                  output format: org.apache.hadoop.hive.ql.io.HiveIgnoreKeyTextOutputFormat
                  properties:
                    COLUMN_STATS_ACCURATE {"BASIC_STATS":"true"}
                    bucket_count -1
                    bucketing_version 2
                    column.name.delimiter ,
                    columns key,count
                    columns.comments 
                    columns.types string:bigint
#### A masked pattern was here ####
                    location hdfs://### HDFS PATH ###
                    name default.src3
                    numFiles 1
                    numRows 309
                    rawDataSize 1482
                    serialization.ddl struct src3 { string key, i64 count}
                    serialization.format 1
                    serialization.lib org.apache.hadoop.hive.serde2.lazy.LazySimpleSerDe
                    totalSize 1791
#### A masked pattern was here ####
                  serde: org.apache.hadoop.hive.serde2.lazy.LazySimpleSerDe
                
                    input format: org.apache.hadoop.mapred.TextInputFormat
                    output format: org.apache.hadoop.hive.ql.io.HiveIgnoreKeyTextOutputFormat
                    properties:
                      COLUMN_STATS_ACCURATE {"BASIC_STATS":"true"}
                      bucket_count -1
                      bucketing_version 2
                      column.name.delimiter ,
                      columns key,count
                      columns.comments 
                      columns.types string:bigint
#### A masked pattern was here ####
                      location hdfs://### HDFS PATH ###
                      name default.src3
                      numFiles 1
                      numRows 309
                      rawDataSize 1482
                      serialization.ddl struct src3 { string key, i64 count}
                      serialization.format 1
                      serialization.lib org.apache.hadoop.hive.serde2.lazy.LazySimpleSerDe
                      totalSize 1791
#### A masked pattern was here ####
                    serde: org.apache.hadoop.hive.serde2.lazy.LazySimpleSerDe
                    name: default.src3
                  name: default.src3
            Truncated Path -> Alias:
              /src3 [src3]
        Map 7 
            Map Operator Tree:
                TableScan
                  alias: a
                  Statistics: Num rows: 309 Data size: 54280 Basic stats: COMPLETE Column stats: NONE
                  GatherStats: false
                  Filter Operator
                    isSamplingPred: false
                    predicate: (UDFToDouble(key) < 10.0D) (type: boolean)
                    Statistics: Num rows: 103 Data size: 18093 Basic stats: COMPLETE Column stats: NONE
                    Select Operator
                      expressions: key (type: string)
                      outputColumnNames: _col0
                      Statistics: Num rows: 103 Data size: 18093 Basic stats: COMPLETE Column stats: NONE
                      Reduce Output Operator
                        key expressions: _col0 (type: string)
                        null sort order: a
                        sort order: +
                        Map-reduce partition columns: _col0 (type: string)
                        Statistics: Num rows: 103 Data size: 18093 Basic stats: COMPLETE Column stats: NONE
                        tag: 0
                        auto parallelism: true
            Execution mode: vectorized
            Path -> Alias:
              hdfs://### HDFS PATH ### [a]
            Path -> Partition:
              hdfs://### HDFS PATH ### 
                Partition
                  base file name: src4
                  input format: org.apache.hadoop.mapred.TextInputFormat
                  output format: org.apache.hadoop.hive.ql.io.HiveIgnoreKeyTextOutputFormat
                  properties:
                    COLUMN_STATS_ACCURATE {"BASIC_STATS":"true"}
                    bucket_count -1
                    bucketing_version 2
                    column.name.delimiter ,
                    columns key,count
                    columns.comments 
                    columns.types string:bigint
#### A masked pattern was here ####
                    location hdfs://### HDFS PATH ###
                    name default.src4
                    numFiles 1
                    numRows 309
                    rawDataSize 1482
                    serialization.ddl struct src4 { string key, i64 count}
                    serialization.format 1
                    serialization.lib org.apache.hadoop.hive.serde2.lazy.LazySimpleSerDe
                    totalSize 1791
#### A masked pattern was here ####
                  serde: org.apache.hadoop.hive.serde2.lazy.LazySimpleSerDe
                
                    input format: org.apache.hadoop.mapred.TextInputFormat
                    output format: org.apache.hadoop.hive.ql.io.HiveIgnoreKeyTextOutputFormat
                    properties:
                      COLUMN_STATS_ACCURATE {"BASIC_STATS":"true"}
                      bucket_count -1
                      bucketing_version 2
                      column.name.delimiter ,
                      columns key,count
                      columns.comments 
                      columns.types string:bigint
#### A masked pattern was here ####
                      location hdfs://### HDFS PATH ###
                      name default.src4
                      numFiles 1
                      numRows 309
                      rawDataSize 1482
                      serialization.ddl struct src4 { string key, i64 count}
                      serialization.format 1
                      serialization.lib org.apache.hadoop.hive.serde2.lazy.LazySimpleSerDe
                      totalSize 1791
#### A masked pattern was here ####
                    serde: org.apache.hadoop.hive.serde2.lazy.LazySimpleSerDe
                    name: default.src4
                  name: default.src4
            Truncated Path -> Alias:
              /src4 [a]
        Reducer 3 
            Execution mode: vectorized
            Needs Tagging: false
            Reduce Operator Tree:
              Group By Operator
                keys: KEY._col0 (type: string), KEY._col1 (type: bigint)
                mode: mergepartial
                outputColumnNames: _col0, _col1
                Statistics: Num rows: 103 Data size: 18880 Basic stats: COMPLETE Column stats: NONE
                Group By Operator
                  keys: _col0 (type: string), _col1 (type: bigint)
                  mode: hash
                  outputColumnNames: _col0, _col1
                  Statistics: Num rows: 159 Data size: 28742 Basic stats: COMPLETE Column stats: NONE
                  Reduce Output Operator
                    key expressions: _col0 (type: string), _col1 (type: bigint)
                    null sort order: aa
                    sort order: ++
                    Map-reduce partition columns: _col0 (type: string), _col1 (type: bigint)
                    Statistics: Num rows: 159 Data size: 28742 Basic stats: COMPLETE Column stats: NONE
                    tag: -1
                    auto parallelism: true
        Reducer 5 
            Execution mode: vectorized
            Needs Tagging: false
            Reduce Operator Tree:
              Group By Operator
                keys: KEY._col0 (type: string), KEY._col1 (type: bigint)
                mode: mergepartial
                outputColumnNames: _col0, _col1
                Statistics: Num rows: 79 Data size: 14280 Basic stats: COMPLETE Column stats: NONE
                File Output Operator
                  compressed: false
                  GlobalTableId: 0
                  directory: hdfs://### HDFS PATH ###
                  NumFilesPerFileSink: 1
                  Statistics: Num rows: 79 Data size: 14280 Basic stats: COMPLETE Column stats: NONE
                  Stats Publishing Key Prefix: hdfs://### HDFS PATH ###
                  table:
                      input format: org.apache.hadoop.mapred.SequenceFileInputFormat
                      output format: org.apache.hadoop.hive.ql.io.HiveSequenceFileOutputFormat
                      properties:
                        columns _col0,_col1
                        columns.types string:bigint
                        escape.delim \
                        hive.serialization.extend.additional.nesting.levels true
                        serialization.escape.crlf true
                        serialization.format 1
                        serialization.lib org.apache.hadoop.hive.serde2.lazy.LazySimpleSerDe
                      serde: org.apache.hadoop.hive.serde2.lazy.LazySimpleSerDe
                  TotalFiles: 1
                  GatherStats: false
                  MultiFileSpray: false
        Reducer 8 
            Needs Tagging: false
            Reduce Operator Tree:
              Merge Join Operator
                condition map:
                     Inner Join 0 to 1
                keys:
                  0 _col0 (type: string)
                  1 _col0 (type: string)
                outputColumnNames: _col0
                Position of Big Table: 0
                Statistics: Num rows: 113 Data size: 19902 Basic stats: COMPLETE Column stats: NONE
                Group By Operator
                  aggregations: count()
                  keys: _col0 (type: string)
                  mode: hash
                  outputColumnNames: _col0, _col1
                  Statistics: Num rows: 113 Data size: 19902 Basic stats: COMPLETE Column stats: NONE
                  Reduce Output Operator
                    key expressions: _col0 (type: string)
                    null sort order: a
                    sort order: +
                    Map-reduce partition columns: _col0 (type: string)
                    Statistics: Num rows: 113 Data size: 19902 Basic stats: COMPLETE Column stats: NONE
                    tag: -1
                    value expressions: _col1 (type: bigint)
                    auto parallelism: true
        Reducer 9 
            Execution mode: vectorized
            Needs Tagging: false
            Reduce Operator Tree:
              Group By Operator
                aggregations: count(VALUE._col0)
                keys: KEY._col0 (type: string)
                mode: mergepartial
                outputColumnNames: _col0, _col1
                Statistics: Num rows: 56 Data size: 9862 Basic stats: COMPLETE Column stats: NONE
                Group By Operator
                  keys: _col0 (type: string), _col1 (type: bigint)
                  mode: hash
                  outputColumnNames: _col0, _col1
                  Statistics: Num rows: 159 Data size: 28742 Basic stats: COMPLETE Column stats: NONE
                  Reduce Output Operator
                    key expressions: _col0 (type: string), _col1 (type: bigint)
                    null sort order: aa
                    sort order: ++
                    Map-reduce partition columns: _col0 (type: string), _col1 (type: bigint)
                    Statistics: Num rows: 159 Data size: 28742 Basic stats: COMPLETE Column stats: NONE
                    tag: -1
                    auto parallelism: true
        Union 2 
            Vertex: Union 2
        Union 4 
            Vertex: Union 4

  Stage: Stage-0
    Fetch Operator
      limit: -1
      Processor Tree:
        ListSink

PREHOOK: query: select s.key, s.count from (
  select key, count from src2_n2  where key < 10
  UNION DISTINCT
  select key, count from src3  where key < 10
  UNION DISTINCT
  select a.key as key, count(1) as count from src4 a join src5_n1 b on a.key=b.key where a.key < 10 group by a.key
)s
PREHOOK: type: QUERY
PREHOOK: Input: default@src2_n2
PREHOOK: Input: default@src3
PREHOOK: Input: default@src4
PREHOOK: Input: default@src5_n1
PREHOOK: Output: hdfs://### HDFS PATH ###
POSTHOOK: query: select s.key, s.count from (
  select key, count from src2_n2  where key < 10
  UNION DISTINCT
  select key, count from src3  where key < 10
  UNION DISTINCT
  select a.key as key, count(1) as count from src4 a join src5_n1 b on a.key=b.key where a.key < 10 group by a.key
)s
POSTHOOK: type: QUERY
POSTHOOK: Input: default@src2_n2
POSTHOOK: Input: default@src3
POSTHOOK: Input: default@src4
POSTHOOK: Input: default@src5_n1
POSTHOOK: Output: hdfs://### HDFS PATH ###
0	1
0	3
2	1
4	1
5	1
5	3
8	1
9	1
PREHOOK: query: create table tmp_srcpart_n0 like srcpart
PREHOOK: type: CREATETABLE
PREHOOK: Output: database:default
PREHOOK: Output: default@tmp_srcpart_n0
POSTHOOK: query: create table tmp_srcpart_n0 like srcpart
POSTHOOK: type: CREATETABLE
POSTHOOK: Output: database:default
POSTHOOK: Output: default@tmp_srcpart_n0
PREHOOK: query: insert overwrite table tmp_srcpart_n0 partition (ds='2008-04-08', hr='11')
select key, value from srcpart where ds='2008-04-08' and hr='11'
PREHOOK: type: QUERY
PREHOOK: Input: default@srcpart
PREHOOK: Input: default@srcpart@ds=2008-04-08/hr=11
PREHOOK: Output: default@tmp_srcpart_n0@ds=2008-04-08/hr=11
POSTHOOK: query: insert overwrite table tmp_srcpart_n0 partition (ds='2008-04-08', hr='11')
select key, value from srcpart where ds='2008-04-08' and hr='11'
POSTHOOK: type: QUERY
POSTHOOK: Input: default@srcpart
POSTHOOK: Input: default@srcpart@ds=2008-04-08/hr=11
POSTHOOK: Output: default@tmp_srcpart_n0@ds=2008-04-08/hr=11
POSTHOOK: Lineage: tmp_srcpart_n0 PARTITION(ds=2008-04-08,hr=11).key SIMPLE [(srcpart)srcpart.FieldSchema(name:key, type:string, comment:default), ]
POSTHOOK: Lineage: tmp_srcpart_n0 PARTITION(ds=2008-04-08,hr=11).value SIMPLE [(srcpart)srcpart.FieldSchema(name:value, type:string, comment:default), ]
PREHOOK: query: explain
create table tmp_unionall_n0 as
SELECT count(1) as counts, key, value
FROM
(
  SELECT key, value FROM srcpart a WHERE a.ds='2008-04-08' and a.hr='11'

    UNION DISTINCT

  SELECT key, key as value FROM (
    SELECT distinct key FROM (
      SELECT key, value FROM tmp_srcpart_n0 a WHERE a.ds='2008-04-08' and a.hr='11'
        UNION DISTINCT
      SELECT key, value FROM tmp_srcpart_n0 b WHERE b.ds='2008-04-08' and b.hr='11'
    )t
  ) master_table
) a GROUP BY key, value
PREHOOK: type: CREATETABLE_AS_SELECT
PREHOOK: Input: default@srcpart
PREHOOK: Input: default@srcpart@ds=2008-04-08/hr=11
PREHOOK: Input: default@tmp_srcpart_n0
PREHOOK: Input: default@tmp_srcpart_n0@ds=2008-04-08/hr=11
PREHOOK: Output: database:default
PREHOOK: Output: default@tmp_unionall_n0
POSTHOOK: query: explain
create table tmp_unionall_n0 as
SELECT count(1) as counts, key, value
FROM
(
  SELECT key, value FROM srcpart a WHERE a.ds='2008-04-08' and a.hr='11'

    UNION DISTINCT

  SELECT key, key as value FROM (
    SELECT distinct key FROM (
      SELECT key, value FROM tmp_srcpart_n0 a WHERE a.ds='2008-04-08' and a.hr='11'
        UNION DISTINCT
      SELECT key, value FROM tmp_srcpart_n0 b WHERE b.ds='2008-04-08' and b.hr='11'
    )t
  ) master_table
) a GROUP BY key, value
POSTHOOK: type: CREATETABLE_AS_SELECT
POSTHOOK: Input: default@srcpart
POSTHOOK: Input: default@srcpart@ds=2008-04-08/hr=11
POSTHOOK: Input: default@tmp_srcpart_n0
POSTHOOK: Input: default@tmp_srcpart_n0@ds=2008-04-08/hr=11
POSTHOOK: Output: database:default
POSTHOOK: Output: default@tmp_unionall_n0
STAGE DEPENDENCIES:
  Stage-1 is a root stage
  Stage-2 depends on stages: Stage-1
  Stage-4 depends on stages: Stage-2, Stage-0
  Stage-3 depends on stages: Stage-4
  Stage-0 depends on stages: Stage-1

STAGE PLANS:
  Stage: Stage-1
    Tez
#### A masked pattern was here ####
      Edges:
        Map 1 <- Union 2 (CONTAINS)
        Map 4 <- Union 5 (CONTAINS)
        Map 7 <- Union 5 (CONTAINS)
        Reducer 3 <- Union 2 (SIMPLE_EDGE)
        Reducer 6 <- Union 2 (CONTAINS), Union 5 (SIMPLE_EDGE)
#### A masked pattern was here ####
      Vertices:
        Map 1 
            Map Operator Tree:
                TableScan
                  alias: a
                  Statistics: Num rows: 500 Data size: 89000 Basic stats: COMPLETE Column stats: COMPLETE
                  Select Operator
                    expressions: key (type: string), value (type: string)
                    outputColumnNames: _col0, _col1
                    Statistics: Num rows: 500 Data size: 89000 Basic stats: COMPLETE Column stats: COMPLETE
                    Group By Operator
                      keys: _col0 (type: string), _col1 (type: string)
                      mode: hash
                      outputColumnNames: _col0, _col1
                      Statistics: Num rows: 408 Data size: 72624 Basic stats: COMPLETE Column stats: COMPLETE
                      Reduce Output Operator
                        key expressions: _col0 (type: string), _col1 (type: string)
                        sort order: ++
                        Map-reduce partition columns: _col0 (type: string), _col1 (type: string)
                        Statistics: Num rows: 408 Data size: 72624 Basic stats: COMPLETE Column stats: COMPLETE
            Execution mode: vectorized
        Map 4 
            Map Operator Tree:
                TableScan
                  alias: a
                  Statistics: Num rows: 500 Data size: 89000 Basic stats: COMPLETE Column stats: COMPLETE
                  Select Operator
                    expressions: key (type: string), value (type: string)
                    outputColumnNames: _col0, _col1
                    Statistics: Num rows: 500 Data size: 89000 Basic stats: COMPLETE Column stats: COMPLETE
                    Group By Operator
                      keys: _col0 (type: string), _col1 (type: string)
                      mode: hash
                      outputColumnNames: _col0, _col1
                      Statistics: Num rows: 500 Data size: 89000 Basic stats: COMPLETE Column stats: COMPLETE
                      Reduce Output Operator
                        key expressions: _col0 (type: string), _col1 (type: string)
                        sort order: ++
                        Map-reduce partition columns: _col0 (type: string)
                        Statistics: Num rows: 500 Data size: 89000 Basic stats: COMPLETE Column stats: COMPLETE
            Execution mode: vectorized
        Map 7 
            Map Operator Tree:
                TableScan
                  alias: b
                  Statistics: Num rows: 500 Data size: 89000 Basic stats: COMPLETE Column stats: COMPLETE
                  Select Operator
                    expressions: key (type: string), value (type: string)
                    outputColumnNames: _col0, _col1
                    Statistics: Num rows: 500 Data size: 89000 Basic stats: COMPLETE Column stats: COMPLETE
                    Group By Operator
                      keys: _col0 (type: string), _col1 (type: string)
                      mode: hash
                      outputColumnNames: _col0, _col1
                      Statistics: Num rows: 500 Data size: 89000 Basic stats: COMPLETE Column stats: COMPLETE
                      Reduce Output Operator
                        key expressions: _col0 (type: string), _col1 (type: string)
                        sort order: ++
                        Map-reduce partition columns: _col0 (type: string)
                        Statistics: Num rows: 500 Data size: 89000 Basic stats: COMPLETE Column stats: COMPLETE
            Execution mode: vectorized
        Reducer 3 
            Execution mode: vectorized, llap
            Reduce Operator Tree:
              Group By Operator
                keys: KEY._col0 (type: string), KEY._col1 (type: string)
                mode: mergepartial
                outputColumnNames: _col0, _col1
                Statistics: Num rows: 408 Data size: 72624 Basic stats: COMPLETE Column stats: COMPLETE
                Group By Operator
                  aggregations: count()
                  keys: _col0 (type: string), _col1 (type: string)
                  mode: complete
                  outputColumnNames: _col0, _col1, _col2
                  Statistics: Num rows: 408 Data size: 75888 Basic stats: COMPLETE Column stats: COMPLETE
                  Select Operator
                    expressions: _col2 (type: bigint), _col0 (type: string), _col1 (type: string)
                    outputColumnNames: _col0, _col1, _col2
                    Statistics: Num rows: 408 Data size: 75888 Basic stats: COMPLETE Column stats: COMPLETE
                    File Output Operator
                      compressed: false
                      Statistics: Num rows: 408 Data size: 75888 Basic stats: COMPLETE Column stats: COMPLETE
                      table:
                          input format: org.apache.hadoop.mapred.TextInputFormat
                          output format: org.apache.hadoop.hive.ql.io.HiveIgnoreKeyTextOutputFormat
                          serde: org.apache.hadoop.hive.serde2.lazy.LazySimpleSerDe
                          name: default.tmp_unionall_n0
        Reducer 6 
            Execution mode: vectorized, llap
            Reduce Operator Tree:
              Group By Operator
                keys: KEY._col0 (type: string), KEY._col1 (type: string)
                mode: mergepartial
                outputColumnNames: _col0, _col1
                Statistics: Num rows: 500 Data size: 89000 Basic stats: COMPLETE Column stats: COMPLETE
                Select Operator
                  expressions: _col0 (type: string)
                  outputColumnNames: _col0
                  Statistics: Num rows: 500 Data size: 89000 Basic stats: COMPLETE Column stats: COMPLETE
                  Group By Operator
                    keys: _col0 (type: string)
                    mode: complete
                    outputColumnNames: _col0
                    Statistics: Num rows: 316 Data size: 27492 Basic stats: COMPLETE Column stats: COMPLETE
                    Select Operator
                      expressions: _col0 (type: string), _col0 (type: string)
                      outputColumnNames: _col0, _col1
                      Statistics: Num rows: 316 Data size: 54984 Basic stats: COMPLETE Column stats: COMPLETE
                      Group By Operator
                        keys: _col0 (type: string), _col1 (type: string)
                        mode: hash
                        outputColumnNames: _col0, _col1
                        Statistics: Num rows: 408 Data size: 72624 Basic stats: COMPLETE Column stats: COMPLETE
                        Reduce Output Operator
                          key expressions: _col0 (type: string), _col1 (type: string)
                          sort order: ++
                          Map-reduce partition columns: _col0 (type: string), _col1 (type: string)
                          Statistics: Num rows: 408 Data size: 72624 Basic stats: COMPLETE Column stats: COMPLETE
        Union 2 
            Vertex: Union 2
        Union 5 
            Vertex: Union 5

  Stage: Stage-2
    Dependency Collection

  Stage: Stage-4
      Create Table Operator:
        Create Table
          columns: counts bigint, key string, value string
          input format: org.apache.hadoop.mapred.TextInputFormat
          output format: org.apache.hadoop.hive.ql.io.IgnoreKeyTextOutputFormat
          serde name: org.apache.hadoop.hive.serde2.lazy.LazySimpleSerDe
          name: default.tmp_unionall_n0

  Stage: Stage-3
    Stats Work
      Basic Stats Work:

  Stage: Stage-0
    Move Operator
      files:
          hdfs directory: true
          destination: hdfs://### HDFS PATH ###

PREHOOK: query: EXPLAIN
SELECT 
count(1) as counts,
key,
value
FROM
(

SELECT
a.key, a.value
FROM srcpart a JOIN srcpart b 
ON a.ds='2008-04-08' and a.hr='11' and b.ds='2008-04-08' and b.hr='12'
AND a.key = b.key 

UNION DISTINCT

select key, value 
FROM srcpart LATERAL VIEW explode(array(1,2,3)) myTable AS myCol
WHERE ds='2008-04-08' and hr='11'
) a
group by key, value
PREHOOK: type: QUERY
PREHOOK: Input: default@srcpart
PREHOOK: Input: default@srcpart@ds=2008-04-08/hr=11
PREHOOK: Input: default@srcpart@ds=2008-04-08/hr=12
PREHOOK: Output: hdfs://### HDFS PATH ###
POSTHOOK: query: EXPLAIN
SELECT 
count(1) as counts,
key,
value
FROM
(

SELECT
a.key, a.value
FROM srcpart a JOIN srcpart b 
ON a.ds='2008-04-08' and a.hr='11' and b.ds='2008-04-08' and b.hr='12'
AND a.key = b.key 

UNION DISTINCT

select key, value 
FROM srcpart LATERAL VIEW explode(array(1,2,3)) myTable AS myCol
WHERE ds='2008-04-08' and hr='11'
) a
group by key, value
POSTHOOK: type: QUERY
POSTHOOK: Input: default@srcpart
POSTHOOK: Input: default@srcpart@ds=2008-04-08/hr=11
POSTHOOK: Input: default@srcpart@ds=2008-04-08/hr=12
POSTHOOK: Output: hdfs://### HDFS PATH ###
STAGE DEPENDENCIES:
  Stage-1 is a root stage
  Stage-0 depends on stages: Stage-1

STAGE PLANS:
  Stage: Stage-1
    Tez
#### A masked pattern was here ####
      Edges:
        Map 1 <- Map 4 (BROADCAST_EDGE), Union 2 (CONTAINS)
        Map 5 <- Union 2 (CONTAINS)
        Reducer 3 <- Union 2 (SIMPLE_EDGE)
#### A masked pattern was here ####
      Vertices:
        Map 1 
            Map Operator Tree:
                TableScan
                  alias: a
                  Statistics: Num rows: 500 Data size: 5312 Basic stats: COMPLETE Column stats: NONE
                  Filter Operator
                    predicate: key is not null (type: boolean)
                    Statistics: Num rows: 500 Data size: 5312 Basic stats: COMPLETE Column stats: NONE
                    Map Join Operator
                      condition map:
                           Inner Join 0 to 1
                      keys:
                        0 key (type: string)
                        1 key (type: string)
                      outputColumnNames: _col0, _col1
                      input vertices:
                        1 Map 4
                      Statistics: Num rows: 550 Data size: 5843 Basic stats: COMPLETE Column stats: NONE
                      HybridGraceHashJoin: true
                      Group By Operator
                        keys: _col0 (type: string), _col1 (type: string)
                        mode: hash
                        outputColumnNames: _col0, _col1
                        Statistics: Num rows: 1550 Data size: 16467 Basic stats: COMPLETE Column stats: NONE
                        Reduce Output Operator
                          key expressions: _col0 (type: string), _col1 (type: string)
                          sort order: ++
                          Map-reduce partition columns: _col0 (type: string), _col1 (type: string)
                          Statistics: Num rows: 1550 Data size: 16467 Basic stats: COMPLETE Column stats: NONE
            Execution mode: vectorized
        Map 4 
            Map Operator Tree:
                TableScan
                  alias: b
                  Statistics: Num rows: 500 Data size: 5312 Basic stats: COMPLETE Column stats: NONE
                  Filter Operator
                    predicate: key is not null (type: boolean)
                    Statistics: Num rows: 500 Data size: 5312 Basic stats: COMPLETE Column stats: NONE
                    Reduce Output Operator
                      key expressions: key (type: string)
                      sort order: +
                      Map-reduce partition columns: key (type: string)
                      Statistics: Num rows: 500 Data size: 5312 Basic stats: COMPLETE Column stats: NONE
            Execution mode: vectorized
        Map 5 
            Map Operator Tree:
                TableScan
                  alias: srcpart
                  Statistics: Num rows: 500 Data size: 5312 Basic stats: COMPLETE Column stats: NONE
                  Lateral View Forward
                    Statistics: Num rows: 500 Data size: 5312 Basic stats: COMPLETE Column stats: NONE
                    Select Operator
                      expressions: key (type: string), value (type: string)
                      outputColumnNames: key, value
                      Statistics: Num rows: 500 Data size: 5312 Basic stats: COMPLETE Column stats: NONE
                      Lateral View Join Operator
                        outputColumnNames: _col0, _col1, _col7
                        Statistics: Num rows: 1000 Data size: 10624 Basic stats: COMPLETE Column stats: NONE
                        Select Operator
                          expressions: _col0 (type: string), _col1 (type: string)
                          outputColumnNames: _col0, _col1
                          Statistics: Num rows: 1000 Data size: 10624 Basic stats: COMPLETE Column stats: NONE
                          Group By Operator
                            keys: _col0 (type: string), _col1 (type: string)
                            mode: hash
                            outputColumnNames: _col0, _col1
                            Statistics: Num rows: 1550 Data size: 16467 Basic stats: COMPLETE Column stats: NONE
                            Reduce Output Operator
                              key expressions: _col0 (type: string), _col1 (type: string)
                              sort order: ++
                              Map-reduce partition columns: _col0 (type: string), _col1 (type: string)
                              Statistics: Num rows: 1550 Data size: 16467 Basic stats: COMPLETE Column stats: NONE
                    Select Operator
                      expressions: array(1,2,3) (type: array<int>)
                      outputColumnNames: _col0
                      Statistics: Num rows: 500 Data size: 5312 Basic stats: COMPLETE Column stats: NONE
                      UDTF Operator
                        Statistics: Num rows: 500 Data size: 5312 Basic stats: COMPLETE Column stats: NONE
                        function name: explode
                        Lateral View Join Operator
                          outputColumnNames: _col0, _col1, _col7
                          Statistics: Num rows: 1000 Data size: 10624 Basic stats: COMPLETE Column stats: NONE
                          Select Operator
                            expressions: _col0 (type: string), _col1 (type: string)
                            outputColumnNames: _col0, _col1
                            Statistics: Num rows: 1000 Data size: 10624 Basic stats: COMPLETE Column stats: NONE
                            Group By Operator
                              keys: _col0 (type: string), _col1 (type: string)
                              mode: hash
                              outputColumnNames: _col0, _col1
                              Statistics: Num rows: 1550 Data size: 16467 Basic stats: COMPLETE Column stats: NONE
                              Reduce Output Operator
                                key expressions: _col0 (type: string), _col1 (type: string)
                                sort order: ++
                                Map-reduce partition columns: _col0 (type: string), _col1 (type: string)
                                Statistics: Num rows: 1550 Data size: 16467 Basic stats: COMPLETE Column stats: NONE
        Reducer 3 
            Execution mode: vectorized
            Reduce Operator Tree:
              Group By Operator
                keys: KEY._col0 (type: string), KEY._col1 (type: string)
                mode: mergepartial
                outputColumnNames: _col0, _col1
                Statistics: Num rows: 775 Data size: 8233 Basic stats: COMPLETE Column stats: NONE
                Group By Operator
                  aggregations: count(1)
                  keys: _col0 (type: string), _col1 (type: string)
                  mode: complete
                  outputColumnNames: _col0, _col1, _col2
                  Statistics: Num rows: 387 Data size: 4111 Basic stats: COMPLETE Column stats: NONE
                  Select Operator
                    expressions: _col2 (type: bigint), _col0 (type: string), _col1 (type: string)
                    outputColumnNames: _col0, _col1, _col2
                    Statistics: Num rows: 387 Data size: 4111 Basic stats: COMPLETE Column stats: NONE
                    File Output Operator
                      compressed: false
                      Statistics: Num rows: 387 Data size: 4111 Basic stats: COMPLETE Column stats: NONE
                      table:
                          input format: org.apache.hadoop.mapred.SequenceFileInputFormat
                          output format: org.apache.hadoop.hive.ql.io.HiveSequenceFileOutputFormat
                          serde: org.apache.hadoop.hive.serde2.lazy.LazySimpleSerDe
        Union 2 
            Vertex: Union 2

  Stage: Stage-0
    Fetch Operator
      limit: -1
      Processor Tree:
        ListSink

PREHOOK: query: SELECT 
count(1) as counts,
key,
value
FROM
(

SELECT
a.key, a.value
FROM srcpart a JOIN srcpart b 
ON a.ds='2008-04-08' and a.hr='11' and b.ds='2008-04-08' and b.hr='12'
AND a.key = b.key 

UNION DISTINCT

select key, value 
FROM srcpart LATERAL VIEW explode(array(1,2,3)) myTable AS myCol
WHERE ds='2008-04-08' and hr='11'
) a
group by key, value
PREHOOK: type: QUERY
PREHOOK: Input: default@srcpart
PREHOOK: Input: default@srcpart@ds=2008-04-08/hr=11
PREHOOK: Input: default@srcpart@ds=2008-04-08/hr=12
PREHOOK: Output: hdfs://### HDFS PATH ###
POSTHOOK: query: SELECT 
count(1) as counts,
key,
value
FROM
(

SELECT
a.key, a.value
FROM srcpart a JOIN srcpart b 
ON a.ds='2008-04-08' and a.hr='11' and b.ds='2008-04-08' and b.hr='12'
AND a.key = b.key 

UNION DISTINCT

select key, value 
FROM srcpart LATERAL VIEW explode(array(1,2,3)) myTable AS myCol
WHERE ds='2008-04-08' and hr='11'
) a
group by key, value
POSTHOOK: type: QUERY
POSTHOOK: Input: default@srcpart
POSTHOOK: Input: default@srcpart@ds=2008-04-08/hr=11
POSTHOOK: Input: default@srcpart@ds=2008-04-08/hr=12
POSTHOOK: Output: hdfs://### HDFS PATH ###
1	0	val_0
1	10	val_10
1	100	val_100
1	103	val_103
1	104	val_104
1	105	val_105
1	11	val_11
1	111	val_111
1	113	val_113
1	114	val_114
1	116	val_116
1	118	val_118
1	119	val_119
1	12	val_12
1	120	val_120
1	125	val_125
1	126	val_126
1	128	val_128
1	129	val_129
1	131	val_131
1	133	val_133
1	134	val_134
1	136	val_136
1	137	val_137
1	138	val_138
1	143	val_143
1	145	val_145
1	146	val_146
1	149	val_149
1	15	val_15
1	150	val_150
1	152	val_152
1	153	val_153
1	155	val_155
1	156	val_156
1	157	val_157
1	158	val_158
1	160	val_160
1	162	val_162
1	163	val_163
1	164	val_164
1	165	val_165
1	166	val_166
1	167	val_167
1	168	val_168
1	169	val_169
1	17	val_17
1	170	val_170
1	172	val_172
1	174	val_174
1	175	val_175
1	176	val_176
1	177	val_177
1	178	val_178
1	179	val_179
1	18	val_18
1	180	val_180
1	181	val_181
1	183	val_183
1	186	val_186
1	187	val_187
1	189	val_189
1	19	val_19
1	190	val_190
1	191	val_191
1	192	val_192
1	193	val_193
1	194	val_194
1	195	val_195
1	196	val_196
1	197	val_197
1	199	val_199
1	2	val_2
1	20	val_20
1	200	val_200
1	201	val_201
1	202	val_202
1	203	val_203
1	205	val_205
1	207	val_207
1	208	val_208
1	209	val_209
1	213	val_213
1	214	val_214
1	216	val_216
1	217	val_217
1	218	val_218
1	219	val_219
1	221	val_221
1	222	val_222
1	223	val_223
1	224	val_224
1	226	val_226
1	228	val_228
1	229	val_229
1	230	val_230
1	233	val_233
1	235	val_235
1	237	val_237
1	238	val_238
1	239	val_239
1	24	val_24
1	241	val_241
1	242	val_242
1	244	val_244
1	247	val_247
1	248	val_248
1	249	val_249
1	252	val_252
1	255	val_255
1	256	val_256
1	257	val_257
1	258	val_258
1	26	val_26
1	260	val_260
1	262	val_262
1	263	val_263
1	265	val_265
1	266	val_266
1	27	val_27
1	272	val_272
1	273	val_273
1	274	val_274
1	275	val_275
1	277	val_277
1	278	val_278
1	28	val_28
1	280	val_280
1	281	val_281
1	282	val_282
1	283	val_283
1	284	val_284
1	285	val_285
1	286	val_286
1	287	val_287
1	288	val_288
1	289	val_289
1	291	val_291
1	292	val_292
1	296	val_296
1	298	val_298
1	30	val_30
1	302	val_302
1	305	val_305
1	306	val_306
1	307	val_307
1	308	val_308
1	309	val_309
1	310	val_310
1	311	val_311
1	315	val_315
1	316	val_316
1	317	val_317
1	318	val_318
1	321	val_321
1	322	val_322
1	323	val_323
1	325	val_325
1	327	val_327
1	33	val_33
1	331	val_331
1	332	val_332
1	333	val_333
1	335	val_335
1	336	val_336
1	338	val_338
1	339	val_339
1	34	val_34
1	341	val_341
1	342	val_342
1	344	val_344
1	345	val_345
1	348	val_348
1	35	val_35
1	351	val_351
1	353	val_353
1	356	val_356
1	360	val_360
1	362	val_362
1	364	val_364
1	365	val_365
1	366	val_366
1	367	val_367
1	368	val_368
1	369	val_369
1	37	val_37
1	373	val_373
1	374	val_374
1	375	val_375
1	377	val_377
1	378	val_378
1	379	val_379
1	382	val_382
1	384	val_384
1	386	val_386
1	389	val_389
1	392	val_392
1	393	val_393
1	394	val_394
1	395	val_395
1	396	val_396
1	397	val_397
1	399	val_399
1	4	val_4
1	400	val_400
1	401	val_401
1	402	val_402
1	403	val_403
1	404	val_404
1	406	val_406
1	407	val_407
1	409	val_409
1	41	val_41
1	411	val_411
1	413	val_413
1	414	val_414
1	417	val_417
1	418	val_418
1	419	val_419
1	42	val_42
1	421	val_421
1	424	val_424
1	427	val_427
1	429	val_429
1	43	val_43
1	430	val_430
1	431	val_431
1	432	val_432
1	435	val_435
1	436	val_436
1	437	val_437
1	438	val_438
1	439	val_439
1	44	val_44
1	443	val_443
1	444	val_444
1	446	val_446
1	448	val_448
1	449	val_449
1	452	val_452
1	453	val_453
1	454	val_454
1	455	val_455
1	457	val_457
1	458	val_458
1	459	val_459
1	460	val_460
1	462	val_462
1	463	val_463
1	466	val_466
1	467	val_467
1	468	val_468
1	469	val_469
1	47	val_47
1	470	val_470
1	472	val_472
1	475	val_475
1	477	val_477
1	478	val_478
1	479	val_479
1	480	val_480
1	481	val_481
1	482	val_482
1	483	val_483
1	484	val_484
1	485	val_485
1	487	val_487
1	489	val_489
1	490	val_490
1	491	val_491
1	492	val_492
1	493	val_493
1	494	val_494
1	495	val_495
1	496	val_496
1	497	val_497
1	498	val_498
1	5	val_5
1	51	val_51
1	53	val_53
1	54	val_54
1	57	val_57
1	58	val_58
1	64	val_64
1	65	val_65
1	66	val_66
1	67	val_67
1	69	val_69
1	70	val_70
1	72	val_72
1	74	val_74
1	76	val_76
1	77	val_77
1	78	val_78
1	8	val_8
1	80	val_80
1	82	val_82
1	83	val_83
1	84	val_84
1	85	val_85
1	86	val_86
1	87	val_87
1	9	val_9
1	90	val_90
1	92	val_92
1	95	val_95
1	96	val_96
1	97	val_97
1	98	val_98
PREHOOK: query: SELECT 
count(1) as counts,
key,
value
FROM
(

SELECT
a.key, a.value
FROM srcpart a JOIN srcpart b 
ON a.ds='2008-04-08' and a.hr='11' and b.ds='2008-04-08' and b.hr='12'
AND a.key = b.key 

UNION DISTINCT

select key, value 
FROM srcpart LATERAL VIEW explode(array(1,2,3)) myTable AS myCol
WHERE ds='2008-04-08' and hr='11'
) a
group by key, value
PREHOOK: type: QUERY
PREHOOK: Input: default@srcpart
PREHOOK: Input: default@srcpart@ds=2008-04-08/hr=11
PREHOOK: Input: default@srcpart@ds=2008-04-08/hr=12
PREHOOK: Output: hdfs://### HDFS PATH ###
POSTHOOK: query: SELECT 
count(1) as counts,
key,
value
FROM
(

SELECT
a.key, a.value
FROM srcpart a JOIN srcpart b 
ON a.ds='2008-04-08' and a.hr='11' and b.ds='2008-04-08' and b.hr='12'
AND a.key = b.key 

UNION DISTINCT

select key, value 
FROM srcpart LATERAL VIEW explode(array(1,2,3)) myTable AS myCol
WHERE ds='2008-04-08' and hr='11'
) a
group by key, value
POSTHOOK: type: QUERY
POSTHOOK: Input: default@srcpart
POSTHOOK: Input: default@srcpart@ds=2008-04-08/hr=11
POSTHOOK: Input: default@srcpart@ds=2008-04-08/hr=12
POSTHOOK: Output: hdfs://### HDFS PATH ###
1	104	val_104
1	105	val_105
1	113	val_113
1	118	val_118
1	12	val_12
1	120	val_120
1	133	val_133
1	136	val_136
1	155	val_155
1	158	val_158
1	160	val_160
1	162	val_162
1	168	val_168
1	17	val_17
1	170	val_170
1	175	val_175
1	18	val_18
1	180	val_180
1	186	val_186
1	19	val_19
1	197	val_197
1	200	val_200
1	216	val_216
1	218	val_218
1	222	val_222
1	224	val_224
1	228	val_228
1	235	val_235
1	237	val_237
1	239	val_239
1	244	val_244
1	247	val_247
1	256	val_256
1	263	val_263
1	273	val_273
1	28	val_28
1	283	val_283
1	286	val_286
1	292	val_292
1	306	val_306
1	308	val_308
1	327	val_327
1	33	val_33
1	348	val_348
1	353	val_353
1	362	val_362
1	366	val_366
1	396	val_396
1	397	val_397
1	401	val_401
1	409	val_409
1	411	val_411
1	419	val_419
1	427	val_427
1	43	val_43
1	432	val_432
1	436	val_436
1	439	val_439
1	443	val_443
1	453	val_453
1	460	val_460
1	462	val_462
1	47	val_47
1	472	val_472
1	485	val_485
1	496	val_496
1	54	val_54
1	64	val_64
1	70	val_70
1	8	val_8
1	83	val_83
1	84	val_84
1	85	val_85
1	90	val_90
1	0	val_0
1	103	val_103
1	114	val_114
1	125	val_125
1	138	val_138
1	146	val_146
1	150	val_150
1	152	val_152
1	153	val_153
1	156	val_156
1	157	val_157
1	165	val_165
1	172	val_172
1	177	val_177
1	179	val_179
1	187	val_187
1	195	val_195
1	196	val_196
1	217	val_217
1	242	val_242
1	248	val_248
1	252	val_252
1	265	val_265
1	27	val_27
1	272	val_272
1	280	val_280
1	291	val_291
1	305	val_305
1	309	val_309
1	311	val_311
1	315	val_315
1	317	val_317
1	322	val_322
1	333	val_333
1	34	val_34
1	345	val_345
1	35	val_35
1	356	val_356
1	364	val_364
1	368	val_368
1	369	val_369
1	37	val_37
1	373	val_373
1	377	val_377
1	4	val_4
1	402	val_402
1	404	val_404
1	413	val_413
1	42	val_42
1	430	val_430
1	431	val_431
1	444	val_444
1	449	val_449
1	452	val_452
1	454	val_454
1	457	val_457
1	463	val_463
1	466	val_466
1	470	val_470
1	475	val_475
1	481	val_481
1	489	val_489
1	491	val_491
1	57	val_57
1	65	val_65
1	66	val_66
1	74	val_74
1	76	val_76
1	78	val_78
1	9	val_9
1	92	val_92
1	95	val_95
1	100	val_100
1	119	val_119
1	128	val_128
1	129	val_129
1	145	val_145
1	167	val_167
1	174	val_174
1	178	val_178
1	181	val_181
1	193	val_193
1	199	val_199
1	20	val_20
1	201	val_201
1	213	val_213
1	214	val_214
1	219	val_219
1	221	val_221
1	223	val_223
1	226	val_226
1	233	val_233
1	241	val_241
1	249	val_249
1	260	val_260
1	262	val_262
1	277	val_277
1	281	val_281
1	287	val_287
1	288	val_288
1	298	val_298
1	302	val_302
1	310	val_310
1	323	val_323
1	336	val_336
1	341	val_341
1	344	val_344
1	351	val_351
1	375	val_375
1	382	val_382
1	384	val_384
1	393	val_393
1	395	val_395
1	399	val_399
1	403	val_403
1	406	val_406
1	418	val_418
1	435	val_435
1	455	val_455
1	459	val_459
1	477	val_477
1	478	val_478
1	479	val_479
1	482	val_482
1	493	val_493
1	494	val_494
1	495	val_495
1	497	val_497
1	5	val_5
1	58	val_58
1	67	val_67
1	77	val_77
1	80	val_80
1	86	val_86
1	97	val_97
1	98	val_98
1	10	val_10
1	11	val_11
1	111	val_111
1	116	val_116
1	126	val_126
1	131	val_131
1	134	val_134
1	137	val_137
1	143	val_143
1	149	val_149
1	15	val_15
1	163	val_163
1	164	val_164
1	166	val_166
1	169	val_169
1	176	val_176
1	183	val_183
1	189	val_189
1	190	val_190
1	191	val_191
1	192	val_192
1	194	val_194
1	2	val_2
1	202	val_202
1	203	val_203
1	205	val_205
1	207	val_207
1	208	val_208
1	209	val_209
1	229	val_229
1	230	val_230
1	238	val_238
1	24	val_24
1	255	val_255
1	257	val_257
1	258	val_258
1	26	val_26
1	266	val_266
1	274	val_274
1	275	val_275
1	278	val_278
1	282	val_282
1	284	val_284
1	285	val_285
1	289	val_289
1	296	val_296
1	30	val_30
1	307	val_307
1	316	val_316
1	318	val_318
1	321	val_321
1	325	val_325
1	331	val_331
1	332	val_332
1	335	val_335
1	338	val_338
1	339	val_339
1	342	val_342
1	360	val_360
1	365	val_365
1	367	val_367
1	374	val_374
1	378	val_378
1	379	val_379
1	386	val_386
1	389	val_389
1	392	val_392
1	394	val_394
1	400	val_400
1	407	val_407
1	41	val_41
1	414	val_414
1	417	val_417
1	421	val_421
1	424	val_424
1	429	val_429
1	437	val_437
1	438	val_438
1	44	val_44
1	446	val_446
1	448	val_448
1	458	val_458
1	467	val_467
1	468	val_468
1	469	val_469
1	480	val_480
1	483	val_483
1	484	val_484
1	487	val_487
1	490	val_490
1	492	val_492
1	498	val_498
1	51	val_51
1	53	val_53
1	69	val_69
1	72	val_72
1	82	val_82
1	87	val_87
1	96	val_96
PREHOOK: query: SELECT 
count(1) as counts,
key,
value
FROM
(

SELECT
a.key, a.value
FROM srcpart a JOIN srcpart b 
ON a.ds='2008-04-08' and a.hr='11' and b.ds='2008-04-08' and b.hr='12'
AND a.key = b.key 

UNION DISTINCT

select key, value 
FROM srcpart LATERAL VIEW explode(array(1,2,3)) myTable AS myCol
WHERE ds='2008-04-08' and hr='11'
) a
group by key, value
PREHOOK: type: QUERY
PREHOOK: Input: default@srcpart
PREHOOK: Input: default@srcpart@ds=2008-04-08/hr=11
PREHOOK: Input: default@srcpart@ds=2008-04-08/hr=12
PREHOOK: Output: hdfs://### HDFS PATH ###
POSTHOOK: query: SELECT 
count(1) as counts,
key,
value
FROM
(

SELECT
a.key, a.value
FROM srcpart a JOIN srcpart b 
ON a.ds='2008-04-08' and a.hr='11' and b.ds='2008-04-08' and b.hr='12'
AND a.key = b.key 

UNION DISTINCT

select key, value 
FROM srcpart LATERAL VIEW explode(array(1,2,3)) myTable AS myCol
WHERE ds='2008-04-08' and hr='11'
) a
group by key, value
POSTHOOK: type: QUERY
POSTHOOK: Input: default@srcpart
POSTHOOK: Input: default@srcpart@ds=2008-04-08/hr=11
POSTHOOK: Input: default@srcpart@ds=2008-04-08/hr=12
POSTHOOK: Output: hdfs://### HDFS PATH ###
1	104	val_104
1	105	val_105
1	113	val_113
1	118	val_118
1	12	val_12
1	120	val_120
1	133	val_133
1	136	val_136
1	155	val_155
1	158	val_158
1	160	val_160
1	162	val_162
1	168	val_168
1	17	val_17
1	170	val_170
1	175	val_175
1	18	val_18
1	180	val_180
1	186	val_186
1	19	val_19
1	197	val_197
1	200	val_200
1	216	val_216
1	218	val_218
1	222	val_222
1	224	val_224
1	228	val_228
1	235	val_235
1	237	val_237
1	239	val_239
1	244	val_244
1	247	val_247
1	256	val_256
1	263	val_263
1	273	val_273
1	28	val_28
1	283	val_283
1	286	val_286
1	292	val_292
1	306	val_306
1	308	val_308
1	327	val_327
1	33	val_33
1	348	val_348
1	353	val_353
1	362	val_362
1	366	val_366
1	396	val_396
1	397	val_397
1	401	val_401
1	409	val_409
1	411	val_411
1	419	val_419
1	427	val_427
1	43	val_43
1	432	val_432
1	436	val_436
1	439	val_439
1	443	val_443
1	453	val_453
1	460	val_460
1	462	val_462
1	47	val_47
1	472	val_472
1	485	val_485
1	496	val_496
1	54	val_54
1	64	val_64
1	70	val_70
1	8	val_8
1	83	val_83
1	84	val_84
1	85	val_85
1	90	val_90
1	0	val_0
1	103	val_103
1	114	val_114
1	125	val_125
1	138	val_138
1	146	val_146
1	150	val_150
1	152	val_152
1	153	val_153
1	156	val_156
1	157	val_157
1	165	val_165
1	172	val_172
1	177	val_177
1	179	val_179
1	187	val_187
1	195	val_195
1	196	val_196
1	217	val_217
1	242	val_242
1	248	val_248
1	252	val_252
1	265	val_265
1	27	val_27
1	272	val_272
1	280	val_280
1	291	val_291
1	305	val_305
1	309	val_309
1	311	val_311
1	315	val_315
1	317	val_317
1	322	val_322
1	333	val_333
1	34	val_34
1	345	val_345
1	35	val_35
1	356	val_356
1	364	val_364
1	368	val_368
1	369	val_369
1	37	val_37
1	373	val_373
1	377	val_377
1	4	val_4
1	402	val_402
1	404	val_404
1	413	val_413
1	42	val_42
1	430	val_430
1	431	val_431
1	444	val_444
1	449	val_449
1	452	val_452
1	454	val_454
1	457	val_457
1	463	val_463
1	466	val_466
1	470	val_470
1	475	val_475
1	481	val_481
1	489	val_489
1	491	val_491
1	57	val_57
1	65	val_65
1	66	val_66
1	74	val_74
1	76	val_76
1	78	val_78
1	9	val_9
1	92	val_92
1	95	val_95
1	100	val_100
1	119	val_119
1	128	val_128
1	129	val_129
1	145	val_145
1	167	val_167
1	174	val_174
1	178	val_178
1	181	val_181
1	193	val_193
1	199	val_199
1	20	val_20
1	201	val_201
1	213	val_213
1	214	val_214
1	219	val_219
1	221	val_221
1	223	val_223
1	226	val_226
1	233	val_233
1	241	val_241
1	249	val_249
1	260	val_260
1	262	val_262
1	277	val_277
1	281	val_281
1	287	val_287
1	288	val_288
1	298	val_298
1	302	val_302
1	310	val_310
1	323	val_323
1	336	val_336
1	341	val_341
1	344	val_344
1	351	val_351
1	375	val_375
1	382	val_382
1	384	val_384
1	393	val_393
1	395	val_395
1	399	val_399
1	403	val_403
1	406	val_406
1	418	val_418
1	435	val_435
1	455	val_455
1	459	val_459
1	477	val_477
1	478	val_478
1	479	val_479
1	482	val_482
1	493	val_493
1	494	val_494
1	495	val_495
1	497	val_497
1	5	val_5
1	58	val_58
1	67	val_67
1	77	val_77
1	80	val_80
1	86	val_86
1	97	val_97
1	98	val_98
1	10	val_10
1	11	val_11
1	111	val_111
1	116	val_116
1	126	val_126
1	131	val_131
1	134	val_134
1	137	val_137
1	143	val_143
1	149	val_149
1	15	val_15
1	163	val_163
1	164	val_164
1	166	val_166
1	169	val_169
1	176	val_176
1	183	val_183
1	189	val_189
1	190	val_190
1	191	val_191
1	192	val_192
1	194	val_194
1	2	val_2
1	202	val_202
1	203	val_203
1	205	val_205
1	207	val_207
1	208	val_208
1	209	val_209
1	229	val_229
1	230	val_230
1	238	val_238
1	24	val_24
1	255	val_255
1	257	val_257
1	258	val_258
1	26	val_26
1	266	val_266
1	274	val_274
1	275	val_275
1	278	val_278
1	282	val_282
1	284	val_284
1	285	val_285
1	289	val_289
1	296	val_296
1	30	val_30
1	307	val_307
1	316	val_316
1	318	val_318
1	321	val_321
1	325	val_325
1	331	val_331
1	332	val_332
1	335	val_335
1	338	val_338
1	339	val_339
1	342	val_342
1	360	val_360
1	365	val_365
1	367	val_367
1	374	val_374
1	378	val_378
1	379	val_379
1	386	val_386
1	389	val_389
1	392	val_392
1	394	val_394
1	400	val_400
1	407	val_407
1	41	val_41
1	414	val_414
1	417	val_417
1	421	val_421
1	424	val_424
1	429	val_429
1	437	val_437
1	438	val_438
1	44	val_44
1	446	val_446
1	448	val_448
1	458	val_458
1	467	val_467
1	468	val_468
1	469	val_469
1	480	val_480
1	483	val_483
1	484	val_484
1	487	val_487
1	490	val_490
1	492	val_492
1	498	val_498
1	51	val_51
1	53	val_53
1	69	val_69
1	72	val_72
1	82	val_82
1	87	val_87
1	96	val_96
PREHOOK: query: create table jackson_sev_same as select * from src
PREHOOK: type: CREATETABLE_AS_SELECT
PREHOOK: Input: default@src
PREHOOK: Output: database:default
PREHOOK: Output: default@jackson_sev_same
POSTHOOK: query: create table jackson_sev_same as select * from src
POSTHOOK: type: CREATETABLE_AS_SELECT
POSTHOOK: Input: default@src
POSTHOOK: Output: database:default
POSTHOOK: Output: default@jackson_sev_same
POSTHOOK: Lineage: jackson_sev_same.key SIMPLE [(src)src.FieldSchema(name:key, type:string, comment:default), ]
POSTHOOK: Lineage: jackson_sev_same.value SIMPLE [(src)src.FieldSchema(name:value, type:string, comment:default), ]
PREHOOK: query: create table dim_pho as select * from src
PREHOOK: type: CREATETABLE_AS_SELECT
PREHOOK: Input: default@src
PREHOOK: Output: database:default
PREHOOK: Output: default@dim_pho
POSTHOOK: query: create table dim_pho as select * from src
POSTHOOK: type: CREATETABLE_AS_SELECT
POSTHOOK: Input: default@src
POSTHOOK: Output: database:default
POSTHOOK: Output: default@dim_pho
POSTHOOK: Lineage: dim_pho.key SIMPLE [(src)src.FieldSchema(name:key, type:string, comment:default), ]
POSTHOOK: Lineage: dim_pho.value SIMPLE [(src)src.FieldSchema(name:value, type:string, comment:default), ]
PREHOOK: query: create table jackson_sev_add as select * from src
PREHOOK: type: CREATETABLE_AS_SELECT
PREHOOK: Input: default@src
PREHOOK: Output: database:default
PREHOOK: Output: default@jackson_sev_add
POSTHOOK: query: create table jackson_sev_add as select * from src
POSTHOOK: type: CREATETABLE_AS_SELECT
POSTHOOK: Input: default@src
POSTHOOK: Output: database:default
POSTHOOK: Output: default@jackson_sev_add
POSTHOOK: Lineage: jackson_sev_add.key SIMPLE [(src)src.FieldSchema(name:key, type:string, comment:default), ]
POSTHOOK: Lineage: jackson_sev_add.value SIMPLE [(src)src.FieldSchema(name:value, type:string, comment:default), ]
PREHOOK: query: explain select b.* from jackson_sev_same a join (select * from dim_pho UNION DISTINCT select * from jackson_sev_add)b on a.key=b.key and b.key=97
PREHOOK: type: QUERY
PREHOOK: Input: default@dim_pho
PREHOOK: Input: default@jackson_sev_add
PREHOOK: Input: default@jackson_sev_same
PREHOOK: Output: hdfs://### HDFS PATH ###
POSTHOOK: query: explain select b.* from jackson_sev_same a join (select * from dim_pho UNION DISTINCT select * from jackson_sev_add)b on a.key=b.key and b.key=97
POSTHOOK: type: QUERY
POSTHOOK: Input: default@dim_pho
POSTHOOK: Input: default@jackson_sev_add
POSTHOOK: Input: default@jackson_sev_same
POSTHOOK: Output: hdfs://### HDFS PATH ###
STAGE DEPENDENCIES:
  Stage-1 is a root stage
  Stage-0 depends on stages: Stage-1

STAGE PLANS:
  Stage: Stage-1
    Tez
#### A masked pattern was here ####
      Edges:
        Map 3 <- Union 4 (CONTAINS)
        Map 6 <- Union 4 (CONTAINS)
        Reducer 2 <- Map 1 (SIMPLE_EDGE), Reducer 5 (SIMPLE_EDGE)
        Reducer 5 <- Union 4 (SIMPLE_EDGE)
#### A masked pattern was here ####
      Vertices:
        Map 1 
            Map Operator Tree:
                TableScan
                  alias: a
                  Statistics: Num rows: 500 Data size: 87584 Basic stats: COMPLETE Column stats: NONE
                  Filter Operator
                    predicate: (UDFToDouble(key) = 97.0D) (type: boolean)
                    Statistics: Num rows: 250 Data size: 43792 Basic stats: COMPLETE Column stats: NONE
                    Select Operator
                      expressions: key (type: string)
                      outputColumnNames: _col0
                      Statistics: Num rows: 250 Data size: 43792 Basic stats: COMPLETE Column stats: NONE
                      Reduce Output Operator
                        key expressions: _col0 (type: string)
                        sort order: +
                        Map-reduce partition columns: _col0 (type: string)
                        Statistics: Num rows: 250 Data size: 43792 Basic stats: COMPLETE Column stats: NONE
            Execution mode: vectorized
        Map 3 
            Map Operator Tree:
                TableScan
                  alias: dim_pho
                  Statistics: Num rows: 500 Data size: 175168 Basic stats: COMPLETE Column stats: NONE
                  Filter Operator
                    predicate: (UDFToDouble(key) = 97.0D) (type: boolean)
                    Statistics: Num rows: 250 Data size: 87584 Basic stats: COMPLETE Column stats: NONE
                    Select Operator
                      expressions: key (type: string), value (type: string)
                      outputColumnNames: _col0, _col1
                      Statistics: Num rows: 250 Data size: 87584 Basic stats: COMPLETE Column stats: NONE
                      Group By Operator
                        keys: _col0 (type: string), _col1 (type: string)
                        mode: hash
                        outputColumnNames: _col0, _col1
                        Statistics: Num rows: 500 Data size: 175168 Basic stats: COMPLETE Column stats: NONE
                        Reduce Output Operator
                          key expressions: _col0 (type: string), _col1 (type: string)
                          sort order: ++
                          Map-reduce partition columns: _col0 (type: string), _col1 (type: string)
                          Statistics: Num rows: 500 Data size: 175168 Basic stats: COMPLETE Column stats: NONE
            Execution mode: vectorized
        Map 6 
            Map Operator Tree:
                TableScan
                  alias: jackson_sev_add
                  Statistics: Num rows: 500 Data size: 175168 Basic stats: COMPLETE Column stats: NONE
                  Filter Operator
                    predicate: (UDFToDouble(key) = 97.0D) (type: boolean)
                    Statistics: Num rows: 250 Data size: 87584 Basic stats: COMPLETE Column stats: NONE
                    Select Operator
                      expressions: key (type: string), value (type: string)
                      outputColumnNames: _col0, _col1
                      Statistics: Num rows: 250 Data size: 87584 Basic stats: COMPLETE Column stats: NONE
                      Group By Operator
                        keys: _col0 (type: string), _col1 (type: string)
                        mode: hash
                        outputColumnNames: _col0, _col1
                        Statistics: Num rows: 500 Data size: 175168 Basic stats: COMPLETE Column stats: NONE
                        Reduce Output Operator
                          key expressions: _col0 (type: string), _col1 (type: string)
                          sort order: ++
                          Map-reduce partition columns: _col0 (type: string), _col1 (type: string)
                          Statistics: Num rows: 500 Data size: 175168 Basic stats: COMPLETE Column stats: NONE
            Execution mode: vectorized
        Reducer 2 
            Reduce Operator Tree:
              Merge Join Operator
                condition map:
                     Inner Join 0 to 1
                keys:
                  0 _col0 (type: string)
                  1 _col0 (type: string)
                outputColumnNames: _col1, _col2
                Statistics: Num rows: 275 Data size: 48171 Basic stats: COMPLETE Column stats: NONE
                Select Operator
                  expressions: _col1 (type: string), _col2 (type: string)
                  outputColumnNames: _col0, _col1
                  Statistics: Num rows: 275 Data size: 48171 Basic stats: COMPLETE Column stats: NONE
                  File Output Operator
                    compressed: false
                    Statistics: Num rows: 275 Data size: 48171 Basic stats: COMPLETE Column stats: NONE
                    table:
                        input format: org.apache.hadoop.mapred.SequenceFileInputFormat
                        output format: org.apache.hadoop.hive.ql.io.HiveSequenceFileOutputFormat
                        serde: org.apache.hadoop.hive.serde2.lazy.LazySimpleSerDe
        Reducer 5 
            Execution mode: vectorized
            Reduce Operator Tree:
              Group By Operator
                keys: KEY._col0 (type: string), KEY._col1 (type: string)
                mode: mergepartial
                outputColumnNames: _col0, _col1
                Statistics: Num rows: 250 Data size: 87584 Basic stats: COMPLETE Column stats: NONE
                Reduce Output Operator
                  key expressions: _col0 (type: string)
                  sort order: +
                  Map-reduce partition columns: _col0 (type: string)
                  Statistics: Num rows: 250 Data size: 87584 Basic stats: COMPLETE Column stats: NONE
                  value expressions: _col1 (type: string)
        Union 4 
            Vertex: Union 4

  Stage: Stage-0
    Fetch Operator
      limit: -1
      Processor Tree:
        ListSink

PREHOOK: query: select b.* from jackson_sev_same a join (select * from dim_pho UNION DISTINCT select * from jackson_sev_add)b on a.key=b.key and b.key=97
PREHOOK: type: QUERY
PREHOOK: Input: default@dim_pho
PREHOOK: Input: default@jackson_sev_add
PREHOOK: Input: default@jackson_sev_same
PREHOOK: Output: hdfs://### HDFS PATH ###
POSTHOOK: query: select b.* from jackson_sev_same a join (select * from dim_pho UNION DISTINCT select * from jackson_sev_add)b on a.key=b.key and b.key=97
POSTHOOK: type: QUERY
POSTHOOK: Input: default@dim_pho
POSTHOOK: Input: default@jackson_sev_add
POSTHOOK: Input: default@jackson_sev_same
POSTHOOK: Output: hdfs://### HDFS PATH ###
97	val_97
97	val_97
PREHOOK: query: create table union_subq_union_n0(key int, value string)
PREHOOK: type: CREATETABLE
PREHOOK: Output: database:default
PREHOOK: Output: default@union_subq_union_n0
POSTHOOK: query: create table union_subq_union_n0(key int, value string)
POSTHOOK: type: CREATETABLE
POSTHOOK: Output: database:default
POSTHOOK: Output: default@union_subq_union_n0
PREHOOK: query: explain
insert overwrite table union_subq_union_n0 
select * from (
  select key, value from src 
  UNION DISTINCT 
  select key, value from 
  (
    select key, value, count(1) from src group by key, value
    UNION DISTINCT
    select key, value, count(1) from src group by key, value
  ) subq
) a
PREHOOK: type: QUERY
PREHOOK: Input: default@src
PREHOOK: Output: default@union_subq_union_n0
POSTHOOK: query: explain
insert overwrite table union_subq_union_n0 
select * from (
  select key, value from src 
  UNION DISTINCT 
  select key, value from 
  (
    select key, value, count(1) from src group by key, value
    UNION DISTINCT
    select key, value, count(1) from src group by key, value
  ) subq
) a
POSTHOOK: type: QUERY
POSTHOOK: Input: default@src
POSTHOOK: Output: default@union_subq_union_n0
STAGE DEPENDENCIES:
  Stage-1 is a root stage
  Stage-2 depends on stages: Stage-1
  Stage-0 depends on stages: Stage-2
  Stage-3 depends on stages: Stage-0

STAGE PLANS:
  Stage: Stage-1
    Tez
#### A masked pattern was here ####
      Edges:
        Map 1 <- Union 2 (CONTAINS)
        Reducer 10 <- Map 9 (SIMPLE_EDGE), Union 7 (CONTAINS)
        Reducer 3 <- Union 2 (SIMPLE_EDGE)
        Reducer 4 <- Reducer 3 (CUSTOM_SIMPLE_EDGE)
        Reducer 6 <- Map 5 (SIMPLE_EDGE), Union 7 (CONTAINS)
        Reducer 8 <- Union 2 (CONTAINS), Union 7 (SIMPLE_EDGE)
#### A masked pattern was here ####
      Vertices:
        Map 1 
            Map Operator Tree:
                TableScan
                  alias: src
                  Statistics: Num rows: 500 Data size: 89000 Basic stats: COMPLETE Column stats: COMPLETE
                  Select Operator
                    expressions: key (type: string), value (type: string)
                    outputColumnNames: _col0, _col1
                    Statistics: Num rows: 500 Data size: 89000 Basic stats: COMPLETE Column stats: COMPLETE
                    Group By Operator
                      keys: _col0 (type: string), _col1 (type: string)
                      mode: hash
                      outputColumnNames: _col0, _col1
                      Statistics: Num rows: 500 Data size: 89000 Basic stats: COMPLETE Column stats: COMPLETE
                      Reduce Output Operator
                        key expressions: _col0 (type: string), _col1 (type: string)
                        sort order: ++
                        Map-reduce partition columns: _col0 (type: string), _col1 (type: string)
                        Statistics: Num rows: 500 Data size: 89000 Basic stats: COMPLETE Column stats: COMPLETE
            Execution mode: vectorized
        Map 5 
            Map Operator Tree:
                TableScan
                  alias: src
                  Statistics: Num rows: 500 Data size: 89000 Basic stats: COMPLETE Column stats: COMPLETE
                  Select Operator
                    expressions: key (type: string), value (type: string)
                    outputColumnNames: key, value
                    Statistics: Num rows: 500 Data size: 89000 Basic stats: COMPLETE Column stats: COMPLETE
                    Group By Operator
                      aggregations: count()
                      keys: key (type: string), value (type: string)
                      mode: hash
                      outputColumnNames: _col0, _col1, _col2
                      Statistics: Num rows: 250 Data size: 46500 Basic stats: COMPLETE Column stats: COMPLETE
                      Reduce Output Operator
                        key expressions: _col0 (type: string), _col1 (type: string)
                        sort order: ++
                        Map-reduce partition columns: _col0 (type: string), _col1 (type: string)
                        Statistics: Num rows: 250 Data size: 46500 Basic stats: COMPLETE Column stats: COMPLETE
                        value expressions: _col2 (type: bigint)
            Execution mode: vectorized
        Map 9 
            Map Operator Tree:
                TableScan
                  alias: src
                  Statistics: Num rows: 500 Data size: 89000 Basic stats: COMPLETE Column stats: COMPLETE
                  Select Operator
                    expressions: key (type: string), value (type: string)
                    outputColumnNames: key, value
                    Statistics: Num rows: 500 Data size: 89000 Basic stats: COMPLETE Column stats: COMPLETE
                    Group By Operator
                      aggregations: count()
                      keys: key (type: string), value (type: string)
                      mode: hash
                      outputColumnNames: _col0, _col1, _col2
                      Statistics: Num rows: 250 Data size: 46500 Basic stats: COMPLETE Column stats: COMPLETE
                      Reduce Output Operator
                        key expressions: _col0 (type: string), _col1 (type: string)
                        sort order: ++
                        Map-reduce partition columns: _col0 (type: string), _col1 (type: string)
                        Statistics: Num rows: 250 Data size: 46500 Basic stats: COMPLETE Column stats: COMPLETE
                        value expressions: _col2 (type: bigint)
            Execution mode: vectorized
        Reducer 10 
            Execution mode: vectorized
            Reduce Operator Tree:
              Group By Operator
                aggregations: count(VALUE._col0)
                keys: KEY._col0 (type: string), KEY._col1 (type: string)
                mode: mergepartial
                outputColumnNames: _col0, _col1, _col2
                Statistics: Num rows: 250 Data size: 46500 Basic stats: COMPLETE Column stats: COMPLETE
                Group By Operator
                  keys: _col0 (type: string), _col1 (type: string), _col2 (type: bigint)
                  mode: hash
                  outputColumnNames: _col0, _col1, _col2
                  Statistics: Num rows: 500 Data size: 93000 Basic stats: COMPLETE Column stats: COMPLETE
                  Reduce Output Operator
                    key expressions: _col0 (type: string), _col1 (type: string), _col2 (type: bigint)
                    sort order: +++
                    Map-reduce partition columns: _col0 (type: string), _col1 (type: string), _col2 (type: bigint)
                    Statistics: Num rows: 500 Data size: 93000 Basic stats: COMPLETE Column stats: COMPLETE
        Reducer 3 
            Execution mode: llap
            Reduce Operator Tree:
              Group By Operator
                keys: KEY._col0 (type: string), KEY._col1 (type: string)
                mode: mergepartial
                outputColumnNames: _col0, _col1
                Statistics: Num rows: 500 Data size: 89000 Basic stats: COMPLETE Column stats: COMPLETE
                Select Operator
                  expressions: UDFToInteger(_col0) (type: int), _col1 (type: string)
                  outputColumnNames: _col0, _col1
                  Statistics: Num rows: 500 Data size: 47500 Basic stats: COMPLETE Column stats: COMPLETE
                  File Output Operator
                    compressed: false
                    Statistics: Num rows: 500 Data size: 47500 Basic stats: COMPLETE Column stats: COMPLETE
                    table:
                        input format: org.apache.hadoop.mapred.TextInputFormat
                        output format: org.apache.hadoop.hive.ql.io.HiveIgnoreKeyTextOutputFormat
                        serde: org.apache.hadoop.hive.serde2.lazy.LazySimpleSerDe
                        name: default.union_subq_union_n0
                  Select Operator
                    expressions: _col0 (type: int), _col1 (type: string)
                    outputColumnNames: key, value
                    Statistics: Num rows: 500 Data size: 47500 Basic stats: COMPLETE Column stats: COMPLETE
                    Group By Operator
                      aggregations: compute_stats(key, 'hll'), compute_stats(value, 'hll')
                      mode: hash
                      outputColumnNames: _col0, _col1
                      Statistics: Num rows: 1 Data size: 864 Basic stats: COMPLETE Column stats: COMPLETE
                      Reduce Output Operator
                        sort order: 
                        Statistics: Num rows: 1 Data size: 864 Basic stats: COMPLETE Column stats: COMPLETE
                        value expressions: _col0 (type: struct<columntype:string,min:bigint,max:bigint,countnulls:bigint,bitvector:binary>), _col1 (type: struct<columntype:string,maxlength:bigint,sumlength:bigint,count:bigint,countnulls:bigint,bitvector:binary>)
        Reducer 4 
            Execution mode: llap
            Reduce Operator Tree:
              Group By Operator
                aggregations: compute_stats(VALUE._col0), compute_stats(VALUE._col1)
                mode: mergepartial
                outputColumnNames: _col0, _col1
                Statistics: Num rows: 1 Data size: 880 Basic stats: COMPLETE Column stats: COMPLETE
                File Output Operator
                  compressed: false
                  Statistics: Num rows: 1 Data size: 880 Basic stats: COMPLETE Column stats: COMPLETE
                  table:
                      input format: org.apache.hadoop.mapred.SequenceFileInputFormat
                      output format: org.apache.hadoop.hive.ql.io.HiveSequenceFileOutputFormat
                      serde: org.apache.hadoop.hive.serde2.lazy.LazySimpleSerDe
        Reducer 6 
            Execution mode: vectorized
            Reduce Operator Tree:
              Group By Operator
                aggregations: count(VALUE._col0)
                keys: KEY._col0 (type: string), KEY._col1 (type: string)
                mode: mergepartial
                outputColumnNames: _col0, _col1, _col2
                Statistics: Num rows: 250 Data size: 46500 Basic stats: COMPLETE Column stats: COMPLETE
                Group By Operator
                  keys: _col0 (type: string), _col1 (type: string), _col2 (type: bigint)
                  mode: hash
                  outputColumnNames: _col0, _col1, _col2
                  Statistics: Num rows: 500 Data size: 93000 Basic stats: COMPLETE Column stats: COMPLETE
                  Reduce Output Operator
                    key expressions: _col0 (type: string), _col1 (type: string), _col2 (type: bigint)
                    sort order: +++
                    Map-reduce partition columns: _col0 (type: string), _col1 (type: string), _col2 (type: bigint)
                    Statistics: Num rows: 500 Data size: 93000 Basic stats: COMPLETE Column stats: COMPLETE
        Reducer 8 
            Execution mode: vectorized, llap
            Reduce Operator Tree:
              Group By Operator
                keys: KEY._col0 (type: string), KEY._col1 (type: string), KEY._col2 (type: bigint)
                mode: mergepartial
                outputColumnNames: _col0, _col1, _col2
                Statistics: Num rows: 500 Data size: 93000 Basic stats: COMPLETE Column stats: COMPLETE
                Select Operator
                  expressions: _col0 (type: string), _col1 (type: string)
                  outputColumnNames: _col0, _col1
                  Statistics: Num rows: 500 Data size: 89000 Basic stats: COMPLETE Column stats: COMPLETE
                  Group By Operator
                    keys: _col0 (type: string), _col1 (type: string)
                    mode: hash
                    outputColumnNames: _col0, _col1
                    Statistics: Num rows: 500 Data size: 89000 Basic stats: COMPLETE Column stats: COMPLETE
                    Reduce Output Operator
                      key expressions: _col0 (type: string), _col1 (type: string)
                      sort order: ++
                      Map-reduce partition columns: _col0 (type: string), _col1 (type: string)
                      Statistics: Num rows: 500 Data size: 89000 Basic stats: COMPLETE Column stats: COMPLETE
        Union 2 
            Vertex: Union 2
        Union 7 
            Vertex: Union 7

  Stage: Stage-2
    Dependency Collection

  Stage: Stage-0
    Move Operator
      tables:
          replace: true
          table:
              input format: org.apache.hadoop.mapred.TextInputFormat
              output format: org.apache.hadoop.hive.ql.io.HiveIgnoreKeyTextOutputFormat
              serde: org.apache.hadoop.hive.serde2.lazy.LazySimpleSerDe
              name: default.union_subq_union_n0

  Stage: Stage-3
    Stats Work
      Basic Stats Work:
      Column Stats Desc:
          Columns: key, value
          Column Types: int, string
          Table: default.union_subq_union_n0

PREHOOK: query: insert overwrite table union_subq_union_n0 
select * from (
  select key, value from src 
  UNION DISTINCT 
  select key, value from 
  (
    select key, value, count(1) from src group by key, value
    UNION DISTINCT
    select key, value, count(1) from src group by key, value
  ) subq
) a
PREHOOK: type: QUERY
PREHOOK: Input: default@src
PREHOOK: Output: default@union_subq_union_n0
POSTHOOK: query: insert overwrite table union_subq_union_n0 
select * from (
  select key, value from src 
  UNION DISTINCT 
  select key, value from 
  (
    select key, value, count(1) from src group by key, value
    UNION DISTINCT
    select key, value, count(1) from src group by key, value
  ) subq
) a
POSTHOOK: type: QUERY
POSTHOOK: Input: default@src
POSTHOOK: Output: default@union_subq_union_n0
POSTHOOK: Lineage: union_subq_union_n0.key EXPRESSION [(src)src.FieldSchema(name:key, type:string, comment:default), ]
POSTHOOK: Lineage: union_subq_union_n0.value EXPRESSION [(src)src.FieldSchema(name:value, type:string, comment:default), ]
PREHOOK: query: select * from union_subq_union_n0 order by key, value limit 20
PREHOOK: type: QUERY
PREHOOK: Input: default@union_subq_union_n0
PREHOOK: Output: hdfs://### HDFS PATH ###
POSTHOOK: query: select * from union_subq_union_n0 order by key, value limit 20
POSTHOOK: type: QUERY
POSTHOOK: Input: default@union_subq_union_n0
POSTHOOK: Output: hdfs://### HDFS PATH ###
0	val_0
2	val_2
4	val_4
5	val_5
8	val_8
9	val_9
10	val_10
11	val_11
12	val_12
15	val_15
17	val_17
18	val_18
19	val_19
20	val_20
24	val_24
26	val_26
27	val_27
28	val_28
30	val_30
33	val_33
PREHOOK: query: create table union_subq_union29(key int, value string)
PREHOOK: type: CREATETABLE
PREHOOK: Output: database:default
PREHOOK: Output: default@union_subq_union29
POSTHOOK: query: create table union_subq_union29(key int, value string)
POSTHOOK: type: CREATETABLE
POSTHOOK: Output: database:default
POSTHOOK: Output: default@union_subq_union29
PREHOOK: query: explain
insert overwrite table union_subq_union29 
select * from (
  select key, value from src 
  UNION DISTINCT 
  select key, value from 
  (
    select key, value from src 
    UNION DISTINCT
    select key, value from src
  ) subq
) a
PREHOOK: type: QUERY
PREHOOK: Input: default@src
PREHOOK: Output: default@union_subq_union29
POSTHOOK: query: explain
insert overwrite table union_subq_union29 
select * from (
  select key, value from src 
  UNION DISTINCT 
  select key, value from 
  (
    select key, value from src 
    UNION DISTINCT
    select key, value from src
  ) subq
) a
POSTHOOK: type: QUERY
POSTHOOK: Input: default@src
POSTHOOK: Output: default@union_subq_union29
STAGE DEPENDENCIES:
  Stage-1 is a root stage
  Stage-2 depends on stages: Stage-1
  Stage-0 depends on stages: Stage-2
  Stage-3 depends on stages: Stage-0

STAGE PLANS:
  Stage: Stage-1
    Tez
#### A masked pattern was here ####
      Edges:
        Map 1 <- Union 2 (CONTAINS)
        Map 5 <- Union 6 (CONTAINS)
        Map 8 <- Union 6 (CONTAINS)
        Reducer 3 <- Union 2 (SIMPLE_EDGE)
        Reducer 4 <- Reducer 3 (CUSTOM_SIMPLE_EDGE)
        Reducer 7 <- Union 2 (CONTAINS), Union 6 (SIMPLE_EDGE)
#### A masked pattern was here ####
      Vertices:
        Map 1 
            Map Operator Tree:
                TableScan
                  alias: src
                  Statistics: Num rows: 500 Data size: 89000 Basic stats: COMPLETE Column stats: COMPLETE
                  Select Operator
                    expressions: key (type: string), value (type: string)
                    outputColumnNames: _col0, _col1
                    Statistics: Num rows: 500 Data size: 89000 Basic stats: COMPLETE Column stats: COMPLETE
                    Group By Operator
                      keys: _col0 (type: string), _col1 (type: string)
                      mode: hash
                      outputColumnNames: _col0, _col1
                      Statistics: Num rows: 500 Data size: 89000 Basic stats: COMPLETE Column stats: COMPLETE
                      Reduce Output Operator
                        key expressions: _col0 (type: string), _col1 (type: string)
                        sort order: ++
                        Map-reduce partition columns: _col0 (type: string), _col1 (type: string)
                        Statistics: Num rows: 500 Data size: 89000 Basic stats: COMPLETE Column stats: COMPLETE
            Execution mode: vectorized
        Map 5 
            Map Operator Tree:
                TableScan
                  alias: src
                  Statistics: Num rows: 500 Data size: 89000 Basic stats: COMPLETE Column stats: COMPLETE
                  Select Operator
                    expressions: key (type: string), value (type: string)
                    outputColumnNames: _col0, _col1
                    Statistics: Num rows: 500 Data size: 89000 Basic stats: COMPLETE Column stats: COMPLETE
                    Group By Operator
                      keys: _col0 (type: string), _col1 (type: string)
                      mode: hash
                      outputColumnNames: _col0, _col1
                      Statistics: Num rows: 500 Data size: 89000 Basic stats: COMPLETE Column stats: COMPLETE
                      Reduce Output Operator
                        key expressions: _col0 (type: string), _col1 (type: string)
                        sort order: ++
                        Map-reduce partition columns: _col0 (type: string), _col1 (type: string)
                        Statistics: Num rows: 500 Data size: 89000 Basic stats: COMPLETE Column stats: COMPLETE
            Execution mode: vectorized
        Map 8 
            Map Operator Tree:
                TableScan
                  alias: src
                  Statistics: Num rows: 500 Data size: 89000 Basic stats: COMPLETE Column stats: COMPLETE
                  Select Operator
                    expressions: key (type: string), value (type: string)
                    outputColumnNames: _col0, _col1
                    Statistics: Num rows: 500 Data size: 89000 Basic stats: COMPLETE Column stats: COMPLETE
                    Group By Operator
                      keys: _col0 (type: string), _col1 (type: string)
                      mode: hash
                      outputColumnNames: _col0, _col1
                      Statistics: Num rows: 500 Data size: 89000 Basic stats: COMPLETE Column stats: COMPLETE
                      Reduce Output Operator
                        key expressions: _col0 (type: string), _col1 (type: string)
                        sort order: ++
                        Map-reduce partition columns: _col0 (type: string), _col1 (type: string)
                        Statistics: Num rows: 500 Data size: 89000 Basic stats: COMPLETE Column stats: COMPLETE
            Execution mode: vectorized
        Reducer 3 
            Execution mode: llap
            Reduce Operator Tree:
              Group By Operator
                keys: KEY._col0 (type: string), KEY._col1 (type: string)
                mode: mergepartial
                outputColumnNames: _col0, _col1
                Statistics: Num rows: 500 Data size: 89000 Basic stats: COMPLETE Column stats: COMPLETE
                Select Operator
                  expressions: UDFToInteger(_col0) (type: int), _col1 (type: string)
                  outputColumnNames: _col0, _col1
                  Statistics: Num rows: 500 Data size: 47500 Basic stats: COMPLETE Column stats: COMPLETE
                  File Output Operator
                    compressed: false
                    Statistics: Num rows: 500 Data size: 47500 Basic stats: COMPLETE Column stats: COMPLETE
                    table:
                        input format: org.apache.hadoop.mapred.TextInputFormat
                        output format: org.apache.hadoop.hive.ql.io.HiveIgnoreKeyTextOutputFormat
                        serde: org.apache.hadoop.hive.serde2.lazy.LazySimpleSerDe
                        name: default.union_subq_union29
                  Select Operator
                    expressions: _col0 (type: int), _col1 (type: string)
                    outputColumnNames: key, value
                    Statistics: Num rows: 500 Data size: 47500 Basic stats: COMPLETE Column stats: COMPLETE
                    Group By Operator
                      aggregations: compute_stats(key, 'hll'), compute_stats(value, 'hll')
                      mode: hash
                      outputColumnNames: _col0, _col1
                      Statistics: Num rows: 1 Data size: 864 Basic stats: COMPLETE Column stats: COMPLETE
                      Reduce Output Operator
                        sort order: 
                        Statistics: Num rows: 1 Data size: 864 Basic stats: COMPLETE Column stats: COMPLETE
                        value expressions: _col0 (type: struct<columntype:string,min:bigint,max:bigint,countnulls:bigint,bitvector:binary>), _col1 (type: struct<columntype:string,maxlength:bigint,sumlength:bigint,count:bigint,countnulls:bigint,bitvector:binary>)
        Reducer 4 
            Execution mode: llap
            Reduce Operator Tree:
              Group By Operator
                aggregations: compute_stats(VALUE._col0), compute_stats(VALUE._col1)
                mode: mergepartial
                outputColumnNames: _col0, _col1
                Statistics: Num rows: 1 Data size: 880 Basic stats: COMPLETE Column stats: COMPLETE
                File Output Operator
                  compressed: false
                  Statistics: Num rows: 1 Data size: 880 Basic stats: COMPLETE Column stats: COMPLETE
                  table:
                      input format: org.apache.hadoop.mapred.SequenceFileInputFormat
                      output format: org.apache.hadoop.hive.ql.io.HiveSequenceFileOutputFormat
                      serde: org.apache.hadoop.hive.serde2.lazy.LazySimpleSerDe
        Reducer 7 
            Execution mode: vectorized, llap
            Reduce Operator Tree:
              Group By Operator
                keys: KEY._col0 (type: string), KEY._col1 (type: string)
                mode: mergepartial
                outputColumnNames: _col0, _col1
                Statistics: Num rows: 500 Data size: 89000 Basic stats: COMPLETE Column stats: COMPLETE
                Group By Operator
                  keys: _col0 (type: string), _col1 (type: string)
                  mode: hash
                  outputColumnNames: _col0, _col1
                  Statistics: Num rows: 500 Data size: 89000 Basic stats: COMPLETE Column stats: COMPLETE
                  Reduce Output Operator
                    key expressions: _col0 (type: string), _col1 (type: string)
                    sort order: ++
                    Map-reduce partition columns: _col0 (type: string), _col1 (type: string)
                    Statistics: Num rows: 500 Data size: 89000 Basic stats: COMPLETE Column stats: COMPLETE
        Union 2 
            Vertex: Union 2
        Union 6 
            Vertex: Union 6

  Stage: Stage-2
    Dependency Collection

  Stage: Stage-0
    Move Operator
      tables:
          replace: true
          table:
              input format: org.apache.hadoop.mapred.TextInputFormat
              output format: org.apache.hadoop.hive.ql.io.HiveIgnoreKeyTextOutputFormat
              serde: org.apache.hadoop.hive.serde2.lazy.LazySimpleSerDe
              name: default.union_subq_union29

  Stage: Stage-3
    Stats Work
      Basic Stats Work:
      Column Stats Desc:
          Columns: key, value
          Column Types: int, string
          Table: default.union_subq_union29

PREHOOK: query: insert overwrite table union_subq_union29 
select * from (
  select key, value from src 
  UNION DISTINCT 
  select key, value from 
  (
    select key, value from src 
    UNION DISTINCT
    select key, value from src
  ) subq
) a
PREHOOK: type: QUERY
PREHOOK: Input: default@src
PREHOOK: Output: default@union_subq_union29
POSTHOOK: query: insert overwrite table union_subq_union29 
select * from (
  select key, value from src 
  UNION DISTINCT 
  select key, value from 
  (
    select key, value from src 
    UNION DISTINCT
    select key, value from src
  ) subq
) a
POSTHOOK: type: QUERY
POSTHOOK: Input: default@src
POSTHOOK: Output: default@union_subq_union29
POSTHOOK: Lineage: union_subq_union29.key EXPRESSION [(src)src.FieldSchema(name:key, type:string, comment:default), ]
POSTHOOK: Lineage: union_subq_union29.value EXPRESSION [(src)src.FieldSchema(name:value, type:string, comment:default), ]
PREHOOK: query: select * from union_subq_union29 order by key, value limit 20
PREHOOK: type: QUERY
PREHOOK: Input: default@union_subq_union29
PREHOOK: Output: hdfs://### HDFS PATH ###
POSTHOOK: query: select * from union_subq_union29 order by key, value limit 20
POSTHOOK: type: QUERY
POSTHOOK: Input: default@union_subq_union29
POSTHOOK: Output: hdfs://### HDFS PATH ###
0	val_0
2	val_2
4	val_4
5	val_5
8	val_8
9	val_9
10	val_10
11	val_11
12	val_12
15	val_15
17	val_17
18	val_18
19	val_19
20	val_20
24	val_24
26	val_26
27	val_27
28	val_28
30	val_30
33	val_33
PREHOOK: query: explain
SELECT *
FROM (
  SELECT 1 AS id
  FROM (SELECT * FROM src LIMIT 1) s1
  UNION DISTINCT
  SELECT 2 AS id
  FROM (SELECT * FROM src LIMIT 1) s1
  UNION DISTINCT
  SELECT 3 AS id
  FROM (SELECT * FROM src LIMIT 1) s2
  UNION DISTINCT
  SELECT 4 AS id
  FROM (SELECT * FROM src LIMIT 1) s2
  CLUSTER BY id
) a
PREHOOK: type: QUERY
PREHOOK: Input: default@src
PREHOOK: Output: hdfs://### HDFS PATH ###
POSTHOOK: query: explain
SELECT *
FROM (
  SELECT 1 AS id
  FROM (SELECT * FROM src LIMIT 1) s1
  UNION DISTINCT
  SELECT 2 AS id
  FROM (SELECT * FROM src LIMIT 1) s1
  UNION DISTINCT
  SELECT 3 AS id
  FROM (SELECT * FROM src LIMIT 1) s2
  UNION DISTINCT
  SELECT 4 AS id
  FROM (SELECT * FROM src LIMIT 1) s2
  CLUSTER BY id
) a
POSTHOOK: type: QUERY
POSTHOOK: Input: default@src
POSTHOOK: Output: hdfs://### HDFS PATH ###
STAGE DEPENDENCIES:
  Stage-1 is a root stage
  Stage-0 depends on stages: Stage-1

STAGE PLANS:
  Stage: Stage-1
    Tez
#### A masked pattern was here ####
      Edges:
        Reducer 10 <- Map 1 (CUSTOM_SIMPLE_EDGE), Union 7 (CONTAINS)
        Reducer 12 <- Map 11 (CUSTOM_SIMPLE_EDGE), Union 3 (CONTAINS)
        Reducer 2 <- Map 1 (CUSTOM_SIMPLE_EDGE), Union 3 (CONTAINS)
        Reducer 4 <- Union 3 (SIMPLE_EDGE), Union 5 (CONTAINS)
        Reducer 6 <- Union 5 (SIMPLE_EDGE), Union 7 (CONTAINS)
        Reducer 8 <- Union 7 (SIMPLE_EDGE)
        Reducer 9 <- Map 1 (CUSTOM_SIMPLE_EDGE), Union 5 (CONTAINS)
#### A masked pattern was here ####
      Vertices:
        Map 1 
            Map Operator Tree:
                TableScan
                  alias: src
                  Statistics: Num rows: 500 Data size: 5312 Basic stats: COMPLETE Column stats: COMPLETE
                  Select Operator
                    Statistics: Num rows: 500 Data size: 5312 Basic stats: COMPLETE Column stats: COMPLETE
                    Limit
                      Number of rows: 1
                      Statistics: Num rows: 1 Data size: 8 Basic stats: COMPLETE Column stats: COMPLETE
                      Reduce Output Operator
                        sort order: 
                        Statistics: Num rows: 1 Data size: 8 Basic stats: COMPLETE Column stats: COMPLETE
                      Reduce Output Operator
                        sort order: 
                        Statistics: Num rows: 1 Data size: 8 Basic stats: COMPLETE Column stats: COMPLETE
                      Reduce Output Operator
                        sort order: 
                        Statistics: Num rows: 1 Data size: 8 Basic stats: COMPLETE Column stats: COMPLETE
            Execution mode: vectorized
        Map 11 
            Map Operator Tree:
                TableScan
                  alias: src
                  Statistics: Num rows: 500 Data size: 5312 Basic stats: COMPLETE Column stats: COMPLETE
                  Select Operator
                    Statistics: Num rows: 500 Data size: 5312 Basic stats: COMPLETE Column stats: COMPLETE
                    Limit
                      Number of rows: 1
                      Statistics: Num rows: 1 Data size: 8 Basic stats: COMPLETE Column stats: COMPLETE
                      Reduce Output Operator
                        sort order: 
                        Statistics: Num rows: 1 Data size: 8 Basic stats: COMPLETE Column stats: COMPLETE
            Execution mode: vectorized
        Reducer 10 
            Execution mode: vectorized
            Reduce Operator Tree:
              Limit
                Number of rows: 1
                Statistics: Num rows: 1 Data size: 8 Basic stats: COMPLETE Column stats: COMPLETE
                Select Operator
                  expressions: 4 (type: int)
                  outputColumnNames: _col0
                  Statistics: Num rows: 1 Data size: 4 Basic stats: COMPLETE Column stats: COMPLETE
                  Group By Operator
                    keys: _col0 (type: int)
                    mode: hash
                    outputColumnNames: _col0
                    Statistics: Num rows: 1 Data size: 4 Basic stats: COMPLETE Column stats: COMPLETE
                    Reduce Output Operator
                      key expressions: _col0 (type: int)
                      sort order: +
                      Map-reduce partition columns: _col0 (type: int)
                      Statistics: Num rows: 1 Data size: 4 Basic stats: COMPLETE Column stats: COMPLETE
        Reducer 12 
            Execution mode: vectorized
            Reduce Operator Tree:
              Limit
                Number of rows: 1
                Statistics: Num rows: 1 Data size: 8 Basic stats: COMPLETE Column stats: COMPLETE
                Select Operator
                  expressions: 2 (type: int)
                  outputColumnNames: _col0
                  Statistics: Num rows: 1 Data size: 4 Basic stats: COMPLETE Column stats: COMPLETE
                  Group By Operator
                    keys: _col0 (type: int)
                    mode: hash
                    outputColumnNames: _col0
                    Statistics: Num rows: 1 Data size: 4 Basic stats: COMPLETE Column stats: COMPLETE
                    Reduce Output Operator
                      key expressions: _col0 (type: int)
                      sort order: +
                      Map-reduce partition columns: _col0 (type: int)
                      Statistics: Num rows: 1 Data size: 4 Basic stats: COMPLETE Column stats: COMPLETE
        Reducer 2 
            Execution mode: vectorized
            Reduce Operator Tree:
              Limit
                Number of rows: 1
                Statistics: Num rows: 1 Data size: 8 Basic stats: COMPLETE Column stats: COMPLETE
                Select Operator
                  expressions: 1 (type: int)
                  outputColumnNames: _col0
                  Statistics: Num rows: 1 Data size: 4 Basic stats: COMPLETE Column stats: COMPLETE
                  Group By Operator
                    keys: _col0 (type: int)
                    mode: hash
                    outputColumnNames: _col0
                    Statistics: Num rows: 1 Data size: 4 Basic stats: COMPLETE Column stats: COMPLETE
                    Reduce Output Operator
                      key expressions: _col0 (type: int)
                      sort order: +
                      Map-reduce partition columns: _col0 (type: int)
                      Statistics: Num rows: 1 Data size: 4 Basic stats: COMPLETE Column stats: COMPLETE
        Reducer 4 
            Execution mode: vectorized, llap
            Reduce Operator Tree:
              Group By Operator
                keys: KEY._col0 (type: int)
                mode: mergepartial
                outputColumnNames: _col0
                Statistics: Num rows: 1 Data size: 4 Basic stats: COMPLETE Column stats: COMPLETE
                Group By Operator
                  keys: _col0 (type: int)
                  mode: hash
                  outputColumnNames: _col0
                  Statistics: Num rows: 1 Data size: 4 Basic stats: COMPLETE Column stats: COMPLETE
                  Reduce Output Operator
                    key expressions: _col0 (type: int)
                    sort order: +
                    Map-reduce partition columns: _col0 (type: int)
                    Statistics: Num rows: 1 Data size: 4 Basic stats: COMPLETE Column stats: COMPLETE
        Reducer 6 
            Execution mode: vectorized, llap
            Reduce Operator Tree:
              Group By Operator
                keys: KEY._col0 (type: int)
                mode: mergepartial
                outputColumnNames: _col0
                Statistics: Num rows: 1 Data size: 4 Basic stats: COMPLETE Column stats: COMPLETE
                Group By Operator
                  keys: _col0 (type: int)
                  mode: hash
                  outputColumnNames: _col0
                  Statistics: Num rows: 1 Data size: 4 Basic stats: COMPLETE Column stats: COMPLETE
                  Reduce Output Operator
                    key expressions: _col0 (type: int)
                    sort order: +
                    Map-reduce partition columns: _col0 (type: int)
                    Statistics: Num rows: 1 Data size: 4 Basic stats: COMPLETE Column stats: COMPLETE
        Reducer 8 
            Execution mode: vectorized, llap
            Reduce Operator Tree:
              Group By Operator
                keys: KEY._col0 (type: int)
                mode: mergepartial
                outputColumnNames: _col0
                Statistics: Num rows: 1 Data size: 4 Basic stats: COMPLETE Column stats: COMPLETE
                File Output Operator
                  compressed: false
                  Statistics: Num rows: 1 Data size: 4 Basic stats: COMPLETE Column stats: COMPLETE
                  table:
                      input format: org.apache.hadoop.mapred.SequenceFileInputFormat
                      output format: org.apache.hadoop.hive.ql.io.HiveSequenceFileOutputFormat
                      serde: org.apache.hadoop.hive.serde2.lazy.LazySimpleSerDe
        Reducer 9 
            Execution mode: vectorized
            Reduce Operator Tree:
              Limit
                Number of rows: 1
                Statistics: Num rows: 1 Data size: 8 Basic stats: COMPLETE Column stats: COMPLETE
                Select Operator
                  expressions: 3 (type: int)
                  outputColumnNames: _col0
                  Statistics: Num rows: 1 Data size: 4 Basic stats: COMPLETE Column stats: COMPLETE
                  Group By Operator
                    keys: _col0 (type: int)
                    mode: hash
                    outputColumnNames: _col0
                    Statistics: Num rows: 1 Data size: 4 Basic stats: COMPLETE Column stats: COMPLETE
                    Reduce Output Operator
                      key expressions: _col0 (type: int)
                      sort order: +
                      Map-reduce partition columns: _col0 (type: int)
                      Statistics: Num rows: 1 Data size: 4 Basic stats: COMPLETE Column stats: COMPLETE
        Union 3 
            Vertex: Union 3
        Union 5 
            Vertex: Union 5
        Union 7 
            Vertex: Union 7

  Stage: Stage-0
    Fetch Operator
      limit: -1
      Processor Tree:
        ListSink

PREHOOK: query: CREATE TABLE union_out (id int)
PREHOOK: type: CREATETABLE
PREHOOK: Output: database:default
PREHOOK: Output: default@union_out
POSTHOOK: query: CREATE TABLE union_out (id int)
POSTHOOK: type: CREATETABLE
POSTHOOK: Output: database:default
POSTHOOK: Output: default@union_out
PREHOOK: query: insert overwrite table union_out 
SELECT *
FROM (
  SELECT 1 AS id
  FROM (SELECT * FROM src LIMIT 1) s1
  UNION DISTINCT
  SELECT 2 AS id
  FROM (SELECT * FROM src LIMIT 1) s1
  UNION DISTINCT
  SELECT 3 AS id
  FROM (SELECT * FROM src LIMIT 1) s2
  UNION DISTINCT
  SELECT 4 AS id
  FROM (SELECT * FROM src LIMIT 1) s2
  CLUSTER BY id
) a
PREHOOK: type: QUERY
PREHOOK: Input: default@src
PREHOOK: Output: default@union_out
POSTHOOK: query: insert overwrite table union_out 
SELECT *
FROM (
  SELECT 1 AS id
  FROM (SELECT * FROM src LIMIT 1) s1
  UNION DISTINCT
  SELECT 2 AS id
  FROM (SELECT * FROM src LIMIT 1) s1
  UNION DISTINCT
  SELECT 3 AS id
  FROM (SELECT * FROM src LIMIT 1) s2
  UNION DISTINCT
  SELECT 4 AS id
  FROM (SELECT * FROM src LIMIT 1) s2
  CLUSTER BY id
) a
POSTHOOK: type: QUERY
POSTHOOK: Input: default@src
POSTHOOK: Output: default@union_out
POSTHOOK: Lineage: union_out.id EXPRESSION []
PREHOOK: query: select * from union_out
PREHOOK: type: QUERY
PREHOOK: Input: default@union_out
PREHOOK: Output: hdfs://### HDFS PATH ###
POSTHOOK: query: select * from union_out
POSTHOOK: type: QUERY
POSTHOOK: Input: default@union_out
POSTHOOK: Output: hdfs://### HDFS PATH ###
1
3
4
2
PREHOOK: query: create table union_subq_union30(key int, value string)
PREHOOK: type: CREATETABLE
PREHOOK: Output: database:default
PREHOOK: Output: default@union_subq_union30
POSTHOOK: query: create table union_subq_union30(key int, value string)
POSTHOOK: type: CREATETABLE
POSTHOOK: Output: database:default
POSTHOOK: Output: default@union_subq_union30
PREHOOK: query: explain
insert overwrite table union_subq_union30 
select * from (

select * from (
  select key, value from src 
  UNION DISTINCT 
  select key, value from 
  (
    select key, value, count(1) from src group by key, value
    UNION DISTINCT
    select key, value, count(1) from src group by key, value
  ) subq
) a

UNION DISTINCT

select key, value from src
) aa
PREHOOK: type: QUERY
PREHOOK: Input: default@src
PREHOOK: Output: default@union_subq_union30
POSTHOOK: query: explain
insert overwrite table union_subq_union30 
select * from (

select * from (
  select key, value from src 
  UNION DISTINCT 
  select key, value from 
  (
    select key, value, count(1) from src group by key, value
    UNION DISTINCT
    select key, value, count(1) from src group by key, value
  ) subq
) a

UNION DISTINCT

select key, value from src
) aa
POSTHOOK: type: QUERY
POSTHOOK: Input: default@src
POSTHOOK: Output: default@union_subq_union30
STAGE DEPENDENCIES:
  Stage-1 is a root stage
  Stage-2 depends on stages: Stage-1
  Stage-0 depends on stages: Stage-2
  Stage-3 depends on stages: Stage-0

STAGE PLANS:
  Stage: Stage-1
    Tez
#### A masked pattern was here ####
      Edges:
        Map 1 <- Union 2 (CONTAINS)
        Map 13 <- Union 4 (CONTAINS)
        Reducer 10 <- Union 2 (CONTAINS), Union 9 (SIMPLE_EDGE)
        Reducer 12 <- Map 11 (SIMPLE_EDGE), Union 9 (CONTAINS)
        Reducer 3 <- Union 2 (SIMPLE_EDGE), Union 4 (CONTAINS)
        Reducer 5 <- Union 4 (SIMPLE_EDGE)
        Reducer 6 <- Reducer 5 (CUSTOM_SIMPLE_EDGE)
        Reducer 8 <- Map 7 (SIMPLE_EDGE), Union 9 (CONTAINS)
#### A masked pattern was here ####
      Vertices:
        Map 1 
            Map Operator Tree:
                TableScan
                  alias: src
                  Statistics: Num rows: 500 Data size: 89000 Basic stats: COMPLETE Column stats: COMPLETE
                  Select Operator
                    expressions: key (type: string), value (type: string)
                    outputColumnNames: _col0, _col1
                    Statistics: Num rows: 500 Data size: 89000 Basic stats: COMPLETE Column stats: COMPLETE
                    Group By Operator
                      keys: _col0 (type: string), _col1 (type: string)
                      mode: hash
                      outputColumnNames: _col0, _col1
                      Statistics: Num rows: 500 Data size: 89000 Basic stats: COMPLETE Column stats: COMPLETE
                      Reduce Output Operator
                        key expressions: _col0 (type: string), _col1 (type: string)
                        sort order: ++
                        Map-reduce partition columns: _col0 (type: string), _col1 (type: string)
                        Statistics: Num rows: 500 Data size: 89000 Basic stats: COMPLETE Column stats: COMPLETE
            Execution mode: vectorized
        Map 11 
            Map Operator Tree:
                TableScan
                  alias: src
                  Statistics: Num rows: 500 Data size: 89000 Basic stats: COMPLETE Column stats: COMPLETE
                  Select Operator
                    expressions: key (type: string), value (type: string)
                    outputColumnNames: key, value
                    Statistics: Num rows: 500 Data size: 89000 Basic stats: COMPLETE Column stats: COMPLETE
                    Group By Operator
                      aggregations: count()
                      keys: key (type: string), value (type: string)
                      mode: hash
                      outputColumnNames: _col0, _col1, _col2
                      Statistics: Num rows: 250 Data size: 46500 Basic stats: COMPLETE Column stats: COMPLETE
                      Reduce Output Operator
                        key expressions: _col0 (type: string), _col1 (type: string)
                        sort order: ++
                        Map-reduce partition columns: _col0 (type: string), _col1 (type: string)
                        Statistics: Num rows: 250 Data size: 46500 Basic stats: COMPLETE Column stats: COMPLETE
                        value expressions: _col2 (type: bigint)
            Execution mode: vectorized
        Map 13 
            Map Operator Tree:
                TableScan
                  alias: src
                  Statistics: Num rows: 500 Data size: 89000 Basic stats: COMPLETE Column stats: COMPLETE
                  Select Operator
                    expressions: key (type: string), value (type: string)
                    outputColumnNames: _col0, _col1
                    Statistics: Num rows: 500 Data size: 89000 Basic stats: COMPLETE Column stats: COMPLETE
                    Group By Operator
                      keys: _col0 (type: string), _col1 (type: string)
                      mode: hash
                      outputColumnNames: _col0, _col1
                      Statistics: Num rows: 500 Data size: 89000 Basic stats: COMPLETE Column stats: COMPLETE
                      Reduce Output Operator
                        key expressions: _col0 (type: string), _col1 (type: string)
                        sort order: ++
                        Map-reduce partition columns: _col0 (type: string), _col1 (type: string)
                        Statistics: Num rows: 500 Data size: 89000 Basic stats: COMPLETE Column stats: COMPLETE
            Execution mode: vectorized
        Map 7 
            Map Operator Tree:
                TableScan
                  alias: src
                  Statistics: Num rows: 500 Data size: 89000 Basic stats: COMPLETE Column stats: COMPLETE
                  Select Operator
                    expressions: key (type: string), value (type: string)
                    outputColumnNames: key, value
                    Statistics: Num rows: 500 Data size: 89000 Basic stats: COMPLETE Column stats: COMPLETE
                    Group By Operator
                      aggregations: count()
                      keys: key (type: string), value (type: string)
                      mode: hash
                      outputColumnNames: _col0, _col1, _col2
                      Statistics: Num rows: 250 Data size: 46500 Basic stats: COMPLETE Column stats: COMPLETE
                      Reduce Output Operator
                        key expressions: _col0 (type: string), _col1 (type: string)
                        sort order: ++
                        Map-reduce partition columns: _col0 (type: string), _col1 (type: string)
                        Statistics: Num rows: 250 Data size: 46500 Basic stats: COMPLETE Column stats: COMPLETE
                        value expressions: _col2 (type: bigint)
            Execution mode: vectorized
        Reducer 10 
            Execution mode: vectorized, llap
            Reduce Operator Tree:
              Group By Operator
                keys: KEY._col0 (type: string), KEY._col1 (type: string), KEY._col2 (type: bigint)
                mode: mergepartial
                outputColumnNames: _col0, _col1, _col2
                Statistics: Num rows: 500 Data size: 93000 Basic stats: COMPLETE Column stats: COMPLETE
                Select Operator
                  expressions: _col0 (type: string), _col1 (type: string)
                  outputColumnNames: _col0, _col1
                  Statistics: Num rows: 500 Data size: 89000 Basic stats: COMPLETE Column stats: COMPLETE
                  Group By Operator
                    keys: _col0 (type: string), _col1 (type: string)
                    mode: hash
                    outputColumnNames: _col0, _col1
                    Statistics: Num rows: 500 Data size: 89000 Basic stats: COMPLETE Column stats: COMPLETE
                    Reduce Output Operator
                      key expressions: _col0 (type: string), _col1 (type: string)
                      sort order: ++
                      Map-reduce partition columns: _col0 (type: string), _col1 (type: string)
                      Statistics: Num rows: 500 Data size: 89000 Basic stats: COMPLETE Column stats: COMPLETE
        Reducer 12 
            Execution mode: vectorized
            Reduce Operator Tree:
              Group By Operator
                aggregations: count(VALUE._col0)
                keys: KEY._col0 (type: string), KEY._col1 (type: string)
                mode: mergepartial
                outputColumnNames: _col0, _col1, _col2
                Statistics: Num rows: 250 Data size: 46500 Basic stats: COMPLETE Column stats: COMPLETE
                Group By Operator
                  keys: _col0 (type: string), _col1 (type: string), _col2 (type: bigint)
                  mode: hash
                  outputColumnNames: _col0, _col1, _col2
                  Statistics: Num rows: 500 Data size: 93000 Basic stats: COMPLETE Column stats: COMPLETE
                  Reduce Output Operator
                    key expressions: _col0 (type: string), _col1 (type: string), _col2 (type: bigint)
                    sort order: +++
                    Map-reduce partition columns: _col0 (type: string), _col1 (type: string), _col2 (type: bigint)
                    Statistics: Num rows: 500 Data size: 93000 Basic stats: COMPLETE Column stats: COMPLETE
        Reducer 3 
            Execution mode: vectorized, llap
            Reduce Operator Tree:
              Group By Operator
                keys: KEY._col0 (type: string), KEY._col1 (type: string)
                mode: mergepartial
                outputColumnNames: _col0, _col1
                Statistics: Num rows: 500 Data size: 89000 Basic stats: COMPLETE Column stats: COMPLETE
                Group By Operator
                  keys: _col0 (type: string), _col1 (type: string)
                  mode: hash
                  outputColumnNames: _col0, _col1
                  Statistics: Num rows: 500 Data size: 89000 Basic stats: COMPLETE Column stats: COMPLETE
                  Reduce Output Operator
                    key expressions: _col0 (type: string), _col1 (type: string)
                    sort order: ++
                    Map-reduce partition columns: _col0 (type: string), _col1 (type: string)
                    Statistics: Num rows: 500 Data size: 89000 Basic stats: COMPLETE Column stats: COMPLETE
        Reducer 5 
            Execution mode: llap
            Reduce Operator Tree:
              Group By Operator
                keys: KEY._col0 (type: string), KEY._col1 (type: string)
                mode: mergepartial
                outputColumnNames: _col0, _col1
                Statistics: Num rows: 500 Data size: 89000 Basic stats: COMPLETE Column stats: COMPLETE
                Select Operator
                  expressions: UDFToInteger(_col0) (type: int), _col1 (type: string)
                  outputColumnNames: _col0, _col1
                  Statistics: Num rows: 500 Data size: 47500 Basic stats: COMPLETE Column stats: COMPLETE
                  File Output Operator
                    compressed: false
                    Statistics: Num rows: 500 Data size: 47500 Basic stats: COMPLETE Column stats: COMPLETE
                    table:
                        input format: org.apache.hadoop.mapred.TextInputFormat
                        output format: org.apache.hadoop.hive.ql.io.HiveIgnoreKeyTextOutputFormat
                        serde: org.apache.hadoop.hive.serde2.lazy.LazySimpleSerDe
                        name: default.union_subq_union30
                  Select Operator
                    expressions: _col0 (type: int), _col1 (type: string)
                    outputColumnNames: key, value
                    Statistics: Num rows: 500 Data size: 47500 Basic stats: COMPLETE Column stats: COMPLETE
                    Group By Operator
                      aggregations: compute_stats(key, 'hll'), compute_stats(value, 'hll')
                      mode: hash
                      outputColumnNames: _col0, _col1
                      Statistics: Num rows: 1 Data size: 864 Basic stats: COMPLETE Column stats: COMPLETE
                      Reduce Output Operator
                        sort order: 
                        Statistics: Num rows: 1 Data size: 864 Basic stats: COMPLETE Column stats: COMPLETE
                        value expressions: _col0 (type: struct<columntype:string,min:bigint,max:bigint,countnulls:bigint,bitvector:binary>), _col1 (type: struct<columntype:string,maxlength:bigint,sumlength:bigint,count:bigint,countnulls:bigint,bitvector:binary>)
        Reducer 6 
            Execution mode: llap
            Reduce Operator Tree:
              Group By Operator
                aggregations: compute_stats(VALUE._col0), compute_stats(VALUE._col1)
                mode: mergepartial
                outputColumnNames: _col0, _col1
                Statistics: Num rows: 1 Data size: 880 Basic stats: COMPLETE Column stats: COMPLETE
                File Output Operator
                  compressed: false
                  Statistics: Num rows: 1 Data size: 880 Basic stats: COMPLETE Column stats: COMPLETE
                  table:
                      input format: org.apache.hadoop.mapred.SequenceFileInputFormat
                      output format: org.apache.hadoop.hive.ql.io.HiveSequenceFileOutputFormat
                      serde: org.apache.hadoop.hive.serde2.lazy.LazySimpleSerDe
        Reducer 8 
            Execution mode: vectorized
            Reduce Operator Tree:
              Group By Operator
                aggregations: count(VALUE._col0)
                keys: KEY._col0 (type: string), KEY._col1 (type: string)
                mode: mergepartial
                outputColumnNames: _col0, _col1, _col2
                Statistics: Num rows: 250 Data size: 46500 Basic stats: COMPLETE Column stats: COMPLETE
                Group By Operator
                  keys: _col0 (type: string), _col1 (type: string), _col2 (type: bigint)
                  mode: hash
                  outputColumnNames: _col0, _col1, _col2
                  Statistics: Num rows: 500 Data size: 93000 Basic stats: COMPLETE Column stats: COMPLETE
                  Reduce Output Operator
                    key expressions: _col0 (type: string), _col1 (type: string), _col2 (type: bigint)
                    sort order: +++
                    Map-reduce partition columns: _col0 (type: string), _col1 (type: string), _col2 (type: bigint)
                    Statistics: Num rows: 500 Data size: 93000 Basic stats: COMPLETE Column stats: COMPLETE
        Union 2 
            Vertex: Union 2
        Union 4 
            Vertex: Union 4
        Union 9 
            Vertex: Union 9

  Stage: Stage-2
    Dependency Collection

  Stage: Stage-0
    Move Operator
      tables:
          replace: true
          table:
              input format: org.apache.hadoop.mapred.TextInputFormat
              output format: org.apache.hadoop.hive.ql.io.HiveIgnoreKeyTextOutputFormat
              serde: org.apache.hadoop.hive.serde2.lazy.LazySimpleSerDe
              name: default.union_subq_union30

  Stage: Stage-3
    Stats Work
      Basic Stats Work:
      Column Stats Desc:
          Columns: key, value
          Column Types: int, string
          Table: default.union_subq_union30

PREHOOK: query: insert overwrite table union_subq_union30 
select * from (

select * from (
  select key, value from src 
  UNION DISTINCT 
  select key, value from 
  (
    select key, value, count(1) from src group by key, value
    UNION DISTINCT
    select key, value, count(1) from src group by key, value
  ) subq
) a

UNION DISTINCT

select key, value from src
) aa
PREHOOK: type: QUERY
PREHOOK: Input: default@src
PREHOOK: Output: default@union_subq_union30
POSTHOOK: query: insert overwrite table union_subq_union30 
select * from (

select * from (
  select key, value from src 
  UNION DISTINCT 
  select key, value from 
  (
    select key, value, count(1) from src group by key, value
    UNION DISTINCT
    select key, value, count(1) from src group by key, value
  ) subq
) a

UNION DISTINCT

select key, value from src
) aa
POSTHOOK: type: QUERY
POSTHOOK: Input: default@src
POSTHOOK: Output: default@union_subq_union30
POSTHOOK: Lineage: union_subq_union30.key EXPRESSION [(src)src.FieldSchema(name:key, type:string, comment:default), ]
POSTHOOK: Lineage: union_subq_union30.value EXPRESSION [(src)src.FieldSchema(name:value, type:string, comment:default), ]
PREHOOK: query: select * from union_subq_union30 order by key, value limit 20
PREHOOK: type: QUERY
PREHOOK: Input: default@union_subq_union30
PREHOOK: Output: hdfs://### HDFS PATH ###
POSTHOOK: query: select * from union_subq_union30 order by key, value limit 20
POSTHOOK: type: QUERY
POSTHOOK: Input: default@union_subq_union30
POSTHOOK: Output: hdfs://### HDFS PATH ###
0	val_0
2	val_2
4	val_4
5	val_5
8	val_8
9	val_9
10	val_10
11	val_11
12	val_12
15	val_15
17	val_17
18	val_18
19	val_19
20	val_20
24	val_24
26	val_26
27	val_27
28	val_28
30	val_30
33	val_33
PREHOOK: query: drop table t1_n93
PREHOOK: type: DROPTABLE
POSTHOOK: query: drop table t1_n93
POSTHOOK: type: DROPTABLE
PREHOOK: query: drop table t2_n58
PREHOOK: type: DROPTABLE
POSTHOOK: query: drop table t2_n58
POSTHOOK: type: DROPTABLE
PREHOOK: query: create table t1_n93 as select * from src where key < 10
PREHOOK: type: CREATETABLE_AS_SELECT
PREHOOK: Input: default@src
PREHOOK: Output: database:default
PREHOOK: Output: default@t1_n93
POSTHOOK: query: create table t1_n93 as select * from src where key < 10
POSTHOOK: type: CREATETABLE_AS_SELECT
POSTHOOK: Input: default@src
POSTHOOK: Output: database:default
POSTHOOK: Output: default@t1_n93
POSTHOOK: Lineage: t1_n93.key SIMPLE [(src)src.FieldSchema(name:key, type:string, comment:default), ]
POSTHOOK: Lineage: t1_n93.value SIMPLE [(src)src.FieldSchema(name:value, type:string, comment:default), ]
PREHOOK: query: create table t2_n58 as select * from src where key < 10
PREHOOK: type: CREATETABLE_AS_SELECT
PREHOOK: Input: default@src
PREHOOK: Output: database:default
PREHOOK: Output: default@t2_n58
POSTHOOK: query: create table t2_n58 as select * from src where key < 10
POSTHOOK: type: CREATETABLE_AS_SELECT
POSTHOOK: Input: default@src
POSTHOOK: Output: database:default
POSTHOOK: Output: default@t2_n58
POSTHOOK: Lineage: t2_n58.key SIMPLE [(src)src.FieldSchema(name:key, type:string, comment:default), ]
POSTHOOK: Lineage: t2_n58.value SIMPLE [(src)src.FieldSchema(name:value, type:string, comment:default), ]
PREHOOK: query: create table t3_n22(key string, cnt int)
PREHOOK: type: CREATETABLE
PREHOOK: Output: database:default
PREHOOK: Output: default@t3_n22
POSTHOOK: query: create table t3_n22(key string, cnt int)
POSTHOOK: type: CREATETABLE
POSTHOOK: Output: database:default
POSTHOOK: Output: default@t3_n22
PREHOOK: query: create table t4_n11(value string, cnt int)
PREHOOK: type: CREATETABLE
PREHOOK: Output: database:default
PREHOOK: Output: default@t4_n11
POSTHOOK: query: create table t4_n11(value string, cnt int)
POSTHOOK: type: CREATETABLE
POSTHOOK: Output: database:default
POSTHOOK: Output: default@t4_n11
PREHOOK: query: explain
from
(select * from t1_n93
 UNION DISTINCT
 select * from t2_n58
) x
insert overwrite table t3_n22
  select key, count(1) group by key
insert overwrite table t4_n11
  select value, count(1) group by value
PREHOOK: type: QUERY
PREHOOK: Input: default@t1_n93
PREHOOK: Input: default@t2_n58
PREHOOK: Output: default@t3_n22
PREHOOK: Output: default@t4_n11
POSTHOOK: query: explain
from
(select * from t1_n93
 UNION DISTINCT
 select * from t2_n58
) x
insert overwrite table t3_n22
  select key, count(1) group by key
insert overwrite table t4_n11
  select value, count(1) group by value
POSTHOOK: type: QUERY
POSTHOOK: Input: default@t1_n93
POSTHOOK: Input: default@t2_n58
POSTHOOK: Output: default@t3_n22
POSTHOOK: Output: default@t4_n11
STAGE DEPENDENCIES:
  Stage-2 is a root stage
  Stage-3 depends on stages: Stage-2
  Stage-0 depends on stages: Stage-3
  Stage-4 depends on stages: Stage-0
  Stage-1 depends on stages: Stage-3
  Stage-5 depends on stages: Stage-1

STAGE PLANS:
  Stage: Stage-2
    Tez
#### A masked pattern was here ####
      Edges:
        Map 1 <- Union 2 (CONTAINS)
        Map 7 <- Union 2 (CONTAINS)
        Reducer 3 <- Union 2 (SIMPLE_EDGE)
        Reducer 4 <- Reducer 3 (CUSTOM_SIMPLE_EDGE)
        Reducer 5 <- Reducer 3 (SIMPLE_EDGE)
        Reducer 6 <- Reducer 5 (CUSTOM_SIMPLE_EDGE)
#### A masked pattern was here ####
      Vertices:
        Map 1 
            Map Operator Tree:
                TableScan
                  alias: t1_n93
                  Statistics: Num rows: 10 Data size: 3680 Basic stats: COMPLETE Column stats: NONE
                  Select Operator
                    expressions: key (type: string), value (type: string)
                    outputColumnNames: _col0, _col1
                    Statistics: Num rows: 10 Data size: 3680 Basic stats: COMPLETE Column stats: NONE
                    Group By Operator
                      keys: _col0 (type: string), _col1 (type: string)
                      mode: hash
                      outputColumnNames: _col0, _col1
                      Statistics: Num rows: 20 Data size: 7360 Basic stats: COMPLETE Column stats: NONE
                      Reduce Output Operator
                        key expressions: _col0 (type: string), _col1 (type: string)
                        sort order: ++
                        Map-reduce partition columns: _col0 (type: string)
                        Statistics: Num rows: 20 Data size: 7360 Basic stats: COMPLETE Column stats: NONE
            Execution mode: vectorized
        Map 7 
            Map Operator Tree:
                TableScan
                  alias: t2_n58
                  Statistics: Num rows: 10 Data size: 3680 Basic stats: COMPLETE Column stats: NONE
                  Select Operator
                    expressions: key (type: string), value (type: string)
                    outputColumnNames: _col0, _col1
                    Statistics: Num rows: 10 Data size: 3680 Basic stats: COMPLETE Column stats: NONE
                    Group By Operator
                      keys: _col0 (type: string), _col1 (type: string)
                      mode: hash
                      outputColumnNames: _col0, _col1
                      Statistics: Num rows: 20 Data size: 7360 Basic stats: COMPLETE Column stats: NONE
                      Reduce Output Operator
                        key expressions: _col0 (type: string), _col1 (type: string)
                        sort order: ++
                        Map-reduce partition columns: _col0 (type: string)
                        Statistics: Num rows: 20 Data size: 7360 Basic stats: COMPLETE Column stats: NONE
            Execution mode: vectorized
        Reducer 3 
            Reduce Operator Tree:
              Group By Operator
                keys: KEY._col0 (type: string), KEY._col1 (type: string)
                mode: mergepartial
                outputColumnNames: _col0, _col1
                Statistics: Num rows: 10 Data size: 3680 Basic stats: COMPLETE Column stats: NONE
                Select Operator
                  expressions: _col0 (type: string)
                  outputColumnNames: _col0
                  Statistics: Num rows: 10 Data size: 3680 Basic stats: COMPLETE Column stats: NONE
                  Group By Operator
                    aggregations: count(1)
                    keys: _col0 (type: string)
                    mode: complete
                    outputColumnNames: _col0, _col1
                    Statistics: Num rows: 5 Data size: 1840 Basic stats: COMPLETE Column stats: NONE
                    Select Operator
                      expressions: _col0 (type: string), UDFToInteger(_col1) (type: int)
                      outputColumnNames: _col0, _col1
                      Statistics: Num rows: 5 Data size: 1840 Basic stats: COMPLETE Column stats: NONE
                      File Output Operator
                        compressed: false
                        Statistics: Num rows: 5 Data size: 1840 Basic stats: COMPLETE Column stats: NONE
                        table:
                            input format: org.apache.hadoop.mapred.TextInputFormat
                            output format: org.apache.hadoop.hive.ql.io.HiveIgnoreKeyTextOutputFormat
                            serde: org.apache.hadoop.hive.serde2.lazy.LazySimpleSerDe
                            name: default.t3_n22
                      Select Operator
                        expressions: _col0 (type: string), _col1 (type: int)
                        outputColumnNames: key, cnt
                        Statistics: Num rows: 5 Data size: 1840 Basic stats: COMPLETE Column stats: NONE
                        Group By Operator
                          aggregations: compute_stats(key, 'hll'), compute_stats(cnt, 'hll')
                          mode: hash
                          outputColumnNames: _col0, _col1
                          Statistics: Num rows: 1 Data size: 1232 Basic stats: COMPLETE Column stats: NONE
                          Reduce Output Operator
                            sort order: 
                            Statistics: Num rows: 1 Data size: 1232 Basic stats: COMPLETE Column stats: NONE
                            value expressions: _col0 (type: struct<columntype:string,maxlength:bigint,sumlength:bigint,count:bigint,countnulls:bigint,bitvector:binary>), _col1 (type: struct<columntype:string,min:bigint,max:bigint,countnulls:bigint,bitvector:binary>)
                Select Operator
                  expressions: _col1 (type: string)
                  outputColumnNames: _col1
                  Statistics: Num rows: 10 Data size: 3680 Basic stats: COMPLETE Column stats: NONE
                  Group By Operator
                    aggregations: count(1)
                    keys: _col1 (type: string)
                    mode: hash
                    outputColumnNames: _col0, _col1
                    Statistics: Num rows: 10 Data size: 3680 Basic stats: COMPLETE Column stats: NONE
                    Reduce Output Operator
                      key expressions: _col0 (type: string)
                      sort order: +
                      Map-reduce partition columns: _col0 (type: string)
                      Statistics: Num rows: 10 Data size: 3680 Basic stats: COMPLETE Column stats: NONE
                      value expressions: _col1 (type: bigint)
        Reducer 4 
            Reduce Operator Tree:
              Group By Operator
                aggregations: compute_stats(VALUE._col0), compute_stats(VALUE._col1)
                mode: mergepartial
                outputColumnNames: _col0, _col1
                Statistics: Num rows: 1 Data size: 1248 Basic stats: COMPLETE Column stats: NONE
                File Output Operator
                  compressed: false
                  Statistics: Num rows: 1 Data size: 1248 Basic stats: COMPLETE Column stats: NONE
                  table:
                      input format: org.apache.hadoop.mapred.SequenceFileInputFormat
                      output format: org.apache.hadoop.hive.ql.io.HiveSequenceFileOutputFormat
                      serde: org.apache.hadoop.hive.serde2.lazy.LazySimpleSerDe
        Reducer 5 
            Reduce Operator Tree:
              Group By Operator
                aggregations: count(VALUE._col0)
                keys: KEY._col0 (type: string)
                mode: mergepartial
                outputColumnNames: _col0, _col1
                Statistics: Num rows: 5 Data size: 1840 Basic stats: COMPLETE Column stats: NONE
                Select Operator
                  expressions: _col0 (type: string), UDFToInteger(_col1) (type: int)
                  outputColumnNames: _col0, _col1
                  Statistics: Num rows: 5 Data size: 1840 Basic stats: COMPLETE Column stats: NONE
                  File Output Operator
                    compressed: false
                    Statistics: Num rows: 5 Data size: 1840 Basic stats: COMPLETE Column stats: NONE
                    table:
                        input format: org.apache.hadoop.mapred.TextInputFormat
                        output format: org.apache.hadoop.hive.ql.io.HiveIgnoreKeyTextOutputFormat
                        serde: org.apache.hadoop.hive.serde2.lazy.LazySimpleSerDe
                        name: default.t4_n11
                  Select Operator
                    expressions: _col0 (type: string), _col1 (type: int)
                    outputColumnNames: value, cnt
                    Statistics: Num rows: 5 Data size: 1840 Basic stats: COMPLETE Column stats: NONE
                    Group By Operator
                      aggregations: compute_stats(value, 'hll'), compute_stats(cnt, 'hll')
                      mode: hash
                      outputColumnNames: _col0, _col1
                      Statistics: Num rows: 1 Data size: 1232 Basic stats: COMPLETE Column stats: NONE
                      Reduce Output Operator
                        sort order: 
                        Statistics: Num rows: 1 Data size: 1232 Basic stats: COMPLETE Column stats: NONE
                        value expressions: _col0 (type: struct<columntype:string,maxlength:bigint,sumlength:bigint,count:bigint,countnulls:bigint,bitvector:binary>), _col1 (type: struct<columntype:string,min:bigint,max:bigint,countnulls:bigint,bitvector:binary>)
        Reducer 6 
            Reduce Operator Tree:
              Group By Operator
                aggregations: compute_stats(VALUE._col0), compute_stats(VALUE._col1)
                mode: mergepartial
                outputColumnNames: _col0, _col1
                Statistics: Num rows: 1 Data size: 1248 Basic stats: COMPLETE Column stats: NONE
                File Output Operator
                  compressed: false
                  Statistics: Num rows: 1 Data size: 1248 Basic stats: COMPLETE Column stats: NONE
                  table:
                      input format: org.apache.hadoop.mapred.SequenceFileInputFormat
                      output format: org.apache.hadoop.hive.ql.io.HiveSequenceFileOutputFormat
                      serde: org.apache.hadoop.hive.serde2.lazy.LazySimpleSerDe
        Union 2 
            Vertex: Union 2

  Stage: Stage-3
    Dependency Collection

  Stage: Stage-0
    Move Operator
      tables:
          replace: true
          table:
              input format: org.apache.hadoop.mapred.TextInputFormat
              output format: org.apache.hadoop.hive.ql.io.HiveIgnoreKeyTextOutputFormat
              serde: org.apache.hadoop.hive.serde2.lazy.LazySimpleSerDe
              name: default.t3_n22

  Stage: Stage-4
    Stats Work
      Basic Stats Work:
      Column Stats Desc:
          Columns: key, cnt
          Column Types: string, int
          Table: default.t3_n22

  Stage: Stage-1
    Move Operator
      tables:
          replace: true
          table:
              input format: org.apache.hadoop.mapred.TextInputFormat
              output format: org.apache.hadoop.hive.ql.io.HiveIgnoreKeyTextOutputFormat
              serde: org.apache.hadoop.hive.serde2.lazy.LazySimpleSerDe
              name: default.t4_n11

  Stage: Stage-5
    Stats Work
      Basic Stats Work:
      Column Stats Desc:
          Columns: value, cnt
          Column Types: string, int
          Table: default.t4_n11

PREHOOK: query: from
(select * from t1_n93
 UNION DISTINCT
 select * from t2_n58
) x
insert overwrite table t3_n22
  select key, count(1) group by key
insert overwrite table t4_n11
  select value, count(1) group by value
PREHOOK: type: QUERY
PREHOOK: Input: default@t1_n93
PREHOOK: Input: default@t2_n58
PREHOOK: Output: default@t3_n22
PREHOOK: Output: default@t4_n11
POSTHOOK: query: from
(select * from t1_n93
 UNION DISTINCT
 select * from t2_n58
) x
insert overwrite table t3_n22
  select key, count(1) group by key
insert overwrite table t4_n11
  select value, count(1) group by value
POSTHOOK: type: QUERY
POSTHOOK: Input: default@t1_n93
POSTHOOK: Input: default@t2_n58
POSTHOOK: Output: default@t3_n22
POSTHOOK: Output: default@t4_n11
POSTHOOK: Lineage: t3_n22.cnt EXPRESSION [(t1_n93)t1_n93.null, (t2_n58)t2_n58.null, ]
POSTHOOK: Lineage: t3_n22.key EXPRESSION [(t1_n93)t1_n93.FieldSchema(name:key, type:string, comment:null), (t2_n58)t2_n58.FieldSchema(name:key, type:string, comment:null), ]
POSTHOOK: Lineage: t4_n11.cnt EXPRESSION [(t1_n93)t1_n93.null, (t2_n58)t2_n58.null, ]
POSTHOOK: Lineage: t4_n11.value EXPRESSION [(t1_n93)t1_n93.FieldSchema(name:value, type:string, comment:null), (t2_n58)t2_n58.FieldSchema(name:value, type:string, comment:null), ]
PREHOOK: query: select * from t3_n22
PREHOOK: type: QUERY
PREHOOK: Input: default@t3_n22
PREHOOK: Output: hdfs://### HDFS PATH ###
POSTHOOK: query: select * from t3_n22
POSTHOOK: type: QUERY
POSTHOOK: Input: default@t3_n22
POSTHOOK: Output: hdfs://### HDFS PATH ###
0	1
2	1
4	1
5	1
8	1
9	1
PREHOOK: query: select * from t4_n11
PREHOOK: type: QUERY
PREHOOK: Input: default@t4_n11
PREHOOK: Output: hdfs://### HDFS PATH ###
POSTHOOK: query: select * from t4_n11
POSTHOOK: type: QUERY
POSTHOOK: Input: default@t4_n11
POSTHOOK: Output: hdfs://### HDFS PATH ###
val_0	1
val_2	1
val_4	1
val_5	1
val_8	1
val_9	1
PREHOOK: query: create table t5_n4(c1 string, cnt int)
PREHOOK: type: CREATETABLE
PREHOOK: Output: database:default
PREHOOK: Output: default@t5_n4
POSTHOOK: query: create table t5_n4(c1 string, cnt int)
POSTHOOK: type: CREATETABLE
POSTHOOK: Output: database:default
POSTHOOK: Output: default@t5_n4
PREHOOK: query: create table t6_n3(c1 string, cnt int)
PREHOOK: type: CREATETABLE
PREHOOK: Output: database:default
PREHOOK: Output: default@t6_n3
POSTHOOK: query: create table t6_n3(c1 string, cnt int)
POSTHOOK: type: CREATETABLE
POSTHOOK: Output: database:default
POSTHOOK: Output: default@t6_n3
PREHOOK: query: explain
from
(
 select key as c1, count(1) as cnt from t1_n93 group by key
   UNION DISTINCT
 select key as c1, count(1) as cnt from t2_n58 group by key
) x
insert overwrite table t5_n4
  select c1, sum(cnt) group by c1
insert overwrite table t6_n3
  select c1, sum(cnt) group by c1
PREHOOK: type: QUERY
PREHOOK: Input: default@t1_n93
PREHOOK: Input: default@t2_n58
PREHOOK: Output: default@t5_n4
PREHOOK: Output: default@t6_n3
POSTHOOK: query: explain
from
(
 select key as c1, count(1) as cnt from t1_n93 group by key
   UNION DISTINCT
 select key as c1, count(1) as cnt from t2_n58 group by key
) x
insert overwrite table t5_n4
  select c1, sum(cnt) group by c1
insert overwrite table t6_n3
  select c1, sum(cnt) group by c1
POSTHOOK: type: QUERY
POSTHOOK: Input: default@t1_n93
POSTHOOK: Input: default@t2_n58
POSTHOOK: Output: default@t5_n4
POSTHOOK: Output: default@t6_n3
STAGE DEPENDENCIES:
  Stage-2 is a root stage
  Stage-3 depends on stages: Stage-2
  Stage-0 depends on stages: Stage-3
  Stage-4 depends on stages: Stage-0
  Stage-1 depends on stages: Stage-3
  Stage-5 depends on stages: Stage-1

STAGE PLANS:
  Stage: Stage-2
    Tez
#### A masked pattern was here ####
      Edges:
        Reducer 2 <- Map 1 (SIMPLE_EDGE), Union 3 (CONTAINS)
        Reducer 4 <- Union 3 (SIMPLE_EDGE)
        Reducer 5 <- Reducer 4 (SIMPLE_EDGE)
        Reducer 6 <- Reducer 5 (CUSTOM_SIMPLE_EDGE)
        Reducer 7 <- Reducer 5 (CUSTOM_SIMPLE_EDGE)
        Reducer 9 <- Map 8 (SIMPLE_EDGE), Union 3 (CONTAINS)
#### A masked pattern was here ####
      Vertices:
        Map 1 
            Map Operator Tree:
                TableScan
                  alias: t1_n93
                  Statistics: Num rows: 10 Data size: 1840 Basic stats: COMPLETE Column stats: NONE
                  Select Operator
                    expressions: key (type: string)
                    outputColumnNames: key
                    Statistics: Num rows: 10 Data size: 1840 Basic stats: COMPLETE Column stats: NONE
                    Group By Operator
                      aggregations: count()
                      keys: key (type: string)
                      mode: hash
                      outputColumnNames: _col0, _col1
                      Statistics: Num rows: 10 Data size: 1840 Basic stats: COMPLETE Column stats: NONE
                      Reduce Output Operator
                        key expressions: _col0 (type: string)
                        sort order: +
                        Map-reduce partition columns: _col0 (type: string)
                        Statistics: Num rows: 10 Data size: 1840 Basic stats: COMPLETE Column stats: NONE
                        value expressions: _col1 (type: bigint)
            Execution mode: vectorized
        Map 8 
            Map Operator Tree:
                TableScan
                  alias: t2_n58
                  Statistics: Num rows: 10 Data size: 1840 Basic stats: COMPLETE Column stats: NONE
                  Select Operator
                    expressions: key (type: string)
                    outputColumnNames: key
                    Statistics: Num rows: 10 Data size: 1840 Basic stats: COMPLETE Column stats: NONE
                    Group By Operator
                      aggregations: count()
                      keys: key (type: string)
                      mode: hash
                      outputColumnNames: _col0, _col1
                      Statistics: Num rows: 10 Data size: 1840 Basic stats: COMPLETE Column stats: NONE
                      Reduce Output Operator
                        key expressions: _col0 (type: string)
                        sort order: +
                        Map-reduce partition columns: _col0 (type: string)
                        Statistics: Num rows: 10 Data size: 1840 Basic stats: COMPLETE Column stats: NONE
                        value expressions: _col1 (type: bigint)
            Execution mode: vectorized
        Reducer 2 
            Execution mode: vectorized
            Reduce Operator Tree:
              Group By Operator
                aggregations: count(VALUE._col0)
                keys: KEY._col0 (type: string)
                mode: mergepartial
                outputColumnNames: _col0, _col1
                Statistics: Num rows: 5 Data size: 920 Basic stats: COMPLETE Column stats: NONE
                Group By Operator
                  keys: _col0 (type: string), _col1 (type: bigint)
                  mode: hash
                  outputColumnNames: _col0, _col1
                  Statistics: Num rows: 10 Data size: 1840 Basic stats: COMPLETE Column stats: NONE
                  Reduce Output Operator
                    key expressions: _col0 (type: string), _col1 (type: bigint)
                    sort order: ++
                    Map-reduce partition columns: _col0 (type: string), _col1 (type: bigint)
                    Statistics: Num rows: 10 Data size: 1840 Basic stats: COMPLETE Column stats: NONE
        Reducer 4 
            Execution mode: vectorized
            Reduce Operator Tree:
              Group By Operator
                keys: KEY._col0 (type: string), KEY._col1 (type: bigint)
                mode: mergepartial
                outputColumnNames: _col0, _col1
                Statistics: Num rows: 5 Data size: 920 Basic stats: COMPLETE Column stats: NONE
                Reduce Output Operator
                  key expressions: _col0 (type: string)
                  sort order: +
                  Map-reduce partition columns: _col0 (type: string)
                  Statistics: Num rows: 5 Data size: 920 Basic stats: COMPLETE Column stats: NONE
                  value expressions: _col1 (type: bigint)
        Reducer 5 
            Reduce Operator Tree:
              Forward
                Statistics: Num rows: 5 Data size: 920 Basic stats: COMPLETE Column stats: NONE
                Group By Operator
                  aggregations: sum(VALUE._col0)
                  keys: KEY._col0 (type: string)
                  mode: complete
                  outputColumnNames: _col0, _col1
                  Statistics: Num rows: 2 Data size: 368 Basic stats: COMPLETE Column stats: NONE
                  Select Operator
                    expressions: _col0 (type: string), UDFToInteger(_col1) (type: int)
                    outputColumnNames: _col0, _col1
                    Statistics: Num rows: 2 Data size: 368 Basic stats: COMPLETE Column stats: NONE
                    File Output Operator
                      compressed: false
                      Statistics: Num rows: 2 Data size: 368 Basic stats: COMPLETE Column stats: NONE
                      table:
                          input format: org.apache.hadoop.mapred.TextInputFormat
                          output format: org.apache.hadoop.hive.ql.io.HiveIgnoreKeyTextOutputFormat
                          serde: org.apache.hadoop.hive.serde2.lazy.LazySimpleSerDe
                          name: default.t5_n4
                    Select Operator
                      expressions: _col0 (type: string), _col1 (type: int)
                      outputColumnNames: c1, cnt
                      Statistics: Num rows: 2 Data size: 368 Basic stats: COMPLETE Column stats: NONE
                      Group By Operator
                        aggregations: compute_stats(c1, 'hll'), compute_stats(cnt, 'hll')
                        mode: hash
                        outputColumnNames: _col0, _col1
                        Statistics: Num rows: 1 Data size: 1048 Basic stats: COMPLETE Column stats: NONE
                        Reduce Output Operator
                          sort order: 
                          Statistics: Num rows: 1 Data size: 1048 Basic stats: COMPLETE Column stats: NONE
                          value expressions: _col0 (type: struct<columntype:string,maxlength:bigint,sumlength:bigint,count:bigint,countnulls:bigint,bitvector:binary>), _col1 (type: struct<columntype:string,min:bigint,max:bigint,countnulls:bigint,bitvector:binary>)
                Group By Operator
                  aggregations: sum(VALUE._col0)
                  keys: KEY._col0 (type: string)
                  mode: complete
                  outputColumnNames: _col0, _col1
                  Statistics: Num rows: 2 Data size: 368 Basic stats: COMPLETE Column stats: NONE
                  Select Operator
                    expressions: _col0 (type: string), UDFToInteger(_col1) (type: int)
                    outputColumnNames: _col0, _col1
                    Statistics: Num rows: 2 Data size: 368 Basic stats: COMPLETE Column stats: NONE
                    File Output Operator
                      compressed: false
                      Statistics: Num rows: 2 Data size: 368 Basic stats: COMPLETE Column stats: NONE
                      table:
                          input format: org.apache.hadoop.mapred.TextInputFormat
                          output format: org.apache.hadoop.hive.ql.io.HiveIgnoreKeyTextOutputFormat
                          serde: org.apache.hadoop.hive.serde2.lazy.LazySimpleSerDe
                          name: default.t6_n3
                    Select Operator
                      expressions: _col0 (type: string), _col1 (type: int)
                      outputColumnNames: c1, cnt
                      Statistics: Num rows: 2 Data size: 368 Basic stats: COMPLETE Column stats: NONE
                      Group By Operator
                        aggregations: compute_stats(c1, 'hll'), compute_stats(cnt, 'hll')
                        mode: hash
                        outputColumnNames: _col0, _col1
                        Statistics: Num rows: 1 Data size: 1048 Basic stats: COMPLETE Column stats: NONE
                        Reduce Output Operator
                          sort order: 
                          Statistics: Num rows: 1 Data size: 1048 Basic stats: COMPLETE Column stats: NONE
                          value expressions: _col0 (type: struct<columntype:string,maxlength:bigint,sumlength:bigint,count:bigint,countnulls:bigint,bitvector:binary>), _col1 (type: struct<columntype:string,min:bigint,max:bigint,countnulls:bigint,bitvector:binary>)
        Reducer 6 
            Reduce Operator Tree:
              Group By Operator
                aggregations: compute_stats(VALUE._col0), compute_stats(VALUE._col1)
                mode: mergepartial
                outputColumnNames: _col0, _col1
                Statistics: Num rows: 1 Data size: 1064 Basic stats: COMPLETE Column stats: NONE
                File Output Operator
                  compressed: false
                  Statistics: Num rows: 1 Data size: 1064 Basic stats: COMPLETE Column stats: NONE
                  table:
                      input format: org.apache.hadoop.mapred.SequenceFileInputFormat
                      output format: org.apache.hadoop.hive.ql.io.HiveSequenceFileOutputFormat
                      serde: org.apache.hadoop.hive.serde2.lazy.LazySimpleSerDe
        Reducer 7 
            Reduce Operator Tree:
              Group By Operator
                aggregations: compute_stats(VALUE._col0), compute_stats(VALUE._col1)
                mode: mergepartial
                outputColumnNames: _col0, _col1
                Statistics: Num rows: 1 Data size: 1064 Basic stats: COMPLETE Column stats: NONE
                File Output Operator
                  compressed: false
                  Statistics: Num rows: 1 Data size: 1064 Basic stats: COMPLETE Column stats: NONE
                  table:
                      input format: org.apache.hadoop.mapred.SequenceFileInputFormat
                      output format: org.apache.hadoop.hive.ql.io.HiveSequenceFileOutputFormat
                      serde: org.apache.hadoop.hive.serde2.lazy.LazySimpleSerDe
        Reducer 9 
            Execution mode: vectorized
            Reduce Operator Tree:
              Group By Operator
                aggregations: count(VALUE._col0)
                keys: KEY._col0 (type: string)
                mode: mergepartial
                outputColumnNames: _col0, _col1
                Statistics: Num rows: 5 Data size: 920 Basic stats: COMPLETE Column stats: NONE
                Group By Operator
                  keys: _col0 (type: string), _col1 (type: bigint)
                  mode: hash
                  outputColumnNames: _col0, _col1
                  Statistics: Num rows: 10 Data size: 1840 Basic stats: COMPLETE Column stats: NONE
                  Reduce Output Operator
                    key expressions: _col0 (type: string), _col1 (type: bigint)
                    sort order: ++
                    Map-reduce partition columns: _col0 (type: string), _col1 (type: bigint)
                    Statistics: Num rows: 10 Data size: 1840 Basic stats: COMPLETE Column stats: NONE
        Union 3 
            Vertex: Union 3

  Stage: Stage-3
    Dependency Collection

  Stage: Stage-0
    Move Operator
      tables:
          replace: true
          table:
              input format: org.apache.hadoop.mapred.TextInputFormat
              output format: org.apache.hadoop.hive.ql.io.HiveIgnoreKeyTextOutputFormat
              serde: org.apache.hadoop.hive.serde2.lazy.LazySimpleSerDe
              name: default.t5_n4

  Stage: Stage-4
    Stats Work
      Basic Stats Work:
      Column Stats Desc:
          Columns: c1, cnt
          Column Types: string, int
          Table: default.t5_n4

  Stage: Stage-1
    Move Operator
      tables:
          replace: true
          table:
              input format: org.apache.hadoop.mapred.TextInputFormat
              output format: org.apache.hadoop.hive.ql.io.HiveIgnoreKeyTextOutputFormat
              serde: org.apache.hadoop.hive.serde2.lazy.LazySimpleSerDe
              name: default.t6_n3

  Stage: Stage-5
    Stats Work
      Basic Stats Work:
      Column Stats Desc:
          Columns: c1, cnt
          Column Types: string, int
          Table: default.t6_n3

PREHOOK: query: from
(
 select key as c1, count(1) as cnt from t1_n93 group by key
   UNION DISTINCT
 select key as c1, count(1) as cnt from t2_n58 group by key
) x
insert overwrite table t5_n4
  select c1, sum(cnt) group by c1
insert overwrite table t6_n3
  select c1, sum(cnt) group by c1
PREHOOK: type: QUERY
PREHOOK: Input: default@t1_n93
PREHOOK: Input: default@t2_n58
PREHOOK: Output: default@t5_n4
PREHOOK: Output: default@t6_n3
POSTHOOK: query: from
(
 select key as c1, count(1) as cnt from t1_n93 group by key
   UNION DISTINCT
 select key as c1, count(1) as cnt from t2_n58 group by key
) x
insert overwrite table t5_n4
  select c1, sum(cnt) group by c1
insert overwrite table t6_n3
  select c1, sum(cnt) group by c1
POSTHOOK: type: QUERY
POSTHOOK: Input: default@t1_n93
POSTHOOK: Input: default@t2_n58
POSTHOOK: Output: default@t5_n4
POSTHOOK: Output: default@t6_n3
POSTHOOK: Lineage: t5_n4.c1 EXPRESSION [(t1_n93)t1_n93.FieldSchema(name:key, type:string, comment:null), (t2_n58)t2_n58.FieldSchema(name:key, type:string, comment:null), ]
POSTHOOK: Lineage: t5_n4.cnt EXPRESSION [(t1_n93)t1_n93.null, (t2_n58)t2_n58.null, ]
POSTHOOK: Lineage: t6_n3.c1 EXPRESSION [(t1_n93)t1_n93.FieldSchema(name:key, type:string, comment:null), (t2_n58)t2_n58.FieldSchema(name:key, type:string, comment:null), ]
POSTHOOK: Lineage: t6_n3.cnt EXPRESSION [(t1_n93)t1_n93.null, (t2_n58)t2_n58.null, ]
PREHOOK: query: select * from t5_n4
PREHOOK: type: QUERY
PREHOOK: Input: default@t5_n4
PREHOOK: Output: hdfs://### HDFS PATH ###
POSTHOOK: query: select * from t5_n4
POSTHOOK: type: QUERY
POSTHOOK: Input: default@t5_n4
POSTHOOK: Output: hdfs://### HDFS PATH ###
0	3
2	1
4	1
5	3
8	1
9	1
PREHOOK: query: select * from t6_n3
PREHOOK: type: QUERY
PREHOOK: Input: default@t6_n3
PREHOOK: Output: hdfs://### HDFS PATH ###
POSTHOOK: query: select * from t6_n3
POSTHOOK: type: QUERY
POSTHOOK: Input: default@t6_n3
POSTHOOK: Output: hdfs://### HDFS PATH ###
0	3
2	1
4	1
5	3
8	1
9	1
PREHOOK: query: create table t9_n1 as select key, count(1) as cnt from src where key < 10 group by key
PREHOOK: type: CREATETABLE_AS_SELECT
PREHOOK: Input: default@src
PREHOOK: Output: database:default
PREHOOK: Output: default@t9_n1
POSTHOOK: query: create table t9_n1 as select key, count(1) as cnt from src where key < 10 group by key
POSTHOOK: type: CREATETABLE_AS_SELECT
POSTHOOK: Input: default@src
POSTHOOK: Output: database:default
POSTHOOK: Output: default@t9_n1
POSTHOOK: Lineage: t9_n1.cnt EXPRESSION [(src)src.null, ]
POSTHOOK: Lineage: t9_n1.key SIMPLE [(src)src.FieldSchema(name:key, type:string, comment:default), ]
PREHOOK: query: create table t7_n4(c1 string, cnt int)
PREHOOK: type: CREATETABLE
PREHOOK: Output: database:default
PREHOOK: Output: default@t7_n4
POSTHOOK: query: create table t7_n4(c1 string, cnt int)
POSTHOOK: type: CREATETABLE
POSTHOOK: Output: database:default
POSTHOOK: Output: default@t7_n4
PREHOOK: query: create table t8_n2(c1 string, cnt int)
PREHOOK: type: CREATETABLE
PREHOOK: Output: database:default
PREHOOK: Output: default@t8_n2
POSTHOOK: query: create table t8_n2(c1 string, cnt int)
POSTHOOK: type: CREATETABLE
POSTHOOK: Output: database:default
POSTHOOK: Output: default@t8_n2
PREHOOK: query: explain
from
(
 select key as c1, count(1) as cnt from t1_n93 group by key
   UNION DISTINCT
 select key as c1, cnt from t9_n1
) x
insert overwrite table t7_n4
  select c1, count(1) group by c1
insert overwrite table t8_n2
  select c1, count(1) group by c1
PREHOOK: type: QUERY
PREHOOK: Input: default@t1_n93
PREHOOK: Input: default@t9_n1
PREHOOK: Output: default@t7_n4
PREHOOK: Output: default@t8_n2
POSTHOOK: query: explain
from
(
 select key as c1, count(1) as cnt from t1_n93 group by key
   UNION DISTINCT
 select key as c1, cnt from t9_n1
) x
insert overwrite table t7_n4
  select c1, count(1) group by c1
insert overwrite table t8_n2
  select c1, count(1) group by c1
POSTHOOK: type: QUERY
POSTHOOK: Input: default@t1_n93
POSTHOOK: Input: default@t9_n1
POSTHOOK: Output: default@t7_n4
POSTHOOK: Output: default@t8_n2
STAGE DEPENDENCIES:
  Stage-2 is a root stage
  Stage-3 depends on stages: Stage-2
  Stage-0 depends on stages: Stage-3
  Stage-4 depends on stages: Stage-0
  Stage-1 depends on stages: Stage-3
  Stage-5 depends on stages: Stage-1

STAGE PLANS:
  Stage: Stage-2
    Tez
#### A masked pattern was here ####
      Edges:
        Map 8 <- Union 3 (CONTAINS)
        Reducer 2 <- Map 1 (SIMPLE_EDGE), Union 3 (CONTAINS)
        Reducer 4 <- Union 3 (SIMPLE_EDGE)
        Reducer 5 <- Reducer 4 (SIMPLE_EDGE)
        Reducer 6 <- Reducer 5 (CUSTOM_SIMPLE_EDGE)
        Reducer 7 <- Reducer 5 (CUSTOM_SIMPLE_EDGE)
#### A masked pattern was here ####
      Vertices:
        Map 1 
            Map Operator Tree:
                TableScan
                  alias: t1_n93
                  Statistics: Num rows: 10 Data size: 1840 Basic stats: COMPLETE Column stats: NONE
                  Select Operator
                    expressions: key (type: string)
                    outputColumnNames: key
                    Statistics: Num rows: 10 Data size: 1840 Basic stats: COMPLETE Column stats: NONE
                    Group By Operator
                      aggregations: count()
                      keys: key (type: string)
                      mode: hash
                      outputColumnNames: _col0, _col1
                      Statistics: Num rows: 10 Data size: 1840 Basic stats: COMPLETE Column stats: NONE
                      Reduce Output Operator
                        key expressions: _col0 (type: string)
                        sort order: +
                        Map-reduce partition columns: _col0 (type: string)
                        Statistics: Num rows: 10 Data size: 1840 Basic stats: COMPLETE Column stats: NONE
                        value expressions: _col1 (type: bigint)
            Execution mode: vectorized
        Map 8 
            Map Operator Tree:
                TableScan
                  alias: t9_n1
                  Statistics: Num rows: 6 Data size: 1152 Basic stats: COMPLETE Column stats: NONE
                  Select Operator
                    expressions: key (type: string), cnt (type: bigint)
                    outputColumnNames: _col0, _col1
                    Statistics: Num rows: 6 Data size: 1152 Basic stats: COMPLETE Column stats: NONE
                    Group By Operator
                      keys: _col0 (type: string), _col1 (type: bigint)
                      mode: hash
                      outputColumnNames: _col0, _col1
                      Statistics: Num rows: 11 Data size: 2072 Basic stats: COMPLETE Column stats: NONE
                      Reduce Output Operator
                        key expressions: _col0 (type: string), _col1 (type: bigint)
                        sort order: ++
                        Map-reduce partition columns: _col0 (type: string), _col1 (type: bigint)
                        Statistics: Num rows: 11 Data size: 2072 Basic stats: COMPLETE Column stats: NONE
            Execution mode: vectorized
        Reducer 2 
            Execution mode: vectorized
            Reduce Operator Tree:
              Group By Operator
                aggregations: count(VALUE._col0)
                keys: KEY._col0 (type: string)
                mode: mergepartial
                outputColumnNames: _col0, _col1
                Statistics: Num rows: 5 Data size: 920 Basic stats: COMPLETE Column stats: NONE
                Group By Operator
                  keys: _col0 (type: string), _col1 (type: bigint)
                  mode: hash
                  outputColumnNames: _col0, _col1
                  Statistics: Num rows: 11 Data size: 2072 Basic stats: COMPLETE Column stats: NONE
                  Reduce Output Operator
                    key expressions: _col0 (type: string), _col1 (type: bigint)
                    sort order: ++
                    Map-reduce partition columns: _col0 (type: string), _col1 (type: bigint)
                    Statistics: Num rows: 11 Data size: 2072 Basic stats: COMPLETE Column stats: NONE
        Reducer 4 
            Execution mode: vectorized
            Reduce Operator Tree:
              Group By Operator
                keys: KEY._col0 (type: string), KEY._col1 (type: bigint)
                mode: mergepartial
                outputColumnNames: _col0, _col1
                Statistics: Num rows: 5 Data size: 941 Basic stats: COMPLETE Column stats: NONE
                Select Operator
                  expressions: _col0 (type: string)
                  outputColumnNames: _col0
                  Statistics: Num rows: 5 Data size: 941 Basic stats: COMPLETE Column stats: NONE
                  Reduce Output Operator
                    key expressions: _col0 (type: string)
                    sort order: +
                    Map-reduce partition columns: _col0 (type: string)
                    Statistics: Num rows: 5 Data size: 941 Basic stats: COMPLETE Column stats: NONE
        Reducer 5 
            Reduce Operator Tree:
              Forward
                Statistics: Num rows: 5 Data size: 941 Basic stats: COMPLETE Column stats: NONE
                Group By Operator
                  aggregations: count(1)
                  keys: KEY._col0 (type: string)
                  mode: complete
                  outputColumnNames: _col0, _col1
                  Statistics: Num rows: 2 Data size: 376 Basic stats: COMPLETE Column stats: NONE
                  Select Operator
                    expressions: _col0 (type: string), UDFToInteger(_col1) (type: int)
                    outputColumnNames: _col0, _col1
                    Statistics: Num rows: 2 Data size: 376 Basic stats: COMPLETE Column stats: NONE
                    File Output Operator
                      compressed: false
                      Statistics: Num rows: 2 Data size: 376 Basic stats: COMPLETE Column stats: NONE
                      table:
                          input format: org.apache.hadoop.mapred.TextInputFormat
                          output format: org.apache.hadoop.hive.ql.io.HiveIgnoreKeyTextOutputFormat
                          serde: org.apache.hadoop.hive.serde2.lazy.LazySimpleSerDe
                          name: default.t7_n4
                    Select Operator
                      expressions: _col0 (type: string), _col1 (type: int)
                      outputColumnNames: c1, cnt
                      Statistics: Num rows: 2 Data size: 376 Basic stats: COMPLETE Column stats: NONE
                      Group By Operator
                        aggregations: compute_stats(c1, 'hll'), compute_stats(cnt, 'hll')
                        mode: hash
                        outputColumnNames: _col0, _col1
                        Statistics: Num rows: 1 Data size: 1056 Basic stats: COMPLETE Column stats: NONE
                        Reduce Output Operator
                          sort order: 
                          Statistics: Num rows: 1 Data size: 1056 Basic stats: COMPLETE Column stats: NONE
                          value expressions: _col0 (type: struct<columntype:string,maxlength:bigint,sumlength:bigint,count:bigint,countnulls:bigint,bitvector:binary>), _col1 (type: struct<columntype:string,min:bigint,max:bigint,countnulls:bigint,bitvector:binary>)
                Group By Operator
                  aggregations: count(1)
                  keys: KEY._col0 (type: string)
                  mode: complete
                  outputColumnNames: _col0, _col1
                  Statistics: Num rows: 2 Data size: 376 Basic stats: COMPLETE Column stats: NONE
                  Select Operator
                    expressions: _col0 (type: string), UDFToInteger(_col1) (type: int)
                    outputColumnNames: _col0, _col1
                    Statistics: Num rows: 2 Data size: 376 Basic stats: COMPLETE Column stats: NONE
                    File Output Operator
                      compressed: false
                      Statistics: Num rows: 2 Data size: 376 Basic stats: COMPLETE Column stats: NONE
                      table:
                          input format: org.apache.hadoop.mapred.TextInputFormat
                          output format: org.apache.hadoop.hive.ql.io.HiveIgnoreKeyTextOutputFormat
                          serde: org.apache.hadoop.hive.serde2.lazy.LazySimpleSerDe
                          name: default.t8_n2
                    Select Operator
                      expressions: _col0 (type: string), _col1 (type: int)
                      outputColumnNames: c1, cnt
                      Statistics: Num rows: 2 Data size: 376 Basic stats: COMPLETE Column stats: NONE
                      Group By Operator
                        aggregations: compute_stats(c1, 'hll'), compute_stats(cnt, 'hll')
                        mode: hash
                        outputColumnNames: _col0, _col1
                        Statistics: Num rows: 1 Data size: 1056 Basic stats: COMPLETE Column stats: NONE
                        Reduce Output Operator
                          sort order: 
                          Statistics: Num rows: 1 Data size: 1056 Basic stats: COMPLETE Column stats: NONE
                          value expressions: _col0 (type: struct<columntype:string,maxlength:bigint,sumlength:bigint,count:bigint,countnulls:bigint,bitvector:binary>), _col1 (type: struct<columntype:string,min:bigint,max:bigint,countnulls:bigint,bitvector:binary>)
        Reducer 6 
            Reduce Operator Tree:
              Group By Operator
                aggregations: compute_stats(VALUE._col0), compute_stats(VALUE._col1)
                mode: mergepartial
                outputColumnNames: _col0, _col1
                Statistics: Num rows: 1 Data size: 1072 Basic stats: COMPLETE Column stats: NONE
                File Output Operator
                  compressed: false
                  Statistics: Num rows: 1 Data size: 1072 Basic stats: COMPLETE Column stats: NONE
                  table:
                      input format: org.apache.hadoop.mapred.SequenceFileInputFormat
                      output format: org.apache.hadoop.hive.ql.io.HiveSequenceFileOutputFormat
                      serde: org.apache.hadoop.hive.serde2.lazy.LazySimpleSerDe
        Reducer 7 
            Reduce Operator Tree:
              Group By Operator
                aggregations: compute_stats(VALUE._col0), compute_stats(VALUE._col1)
                mode: mergepartial
                outputColumnNames: _col0, _col1
                Statistics: Num rows: 1 Data size: 1072 Basic stats: COMPLETE Column stats: NONE
                File Output Operator
                  compressed: false
                  Statistics: Num rows: 1 Data size: 1072 Basic stats: COMPLETE Column stats: NONE
                  table:
                      input format: org.apache.hadoop.mapred.SequenceFileInputFormat
                      output format: org.apache.hadoop.hive.ql.io.HiveSequenceFileOutputFormat
                      serde: org.apache.hadoop.hive.serde2.lazy.LazySimpleSerDe
        Union 3 
            Vertex: Union 3

  Stage: Stage-3
    Dependency Collection

  Stage: Stage-0
    Move Operator
      tables:
          replace: true
          table:
              input format: org.apache.hadoop.mapred.TextInputFormat
              output format: org.apache.hadoop.hive.ql.io.HiveIgnoreKeyTextOutputFormat
              serde: org.apache.hadoop.hive.serde2.lazy.LazySimpleSerDe
              name: default.t7_n4

  Stage: Stage-4
    Stats Work
      Basic Stats Work:
      Column Stats Desc:
          Columns: c1, cnt
          Column Types: string, int
          Table: default.t7_n4

  Stage: Stage-1
    Move Operator
      tables:
          replace: true
          table:
              input format: org.apache.hadoop.mapred.TextInputFormat
              output format: org.apache.hadoop.hive.ql.io.HiveIgnoreKeyTextOutputFormat
              serde: org.apache.hadoop.hive.serde2.lazy.LazySimpleSerDe
              name: default.t8_n2

  Stage: Stage-5
    Stats Work
      Basic Stats Work:
      Column Stats Desc:
          Columns: c1, cnt
          Column Types: string, int
          Table: default.t8_n2

PREHOOK: query: from
(
 select key as c1, count(1) as cnt from t1_n93 group by key
   UNION DISTINCT
 select key as c1, cnt from t9_n1
) x
insert overwrite table t7_n4
  select c1, count(1) group by c1
insert overwrite table t8_n2
  select c1, count(1) group by c1
PREHOOK: type: QUERY
PREHOOK: Input: default@t1_n93
PREHOOK: Input: default@t9_n1
PREHOOK: Output: default@t7_n4
PREHOOK: Output: default@t8_n2
POSTHOOK: query: from
(
 select key as c1, count(1) as cnt from t1_n93 group by key
   UNION DISTINCT
 select key as c1, cnt from t9_n1
) x
insert overwrite table t7_n4
  select c1, count(1) group by c1
insert overwrite table t8_n2
  select c1, count(1) group by c1
POSTHOOK: type: QUERY
POSTHOOK: Input: default@t1_n93
POSTHOOK: Input: default@t9_n1
POSTHOOK: Output: default@t7_n4
POSTHOOK: Output: default@t8_n2
POSTHOOK: Lineage: t7_n4.c1 EXPRESSION [(t1_n93)t1_n93.FieldSchema(name:key, type:string, comment:null), (t9_n1)t9_n1.FieldSchema(name:key, type:string, comment:null), ]
POSTHOOK: Lineage: t7_n4.cnt EXPRESSION [(t1_n93)t1_n93.null, (t9_n1)t9_n1.null, ]
POSTHOOK: Lineage: t8_n2.c1 EXPRESSION [(t1_n93)t1_n93.FieldSchema(name:key, type:string, comment:null), (t9_n1)t9_n1.FieldSchema(name:key, type:string, comment:null), ]
POSTHOOK: Lineage: t8_n2.cnt EXPRESSION [(t1_n93)t1_n93.null, (t9_n1)t9_n1.null, ]
PREHOOK: query: select * from t7_n4
PREHOOK: type: QUERY
PREHOOK: Input: default@t7_n4
PREHOOK: Output: hdfs://### HDFS PATH ###
POSTHOOK: query: select * from t7_n4
POSTHOOK: type: QUERY
POSTHOOK: Input: default@t7_n4
POSTHOOK: Output: hdfs://### HDFS PATH ###
0	1
2	1
4	1
5	1
8	1
9	1
PREHOOK: query: select * from t8_n2
PREHOOK: type: QUERY
PREHOOK: Input: default@t8_n2
PREHOOK: Output: hdfs://### HDFS PATH ###
POSTHOOK: query: select * from t8_n2
POSTHOOK: type: QUERY
POSTHOOK: Input: default@t8_n2
POSTHOOK: Output: hdfs://### HDFS PATH ###
0	1
2	1
4	1
5	1
8	1
9	1
PREHOOK: query: EXPLAIN
SELECT * FROM 
(SELECT CAST(key AS DOUBLE) AS key FROM t1_n93
UNION DISTINCT
SELECT CAST(key AS BIGINT) AS key FROM t2_n58) a
PREHOOK: type: QUERY
PREHOOK: Input: default@t1_n93
PREHOOK: Input: default@t2_n58
PREHOOK: Output: hdfs://### HDFS PATH ###
POSTHOOK: query: EXPLAIN
SELECT * FROM 
(SELECT CAST(key AS DOUBLE) AS key FROM t1_n93
UNION DISTINCT
SELECT CAST(key AS BIGINT) AS key FROM t2_n58) a
POSTHOOK: type: QUERY
POSTHOOK: Input: default@t1_n93
POSTHOOK: Input: default@t2_n58
POSTHOOK: Output: hdfs://### HDFS PATH ###
STAGE DEPENDENCIES:
  Stage-1 is a root stage
  Stage-0 depends on stages: Stage-1

STAGE PLANS:
  Stage: Stage-1
    Tez
#### A masked pattern was here ####
      Edges:
        Map 1 <- Union 2 (CONTAINS)
        Map 4 <- Union 2 (CONTAINS)
        Reducer 3 <- Union 2 (SIMPLE_EDGE)
#### A masked pattern was here ####
      Vertices:
        Map 1 
            Map Operator Tree:
                TableScan
                  alias: t1_n93
                  Statistics: Num rows: 10 Data size: 1840 Basic stats: COMPLETE Column stats: NONE
                  Select Operator
                    expressions: UDFToDouble(key) (type: double)
                    outputColumnNames: _col0
                    Statistics: Num rows: 10 Data size: 1840 Basic stats: COMPLETE Column stats: NONE
                    Group By Operator
                      keys: _col0 (type: double)
                      mode: hash
                      outputColumnNames: _col0
                      Statistics: Num rows: 20 Data size: 3680 Basic stats: COMPLETE Column stats: NONE
                      Reduce Output Operator
                        key expressions: _col0 (type: double)
                        sort order: +
                        Map-reduce partition columns: _col0 (type: double)
                        Statistics: Num rows: 20 Data size: 3680 Basic stats: COMPLETE Column stats: NONE
            Execution mode: vectorized
        Map 4 
            Map Operator Tree:
                TableScan
                  alias: t2_n58
                  Statistics: Num rows: 10 Data size: 1840 Basic stats: COMPLETE Column stats: NONE
                  Select Operator
                    expressions: UDFToDouble(UDFToLong(key)) (type: double)
                    outputColumnNames: _col0
                    Statistics: Num rows: 10 Data size: 1840 Basic stats: COMPLETE Column stats: NONE
                    Group By Operator
                      keys: _col0 (type: double)
                      mode: hash
                      outputColumnNames: _col0
                      Statistics: Num rows: 20 Data size: 3680 Basic stats: COMPLETE Column stats: NONE
                      Reduce Output Operator
                        key expressions: _col0 (type: double)
                        sort order: +
                        Map-reduce partition columns: _col0 (type: double)
                        Statistics: Num rows: 20 Data size: 3680 Basic stats: COMPLETE Column stats: NONE
            Execution mode: vectorized
        Reducer 3 
            Execution mode: vectorized
            Reduce Operator Tree:
              Group By Operator
                keys: KEY._col0 (type: double)
                mode: mergepartial
                outputColumnNames: _col0
                Statistics: Num rows: 10 Data size: 1840 Basic stats: COMPLETE Column stats: NONE
                File Output Operator
                  compressed: false
                  Statistics: Num rows: 10 Data size: 1840 Basic stats: COMPLETE Column stats: NONE
                  table:
                      input format: org.apache.hadoop.mapred.SequenceFileInputFormat
                      output format: org.apache.hadoop.hive.ql.io.HiveSequenceFileOutputFormat
                      serde: org.apache.hadoop.hive.serde2.lazy.LazySimpleSerDe
        Union 2 
            Vertex: Union 2

  Stage: Stage-0
    Fetch Operator
      limit: -1
      Processor Tree:
        ListSink

PREHOOK: query: SELECT * FROM 
(SELECT CAST(key AS DOUBLE) AS key FROM t1_n93
UNION DISTINCT
SELECT CAST(key AS BIGINT) AS key FROM t2_n58) a
PREHOOK: type: QUERY
PREHOOK: Input: default@t1_n93
PREHOOK: Input: default@t2_n58
PREHOOK: Output: hdfs://### HDFS PATH ###
POSTHOOK: query: SELECT * FROM 
(SELECT CAST(key AS DOUBLE) AS key FROM t1_n93
UNION DISTINCT
SELECT CAST(key AS BIGINT) AS key FROM t2_n58) a
POSTHOOK: type: QUERY
POSTHOOK: Input: default@t1_n93
POSTHOOK: Input: default@t2_n58
POSTHOOK: Output: hdfs://### HDFS PATH ###
0.0
2.0
4.0
5.0
8.0
9.0
PREHOOK: query: EXPLAIN
SELECT * FROM 
(SELECT CAST(a.key AS BIGINT) AS key FROM t1_n93 a JOIN t2_n58 b ON a.key = b.key
UNION DISTINCT
SELECT CAST(key AS DOUBLE) AS key FROM t2_n58) a
PREHOOK: type: QUERY
PREHOOK: Input: default@t1_n93
PREHOOK: Input: default@t2_n58
PREHOOK: Output: hdfs://### HDFS PATH ###
POSTHOOK: query: EXPLAIN
SELECT * FROM 
(SELECT CAST(a.key AS BIGINT) AS key FROM t1_n93 a JOIN t2_n58 b ON a.key = b.key
UNION DISTINCT
SELECT CAST(key AS DOUBLE) AS key FROM t2_n58) a
POSTHOOK: type: QUERY
POSTHOOK: Input: default@t1_n93
POSTHOOK: Input: default@t2_n58
POSTHOOK: Output: hdfs://### HDFS PATH ###
STAGE DEPENDENCIES:
  Stage-1 is a root stage
  Stage-0 depends on stages: Stage-1

STAGE PLANS:
  Stage: Stage-1
    Tez
#### A masked pattern was here ####
      Edges:
        Map 1 <- Map 4 (BROADCAST_EDGE), Union 2 (CONTAINS)
        Map 5 <- Union 2 (CONTAINS)
        Reducer 3 <- Union 2 (SIMPLE_EDGE)
#### A masked pattern was here ####
      Vertices:
        Map 1 
            Map Operator Tree:
                TableScan
                  alias: a
                  Statistics: Num rows: 10 Data size: 1840 Basic stats: COMPLETE Column stats: NONE
                  Filter Operator
                    predicate: key is not null (type: boolean)
                    Statistics: Num rows: 10 Data size: 1840 Basic stats: COMPLETE Column stats: NONE
                    Select Operator
                      expressions: key (type: string)
                      outputColumnNames: _col0
                      Statistics: Num rows: 10 Data size: 1840 Basic stats: COMPLETE Column stats: NONE
                      Map Join Operator
                        condition map:
                             Inner Join 0 to 1
                        keys:
                          0 _col0 (type: string)
                          1 _col0 (type: string)
                        outputColumnNames: _col0
                        input vertices:
                          1 Map 4
                        Statistics: Num rows: 11 Data size: 2024 Basic stats: COMPLETE Column stats: NONE
                        HybridGraceHashJoin: true
                        Select Operator
                          expressions: UDFToDouble(UDFToLong(_col0)) (type: double)
                          outputColumnNames: _col0
                          Statistics: Num rows: 11 Data size: 2024 Basic stats: COMPLETE Column stats: NONE
                          Group By Operator
                            keys: _col0 (type: double)
                            mode: hash
                            outputColumnNames: _col0
                            Statistics: Num rows: 21 Data size: 3864 Basic stats: COMPLETE Column stats: NONE
                            Reduce Output Operator
                              key expressions: _col0 (type: double)
                              sort order: +
                              Map-reduce partition columns: _col0 (type: double)
                              Statistics: Num rows: 21 Data size: 3864 Basic stats: COMPLETE Column stats: NONE
            Execution mode: vectorized
        Map 4 
            Map Operator Tree:
                TableScan
                  alias: b
                  Statistics: Num rows: 10 Data size: 1840 Basic stats: COMPLETE Column stats: NONE
                  Filter Operator
                    predicate: key is not null (type: boolean)
                    Statistics: Num rows: 10 Data size: 1840 Basic stats: COMPLETE Column stats: NONE
                    Select Operator
                      expressions: key (type: string)
                      outputColumnNames: _col0
                      Statistics: Num rows: 10 Data size: 1840 Basic stats: COMPLETE Column stats: NONE
                      Reduce Output Operator
                        key expressions: _col0 (type: string)
                        sort order: +
                        Map-reduce partition columns: _col0 (type: string)
                        Statistics: Num rows: 10 Data size: 1840 Basic stats: COMPLETE Column stats: NONE
            Execution mode: vectorized
        Map 5 
            Map Operator Tree:
                TableScan
                  alias: t2_n58
                  Statistics: Num rows: 10 Data size: 1840 Basic stats: COMPLETE Column stats: NONE
                  Select Operator
                    expressions: UDFToDouble(key) (type: double)
                    outputColumnNames: _col0
                    Statistics: Num rows: 10 Data size: 1840 Basic stats: COMPLETE Column stats: NONE
                    Group By Operator
                      keys: _col0 (type: double)
                      mode: hash
                      outputColumnNames: _col0
                      Statistics: Num rows: 21 Data size: 3864 Basic stats: COMPLETE Column stats: NONE
                      Reduce Output Operator
                        key expressions: _col0 (type: double)
                        sort order: +
                        Map-reduce partition columns: _col0 (type: double)
                        Statistics: Num rows: 21 Data size: 3864 Basic stats: COMPLETE Column stats: NONE
            Execution mode: vectorized
        Reducer 3 
            Execution mode: vectorized
            Reduce Operator Tree:
              Group By Operator
                keys: KEY._col0 (type: double)
                mode: mergepartial
                outputColumnNames: _col0
                Statistics: Num rows: 10 Data size: 1840 Basic stats: COMPLETE Column stats: NONE
                File Output Operator
                  compressed: false
                  Statistics: Num rows: 10 Data size: 1840 Basic stats: COMPLETE Column stats: NONE
                  table:
                      input format: org.apache.hadoop.mapred.SequenceFileInputFormat
                      output format: org.apache.hadoop.hive.ql.io.HiveSequenceFileOutputFormat
                      serde: org.apache.hadoop.hive.serde2.lazy.LazySimpleSerDe
        Union 2 
            Vertex: Union 2

  Stage: Stage-0
    Fetch Operator
      limit: -1
      Processor Tree:
        ListSink

PREHOOK: query: SELECT * FROM 
(SELECT CAST(a.key AS BIGINT) AS key FROM t1_n93 a JOIN t2_n58 b ON a.key = b.key
UNION DISTINCT
SELECT CAST(key AS DOUBLE) AS key FROM t2_n58) a
PREHOOK: type: QUERY
PREHOOK: Input: default@t1_n93
PREHOOK: Input: default@t2_n58
PREHOOK: Output: hdfs://### HDFS PATH ###
POSTHOOK: query: SELECT * FROM 
(SELECT CAST(a.key AS BIGINT) AS key FROM t1_n93 a JOIN t2_n58 b ON a.key = b.key
UNION DISTINCT
SELECT CAST(key AS DOUBLE) AS key FROM t2_n58) a
POSTHOOK: type: QUERY
POSTHOOK: Input: default@t1_n93
POSTHOOK: Input: default@t2_n58
POSTHOOK: Output: hdfs://### HDFS PATH ###
0.0
2.0
4.0
5.0
8.0
9.0
PREHOOK: query: EXPLAIN
SELECT * FROM 
(SELECT CAST(key AS DOUBLE) AS key FROM t2_n58
UNION DISTINCT
SELECT CAST(a.key AS BIGINT) AS key FROM t1_n93 a JOIN t2_n58 b ON a.key = b.key) a
PREHOOK: type: QUERY
PREHOOK: Input: default@t1_n93
PREHOOK: Input: default@t2_n58
PREHOOK: Output: hdfs://### HDFS PATH ###
POSTHOOK: query: EXPLAIN
SELECT * FROM 
(SELECT CAST(key AS DOUBLE) AS key FROM t2_n58
UNION DISTINCT
SELECT CAST(a.key AS BIGINT) AS key FROM t1_n93 a JOIN t2_n58 b ON a.key = b.key) a
POSTHOOK: type: QUERY
POSTHOOK: Input: default@t1_n93
POSTHOOK: Input: default@t2_n58
POSTHOOK: Output: hdfs://### HDFS PATH ###
STAGE DEPENDENCIES:
  Stage-1 is a root stage
  Stage-0 depends on stages: Stage-1

STAGE PLANS:
  Stage: Stage-1
    Tez
#### A masked pattern was here ####
      Edges:
        Map 1 <- Union 2 (CONTAINS)
        Map 4 <- Map 5 (BROADCAST_EDGE), Union 2 (CONTAINS)
        Reducer 3 <- Union 2 (SIMPLE_EDGE)
#### A masked pattern was here ####
      Vertices:
        Map 1 
            Map Operator Tree:
                TableScan
                  alias: t2_n58
                  Statistics: Num rows: 10 Data size: 1840 Basic stats: COMPLETE Column stats: NONE
                  Select Operator
                    expressions: UDFToDouble(key) (type: double)
                    outputColumnNames: _col0
                    Statistics: Num rows: 10 Data size: 1840 Basic stats: COMPLETE Column stats: NONE
                    Group By Operator
                      keys: _col0 (type: double)
                      mode: hash
                      outputColumnNames: _col0
                      Statistics: Num rows: 21 Data size: 3864 Basic stats: COMPLETE Column stats: NONE
                      Reduce Output Operator
                        key expressions: _col0 (type: double)
                        sort order: +
                        Map-reduce partition columns: _col0 (type: double)
                        Statistics: Num rows: 21 Data size: 3864 Basic stats: COMPLETE Column stats: NONE
            Execution mode: vectorized
        Map 4 
            Map Operator Tree:
                TableScan
                  alias: a
                  Statistics: Num rows: 10 Data size: 1840 Basic stats: COMPLETE Column stats: NONE
                  Filter Operator
                    predicate: key is not null (type: boolean)
                    Statistics: Num rows: 10 Data size: 1840 Basic stats: COMPLETE Column stats: NONE
                    Select Operator
                      expressions: key (type: string)
                      outputColumnNames: _col0
                      Statistics: Num rows: 10 Data size: 1840 Basic stats: COMPLETE Column stats: NONE
                      Map Join Operator
                        condition map:
                             Inner Join 0 to 1
                        keys:
                          0 _col0 (type: string)
                          1 _col0 (type: string)
                        outputColumnNames: _col0
                        input vertices:
                          1 Map 5
                        Statistics: Num rows: 11 Data size: 2024 Basic stats: COMPLETE Column stats: NONE
                        HybridGraceHashJoin: true
                        Select Operator
                          expressions: UDFToDouble(UDFToLong(_col0)) (type: double)
                          outputColumnNames: _col0
                          Statistics: Num rows: 11 Data size: 2024 Basic stats: COMPLETE Column stats: NONE
                          Group By Operator
                            keys: _col0 (type: double)
                            mode: hash
                            outputColumnNames: _col0
                            Statistics: Num rows: 21 Data size: 3864 Basic stats: COMPLETE Column stats: NONE
                            Reduce Output Operator
                              key expressions: _col0 (type: double)
                              sort order: +
                              Map-reduce partition columns: _col0 (type: double)
                              Statistics: Num rows: 21 Data size: 3864 Basic stats: COMPLETE Column stats: NONE
            Execution mode: vectorized
        Map 5 
            Map Operator Tree:
                TableScan
                  alias: b
                  Statistics: Num rows: 10 Data size: 1840 Basic stats: COMPLETE Column stats: NONE
                  Filter Operator
                    predicate: key is not null (type: boolean)
                    Statistics: Num rows: 10 Data size: 1840 Basic stats: COMPLETE Column stats: NONE
                    Select Operator
                      expressions: key (type: string)
                      outputColumnNames: _col0
                      Statistics: Num rows: 10 Data size: 1840 Basic stats: COMPLETE Column stats: NONE
                      Reduce Output Operator
                        key expressions: _col0 (type: string)
                        sort order: +
                        Map-reduce partition columns: _col0 (type: string)
                        Statistics: Num rows: 10 Data size: 1840 Basic stats: COMPLETE Column stats: NONE
            Execution mode: vectorized
        Reducer 3 
            Execution mode: vectorized
            Reduce Operator Tree:
              Group By Operator
                keys: KEY._col0 (type: double)
                mode: mergepartial
                outputColumnNames: _col0
                Statistics: Num rows: 10 Data size: 1840 Basic stats: COMPLETE Column stats: NONE
                File Output Operator
                  compressed: false
                  Statistics: Num rows: 10 Data size: 1840 Basic stats: COMPLETE Column stats: NONE
                  table:
                      input format: org.apache.hadoop.mapred.SequenceFileInputFormat
                      output format: org.apache.hadoop.hive.ql.io.HiveSequenceFileOutputFormat
                      serde: org.apache.hadoop.hive.serde2.lazy.LazySimpleSerDe
        Union 2 
            Vertex: Union 2

  Stage: Stage-0
    Fetch Operator
      limit: -1
      Processor Tree:
        ListSink

PREHOOK: query: SELECT * FROM 
(SELECT CAST(key AS DOUBLE) AS key FROM t2_n58
UNION DISTINCT
SELECT CAST(a.key AS BIGINT) AS key FROM t1_n93 a JOIN t2_n58 b ON a.key = b.key) a
PREHOOK: type: QUERY
PREHOOK: Input: default@t1_n93
PREHOOK: Input: default@t2_n58
PREHOOK: Output: hdfs://### HDFS PATH ###
POSTHOOK: query: SELECT * FROM 
(SELECT CAST(key AS DOUBLE) AS key FROM t2_n58
UNION DISTINCT
SELECT CAST(a.key AS BIGINT) AS key FROM t1_n93 a JOIN t2_n58 b ON a.key = b.key) a
POSTHOOK: type: QUERY
POSTHOOK: Input: default@t1_n93
POSTHOOK: Input: default@t2_n58
POSTHOOK: Output: hdfs://### HDFS PATH ###
0.0
2.0
4.0
5.0
8.0
9.0
PREHOOK: query: EXPLAIN
SELECT * FROM 
(SELECT CAST(a.key AS BIGINT) AS key, CAST(b.key AS STRING) AS value FROM t1_n93 a JOIN t2_n58 b ON a.key = b.key
UNION DISTINCT
SELECT CAST(key AS DOUBLE) AS key, CAST(key AS STRING) AS value FROM t2_n58) a
PREHOOK: type: QUERY
PREHOOK: Input: default@t1_n93
PREHOOK: Input: default@t2_n58
PREHOOK: Output: hdfs://### HDFS PATH ###
POSTHOOK: query: EXPLAIN
SELECT * FROM 
(SELECT CAST(a.key AS BIGINT) AS key, CAST(b.key AS STRING) AS value FROM t1_n93 a JOIN t2_n58 b ON a.key = b.key
UNION DISTINCT
SELECT CAST(key AS DOUBLE) AS key, CAST(key AS STRING) AS value FROM t2_n58) a
POSTHOOK: type: QUERY
POSTHOOK: Input: default@t1_n93
POSTHOOK: Input: default@t2_n58
POSTHOOK: Output: hdfs://### HDFS PATH ###
STAGE DEPENDENCIES:
  Stage-1 is a root stage
  Stage-0 depends on stages: Stage-1

STAGE PLANS:
  Stage: Stage-1
    Tez
#### A masked pattern was here ####
      Edges:
        Map 1 <- Map 4 (BROADCAST_EDGE), Union 2 (CONTAINS)
        Map 5 <- Union 2 (CONTAINS)
        Reducer 3 <- Union 2 (SIMPLE_EDGE)
#### A masked pattern was here ####
      Vertices:
        Map 1 
            Map Operator Tree:
                TableScan
                  alias: a
                  Statistics: Num rows: 10 Data size: 1840 Basic stats: COMPLETE Column stats: NONE
                  Filter Operator
                    predicate: key is not null (type: boolean)
                    Statistics: Num rows: 10 Data size: 1840 Basic stats: COMPLETE Column stats: NONE
                    Select Operator
                      expressions: key (type: string)
                      outputColumnNames: _col0
                      Statistics: Num rows: 10 Data size: 1840 Basic stats: COMPLETE Column stats: NONE
                      Map Join Operator
                        condition map:
                             Inner Join 0 to 1
                        keys:
                          0 _col0 (type: string)
                          1 _col0 (type: string)
                        outputColumnNames: _col0, _col1
                        input vertices:
                          1 Map 4
                        Statistics: Num rows: 11 Data size: 2024 Basic stats: COMPLETE Column stats: NONE
                        HybridGraceHashJoin: true
                        Select Operator
                          expressions: UDFToDouble(UDFToLong(_col0)) (type: double), _col1 (type: string)
                          outputColumnNames: _col0, _col1
                          Statistics: Num rows: 11 Data size: 2024 Basic stats: COMPLETE Column stats: NONE
                          Group By Operator
                            keys: _col0 (type: double), _col1 (type: string)
                            mode: hash
                            outputColumnNames: _col0, _col1
                            Statistics: Num rows: 21 Data size: 3864 Basic stats: COMPLETE Column stats: NONE
                            Reduce Output Operator
                              key expressions: _col0 (type: double), _col1 (type: string)
                              sort order: ++
                              Map-reduce partition columns: _col0 (type: double), _col1 (type: string)
                              Statistics: Num rows: 21 Data size: 3864 Basic stats: COMPLETE Column stats: NONE
            Execution mode: vectorized
        Map 4 
            Map Operator Tree:
                TableScan
                  alias: b
                  Statistics: Num rows: 10 Data size: 1840 Basic stats: COMPLETE Column stats: NONE
                  Filter Operator
                    predicate: key is not null (type: boolean)
                    Statistics: Num rows: 10 Data size: 1840 Basic stats: COMPLETE Column stats: NONE
                    Select Operator
                      expressions: key (type: string)
                      outputColumnNames: _col0
                      Statistics: Num rows: 10 Data size: 1840 Basic stats: COMPLETE Column stats: NONE
                      Reduce Output Operator
                        key expressions: _col0 (type: string)
                        sort order: +
                        Map-reduce partition columns: _col0 (type: string)
                        Statistics: Num rows: 10 Data size: 1840 Basic stats: COMPLETE Column stats: NONE
            Execution mode: vectorized
        Map 5 
            Map Operator Tree:
                TableScan
                  alias: t2_n58
                  Statistics: Num rows: 10 Data size: 1840 Basic stats: COMPLETE Column stats: NONE
                  Select Operator
                    expressions: UDFToDouble(key) (type: double), key (type: string)
                    outputColumnNames: _col0, _col1
                    Statistics: Num rows: 10 Data size: 1840 Basic stats: COMPLETE Column stats: NONE
                    Group By Operator
                      keys: _col0 (type: double), _col1 (type: string)
                      mode: hash
                      outputColumnNames: _col0, _col1
                      Statistics: Num rows: 21 Data size: 3864 Basic stats: COMPLETE Column stats: NONE
                      Reduce Output Operator
                        key expressions: _col0 (type: double), _col1 (type: string)
                        sort order: ++
                        Map-reduce partition columns: _col0 (type: double), _col1 (type: string)
                        Statistics: Num rows: 21 Data size: 3864 Basic stats: COMPLETE Column stats: NONE
            Execution mode: vectorized
        Reducer 3 
            Execution mode: vectorized
            Reduce Operator Tree:
              Group By Operator
                keys: KEY._col0 (type: double), KEY._col1 (type: string)
                mode: mergepartial
                outputColumnNames: _col0, _col1
                Statistics: Num rows: 10 Data size: 1840 Basic stats: COMPLETE Column stats: NONE
                File Output Operator
                  compressed: false
                  Statistics: Num rows: 10 Data size: 1840 Basic stats: COMPLETE Column stats: NONE
                  table:
                      input format: org.apache.hadoop.mapred.SequenceFileInputFormat
                      output format: org.apache.hadoop.hive.ql.io.HiveSequenceFileOutputFormat
                      serde: org.apache.hadoop.hive.serde2.lazy.LazySimpleSerDe
        Union 2 
            Vertex: Union 2

  Stage: Stage-0
    Fetch Operator
      limit: -1
      Processor Tree:
        ListSink

PREHOOK: query: SELECT * FROM 
(SELECT CAST(a.key AS BIGINT) AS key, CAST(b.key AS CHAR(20)) AS value FROM t1_n93 a JOIN t2_n58 b ON a.key = b.key
UNION DISTINCT
SELECT CAST(key AS DOUBLE) AS key, CAST(key AS STRING) AS value FROM t2_n58) a
PREHOOK: type: QUERY
PREHOOK: Input: default@t1_n93
PREHOOK: Input: default@t2_n58
PREHOOK: Output: hdfs://### HDFS PATH ###
POSTHOOK: query: SELECT * FROM 
(SELECT CAST(a.key AS BIGINT) AS key, CAST(b.key AS CHAR(20)) AS value FROM t1_n93 a JOIN t2_n58 b ON a.key = b.key
UNION DISTINCT
SELECT CAST(key AS DOUBLE) AS key, CAST(key AS STRING) AS value FROM t2_n58) a
POSTHOOK: type: QUERY
POSTHOOK: Input: default@t1_n93
POSTHOOK: Input: default@t2_n58
POSTHOOK: Output: hdfs://### HDFS PATH ###
0.0	0
2.0	2
4.0	4
5.0	5
8.0	8
9.0	9
PREHOOK: query: EXPLAIN
SELECT * FROM 
(SELECT CAST(key AS DOUBLE) AS key, CAST(key AS STRING) AS value FROM t2_n58
UNION DISTINCT
SELECT CAST(a.key AS BIGINT) AS key, CAST(b.key AS VARCHAR(20)) AS value FROM t1_n93 a JOIN t2_n58 b ON a.key = b.key) a
PREHOOK: type: QUERY
PREHOOK: Input: default@t1_n93
PREHOOK: Input: default@t2_n58
PREHOOK: Output: hdfs://### HDFS PATH ###
POSTHOOK: query: EXPLAIN
SELECT * FROM 
(SELECT CAST(key AS DOUBLE) AS key, CAST(key AS STRING) AS value FROM t2_n58
UNION DISTINCT
SELECT CAST(a.key AS BIGINT) AS key, CAST(b.key AS VARCHAR(20)) AS value FROM t1_n93 a JOIN t2_n58 b ON a.key = b.key) a
POSTHOOK: type: QUERY
POSTHOOK: Input: default@t1_n93
POSTHOOK: Input: default@t2_n58
POSTHOOK: Output: hdfs://### HDFS PATH ###
STAGE DEPENDENCIES:
  Stage-1 is a root stage
  Stage-0 depends on stages: Stage-1

STAGE PLANS:
  Stage: Stage-1
    Tez
#### A masked pattern was here ####
      Edges:
        Map 1 <- Union 2 (CONTAINS)
        Map 4 <- Map 5 (BROADCAST_EDGE), Union 2 (CONTAINS)
        Reducer 3 <- Union 2 (SIMPLE_EDGE)
#### A masked pattern was here ####
      Vertices:
        Map 1 
            Map Operator Tree:
                TableScan
                  alias: t2_n58
                  Statistics: Num rows: 10 Data size: 1840 Basic stats: COMPLETE Column stats: NONE
                  Select Operator
                    expressions: UDFToDouble(key) (type: double), key (type: string)
                    outputColumnNames: _col0, _col1
                    Statistics: Num rows: 10 Data size: 1840 Basic stats: COMPLETE Column stats: NONE
                    Group By Operator
                      keys: _col0 (type: double), _col1 (type: string)
                      mode: hash
                      outputColumnNames: _col0, _col1
                      Statistics: Num rows: 21 Data size: 3864 Basic stats: COMPLETE Column stats: NONE
                      Reduce Output Operator
                        key expressions: _col0 (type: double), _col1 (type: string)
                        sort order: ++
                        Map-reduce partition columns: _col0 (type: double), _col1 (type: string)
                        Statistics: Num rows: 21 Data size: 3864 Basic stats: COMPLETE Column stats: NONE
            Execution mode: vectorized
        Map 4 
            Map Operator Tree:
                TableScan
                  alias: a
                  Statistics: Num rows: 10 Data size: 1840 Basic stats: COMPLETE Column stats: NONE
                  Filter Operator
                    predicate: key is not null (type: boolean)
                    Statistics: Num rows: 10 Data size: 1840 Basic stats: COMPLETE Column stats: NONE
                    Select Operator
                      expressions: key (type: string)
                      outputColumnNames: _col0
                      Statistics: Num rows: 10 Data size: 1840 Basic stats: COMPLETE Column stats: NONE
                      Map Join Operator
                        condition map:
                             Inner Join 0 to 1
                        keys:
                          0 _col0 (type: string)
                          1 _col0 (type: string)
                        outputColumnNames: _col0, _col1
                        input vertices:
                          1 Map 5
                        Statistics: Num rows: 11 Data size: 2024 Basic stats: COMPLETE Column stats: NONE
                        HybridGraceHashJoin: true
                        Select Operator
                          expressions: UDFToDouble(UDFToLong(_col0)) (type: double), UDFToString(CAST( _col1 AS varchar(20))) (type: string)
                          outputColumnNames: _col0, _col1
                          Statistics: Num rows: 11 Data size: 2024 Basic stats: COMPLETE Column stats: NONE
                          Group By Operator
                            keys: _col0 (type: double), _col1 (type: string)
                            mode: hash
                            outputColumnNames: _col0, _col1
                            Statistics: Num rows: 21 Data size: 3864 Basic stats: COMPLETE Column stats: NONE
                            Reduce Output Operator
                              key expressions: _col0 (type: double), _col1 (type: string)
                              sort order: ++
                              Map-reduce partition columns: _col0 (type: double), _col1 (type: string)
                              Statistics: Num rows: 21 Data size: 3864 Basic stats: COMPLETE Column stats: NONE
            Execution mode: vectorized
        Map 5 
            Map Operator Tree:
                TableScan
                  alias: b
                  Statistics: Num rows: 10 Data size: 1840 Basic stats: COMPLETE Column stats: NONE
                  Filter Operator
                    predicate: key is not null (type: boolean)
                    Statistics: Num rows: 10 Data size: 1840 Basic stats: COMPLETE Column stats: NONE
                    Select Operator
                      expressions: key (type: string)
                      outputColumnNames: _col0
                      Statistics: Num rows: 10 Data size: 1840 Basic stats: COMPLETE Column stats: NONE
                      Reduce Output Operator
                        key expressions: _col0 (type: string)
                        sort order: +
                        Map-reduce partition columns: _col0 (type: string)
                        Statistics: Num rows: 10 Data size: 1840 Basic stats: COMPLETE Column stats: NONE
            Execution mode: vectorized
        Reducer 3 
            Execution mode: vectorized
            Reduce Operator Tree:
              Group By Operator
                keys: KEY._col0 (type: double), KEY._col1 (type: string)
                mode: mergepartial
                outputColumnNames: _col0, _col1
                Statistics: Num rows: 10 Data size: 1840 Basic stats: COMPLETE Column stats: NONE
                File Output Operator
                  compressed: false
                  Statistics: Num rows: 10 Data size: 1840 Basic stats: COMPLETE Column stats: NONE
                  table:
                      input format: org.apache.hadoop.mapred.SequenceFileInputFormat
                      output format: org.apache.hadoop.hive.ql.io.HiveSequenceFileOutputFormat
                      serde: org.apache.hadoop.hive.serde2.lazy.LazySimpleSerDe
        Union 2 
            Vertex: Union 2

  Stage: Stage-0
    Fetch Operator
      limit: -1
      Processor Tree:
        ListSink

PREHOOK: query: SELECT * FROM 
(SELECT CAST(key AS DOUBLE) AS key, CAST(key AS STRING) AS value FROM t2_n58
UNION DISTINCT
SELECT CAST(a.key AS BIGINT) AS key, CAST(b.key AS VARCHAR(20)) AS value FROM t1_n93 a JOIN t2_n58 b ON a.key = b.key) a
PREHOOK: type: QUERY
PREHOOK: Input: default@t1_n93
PREHOOK: Input: default@t2_n58
PREHOOK: Output: hdfs://### HDFS PATH ###
POSTHOOK: query: SELECT * FROM 
(SELECT CAST(key AS DOUBLE) AS key, CAST(key AS STRING) AS value FROM t2_n58
UNION DISTINCT
SELECT CAST(a.key AS BIGINT) AS key, CAST(b.key AS VARCHAR(20)) AS value FROM t1_n93 a JOIN t2_n58 b ON a.key = b.key) a
POSTHOOK: type: QUERY
POSTHOOK: Input: default@t1_n93
POSTHOOK: Input: default@t2_n58
POSTHOOK: Output: hdfs://### HDFS PATH ###
0.0	0
2.0	2
4.0	4
5.0	5
8.0	8
9.0	9
PREHOOK: query: drop table if exists test_src
PREHOOK: type: DROPTABLE
POSTHOOK: query: drop table if exists test_src
POSTHOOK: type: DROPTABLE
PREHOOK: query: CREATE TABLE test_src (key STRING, value STRING)
PREHOOK: type: CREATETABLE
PREHOOK: Output: database:default
PREHOOK: Output: default@test_src
POSTHOOK: query: CREATE TABLE test_src (key STRING, value STRING)
POSTHOOK: type: CREATETABLE
POSTHOOK: Output: database:default
POSTHOOK: Output: default@test_src
PREHOOK: query: EXPLAIN INSERT OVERWRITE TABLE test_src 
SELECT key, value FROM (
	SELECT key, value FROM src 
	WHERE key = 0
UNION DISTINCT
 	SELECT key, cast(COUNT(*) as string) AS value FROM src
 	GROUP BY key
)a
PREHOOK: type: QUERY
PREHOOK: Input: default@src
PREHOOK: Output: default@test_src
POSTHOOK: query: EXPLAIN INSERT OVERWRITE TABLE test_src 
SELECT key, value FROM (
	SELECT key, value FROM src 
	WHERE key = 0
UNION DISTINCT
 	SELECT key, cast(COUNT(*) as string) AS value FROM src
 	GROUP BY key
)a
POSTHOOK: type: QUERY
POSTHOOK: Input: default@src
POSTHOOK: Output: default@test_src
STAGE DEPENDENCIES:
  Stage-1 is a root stage
  Stage-2 depends on stages: Stage-1
  Stage-0 depends on stages: Stage-2
  Stage-3 depends on stages: Stage-0

STAGE PLANS:
  Stage: Stage-1
    Tez
#### A masked pattern was here ####
      Edges:
        Map 1 <- Union 2 (CONTAINS)
        Reducer 3 <- Union 2 (SIMPLE_EDGE)
        Reducer 4 <- Reducer 3 (CUSTOM_SIMPLE_EDGE)
        Reducer 6 <- Map 5 (SIMPLE_EDGE), Union 2 (CONTAINS)
#### A masked pattern was here ####
      Vertices:
        Map 1 
            Map Operator Tree:
                TableScan
                  alias: src
                  Statistics: Num rows: 500 Data size: 89000 Basic stats: COMPLETE Column stats: COMPLETE
                  Filter Operator
                    predicate: (UDFToDouble(key) = 0.0D) (type: boolean)
                    Statistics: Num rows: 250 Data size: 44500 Basic stats: COMPLETE Column stats: COMPLETE
                    Select Operator
                      expressions: key (type: string), value (type: string)
                      outputColumnNames: _col0, _col1
                      Statistics: Num rows: 250 Data size: 44500 Basic stats: COMPLETE Column stats: COMPLETE
                      Group By Operator
                        keys: _col0 (type: string), _col1 (type: string)
                        mode: hash
                        outputColumnNames: _col0, _col1
                        Statistics: Num rows: 250 Data size: 67750 Basic stats: COMPLETE Column stats: COMPLETE
                        Reduce Output Operator
                          key expressions: _col0 (type: string), _col1 (type: string)
                          sort order: ++
                          Map-reduce partition columns: _col0 (type: string), _col1 (type: string)
                          Statistics: Num rows: 250 Data size: 67750 Basic stats: COMPLETE Column stats: COMPLETE
            Execution mode: vectorized
        Map 5 
            Map Operator Tree:
                TableScan
                  alias: src
                  Statistics: Num rows: 500 Data size: 43500 Basic stats: COMPLETE Column stats: COMPLETE
                  Select Operator
                    expressions: key (type: string)
                    outputColumnNames: key
                    Statistics: Num rows: 500 Data size: 43500 Basic stats: COMPLETE Column stats: COMPLETE
                    Group By Operator
                      aggregations: count()
                      keys: key (type: string)
                      mode: hash
                      outputColumnNames: _col0, _col1
                      Statistics: Num rows: 250 Data size: 23750 Basic stats: COMPLETE Column stats: COMPLETE
                      Reduce Output Operator
                        key expressions: _col0 (type: string)
                        sort order: +
                        Map-reduce partition columns: _col0 (type: string)
                        Statistics: Num rows: 250 Data size: 23750 Basic stats: COMPLETE Column stats: COMPLETE
                        value expressions: _col1 (type: bigint)
            Execution mode: vectorized
        Reducer 3 
            Execution mode: llap
            Reduce Operator Tree:
              Group By Operator
                keys: KEY._col0 (type: string), KEY._col1 (type: string)
                mode: mergepartial
                outputColumnNames: _col0, _col1
                Statistics: Num rows: 250 Data size: 67750 Basic stats: COMPLETE Column stats: COMPLETE
                File Output Operator
                  compressed: false
                  Statistics: Num rows: 250 Data size: 67750 Basic stats: COMPLETE Column stats: COMPLETE
                  table:
                      input format: org.apache.hadoop.mapred.TextInputFormat
                      output format: org.apache.hadoop.hive.ql.io.HiveIgnoreKeyTextOutputFormat
                      serde: org.apache.hadoop.hive.serde2.lazy.LazySimpleSerDe
                      name: default.test_src
                Select Operator
                  expressions: _col0 (type: string), _col1 (type: string)
                  outputColumnNames: key, value
                  Statistics: Num rows: 250 Data size: 67750 Basic stats: COMPLETE Column stats: COMPLETE
                  Group By Operator
                    aggregations: compute_stats(key, 'hll'), compute_stats(value, 'hll')
                    mode: hash
                    outputColumnNames: _col0, _col1
                    Statistics: Num rows: 1 Data size: 880 Basic stats: COMPLETE Column stats: COMPLETE
                    Reduce Output Operator
                      sort order: 
                      Statistics: Num rows: 1 Data size: 880 Basic stats: COMPLETE Column stats: COMPLETE
                      value expressions: _col0 (type: struct<columntype:string,maxlength:bigint,sumlength:bigint,count:bigint,countnulls:bigint,bitvector:binary>), _col1 (type: struct<columntype:string,maxlength:bigint,sumlength:bigint,count:bigint,countnulls:bigint,bitvector:binary>)
        Reducer 4 
            Execution mode: llap
            Reduce Operator Tree:
              Group By Operator
                aggregations: compute_stats(VALUE._col0), compute_stats(VALUE._col1)
                mode: mergepartial
                outputColumnNames: _col0, _col1
                Statistics: Num rows: 1 Data size: 880 Basic stats: COMPLETE Column stats: COMPLETE
                File Output Operator
                  compressed: false
                  Statistics: Num rows: 1 Data size: 880 Basic stats: COMPLETE Column stats: COMPLETE
                  table:
                      input format: org.apache.hadoop.mapred.SequenceFileInputFormat
                      output format: org.apache.hadoop.hive.ql.io.HiveSequenceFileOutputFormat
                      serde: org.apache.hadoop.hive.serde2.lazy.LazySimpleSerDe
        Reducer 6 
            Execution mode: vectorized
            Reduce Operator Tree:
              Group By Operator
                aggregations: count(VALUE._col0)
                keys: KEY._col0 (type: string)
                mode: mergepartial
                outputColumnNames: _col0, _col1
                Statistics: Num rows: 250 Data size: 23750 Basic stats: COMPLETE Column stats: COMPLETE
                Select Operator
                  expressions: _col0 (type: string), UDFToString(_col1) (type: string)
                  outputColumnNames: _col0, _col1
                  Statistics: Num rows: 250 Data size: 67750 Basic stats: COMPLETE Column stats: COMPLETE
                  Group By Operator
                    keys: _col0 (type: string), _col1 (type: string)
                    mode: hash
                    outputColumnNames: _col0, _col1
                    Statistics: Num rows: 250 Data size: 67750 Basic stats: COMPLETE Column stats: COMPLETE
                    Reduce Output Operator
                      key expressions: _col0 (type: string), _col1 (type: string)
                      sort order: ++
                      Map-reduce partition columns: _col0 (type: string), _col1 (type: string)
                      Statistics: Num rows: 250 Data size: 67750 Basic stats: COMPLETE Column stats: COMPLETE
        Union 2 
            Vertex: Union 2

  Stage: Stage-2
    Dependency Collection

  Stage: Stage-0
    Move Operator
      tables:
          replace: true
          table:
              input format: org.apache.hadoop.mapred.TextInputFormat
              output format: org.apache.hadoop.hive.ql.io.HiveIgnoreKeyTextOutputFormat
              serde: org.apache.hadoop.hive.serde2.lazy.LazySimpleSerDe
              name: default.test_src

  Stage: Stage-3
    Stats Work
      Basic Stats Work:
      Column Stats Desc:
          Columns: key, value
          Column Types: string, string
          Table: default.test_src

PREHOOK: query: INSERT OVERWRITE TABLE test_src 
SELECT key, value FROM (
	SELECT key, value FROM src 
	WHERE key = 0
UNION DISTINCT
 	SELECT key, cast(COUNT(*) as string) AS value FROM src
 	GROUP BY key
)a
PREHOOK: type: QUERY
PREHOOK: Input: default@src
PREHOOK: Output: default@test_src
POSTHOOK: query: INSERT OVERWRITE TABLE test_src 
SELECT key, value FROM (
	SELECT key, value FROM src 
	WHERE key = 0
UNION DISTINCT
 	SELECT key, cast(COUNT(*) as string) AS value FROM src
 	GROUP BY key
)a
POSTHOOK: type: QUERY
POSTHOOK: Input: default@src
POSTHOOK: Output: default@test_src
POSTHOOK: Lineage: test_src.key EXPRESSION [(src)src.FieldSchema(name:key, type:string, comment:default), ]
POSTHOOK: Lineage: test_src.value EXPRESSION [(src)src.FieldSchema(name:value, type:string, comment:default), (src)src.null, ]
PREHOOK: query: SELECT COUNT(*) FROM test_src
PREHOOK: type: QUERY
PREHOOK: Input: default@test_src
PREHOOK: Output: hdfs://### HDFS PATH ###
POSTHOOK: query: SELECT COUNT(*) FROM test_src
POSTHOOK: type: QUERY
POSTHOOK: Input: default@test_src
POSTHOOK: Output: hdfs://### HDFS PATH ###
310
PREHOOK: query: EXPLAIN INSERT OVERWRITE TABLE test_src 
SELECT key, value FROM (
	SELECT key, cast(COUNT(*) as string) AS value FROM src
 	GROUP BY key
UNION DISTINCT
 	SELECT key, value FROM src 
	WHERE key = 0
)a
PREHOOK: type: QUERY
PREHOOK: Input: default@src
PREHOOK: Output: default@test_src
POSTHOOK: query: EXPLAIN INSERT OVERWRITE TABLE test_src 
SELECT key, value FROM (
	SELECT key, cast(COUNT(*) as string) AS value FROM src
 	GROUP BY key
UNION DISTINCT
 	SELECT key, value FROM src 
	WHERE key = 0
)a
POSTHOOK: type: QUERY
POSTHOOK: Input: default@src
POSTHOOK: Output: default@test_src
STAGE DEPENDENCIES:
  Stage-1 is a root stage
  Stage-2 depends on stages: Stage-1
  Stage-0 depends on stages: Stage-2
  Stage-3 depends on stages: Stage-0

STAGE PLANS:
  Stage: Stage-1
    Tez
#### A masked pattern was here ####
      Edges:
        Map 6 <- Union 3 (CONTAINS)
        Reducer 2 <- Map 1 (SIMPLE_EDGE), Union 3 (CONTAINS)
        Reducer 4 <- Union 3 (SIMPLE_EDGE)
        Reducer 5 <- Reducer 4 (CUSTOM_SIMPLE_EDGE)
#### A masked pattern was here ####
      Vertices:
        Map 1 
            Map Operator Tree:
                TableScan
                  alias: src
                  Statistics: Num rows: 500 Data size: 43500 Basic stats: COMPLETE Column stats: COMPLETE
                  Select Operator
                    expressions: key (type: string)
                    outputColumnNames: key
                    Statistics: Num rows: 500 Data size: 43500 Basic stats: COMPLETE Column stats: COMPLETE
                    Group By Operator
                      aggregations: count()
                      keys: key (type: string)
                      mode: hash
                      outputColumnNames: _col0, _col1
                      Statistics: Num rows: 250 Data size: 23750 Basic stats: COMPLETE Column stats: COMPLETE
                      Reduce Output Operator
                        key expressions: _col0 (type: string)
                        sort order: +
                        Map-reduce partition columns: _col0 (type: string)
                        Statistics: Num rows: 250 Data size: 23750 Basic stats: COMPLETE Column stats: COMPLETE
                        value expressions: _col1 (type: bigint)
            Execution mode: vectorized
        Map 6 
            Map Operator Tree:
                TableScan
                  alias: src
                  Statistics: Num rows: 500 Data size: 89000 Basic stats: COMPLETE Column stats: COMPLETE
                  Filter Operator
                    predicate: (UDFToDouble(key) = 0.0D) (type: boolean)
                    Statistics: Num rows: 250 Data size: 44500 Basic stats: COMPLETE Column stats: COMPLETE
                    Select Operator
                      expressions: key (type: string), value (type: string)
                      outputColumnNames: _col0, _col1
                      Statistics: Num rows: 250 Data size: 44500 Basic stats: COMPLETE Column stats: COMPLETE
                      Group By Operator
                        keys: _col0 (type: string), _col1 (type: string)
                        mode: hash
                        outputColumnNames: _col0, _col1
                        Statistics: Num rows: 250 Data size: 67750 Basic stats: COMPLETE Column stats: COMPLETE
                        Reduce Output Operator
                          key expressions: _col0 (type: string), _col1 (type: string)
                          sort order: ++
                          Map-reduce partition columns: _col0 (type: string), _col1 (type: string)
                          Statistics: Num rows: 250 Data size: 67750 Basic stats: COMPLETE Column stats: COMPLETE
            Execution mode: vectorized
        Reducer 2 
            Execution mode: vectorized
            Reduce Operator Tree:
              Group By Operator
                aggregations: count(VALUE._col0)
                keys: KEY._col0 (type: string)
                mode: mergepartial
                outputColumnNames: _col0, _col1
                Statistics: Num rows: 250 Data size: 23750 Basic stats: COMPLETE Column stats: COMPLETE
                Select Operator
                  expressions: _col0 (type: string), UDFToString(_col1) (type: string)
                  outputColumnNames: _col0, _col1
                  Statistics: Num rows: 250 Data size: 67750 Basic stats: COMPLETE Column stats: COMPLETE
                  Group By Operator
                    keys: _col0 (type: string), _col1 (type: string)
                    mode: hash
                    outputColumnNames: _col0, _col1
                    Statistics: Num rows: 250 Data size: 67750 Basic stats: COMPLETE Column stats: COMPLETE
                    Reduce Output Operator
                      key expressions: _col0 (type: string), _col1 (type: string)
                      sort order: ++
                      Map-reduce partition columns: _col0 (type: string), _col1 (type: string)
                      Statistics: Num rows: 250 Data size: 67750 Basic stats: COMPLETE Column stats: COMPLETE
        Reducer 4 
            Execution mode: llap
            Reduce Operator Tree:
              Group By Operator
                keys: KEY._col0 (type: string), KEY._col1 (type: string)
                mode: mergepartial
                outputColumnNames: _col0, _col1
                Statistics: Num rows: 250 Data size: 67750 Basic stats: COMPLETE Column stats: COMPLETE
                File Output Operator
                  compressed: false
                  Statistics: Num rows: 250 Data size: 67750 Basic stats: COMPLETE Column stats: COMPLETE
                  table:
                      input format: org.apache.hadoop.mapred.TextInputFormat
                      output format: org.apache.hadoop.hive.ql.io.HiveIgnoreKeyTextOutputFormat
                      serde: org.apache.hadoop.hive.serde2.lazy.LazySimpleSerDe
                      name: default.test_src
                Select Operator
                  expressions: _col0 (type: string), _col1 (type: string)
                  outputColumnNames: key, value
                  Statistics: Num rows: 250 Data size: 67750 Basic stats: COMPLETE Column stats: COMPLETE
                  Group By Operator
                    aggregations: compute_stats(key, 'hll'), compute_stats(value, 'hll')
                    mode: hash
                    outputColumnNames: _col0, _col1
                    Statistics: Num rows: 1 Data size: 880 Basic stats: COMPLETE Column stats: COMPLETE
                    Reduce Output Operator
                      sort order: 
                      Statistics: Num rows: 1 Data size: 880 Basic stats: COMPLETE Column stats: COMPLETE
                      value expressions: _col0 (type: struct<columntype:string,maxlength:bigint,sumlength:bigint,count:bigint,countnulls:bigint,bitvector:binary>), _col1 (type: struct<columntype:string,maxlength:bigint,sumlength:bigint,count:bigint,countnulls:bigint,bitvector:binary>)
        Reducer 5 
            Execution mode: llap
            Reduce Operator Tree:
              Group By Operator
                aggregations: compute_stats(VALUE._col0), compute_stats(VALUE._col1)
                mode: mergepartial
                outputColumnNames: _col0, _col1
                Statistics: Num rows: 1 Data size: 880 Basic stats: COMPLETE Column stats: COMPLETE
                File Output Operator
                  compressed: false
                  Statistics: Num rows: 1 Data size: 880 Basic stats: COMPLETE Column stats: COMPLETE
                  table:
                      input format: org.apache.hadoop.mapred.SequenceFileInputFormat
                      output format: org.apache.hadoop.hive.ql.io.HiveSequenceFileOutputFormat
                      serde: org.apache.hadoop.hive.serde2.lazy.LazySimpleSerDe
        Union 3 
            Vertex: Union 3

  Stage: Stage-2
    Dependency Collection

  Stage: Stage-0
    Move Operator
      tables:
          replace: true
          table:
              input format: org.apache.hadoop.mapred.TextInputFormat
              output format: org.apache.hadoop.hive.ql.io.HiveIgnoreKeyTextOutputFormat
              serde: org.apache.hadoop.hive.serde2.lazy.LazySimpleSerDe
              name: default.test_src

  Stage: Stage-3
    Stats Work
      Basic Stats Work:
      Column Stats Desc:
          Columns: key, value
          Column Types: string, string
          Table: default.test_src

PREHOOK: query: INSERT OVERWRITE TABLE test_src 
SELECT key, value FROM (
	SELECT key, cast(COUNT(*) as string) AS value FROM src
 	GROUP BY key
UNION DISTINCT
 	SELECT key, value FROM src 
	WHERE key = 0
)a
PREHOOK: type: QUERY
PREHOOK: Input: default@src
PREHOOK: Output: default@test_src
POSTHOOK: query: INSERT OVERWRITE TABLE test_src 
SELECT key, value FROM (
	SELECT key, cast(COUNT(*) as string) AS value FROM src
 	GROUP BY key
UNION DISTINCT
 	SELECT key, value FROM src 
	WHERE key = 0
)a
POSTHOOK: type: QUERY
POSTHOOK: Input: default@src
POSTHOOK: Output: default@test_src
POSTHOOK: Lineage: test_src.key EXPRESSION [(src)src.FieldSchema(name:key, type:string, comment:default), ]
POSTHOOK: Lineage: test_src.value EXPRESSION [(src)src.null, (src)src.FieldSchema(name:value, type:string, comment:default), ]
PREHOOK: query: SELECT COUNT(*) FROM test_src
PREHOOK: type: QUERY
PREHOOK: Input: default@test_src
PREHOOK: Output: hdfs://### HDFS PATH ###
POSTHOOK: query: SELECT COUNT(*) FROM test_src
POSTHOOK: type: QUERY
POSTHOOK: Input: default@test_src
POSTHOOK: Output: hdfs://### HDFS PATH ###
310
PREHOOK: query: -- union34.q

create table src10_1 (key string, value string)
PREHOOK: type: CREATETABLE
PREHOOK: Output: database:default
PREHOOK: Output: default@src10_1
POSTHOOK: query: -- union34.q

create table src10_1 (key string, value string)
POSTHOOK: type: CREATETABLE
POSTHOOK: Output: database:default
POSTHOOK: Output: default@src10_1
PREHOOK: query: create table src10_2 (key string, value string)
PREHOOK: type: CREATETABLE
PREHOOK: Output: database:default
PREHOOK: Output: default@src10_2
POSTHOOK: query: create table src10_2 (key string, value string)
POSTHOOK: type: CREATETABLE
POSTHOOK: Output: database:default
POSTHOOK: Output: default@src10_2
PREHOOK: query: create table src10_3 (key string, value string)
PREHOOK: type: CREATETABLE
PREHOOK: Output: database:default
PREHOOK: Output: default@src10_3
POSTHOOK: query: create table src10_3 (key string, value string)
POSTHOOK: type: CREATETABLE
POSTHOOK: Output: database:default
POSTHOOK: Output: default@src10_3
PREHOOK: query: create table src10_4 (key string, value string)
PREHOOK: type: CREATETABLE
PREHOOK: Output: database:default
PREHOOK: Output: default@src10_4
POSTHOOK: query: create table src10_4 (key string, value string)
POSTHOOK: type: CREATETABLE
POSTHOOK: Output: database:default
POSTHOOK: Output: default@src10_4
PREHOOK: query: from (select * from src tablesample (10 rows)) a
insert overwrite table src10_1 select *
insert overwrite table src10_2 select *
insert overwrite table src10_3 select *
insert overwrite table src10_4 select *
PREHOOK: type: QUERY
PREHOOK: Input: default@src
PREHOOK: Output: default@src10_1
PREHOOK: Output: default@src10_2
PREHOOK: Output: default@src10_3
PREHOOK: Output: default@src10_4
POSTHOOK: query: from (select * from src tablesample (10 rows)) a
insert overwrite table src10_1 select *
insert overwrite table src10_2 select *
insert overwrite table src10_3 select *
insert overwrite table src10_4 select *
POSTHOOK: type: QUERY
POSTHOOK: Input: default@src
POSTHOOK: Output: default@src10_1
POSTHOOK: Output: default@src10_2
POSTHOOK: Output: default@src10_3
POSTHOOK: Output: default@src10_4
POSTHOOK: Lineage: src10_1.key SIMPLE [(src)src.FieldSchema(name:key, type:string, comment:default), ]
POSTHOOK: Lineage: src10_1.value SIMPLE [(src)src.FieldSchema(name:value, type:string, comment:default), ]
POSTHOOK: Lineage: src10_2.key SIMPLE [(src)src.FieldSchema(name:key, type:string, comment:default), ]
POSTHOOK: Lineage: src10_2.value SIMPLE [(src)src.FieldSchema(name:value, type:string, comment:default), ]
POSTHOOK: Lineage: src10_3.key SIMPLE [(src)src.FieldSchema(name:key, type:string, comment:default), ]
POSTHOOK: Lineage: src10_3.value SIMPLE [(src)src.FieldSchema(name:value, type:string, comment:default), ]
POSTHOOK: Lineage: src10_4.key SIMPLE [(src)src.FieldSchema(name:key, type:string, comment:default), ]
POSTHOOK: Lineage: src10_4.value SIMPLE [(src)src.FieldSchema(name:value, type:string, comment:default), ]
PREHOOK: query: analyze table src10_1 compute statistics
PREHOOK: type: QUERY
PREHOOK: Input: default@src10_1
PREHOOK: Output: default@src10_1
POSTHOOK: query: analyze table src10_1 compute statistics
POSTHOOK: type: QUERY
POSTHOOK: Input: default@src10_1
POSTHOOK: Output: default@src10_1
PREHOOK: query: analyze table src10_2 compute statistics
PREHOOK: type: QUERY
PREHOOK: Input: default@src10_2
PREHOOK: Output: default@src10_2
POSTHOOK: query: analyze table src10_2 compute statistics
POSTHOOK: type: QUERY
POSTHOOK: Input: default@src10_2
POSTHOOK: Output: default@src10_2
PREHOOK: query: analyze table src10_3 compute statistics
PREHOOK: type: QUERY
PREHOOK: Input: default@src10_3
PREHOOK: Output: default@src10_3
POSTHOOK: query: analyze table src10_3 compute statistics
POSTHOOK: type: QUERY
POSTHOOK: Input: default@src10_3
POSTHOOK: Output: default@src10_3
PREHOOK: query: analyze table src10_4 compute statistics
PREHOOK: type: QUERY
PREHOOK: Input: default@src10_4
PREHOOK: Output: default@src10_4
POSTHOOK: query: analyze table src10_4 compute statistics
POSTHOOK: type: QUERY
POSTHOOK: Input: default@src10_4
POSTHOOK: Output: default@src10_4
PREHOOK: query: explain
SELECT * FROM (
  SELECT sub1.key,sub1.value FROM (SELECT * FROM src10_1) sub1 JOIN (SELECT * FROM src10_2) sub0 ON (sub0.key = sub1.key)
  UNION DISTINCT
  SELECT key,value FROM (SELECT * FROM (SELECT * FROM src10_3) sub2 UNION DISTINCT SELECT * FROM src10_4 ) alias0
) alias1
PREHOOK: type: QUERY
PREHOOK: Input: default@src10_1
PREHOOK: Input: default@src10_2
PREHOOK: Input: default@src10_3
PREHOOK: Input: default@src10_4
PREHOOK: Output: hdfs://### HDFS PATH ###
POSTHOOK: query: explain
SELECT * FROM (
  SELECT sub1.key,sub1.value FROM (SELECT * FROM src10_1) sub1 JOIN (SELECT * FROM src10_2) sub0 ON (sub0.key = sub1.key)
  UNION DISTINCT
  SELECT key,value FROM (SELECT * FROM (SELECT * FROM src10_3) sub2 UNION DISTINCT SELECT * FROM src10_4 ) alias0
) alias1
POSTHOOK: type: QUERY
POSTHOOK: Input: default@src10_1
POSTHOOK: Input: default@src10_2
POSTHOOK: Input: default@src10_3
POSTHOOK: Input: default@src10_4
POSTHOOK: Output: hdfs://### HDFS PATH ###
STAGE DEPENDENCIES:
  Stage-1 is a root stage
  Stage-0 depends on stages: Stage-1

STAGE PLANS:
  Stage: Stage-1
    Tez
#### A masked pattern was here ####
      Edges:
        Map 1 <- Map 4 (BROADCAST_EDGE), Union 2 (CONTAINS)
        Map 5 <- Union 6 (CONTAINS)
        Map 8 <- Union 6 (CONTAINS)
        Reducer 3 <- Union 2 (SIMPLE_EDGE)
        Reducer 7 <- Union 2 (CONTAINS), Union 6 (SIMPLE_EDGE)
#### A masked pattern was here ####
      Vertices:
        Map 1 
            Map Operator Tree:
                TableScan
                  alias: src10_1
                  Statistics: Num rows: 10 Data size: 1780 Basic stats: COMPLETE Column stats: COMPLETE
                  Filter Operator
                    predicate: key is not null (type: boolean)
                    Statistics: Num rows: 10 Data size: 1780 Basic stats: COMPLETE Column stats: COMPLETE
                    Select Operator
                      expressions: key (type: string), value (type: string)
                      outputColumnNames: _col0, _col1
                      Statistics: Num rows: 10 Data size: 1780 Basic stats: COMPLETE Column stats: COMPLETE
                      Map Join Operator
                        condition map:
                             Inner Join 0 to 1
                        keys:
                          0 _col0 (type: string)
                          1 _col0 (type: string)
                        outputColumnNames: _col0, _col1
                        input vertices:
                          1 Map 4
                        Statistics: Num rows: 10 Data size: 1780 Basic stats: COMPLETE Column stats: COMPLETE
                        HybridGraceHashJoin: true
                        Group By Operator
                          keys: _col0 (type: string), _col1 (type: string)
                          mode: hash
                          outputColumnNames: _col0, _col1
                          Statistics: Num rows: 10 Data size: 1780 Basic stats: COMPLETE Column stats: COMPLETE
                          Reduce Output Operator
                            key expressions: _col0 (type: string), _col1 (type: string)
                            sort order: ++
                            Map-reduce partition columns: _col0 (type: string), _col1 (type: string)
                            Statistics: Num rows: 10 Data size: 1780 Basic stats: COMPLETE Column stats: COMPLETE
            Execution mode: vectorized
        Map 4 
            Map Operator Tree:
                TableScan
                  alias: src10_2
                  Statistics: Num rows: 10 Data size: 870 Basic stats: COMPLETE Column stats: COMPLETE
                  Filter Operator
                    predicate: key is not null (type: boolean)
                    Statistics: Num rows: 10 Data size: 870 Basic stats: COMPLETE Column stats: COMPLETE
                    Select Operator
                      expressions: key (type: string)
                      outputColumnNames: _col0
                      Statistics: Num rows: 10 Data size: 870 Basic stats: COMPLETE Column stats: COMPLETE
                      Reduce Output Operator
                        key expressions: _col0 (type: string)
                        sort order: +
                        Map-reduce partition columns: _col0 (type: string)
                        Statistics: Num rows: 10 Data size: 870 Basic stats: COMPLETE Column stats: COMPLETE
            Execution mode: vectorized
        Map 5 
            Map Operator Tree:
                TableScan
                  alias: src10_3
                  Statistics: Num rows: 10 Data size: 1780 Basic stats: COMPLETE Column stats: COMPLETE
                  Select Operator
                    expressions: key (type: string), value (type: string)
                    outputColumnNames: _col0, _col1
                    Statistics: Num rows: 10 Data size: 1780 Basic stats: COMPLETE Column stats: COMPLETE
                    Group By Operator
                      keys: _col0 (type: string), _col1 (type: string)
                      mode: hash
                      outputColumnNames: _col0, _col1
                      Statistics: Num rows: 10 Data size: 1780 Basic stats: COMPLETE Column stats: COMPLETE
                      Reduce Output Operator
                        key expressions: _col0 (type: string), _col1 (type: string)
                        sort order: ++
                        Map-reduce partition columns: _col0 (type: string), _col1 (type: string)
                        Statistics: Num rows: 10 Data size: 1780 Basic stats: COMPLETE Column stats: COMPLETE
            Execution mode: vectorized
        Map 8 
            Map Operator Tree:
                TableScan
                  alias: src10_4
                  Statistics: Num rows: 10 Data size: 1780 Basic stats: COMPLETE Column stats: COMPLETE
                  Select Operator
                    expressions: key (type: string), value (type: string)
                    outputColumnNames: _col0, _col1
                    Statistics: Num rows: 10 Data size: 1780 Basic stats: COMPLETE Column stats: COMPLETE
                    Group By Operator
                      keys: _col0 (type: string), _col1 (type: string)
                      mode: hash
                      outputColumnNames: _col0, _col1
                      Statistics: Num rows: 10 Data size: 1780 Basic stats: COMPLETE Column stats: COMPLETE
                      Reduce Output Operator
                        key expressions: _col0 (type: string), _col1 (type: string)
                        sort order: ++
                        Map-reduce partition columns: _col0 (type: string), _col1 (type: string)
                        Statistics: Num rows: 10 Data size: 1780 Basic stats: COMPLETE Column stats: COMPLETE
            Execution mode: vectorized
        Reducer 3 
            Execution mode: vectorized, llap
            Reduce Operator Tree:
              Group By Operator
                keys: KEY._col0 (type: string), KEY._col1 (type: string)
                mode: mergepartial
                outputColumnNames: _col0, _col1
                Statistics: Num rows: 10 Data size: 1780 Basic stats: COMPLETE Column stats: COMPLETE
                File Output Operator
                  compressed: false
                  Statistics: Num rows: 10 Data size: 1780 Basic stats: COMPLETE Column stats: COMPLETE
                  table:
                      input format: org.apache.hadoop.mapred.SequenceFileInputFormat
                      output format: org.apache.hadoop.hive.ql.io.HiveSequenceFileOutputFormat
                      serde: org.apache.hadoop.hive.serde2.lazy.LazySimpleSerDe
        Reducer 7 
            Execution mode: vectorized, llap
            Reduce Operator Tree:
              Group By Operator
                keys: KEY._col0 (type: string), KEY._col1 (type: string)
                mode: mergepartial
                outputColumnNames: _col0, _col1
                Statistics: Num rows: 10 Data size: 1780 Basic stats: COMPLETE Column stats: COMPLETE
                Group By Operator
                  keys: _col0 (type: string), _col1 (type: string)
                  mode: hash
                  outputColumnNames: _col0, _col1
                  Statistics: Num rows: 10 Data size: 1780 Basic stats: COMPLETE Column stats: COMPLETE
                  Reduce Output Operator
                    key expressions: _col0 (type: string), _col1 (type: string)
                    sort order: ++
                    Map-reduce partition columns: _col0 (type: string), _col1 (type: string)
                    Statistics: Num rows: 10 Data size: 1780 Basic stats: COMPLETE Column stats: COMPLETE
        Union 2 
            Vertex: Union 2
        Union 6 
            Vertex: Union 6

  Stage: Stage-0
    Fetch Operator
      limit: -1
      Processor Tree:
        ListSink

PREHOOK: query: SELECT * FROM (
  SELECT sub1.key,sub1.value FROM (SELECT * FROM src10_1) sub1 JOIN (SELECT * FROM src10_2) sub0 ON (sub0.key = sub1.key)
  UNION DISTINCT
  SELECT key,value FROM (SELECT * FROM (SELECT * FROM src10_3) sub2 UNION DISTINCT SELECT * FROM src10_4 ) alias0
) alias1
PREHOOK: type: QUERY
PREHOOK: Input: default@src10_1
PREHOOK: Input: default@src10_2
PREHOOK: Input: default@src10_3
PREHOOK: Input: default@src10_4
PREHOOK: Output: hdfs://### HDFS PATH ###
POSTHOOK: query: SELECT * FROM (
  SELECT sub1.key,sub1.value FROM (SELECT * FROM src10_1) sub1 JOIN (SELECT * FROM src10_2) sub0 ON (sub0.key = sub1.key)
  UNION DISTINCT
  SELECT key,value FROM (SELECT * FROM (SELECT * FROM src10_3) sub2 UNION DISTINCT SELECT * FROM src10_4 ) alias0
) alias1
POSTHOOK: type: QUERY
POSTHOOK: Input: default@src10_1
POSTHOOK: Input: default@src10_2
POSTHOOK: Input: default@src10_3
POSTHOOK: Input: default@src10_4
POSTHOOK: Output: hdfs://### HDFS PATH ###
409	val_409
165	val_165
27	val_27
311	val_311
86	val_86
98	val_98
238	val_238
255	val_255
278	val_278
484	val_484
PREHOOK: query: explain
SELECT * FROM (
  SELECT sub1.key,sub1.value FROM (SELECT * FROM src10_1) sub1 JOIN (SELECT * FROM src10_2) sub0 ON (sub0.key = sub1.key)
  UNION DISTINCT
  SELECT key,value FROM (SELECT * FROM (SELECT * FROM src10_3) sub2 UNION DISTINCT SELECT * FROM src10_4 ) alias0
) alias1
PREHOOK: type: QUERY
PREHOOK: Input: default@src10_1
PREHOOK: Input: default@src10_2
PREHOOK: Input: default@src10_3
PREHOOK: Input: default@src10_4
PREHOOK: Output: hdfs://### HDFS PATH ###
POSTHOOK: query: explain
SELECT * FROM (
  SELECT sub1.key,sub1.value FROM (SELECT * FROM src10_1) sub1 JOIN (SELECT * FROM src10_2) sub0 ON (sub0.key = sub1.key)
  UNION DISTINCT
  SELECT key,value FROM (SELECT * FROM (SELECT * FROM src10_3) sub2 UNION DISTINCT SELECT * FROM src10_4 ) alias0
) alias1
POSTHOOK: type: QUERY
POSTHOOK: Input: default@src10_1
POSTHOOK: Input: default@src10_2
POSTHOOK: Input: default@src10_3
POSTHOOK: Input: default@src10_4
POSTHOOK: Output: hdfs://### HDFS PATH ###
STAGE DEPENDENCIES:
  Stage-1 is a root stage
  Stage-0 depends on stages: Stage-1

STAGE PLANS:
  Stage: Stage-1
    Tez
#### A masked pattern was here ####
      Edges:
        Map 6 <- Union 7 (CONTAINS)
        Map 9 <- Union 7 (CONTAINS)
        Reducer 2 <- Map 1 (SIMPLE_EDGE), Map 5 (SIMPLE_EDGE), Union 3 (CONTAINS)
        Reducer 4 <- Union 3 (SIMPLE_EDGE)
        Reducer 8 <- Union 3 (CONTAINS), Union 7 (SIMPLE_EDGE)
#### A masked pattern was here ####
      Vertices:
        Map 1 
            Map Operator Tree:
                TableScan
                  alias: src10_1
                  Statistics: Num rows: 10 Data size: 1780 Basic stats: COMPLETE Column stats: COMPLETE
                  Filter Operator
                    predicate: key is not null (type: boolean)
                    Statistics: Num rows: 10 Data size: 1780 Basic stats: COMPLETE Column stats: COMPLETE
                    Select Operator
                      expressions: key (type: string), value (type: string)
                      outputColumnNames: _col0, _col1
                      Statistics: Num rows: 10 Data size: 1780 Basic stats: COMPLETE Column stats: COMPLETE
                      Reduce Output Operator
                        key expressions: _col0 (type: string)
                        sort order: +
                        Map-reduce partition columns: _col0 (type: string)
                        Statistics: Num rows: 10 Data size: 1780 Basic stats: COMPLETE Column stats: COMPLETE
                        value expressions: _col1 (type: string)
            Execution mode: vectorized
        Map 5 
            Map Operator Tree:
                TableScan
                  alias: src10_2
                  Statistics: Num rows: 10 Data size: 870 Basic stats: COMPLETE Column stats: COMPLETE
                  Filter Operator
                    predicate: key is not null (type: boolean)
                    Statistics: Num rows: 10 Data size: 870 Basic stats: COMPLETE Column stats: COMPLETE
                    Select Operator
                      expressions: key (type: string)
                      outputColumnNames: _col0
                      Statistics: Num rows: 10 Data size: 870 Basic stats: COMPLETE Column stats: COMPLETE
                      Reduce Output Operator
                        key expressions: _col0 (type: string)
                        sort order: +
                        Map-reduce partition columns: _col0 (type: string)
                        Statistics: Num rows: 10 Data size: 870 Basic stats: COMPLETE Column stats: COMPLETE
            Execution mode: vectorized
        Map 6 
            Map Operator Tree:
                TableScan
                  alias: src10_3
                  Statistics: Num rows: 10 Data size: 1780 Basic stats: COMPLETE Column stats: COMPLETE
                  Select Operator
                    expressions: key (type: string), value (type: string)
                    outputColumnNames: _col0, _col1
                    Statistics: Num rows: 10 Data size: 1780 Basic stats: COMPLETE Column stats: COMPLETE
                    Group By Operator
                      keys: _col0 (type: string), _col1 (type: string)
                      mode: hash
                      outputColumnNames: _col0, _col1
                      Statistics: Num rows: 10 Data size: 1780 Basic stats: COMPLETE Column stats: COMPLETE
                      Reduce Output Operator
                        key expressions: _col0 (type: string), _col1 (type: string)
                        sort order: ++
                        Map-reduce partition columns: _col0 (type: string), _col1 (type: string)
                        Statistics: Num rows: 10 Data size: 1780 Basic stats: COMPLETE Column stats: COMPLETE
            Execution mode: vectorized
        Map 9 
            Map Operator Tree:
                TableScan
                  alias: src10_4
                  Statistics: Num rows: 10 Data size: 1780 Basic stats: COMPLETE Column stats: COMPLETE
                  Select Operator
                    expressions: key (type: string), value (type: string)
                    outputColumnNames: _col0, _col1
                    Statistics: Num rows: 10 Data size: 1780 Basic stats: COMPLETE Column stats: COMPLETE
                    Group By Operator
                      keys: _col0 (type: string), _col1 (type: string)
                      mode: hash
                      outputColumnNames: _col0, _col1
                      Statistics: Num rows: 10 Data size: 1780 Basic stats: COMPLETE Column stats: COMPLETE
                      Reduce Output Operator
                        key expressions: _col0 (type: string), _col1 (type: string)
                        sort order: ++
                        Map-reduce partition columns: _col0 (type: string), _col1 (type: string)
                        Statistics: Num rows: 10 Data size: 1780 Basic stats: COMPLETE Column stats: COMPLETE
            Execution mode: vectorized
        Reducer 2 
            Reduce Operator Tree:
              Merge Join Operator
                condition map:
                     Inner Join 0 to 1
                keys:
                  0 _col0 (type: string)
                  1 _col0 (type: string)
                outputColumnNames: _col0, _col1
                Statistics: Num rows: 10 Data size: 1780 Basic stats: COMPLETE Column stats: COMPLETE
                Group By Operator
                  keys: _col0 (type: string), _col1 (type: string)
                  mode: hash
                  outputColumnNames: _col0, _col1
                  Statistics: Num rows: 10 Data size: 1780 Basic stats: COMPLETE Column stats: COMPLETE
                  Reduce Output Operator
                    key expressions: _col0 (type: string), _col1 (type: string)
                    sort order: ++
                    Map-reduce partition columns: _col0 (type: string), _col1 (type: string)
                    Statistics: Num rows: 10 Data size: 1780 Basic stats: COMPLETE Column stats: COMPLETE
        Reducer 4 
            Execution mode: vectorized, llap
            Reduce Operator Tree:
              Group By Operator
                keys: KEY._col0 (type: string), KEY._col1 (type: string)
                mode: mergepartial
                outputColumnNames: _col0, _col1
                Statistics: Num rows: 10 Data size: 1780 Basic stats: COMPLETE Column stats: COMPLETE
                File Output Operator
                  compressed: false
                  Statistics: Num rows: 10 Data size: 1780 Basic stats: COMPLETE Column stats: COMPLETE
                  table:
                      input format: org.apache.hadoop.mapred.SequenceFileInputFormat
                      output format: org.apache.hadoop.hive.ql.io.HiveSequenceFileOutputFormat
                      serde: org.apache.hadoop.hive.serde2.lazy.LazySimpleSerDe
        Reducer 8 
            Execution mode: vectorized, llap
            Reduce Operator Tree:
              Group By Operator
                keys: KEY._col0 (type: string), KEY._col1 (type: string)
                mode: mergepartial
                outputColumnNames: _col0, _col1
                Statistics: Num rows: 10 Data size: 1780 Basic stats: COMPLETE Column stats: COMPLETE
                Group By Operator
                  keys: _col0 (type: string), _col1 (type: string)
                  mode: hash
                  outputColumnNames: _col0, _col1
                  Statistics: Num rows: 10 Data size: 1780 Basic stats: COMPLETE Column stats: COMPLETE
                  Reduce Output Operator
                    key expressions: _col0 (type: string), _col1 (type: string)
                    sort order: ++
                    Map-reduce partition columns: _col0 (type: string), _col1 (type: string)
                    Statistics: Num rows: 10 Data size: 1780 Basic stats: COMPLETE Column stats: COMPLETE
        Union 3 
            Vertex: Union 3
        Union 7 
            Vertex: Union 7

  Stage: Stage-0
    Fetch Operator
      limit: -1
      Processor Tree:
        ListSink

PREHOOK: query: SELECT * FROM (
  SELECT sub1.key,sub1.value FROM (SELECT * FROM src10_1) sub1 JOIN (SELECT * FROM src10_2) sub0 ON (sub0.key = sub1.key)
  UNION DISTINCT
  SELECT key,value FROM (SELECT * FROM (SELECT * FROM src10_3) sub2 UNION DISTINCT SELECT * FROM src10_4 ) alias0
) alias1
PREHOOK: type: QUERY
PREHOOK: Input: default@src10_1
PREHOOK: Input: default@src10_2
PREHOOK: Input: default@src10_3
PREHOOK: Input: default@src10_4
PREHOOK: Output: hdfs://### HDFS PATH ###
POSTHOOK: query: SELECT * FROM (
  SELECT sub1.key,sub1.value FROM (SELECT * FROM src10_1) sub1 JOIN (SELECT * FROM src10_2) sub0 ON (sub0.key = sub1.key)
  UNION DISTINCT
  SELECT key,value FROM (SELECT * FROM (SELECT * FROM src10_3) sub2 UNION DISTINCT SELECT * FROM src10_4 ) alias0
) alias1
POSTHOOK: type: QUERY
POSTHOOK: Input: default@src10_1
POSTHOOK: Input: default@src10_2
POSTHOOK: Input: default@src10_3
POSTHOOK: Input: default@src10_4
POSTHOOK: Output: hdfs://### HDFS PATH ###
409	val_409
165	val_165
27	val_27
311	val_311
86	val_86
98	val_98
238	val_238
255	val_255
278	val_278
484	val_484<|MERGE_RESOLUTION|>--- conflicted
+++ resolved
@@ -3799,8 +3799,6 @@
 POSTHOOK: Input: default@dst_union22_n0
 POSTHOOK: Input: default@dst_union22_n0@ds=1
 POSTHOOK: Output: default@dst_union22_n0@ds=2
-<<<<<<< HEAD
-=======
 OPTIMIZED SQL: SELECT `k1`, `k2`, `k3`, `k4`
 FROM (SELECT `k1`, `k2`, `k3`, `k4`
 FROM `default`.`dst_union22_delta_n0`
@@ -3814,7 +3812,6 @@
 FROM `default`.`dst_union22_delta_n0`
 WHERE `ds` = '1' AND `k0` > 50 AND `k1` > 20) AS `t4` ON `t2`.`k1` = `t4`.`k1` AND `t2`.`ds` = '1')
 GROUP BY `k1`, `k2`, `k3`, `k4`
->>>>>>> 720a0f27
 STAGE DEPENDENCIES:
   Stage-1 is a root stage
   Stage-2 depends on stages: Stage-1
@@ -5130,8 +5127,6 @@
 POSTHOOK: Input: default@src4
 POSTHOOK: Input: default@src5_n1
 POSTHOOK: Output: hdfs://### HDFS PATH ###
-<<<<<<< HEAD
-=======
 OPTIMIZED SQL: SELECT `key`, `count`
 FROM (SELECT `key`, `count`
 FROM (SELECT `key`, `count`
@@ -5154,7 +5149,6 @@
 WHERE `key` < 10
 GROUP BY `key`)
 GROUP BY `key`, `count`
->>>>>>> 720a0f27
 STAGE DEPENDENCIES:
   Stage-1 is a root stage
   Stage-0 depends on stages: Stage-1
@@ -5680,8 +5674,6 @@
 POSTHOOK: Input: default@src4
 POSTHOOK: Input: default@src5_n1
 POSTHOOK: Output: hdfs://### HDFS PATH ###
-<<<<<<< HEAD
-=======
 OPTIMIZED SQL: SELECT `key`, `count`
 FROM (SELECT `key`, `count`
 FROM (SELECT `key`, `count`
@@ -5701,7 +5693,6 @@
 FROM `default`.`src5_n1`
 WHERE `key` < 10) AS `t8` ON `t6`.`key` = `t8`.`key`)
 GROUP BY `key`, `count`
->>>>>>> 720a0f27
 STAGE DEPENDENCIES:
   Stage-1 is a root stage
   Stage-0 depends on stages: Stage-1
@@ -6194,8 +6185,6 @@
 POSTHOOK: Input: default@src4
 POSTHOOK: Input: default@src5_n1
 POSTHOOK: Output: hdfs://### HDFS PATH ###
-<<<<<<< HEAD
-=======
 OPTIMIZED SQL: SELECT `key`, `count`
 FROM (SELECT `key`, `count`
 FROM (SELECT `key`, `count`
@@ -6216,7 +6205,6 @@
 WHERE `key` < 10) AS `t8` ON `t6`.`key` = `t8`.`key`
 GROUP BY `t6`.`key`)
 GROUP BY `key`, `count`
->>>>>>> 720a0f27
 STAGE DEPENDENCIES:
   Stage-1 is a root stage
   Stage-0 depends on stages: Stage-1
