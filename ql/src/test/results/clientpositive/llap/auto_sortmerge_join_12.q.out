--- conflicted
+++ resolved
@@ -155,8 +155,6 @@
 POSTHOOK: Input: default@bucket_small_n15
 POSTHOOK: Input: default@bucket_small_n15@ds=2008-04-08
 #### A masked pattern was here ####
-<<<<<<< HEAD
-=======
 OPTIMIZED SQL: SELECT COUNT(*) AS `$f0`
 FROM (SELECT `key`
 FROM `default`.`bucket_big_n15`
@@ -169,7 +167,6 @@
 WHERE `key` IS NOT NULL) AS `t4` ON `t2`.`key` = `t4`.`key`,
 (SELECT 0 AS `DUMMY`
 FROM `default`.`bucket_medium`) AS `t5`
->>>>>>> 720a0f27
 STAGE DEPENDENCIES:
   Stage-1 is a root stage
   Stage-0 depends on stages: Stage-1
