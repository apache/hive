--- conflicted
+++ resolved
@@ -128,8 +128,6 @@
 POSTHOOK: type: QUERY
 POSTHOOK: Input: default@srcbucket_mapjoin_n17
 POSTHOOK: Output: default@bucketmapjoin_tmp_result_n8
-<<<<<<< HEAD
-=======
 OPTIMIZED SQL: SELECT `t0`.`key`, `t0`.`value`, `t2`.`value` AS `value1`
 FROM (SELECT `key`, `value`
 FROM `default`.`srcbucket_mapjoin_n17`
@@ -137,7 +135,6 @@
 INNER JOIN (SELECT `key`, `value`
 FROM `default`.`srcbucket_mapjoin_n17`
 WHERE `key` IS NOT NULL) AS `t2` ON `t0`.`key` = `t2`.`key`
->>>>>>> 720a0f27
 STAGE DEPENDENCIES:
   Stage-1 is a root stage
   Stage-2 depends on stages: Stage-1
@@ -558,8 +555,6 @@
 POSTHOOK: type: QUERY
 POSTHOOK: Input: default@srcbucket_mapjoin_n17
 POSTHOOK: Output: default@bucketmapjoin_tmp_result_n8
-<<<<<<< HEAD
-=======
 OPTIMIZED SQL: SELECT `t0`.`key`, `t0`.`value`, `t2`.`value` AS `value1`
 FROM (SELECT `key`, `value`
 FROM `default`.`srcbucket_mapjoin_n17`
@@ -567,7 +562,6 @@
 INNER JOIN (SELECT `key`, `value`
 FROM `default`.`srcbucket_mapjoin_n17`
 WHERE `key` IS NOT NULL) AS `t2` ON `t0`.`key` = `t2`.`key`
->>>>>>> 720a0f27
 STAGE DEPENDENCIES:
   Stage-1 is a root stage
   Stage-2 depends on stages: Stage-1
