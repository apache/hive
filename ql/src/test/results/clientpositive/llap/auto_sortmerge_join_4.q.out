PREHOOK: query: CREATE TABLE bucket_small_n12 (key string, value string) partitioned by (ds string) CLUSTERED BY (key) SORTED BY (key) INTO 4 BUCKETS STORED AS TEXTFILE
PREHOOK: type: CREATETABLE
PREHOOK: Output: database:default
PREHOOK: Output: default@bucket_small_n12
POSTHOOK: query: CREATE TABLE bucket_small_n12 (key string, value string) partitioned by (ds string) CLUSTERED BY (key) SORTED BY (key) INTO 4 BUCKETS STORED AS TEXTFILE
POSTHOOK: type: CREATETABLE
POSTHOOK: Output: database:default
POSTHOOK: Output: default@bucket_small_n12
PREHOOK: query: load data local inpath '../../data/files/auto_sortmerge_join/small/000000_0' INTO TABLE bucket_small_n12 partition(ds='2008-04-08')
PREHOOK: type: LOAD
#### A masked pattern was here ####
PREHOOK: Output: default@bucket_small_n12
POSTHOOK: query: load data local inpath '../../data/files/auto_sortmerge_join/small/000000_0' INTO TABLE bucket_small_n12 partition(ds='2008-04-08')
POSTHOOK: type: LOAD
#### A masked pattern was here ####
POSTHOOK: Output: default@bucket_small_n12
POSTHOOK: Output: default@bucket_small_n12@ds=2008-04-08
PREHOOK: query: load data local inpath '../../data/files/auto_sortmerge_join/small/000001_0' INTO TABLE bucket_small_n12 partition(ds='2008-04-08')
PREHOOK: type: LOAD
#### A masked pattern was here ####
PREHOOK: Output: default@bucket_small_n12@ds=2008-04-08
POSTHOOK: query: load data local inpath '../../data/files/auto_sortmerge_join/small/000001_0' INTO TABLE bucket_small_n12 partition(ds='2008-04-08')
POSTHOOK: type: LOAD
#### A masked pattern was here ####
POSTHOOK: Output: default@bucket_small_n12@ds=2008-04-08
PREHOOK: query: load data local inpath '../../data/files/auto_sortmerge_join/small/000002_0' INTO TABLE bucket_small_n12 partition(ds='2008-04-08')
PREHOOK: type: LOAD
#### A masked pattern was here ####
PREHOOK: Output: default@bucket_small_n12@ds=2008-04-08
POSTHOOK: query: load data local inpath '../../data/files/auto_sortmerge_join/small/000002_0' INTO TABLE bucket_small_n12 partition(ds='2008-04-08')
POSTHOOK: type: LOAD
#### A masked pattern was here ####
POSTHOOK: Output: default@bucket_small_n12@ds=2008-04-08
PREHOOK: query: load data local inpath '../../data/files/auto_sortmerge_join/small/000003_0' INTO TABLE bucket_small_n12 partition(ds='2008-04-08')
PREHOOK: type: LOAD
#### A masked pattern was here ####
PREHOOK: Output: default@bucket_small_n12@ds=2008-04-08
POSTHOOK: query: load data local inpath '../../data/files/auto_sortmerge_join/small/000003_0' INTO TABLE bucket_small_n12 partition(ds='2008-04-08')
POSTHOOK: type: LOAD
#### A masked pattern was here ####
POSTHOOK: Output: default@bucket_small_n12@ds=2008-04-08
PREHOOK: query: load data local inpath '../../data/files/auto_sortmerge_join/small/000000_0' INTO TABLE bucket_small_n12 partition(ds='2008-04-09')
PREHOOK: type: LOAD
#### A masked pattern was here ####
PREHOOK: Output: default@bucket_small_n12
POSTHOOK: query: load data local inpath '../../data/files/auto_sortmerge_join/small/000000_0' INTO TABLE bucket_small_n12 partition(ds='2008-04-09')
POSTHOOK: type: LOAD
#### A masked pattern was here ####
POSTHOOK: Output: default@bucket_small_n12
POSTHOOK: Output: default@bucket_small_n12@ds=2008-04-09
PREHOOK: query: load data local inpath '../../data/files/auto_sortmerge_join/small/000001_0' INTO TABLE bucket_small_n12 partition(ds='2008-04-09')
PREHOOK: type: LOAD
#### A masked pattern was here ####
PREHOOK: Output: default@bucket_small_n12@ds=2008-04-09
POSTHOOK: query: load data local inpath '../../data/files/auto_sortmerge_join/small/000001_0' INTO TABLE bucket_small_n12 partition(ds='2008-04-09')
POSTHOOK: type: LOAD
#### A masked pattern was here ####
POSTHOOK: Output: default@bucket_small_n12@ds=2008-04-09
PREHOOK: query: load data local inpath '../../data/files/auto_sortmerge_join/small/000002_0' INTO TABLE bucket_small_n12 partition(ds='2008-04-09')
PREHOOK: type: LOAD
#### A masked pattern was here ####
PREHOOK: Output: default@bucket_small_n12@ds=2008-04-09
POSTHOOK: query: load data local inpath '../../data/files/auto_sortmerge_join/small/000002_0' INTO TABLE bucket_small_n12 partition(ds='2008-04-09')
POSTHOOK: type: LOAD
#### A masked pattern was here ####
POSTHOOK: Output: default@bucket_small_n12@ds=2008-04-09
PREHOOK: query: load data local inpath '../../data/files/auto_sortmerge_join/small/000003_0' INTO TABLE bucket_small_n12 partition(ds='2008-04-09')
PREHOOK: type: LOAD
#### A masked pattern was here ####
PREHOOK: Output: default@bucket_small_n12@ds=2008-04-09
POSTHOOK: query: load data local inpath '../../data/files/auto_sortmerge_join/small/000003_0' INTO TABLE bucket_small_n12 partition(ds='2008-04-09')
POSTHOOK: type: LOAD
#### A masked pattern was here ####
POSTHOOK: Output: default@bucket_small_n12@ds=2008-04-09
PREHOOK: query: CREATE TABLE bucket_big_n12 (key string, value string) partitioned by (ds string) CLUSTERED BY (key) SORTED BY (key) INTO 2 BUCKETS STORED AS TEXTFILE
PREHOOK: type: CREATETABLE
PREHOOK: Output: database:default
PREHOOK: Output: default@bucket_big_n12
POSTHOOK: query: CREATE TABLE bucket_big_n12 (key string, value string) partitioned by (ds string) CLUSTERED BY (key) SORTED BY (key) INTO 2 BUCKETS STORED AS TEXTFILE
POSTHOOK: type: CREATETABLE
POSTHOOK: Output: database:default
POSTHOOK: Output: default@bucket_big_n12
PREHOOK: query: load data local inpath '../../data/files/auto_sortmerge_join/big/000000_0' INTO TABLE bucket_big_n12 partition(ds='2008-04-08')
PREHOOK: type: LOAD
#### A masked pattern was here ####
PREHOOK: Output: default@bucket_big_n12
POSTHOOK: query: load data local inpath '../../data/files/auto_sortmerge_join/big/000000_0' INTO TABLE bucket_big_n12 partition(ds='2008-04-08')
POSTHOOK: type: LOAD
#### A masked pattern was here ####
POSTHOOK: Output: default@bucket_big_n12
POSTHOOK: Output: default@bucket_big_n12@ds=2008-04-08
PREHOOK: query: load data local inpath '../../data/files/auto_sortmerge_join/big/000001_0' INTO TABLE bucket_big_n12 partition(ds='2008-04-08')
PREHOOK: type: LOAD
#### A masked pattern was here ####
PREHOOK: Output: default@bucket_big_n12@ds=2008-04-08
POSTHOOK: query: load data local inpath '../../data/files/auto_sortmerge_join/big/000001_0' INTO TABLE bucket_big_n12 partition(ds='2008-04-08')
POSTHOOK: type: LOAD
#### A masked pattern was here ####
POSTHOOK: Output: default@bucket_big_n12@ds=2008-04-08
PREHOOK: query: explain extended select count(*) FROM bucket_small_n12 a JOIN bucket_big_n12 b ON a.key = b.key
PREHOOK: type: QUERY
PREHOOK: Input: default@bucket_big_n12
PREHOOK: Input: default@bucket_big_n12@ds=2008-04-08
PREHOOK: Input: default@bucket_small_n12
PREHOOK: Input: default@bucket_small_n12@ds=2008-04-08
PREHOOK: Input: default@bucket_small_n12@ds=2008-04-09
#### A masked pattern was here ####
POSTHOOK: query: explain extended select count(*) FROM bucket_small_n12 a JOIN bucket_big_n12 b ON a.key = b.key
POSTHOOK: type: QUERY
POSTHOOK: Input: default@bucket_big_n12
POSTHOOK: Input: default@bucket_big_n12@ds=2008-04-08
POSTHOOK: Input: default@bucket_small_n12
POSTHOOK: Input: default@bucket_small_n12@ds=2008-04-08
POSTHOOK: Input: default@bucket_small_n12@ds=2008-04-09
#### A masked pattern was here ####
<<<<<<< HEAD
=======
OPTIMIZED SQL: SELECT COUNT(*) AS `$f0`
FROM (SELECT `key`
FROM `default`.`bucket_small_n12`
WHERE `key` IS NOT NULL) AS `t0`
INNER JOIN (SELECT `key`
FROM `default`.`bucket_big_n12`
WHERE `key` IS NOT NULL) AS `t2` ON `t0`.`key` = `t2`.`key`
>>>>>>> 720a0f27
STAGE DEPENDENCIES:
  Stage-1 is a root stage
  Stage-0 depends on stages: Stage-1

STAGE PLANS:
  Stage: Stage-1
    Tez
#### A masked pattern was here ####
      Edges:
        Reducer 3 <- Map 2 (CUSTOM_SIMPLE_EDGE)
#### A masked pattern was here ####
      Vertices:
        Map 2 
            Map Operator Tree:
                TableScan
                  alias: a
                  Statistics: Num rows: 8 Data size: 5992 Basic stats: PARTIAL Column stats: NONE
                  GatherStats: false
                  Filter Operator
                    isSamplingPred: false
                    predicate: key is not null (type: boolean)
                    Statistics: Num rows: 8 Data size: 5992 Basic stats: PARTIAL Column stats: NONE
                    Select Operator
                      expressions: key (type: string)
                      outputColumnNames: _col0
                      Statistics: Num rows: 8 Data size: 5992 Basic stats: PARTIAL Column stats: NONE
            Path -> Alias:
#### A masked pattern was here ####
            Path -> Partition:
#### A masked pattern was here ####
                Partition
                  input format: org.apache.hadoop.mapred.TextInputFormat
                  output format: org.apache.hadoop.hive.ql.io.HiveIgnoreKeyTextOutputFormat
                  partition values:
                    ds 2008-04-08
                  properties:
                    bucket_count 4
                    bucket_field_name key
                    column.name.delimiter ,
                    columns key,value
                    columns.comments 
                    columns.types string:string
#### A masked pattern was here ####
                    name default.bucket_small_n12
                    numFiles 4
                    numRows 0
                    partition_columns ds
                    partition_columns.types string
                    rawDataSize 0
                    serialization.ddl struct bucket_small_n12 { string key, string value}
                    serialization.format 1
                    serialization.lib org.apache.hadoop.hive.serde2.lazy.LazySimpleSerDe
                    totalSize 226
#### A masked pattern was here ####
                  serde: org.apache.hadoop.hive.serde2.lazy.LazySimpleSerDe
                
                    input format: org.apache.hadoop.mapred.TextInputFormat
                    output format: org.apache.hadoop.hive.ql.io.HiveIgnoreKeyTextOutputFormat
                    properties:
                      SORTBUCKETCOLSPREFIX TRUE
                      bucket_count 4
                      bucket_field_name key
                      bucketing_version 2
                      column.name.delimiter ,
                      columns key,value
                      columns.comments 
                      columns.types string:string
#### A masked pattern was here ####
                      name default.bucket_small_n12
                      partition_columns ds
                      partition_columns.types string
                      serialization.ddl struct bucket_small_n12 { string key, string value}
                      serialization.format 1
                      serialization.lib org.apache.hadoop.hive.serde2.lazy.LazySimpleSerDe
#### A masked pattern was here ####
                    serde: org.apache.hadoop.hive.serde2.lazy.LazySimpleSerDe
                    name: default.bucket_small_n12
                  name: default.bucket_small_n12
#### A masked pattern was here ####
                Partition
                  input format: org.apache.hadoop.mapred.TextInputFormat
                  output format: org.apache.hadoop.hive.ql.io.HiveIgnoreKeyTextOutputFormat
                  partition values:
                    ds 2008-04-09
                  properties:
                    bucket_count 4
                    bucket_field_name key
                    column.name.delimiter ,
                    columns key,value
                    columns.comments 
                    columns.types string:string
#### A masked pattern was here ####
                    name default.bucket_small_n12
                    numFiles 4
                    numRows 0
                    partition_columns ds
                    partition_columns.types string
                    rawDataSize 0
                    serialization.ddl struct bucket_small_n12 { string key, string value}
                    serialization.format 1
                    serialization.lib org.apache.hadoop.hive.serde2.lazy.LazySimpleSerDe
                    totalSize 226
#### A masked pattern was here ####
                  serde: org.apache.hadoop.hive.serde2.lazy.LazySimpleSerDe
                
                    input format: org.apache.hadoop.mapred.TextInputFormat
                    output format: org.apache.hadoop.hive.ql.io.HiveIgnoreKeyTextOutputFormat
                    properties:
                      SORTBUCKETCOLSPREFIX TRUE
                      bucket_count 4
                      bucket_field_name key
                      bucketing_version 2
                      column.name.delimiter ,
                      columns key,value
                      columns.comments 
                      columns.types string:string
#### A masked pattern was here ####
                      name default.bucket_small_n12
                      partition_columns ds
                      partition_columns.types string
                      serialization.ddl struct bucket_small_n12 { string key, string value}
                      serialization.format 1
                      serialization.lib org.apache.hadoop.hive.serde2.lazy.LazySimpleSerDe
#### A masked pattern was here ####
                    serde: org.apache.hadoop.hive.serde2.lazy.LazySimpleSerDe
                    name: default.bucket_small_n12
                  name: default.bucket_small_n12
            Truncated Path -> Alias:
              /bucket_small_n12/ds=2008-04-08 [a]
              /bucket_small_n12/ds=2008-04-09 [a]
            Map Operator Tree:
                TableScan
                  alias: b
                  Statistics: Num rows: 56 Data size: 37620 Basic stats: PARTIAL Column stats: NONE
                  GatherStats: false
                  Filter Operator
                    isSamplingPred: false
                    predicate: key is not null (type: boolean)
                    Statistics: Num rows: 54 Data size: 36276 Basic stats: PARTIAL Column stats: NONE
                    Select Operator
                      expressions: key (type: string)
                      outputColumnNames: _col0
                      Statistics: Num rows: 54 Data size: 36276 Basic stats: PARTIAL Column stats: NONE
                      Merge Join Operator
                        condition map:
                             Inner Join 0 to 1
                        keys:
                          0 _col0 (type: string)
                          1 _col0 (type: string)
                        Position of Big Table: 1
                        Statistics: Num rows: 59 Data size: 39903 Basic stats: PARTIAL Column stats: NONE
                        Group By Operator
                          aggregations: count()
                          mode: hash
                          outputColumnNames: _col0
                          Statistics: Num rows: 1 Data size: 8 Basic stats: PARTIAL Column stats: NONE
                          Reduce Output Operator
                            null sort order: 
                            sort order: 
                            Statistics: Num rows: 1 Data size: 8 Basic stats: PARTIAL Column stats: NONE
                            tag: -1
                            value expressions: _col0 (type: bigint)
                            auto parallelism: false
            Execution mode: llap
            Path -> Alias:
#### A masked pattern was here ####
            Path -> Partition:
#### A masked pattern was here ####
                Partition
                  input format: org.apache.hadoop.mapred.TextInputFormat
                  output format: org.apache.hadoop.hive.ql.io.HiveIgnoreKeyTextOutputFormat
                  partition values:
                    ds 2008-04-08
                  properties:
                    bucket_count 2
                    bucket_field_name key
                    column.name.delimiter ,
                    columns key,value
                    columns.comments 
                    columns.types string:string
#### A masked pattern was here ####
                    name default.bucket_big_n12
                    numFiles 2
                    numRows 0
                    partition_columns ds
                    partition_columns.types string
                    rawDataSize 0
                    serialization.ddl struct bucket_big_n12 { string key, string value}
                    serialization.format 1
                    serialization.lib org.apache.hadoop.hive.serde2.lazy.LazySimpleSerDe
                    totalSize 2750
#### A masked pattern was here ####
                  serde: org.apache.hadoop.hive.serde2.lazy.LazySimpleSerDe
                
                    input format: org.apache.hadoop.mapred.TextInputFormat
                    output format: org.apache.hadoop.hive.ql.io.HiveIgnoreKeyTextOutputFormat
                    properties:
                      SORTBUCKETCOLSPREFIX TRUE
                      bucket_count 2
                      bucket_field_name key
                      bucketing_version 2
                      column.name.delimiter ,
                      columns key,value
                      columns.comments 
                      columns.types string:string
#### A masked pattern was here ####
                      name default.bucket_big_n12
                      partition_columns ds
                      partition_columns.types string
                      serialization.ddl struct bucket_big_n12 { string key, string value}
                      serialization.format 1
                      serialization.lib org.apache.hadoop.hive.serde2.lazy.LazySimpleSerDe
#### A masked pattern was here ####
                    serde: org.apache.hadoop.hive.serde2.lazy.LazySimpleSerDe
                    name: default.bucket_big_n12
                  name: default.bucket_big_n12
            Truncated Path -> Alias:
              /bucket_big_n12/ds=2008-04-08 [b]
        Reducer 3 
            Execution mode: vectorized, llap
            Needs Tagging: false
            Reduce Operator Tree:
              Group By Operator
                aggregations: count(VALUE._col0)
                mode: mergepartial
                outputColumnNames: _col0
                Statistics: Num rows: 1 Data size: 8 Basic stats: PARTIAL Column stats: NONE
                File Output Operator
                  compressed: false
                  GlobalTableId: 0
#### A masked pattern was here ####
                  NumFilesPerFileSink: 1
                  Statistics: Num rows: 1 Data size: 8 Basic stats: PARTIAL Column stats: NONE
#### A masked pattern was here ####
                  table:
                      input format: org.apache.hadoop.mapred.SequenceFileInputFormat
                      output format: org.apache.hadoop.hive.ql.io.HiveSequenceFileOutputFormat
                      properties:
                        columns _col0
                        columns.types bigint
                        escape.delim \
                        hive.serialization.extend.additional.nesting.levels true
                        serialization.escape.crlf true
                        serialization.format 1
                        serialization.lib org.apache.hadoop.hive.serde2.lazy.LazySimpleSerDe
                      serde: org.apache.hadoop.hive.serde2.lazy.LazySimpleSerDe
                  TotalFiles: 1
                  GatherStats: false
                  MultiFileSpray: false

  Stage: Stage-0
    Fetch Operator
      limit: -1
      Processor Tree:
        ListSink

PREHOOK: query: select count(*) FROM bucket_small_n12 a JOIN bucket_big_n12 b ON a.key = b.key
PREHOOK: type: QUERY
PREHOOK: Input: default@bucket_big_n12
PREHOOK: Input: default@bucket_big_n12@ds=2008-04-08
PREHOOK: Input: default@bucket_small_n12
PREHOOK: Input: default@bucket_small_n12@ds=2008-04-08
PREHOOK: Input: default@bucket_small_n12@ds=2008-04-09
#### A masked pattern was here ####
POSTHOOK: query: select count(*) FROM bucket_small_n12 a JOIN bucket_big_n12 b ON a.key = b.key
POSTHOOK: type: QUERY
POSTHOOK: Input: default@bucket_big_n12
POSTHOOK: Input: default@bucket_big_n12@ds=2008-04-08
POSTHOOK: Input: default@bucket_small_n12
POSTHOOK: Input: default@bucket_small_n12@ds=2008-04-08
POSTHOOK: Input: default@bucket_small_n12@ds=2008-04-09
#### A masked pattern was here ####
38
PREHOOK: query: explain extended select count(*) FROM bucket_big_n12 a JOIN bucket_small_n12 b ON a.key = b.key
PREHOOK: type: QUERY
PREHOOK: Input: default@bucket_big_n12
PREHOOK: Input: default@bucket_big_n12@ds=2008-04-08
PREHOOK: Input: default@bucket_small_n12
PREHOOK: Input: default@bucket_small_n12@ds=2008-04-08
PREHOOK: Input: default@bucket_small_n12@ds=2008-04-09
#### A masked pattern was here ####
POSTHOOK: query: explain extended select count(*) FROM bucket_big_n12 a JOIN bucket_small_n12 b ON a.key = b.key
POSTHOOK: type: QUERY
POSTHOOK: Input: default@bucket_big_n12
POSTHOOK: Input: default@bucket_big_n12@ds=2008-04-08
POSTHOOK: Input: default@bucket_small_n12
POSTHOOK: Input: default@bucket_small_n12@ds=2008-04-08
POSTHOOK: Input: default@bucket_small_n12@ds=2008-04-09
#### A masked pattern was here ####
<<<<<<< HEAD
=======
OPTIMIZED SQL: SELECT COUNT(*) AS `$f0`
FROM (SELECT `key`
FROM `default`.`bucket_big_n12`
WHERE `key` IS NOT NULL) AS `t0`
INNER JOIN (SELECT `key`
FROM `default`.`bucket_small_n12`
WHERE `key` IS NOT NULL) AS `t2` ON `t0`.`key` = `t2`.`key`
>>>>>>> 720a0f27
STAGE DEPENDENCIES:
  Stage-1 is a root stage
  Stage-0 depends on stages: Stage-1

STAGE PLANS:
  Stage: Stage-1
    Tez
#### A masked pattern was here ####
      Edges:
        Reducer 2 <- Map 1 (CUSTOM_SIMPLE_EDGE)
#### A masked pattern was here ####
      Vertices:
        Map 1 
            Map Operator Tree:
                TableScan
                  alias: b
                  Statistics: Num rows: 8 Data size: 5992 Basic stats: PARTIAL Column stats: NONE
                  GatherStats: false
                  Filter Operator
                    isSamplingPred: false
                    predicate: key is not null (type: boolean)
                    Statistics: Num rows: 8 Data size: 5992 Basic stats: PARTIAL Column stats: NONE
                    Select Operator
                      expressions: key (type: string)
                      outputColumnNames: _col0
                      Statistics: Num rows: 8 Data size: 5992 Basic stats: PARTIAL Column stats: NONE
            Path -> Alias:
#### A masked pattern was here ####
            Path -> Partition:
#### A masked pattern was here ####
                Partition
                  input format: org.apache.hadoop.mapred.TextInputFormat
                  output format: org.apache.hadoop.hive.ql.io.HiveIgnoreKeyTextOutputFormat
                  partition values:
                    ds 2008-04-08
                  properties:
                    bucket_count 4
                    bucket_field_name key
                    column.name.delimiter ,
                    columns key,value
                    columns.comments 
                    columns.types string:string
#### A masked pattern was here ####
                    name default.bucket_small_n12
                    numFiles 4
                    numRows 0
                    partition_columns ds
                    partition_columns.types string
                    rawDataSize 0
                    serialization.ddl struct bucket_small_n12 { string key, string value}
                    serialization.format 1
                    serialization.lib org.apache.hadoop.hive.serde2.lazy.LazySimpleSerDe
                    totalSize 226
#### A masked pattern was here ####
                  serde: org.apache.hadoop.hive.serde2.lazy.LazySimpleSerDe
                
                    input format: org.apache.hadoop.mapred.TextInputFormat
                    output format: org.apache.hadoop.hive.ql.io.HiveIgnoreKeyTextOutputFormat
                    properties:
                      SORTBUCKETCOLSPREFIX TRUE
                      bucket_count 4
                      bucket_field_name key
                      bucketing_version 2
                      column.name.delimiter ,
                      columns key,value
                      columns.comments 
                      columns.types string:string
#### A masked pattern was here ####
                      name default.bucket_small_n12
                      partition_columns ds
                      partition_columns.types string
                      serialization.ddl struct bucket_small_n12 { string key, string value}
                      serialization.format 1
                      serialization.lib org.apache.hadoop.hive.serde2.lazy.LazySimpleSerDe
#### A masked pattern was here ####
                    serde: org.apache.hadoop.hive.serde2.lazy.LazySimpleSerDe
                    name: default.bucket_small_n12
                  name: default.bucket_small_n12
#### A masked pattern was here ####
                Partition
                  input format: org.apache.hadoop.mapred.TextInputFormat
                  output format: org.apache.hadoop.hive.ql.io.HiveIgnoreKeyTextOutputFormat
                  partition values:
                    ds 2008-04-09
                  properties:
                    bucket_count 4
                    bucket_field_name key
                    column.name.delimiter ,
                    columns key,value
                    columns.comments 
                    columns.types string:string
#### A masked pattern was here ####
                    name default.bucket_small_n12
                    numFiles 4
                    numRows 0
                    partition_columns ds
                    partition_columns.types string
                    rawDataSize 0
                    serialization.ddl struct bucket_small_n12 { string key, string value}
                    serialization.format 1
                    serialization.lib org.apache.hadoop.hive.serde2.lazy.LazySimpleSerDe
                    totalSize 226
#### A masked pattern was here ####
                  serde: org.apache.hadoop.hive.serde2.lazy.LazySimpleSerDe
                
                    input format: org.apache.hadoop.mapred.TextInputFormat
                    output format: org.apache.hadoop.hive.ql.io.HiveIgnoreKeyTextOutputFormat
                    properties:
                      SORTBUCKETCOLSPREFIX TRUE
                      bucket_count 4
                      bucket_field_name key
                      bucketing_version 2
                      column.name.delimiter ,
                      columns key,value
                      columns.comments 
                      columns.types string:string
#### A masked pattern was here ####
                      name default.bucket_small_n12
                      partition_columns ds
                      partition_columns.types string
                      serialization.ddl struct bucket_small_n12 { string key, string value}
                      serialization.format 1
                      serialization.lib org.apache.hadoop.hive.serde2.lazy.LazySimpleSerDe
#### A masked pattern was here ####
                    serde: org.apache.hadoop.hive.serde2.lazy.LazySimpleSerDe
                    name: default.bucket_small_n12
                  name: default.bucket_small_n12
            Truncated Path -> Alias:
              /bucket_small_n12/ds=2008-04-08 [b]
              /bucket_small_n12/ds=2008-04-09 [b]
            Map Operator Tree:
                TableScan
                  alias: a
                  Statistics: Num rows: 56 Data size: 37620 Basic stats: PARTIAL Column stats: NONE
                  GatherStats: false
                  Filter Operator
                    isSamplingPred: false
                    predicate: key is not null (type: boolean)
                    Statistics: Num rows: 54 Data size: 36276 Basic stats: PARTIAL Column stats: NONE
                    Select Operator
                      expressions: key (type: string)
                      outputColumnNames: _col0
                      Statistics: Num rows: 54 Data size: 36276 Basic stats: PARTIAL Column stats: NONE
                      Merge Join Operator
                        condition map:
                             Inner Join 0 to 1
                        keys:
                          0 _col0 (type: string)
                          1 _col0 (type: string)
                        Position of Big Table: 0
                        Statistics: Num rows: 59 Data size: 39903 Basic stats: PARTIAL Column stats: NONE
                        Group By Operator
                          aggregations: count()
                          mode: hash
                          outputColumnNames: _col0
                          Statistics: Num rows: 1 Data size: 8 Basic stats: PARTIAL Column stats: NONE
                          Reduce Output Operator
                            null sort order: 
                            sort order: 
                            Statistics: Num rows: 1 Data size: 8 Basic stats: PARTIAL Column stats: NONE
                            tag: -1
                            value expressions: _col0 (type: bigint)
                            auto parallelism: false
            Execution mode: llap
            Path -> Alias:
#### A masked pattern was here ####
            Path -> Partition:
#### A masked pattern was here ####
                Partition
                  input format: org.apache.hadoop.mapred.TextInputFormat
                  output format: org.apache.hadoop.hive.ql.io.HiveIgnoreKeyTextOutputFormat
                  partition values:
                    ds 2008-04-08
                  properties:
                    bucket_count 2
                    bucket_field_name key
                    column.name.delimiter ,
                    columns key,value
                    columns.comments 
                    columns.types string:string
#### A masked pattern was here ####
                    name default.bucket_big_n12
                    numFiles 2
                    numRows 0
                    partition_columns ds
                    partition_columns.types string
                    rawDataSize 0
                    serialization.ddl struct bucket_big_n12 { string key, string value}
                    serialization.format 1
                    serialization.lib org.apache.hadoop.hive.serde2.lazy.LazySimpleSerDe
                    totalSize 2750
#### A masked pattern was here ####
                  serde: org.apache.hadoop.hive.serde2.lazy.LazySimpleSerDe
                
                    input format: org.apache.hadoop.mapred.TextInputFormat
                    output format: org.apache.hadoop.hive.ql.io.HiveIgnoreKeyTextOutputFormat
                    properties:
                      SORTBUCKETCOLSPREFIX TRUE
                      bucket_count 2
                      bucket_field_name key
                      bucketing_version 2
                      column.name.delimiter ,
                      columns key,value
                      columns.comments 
                      columns.types string:string
#### A masked pattern was here ####
                      name default.bucket_big_n12
                      partition_columns ds
                      partition_columns.types string
                      serialization.ddl struct bucket_big_n12 { string key, string value}
                      serialization.format 1
                      serialization.lib org.apache.hadoop.hive.serde2.lazy.LazySimpleSerDe
#### A masked pattern was here ####
                    serde: org.apache.hadoop.hive.serde2.lazy.LazySimpleSerDe
                    name: default.bucket_big_n12
                  name: default.bucket_big_n12
            Truncated Path -> Alias:
              /bucket_big_n12/ds=2008-04-08 [a]
        Reducer 2 
            Execution mode: vectorized, llap
            Needs Tagging: false
            Reduce Operator Tree:
              Group By Operator
                aggregations: count(VALUE._col0)
                mode: mergepartial
                outputColumnNames: _col0
                Statistics: Num rows: 1 Data size: 8 Basic stats: PARTIAL Column stats: NONE
                File Output Operator
                  compressed: false
                  GlobalTableId: 0
#### A masked pattern was here ####
                  NumFilesPerFileSink: 1
                  Statistics: Num rows: 1 Data size: 8 Basic stats: PARTIAL Column stats: NONE
#### A masked pattern was here ####
                  table:
                      input format: org.apache.hadoop.mapred.SequenceFileInputFormat
                      output format: org.apache.hadoop.hive.ql.io.HiveSequenceFileOutputFormat
                      properties:
                        columns _col0
                        columns.types bigint
                        escape.delim \
                        hive.serialization.extend.additional.nesting.levels true
                        serialization.escape.crlf true
                        serialization.format 1
                        serialization.lib org.apache.hadoop.hive.serde2.lazy.LazySimpleSerDe
                      serde: org.apache.hadoop.hive.serde2.lazy.LazySimpleSerDe
                  TotalFiles: 1
                  GatherStats: false
                  MultiFileSpray: false

  Stage: Stage-0
    Fetch Operator
      limit: -1
      Processor Tree:
        ListSink

PREHOOK: query: select count(*) FROM bucket_big_n12 a JOIN bucket_small_n12 b ON a.key = b.key
PREHOOK: type: QUERY
PREHOOK: Input: default@bucket_big_n12
PREHOOK: Input: default@bucket_big_n12@ds=2008-04-08
PREHOOK: Input: default@bucket_small_n12
PREHOOK: Input: default@bucket_small_n12@ds=2008-04-08
PREHOOK: Input: default@bucket_small_n12@ds=2008-04-09
#### A masked pattern was here ####
POSTHOOK: query: select count(*) FROM bucket_big_n12 a JOIN bucket_small_n12 b ON a.key = b.key
POSTHOOK: type: QUERY
POSTHOOK: Input: default@bucket_big_n12
POSTHOOK: Input: default@bucket_big_n12@ds=2008-04-08
POSTHOOK: Input: default@bucket_small_n12
POSTHOOK: Input: default@bucket_small_n12@ds=2008-04-08
POSTHOOK: Input: default@bucket_small_n12@ds=2008-04-09
#### A masked pattern was here ####
38
PREHOOK: query: explain extended select count(*) FROM bucket_big_n12 a JOIN bucket_small_n12 b ON a.key = b.key
PREHOOK: type: QUERY
PREHOOK: Input: default@bucket_big_n12
PREHOOK: Input: default@bucket_big_n12@ds=2008-04-08
PREHOOK: Input: default@bucket_small_n12
PREHOOK: Input: default@bucket_small_n12@ds=2008-04-08
PREHOOK: Input: default@bucket_small_n12@ds=2008-04-09
#### A masked pattern was here ####
POSTHOOK: query: explain extended select count(*) FROM bucket_big_n12 a JOIN bucket_small_n12 b ON a.key = b.key
POSTHOOK: type: QUERY
POSTHOOK: Input: default@bucket_big_n12
POSTHOOK: Input: default@bucket_big_n12@ds=2008-04-08
POSTHOOK: Input: default@bucket_small_n12
POSTHOOK: Input: default@bucket_small_n12@ds=2008-04-08
POSTHOOK: Input: default@bucket_small_n12@ds=2008-04-09
#### A masked pattern was here ####
<<<<<<< HEAD
=======
OPTIMIZED SQL: SELECT COUNT(*) AS `$f0`
FROM (SELECT `key`
FROM `default`.`bucket_big_n12`
WHERE `key` IS NOT NULL) AS `t0`
INNER JOIN (SELECT `key`
FROM `default`.`bucket_small_n12`
WHERE `key` IS NOT NULL) AS `t2` ON `t0`.`key` = `t2`.`key`
>>>>>>> 720a0f27
STAGE DEPENDENCIES:
  Stage-1 is a root stage
  Stage-0 depends on stages: Stage-1

STAGE PLANS:
  Stage: Stage-1
    Tez
#### A masked pattern was here ####
      Edges:
        Reducer 2 <- Map 1 (CUSTOM_SIMPLE_EDGE)
#### A masked pattern was here ####
      Vertices:
        Map 1 
            Map Operator Tree:
                TableScan
                  alias: b
                  Statistics: Num rows: 8 Data size: 5992 Basic stats: PARTIAL Column stats: NONE
                  GatherStats: false
                  Filter Operator
                    isSamplingPred: false
                    predicate: key is not null (type: boolean)
                    Statistics: Num rows: 8 Data size: 5992 Basic stats: PARTIAL Column stats: NONE
                    Select Operator
                      expressions: key (type: string)
                      outputColumnNames: _col0
                      Statistics: Num rows: 8 Data size: 5992 Basic stats: PARTIAL Column stats: NONE
            Path -> Alias:
#### A masked pattern was here ####
            Path -> Partition:
#### A masked pattern was here ####
                Partition
                  input format: org.apache.hadoop.mapred.TextInputFormat
                  output format: org.apache.hadoop.hive.ql.io.HiveIgnoreKeyTextOutputFormat
                  partition values:
                    ds 2008-04-08
                  properties:
                    bucket_count 4
                    bucket_field_name key
                    column.name.delimiter ,
                    columns key,value
                    columns.comments 
                    columns.types string:string
#### A masked pattern was here ####
                    name default.bucket_small_n12
                    numFiles 4
                    numRows 0
                    partition_columns ds
                    partition_columns.types string
                    rawDataSize 0
                    serialization.ddl struct bucket_small_n12 { string key, string value}
                    serialization.format 1
                    serialization.lib org.apache.hadoop.hive.serde2.lazy.LazySimpleSerDe
                    totalSize 226
#### A masked pattern was here ####
                  serde: org.apache.hadoop.hive.serde2.lazy.LazySimpleSerDe
                
                    input format: org.apache.hadoop.mapred.TextInputFormat
                    output format: org.apache.hadoop.hive.ql.io.HiveIgnoreKeyTextOutputFormat
                    properties:
                      SORTBUCKETCOLSPREFIX TRUE
                      bucket_count 4
                      bucket_field_name key
                      bucketing_version 2
                      column.name.delimiter ,
                      columns key,value
                      columns.comments 
                      columns.types string:string
#### A masked pattern was here ####
                      name default.bucket_small_n12
                      partition_columns ds
                      partition_columns.types string
                      serialization.ddl struct bucket_small_n12 { string key, string value}
                      serialization.format 1
                      serialization.lib org.apache.hadoop.hive.serde2.lazy.LazySimpleSerDe
#### A masked pattern was here ####
                    serde: org.apache.hadoop.hive.serde2.lazy.LazySimpleSerDe
                    name: default.bucket_small_n12
                  name: default.bucket_small_n12
#### A masked pattern was here ####
                Partition
                  input format: org.apache.hadoop.mapred.TextInputFormat
                  output format: org.apache.hadoop.hive.ql.io.HiveIgnoreKeyTextOutputFormat
                  partition values:
                    ds 2008-04-09
                  properties:
                    bucket_count 4
                    bucket_field_name key
                    column.name.delimiter ,
                    columns key,value
                    columns.comments 
                    columns.types string:string
#### A masked pattern was here ####
                    name default.bucket_small_n12
                    numFiles 4
                    numRows 0
                    partition_columns ds
                    partition_columns.types string
                    rawDataSize 0
                    serialization.ddl struct bucket_small_n12 { string key, string value}
                    serialization.format 1
                    serialization.lib org.apache.hadoop.hive.serde2.lazy.LazySimpleSerDe
                    totalSize 226
#### A masked pattern was here ####
                  serde: org.apache.hadoop.hive.serde2.lazy.LazySimpleSerDe
                
                    input format: org.apache.hadoop.mapred.TextInputFormat
                    output format: org.apache.hadoop.hive.ql.io.HiveIgnoreKeyTextOutputFormat
                    properties:
                      SORTBUCKETCOLSPREFIX TRUE
                      bucket_count 4
                      bucket_field_name key
                      bucketing_version 2
                      column.name.delimiter ,
                      columns key,value
                      columns.comments 
                      columns.types string:string
#### A masked pattern was here ####
                      name default.bucket_small_n12
                      partition_columns ds
                      partition_columns.types string
                      serialization.ddl struct bucket_small_n12 { string key, string value}
                      serialization.format 1
                      serialization.lib org.apache.hadoop.hive.serde2.lazy.LazySimpleSerDe
#### A masked pattern was here ####
                    serde: org.apache.hadoop.hive.serde2.lazy.LazySimpleSerDe
                    name: default.bucket_small_n12
                  name: default.bucket_small_n12
            Truncated Path -> Alias:
              /bucket_small_n12/ds=2008-04-08 [b]
              /bucket_small_n12/ds=2008-04-09 [b]
            Map Operator Tree:
                TableScan
                  alias: a
                  Statistics: Num rows: 56 Data size: 37620 Basic stats: PARTIAL Column stats: NONE
                  GatherStats: false
                  Filter Operator
                    isSamplingPred: false
                    predicate: key is not null (type: boolean)
                    Statistics: Num rows: 54 Data size: 36276 Basic stats: PARTIAL Column stats: NONE
                    Select Operator
                      expressions: key (type: string)
                      outputColumnNames: _col0
                      Statistics: Num rows: 54 Data size: 36276 Basic stats: PARTIAL Column stats: NONE
                      Merge Join Operator
                        condition map:
                             Inner Join 0 to 1
                        keys:
                          0 _col0 (type: string)
                          1 _col0 (type: string)
                        Position of Big Table: 0
                        Statistics: Num rows: 59 Data size: 39903 Basic stats: PARTIAL Column stats: NONE
                        Group By Operator
                          aggregations: count()
                          mode: hash
                          outputColumnNames: _col0
                          Statistics: Num rows: 1 Data size: 8 Basic stats: PARTIAL Column stats: NONE
                          Reduce Output Operator
                            null sort order: 
                            sort order: 
                            Statistics: Num rows: 1 Data size: 8 Basic stats: PARTIAL Column stats: NONE
                            tag: -1
                            value expressions: _col0 (type: bigint)
                            auto parallelism: false
            Execution mode: llap
            Path -> Alias:
#### A masked pattern was here ####
            Path -> Partition:
#### A masked pattern was here ####
                Partition
                  input format: org.apache.hadoop.mapred.TextInputFormat
                  output format: org.apache.hadoop.hive.ql.io.HiveIgnoreKeyTextOutputFormat
                  partition values:
                    ds 2008-04-08
                  properties:
                    bucket_count 2
                    bucket_field_name key
                    column.name.delimiter ,
                    columns key,value
                    columns.comments 
                    columns.types string:string
#### A masked pattern was here ####
                    name default.bucket_big_n12
                    numFiles 2
                    numRows 0
                    partition_columns ds
                    partition_columns.types string
                    rawDataSize 0
                    serialization.ddl struct bucket_big_n12 { string key, string value}
                    serialization.format 1
                    serialization.lib org.apache.hadoop.hive.serde2.lazy.LazySimpleSerDe
                    totalSize 2750
#### A masked pattern was here ####
                  serde: org.apache.hadoop.hive.serde2.lazy.LazySimpleSerDe
                
                    input format: org.apache.hadoop.mapred.TextInputFormat
                    output format: org.apache.hadoop.hive.ql.io.HiveIgnoreKeyTextOutputFormat
                    properties:
                      SORTBUCKETCOLSPREFIX TRUE
                      bucket_count 2
                      bucket_field_name key
                      bucketing_version 2
                      column.name.delimiter ,
                      columns key,value
                      columns.comments 
                      columns.types string:string
#### A masked pattern was here ####
                      name default.bucket_big_n12
                      partition_columns ds
                      partition_columns.types string
                      serialization.ddl struct bucket_big_n12 { string key, string value}
                      serialization.format 1
                      serialization.lib org.apache.hadoop.hive.serde2.lazy.LazySimpleSerDe
#### A masked pattern was here ####
                    serde: org.apache.hadoop.hive.serde2.lazy.LazySimpleSerDe
                    name: default.bucket_big_n12
                  name: default.bucket_big_n12
            Truncated Path -> Alias:
              /bucket_big_n12/ds=2008-04-08 [a]
        Reducer 2 
            Execution mode: vectorized, llap
            Needs Tagging: false
            Reduce Operator Tree:
              Group By Operator
                aggregations: count(VALUE._col0)
                mode: mergepartial
                outputColumnNames: _col0
                Statistics: Num rows: 1 Data size: 8 Basic stats: PARTIAL Column stats: NONE
                File Output Operator
                  compressed: false
                  GlobalTableId: 0
#### A masked pattern was here ####
                  NumFilesPerFileSink: 1
                  Statistics: Num rows: 1 Data size: 8 Basic stats: PARTIAL Column stats: NONE
#### A masked pattern was here ####
                  table:
                      input format: org.apache.hadoop.mapred.SequenceFileInputFormat
                      output format: org.apache.hadoop.hive.ql.io.HiveSequenceFileOutputFormat
                      properties:
                        columns _col0
                        columns.types bigint
                        escape.delim \
                        hive.serialization.extend.additional.nesting.levels true
                        serialization.escape.crlf true
                        serialization.format 1
                        serialization.lib org.apache.hadoop.hive.serde2.lazy.LazySimpleSerDe
                      serde: org.apache.hadoop.hive.serde2.lazy.LazySimpleSerDe
                  TotalFiles: 1
                  GatherStats: false
                  MultiFileSpray: false

  Stage: Stage-0
    Fetch Operator
      limit: -1
      Processor Tree:
        ListSink

PREHOOK: query: select count(*) FROM bucket_big_n12 a JOIN bucket_small_n12 b ON a.key = b.key
PREHOOK: type: QUERY
PREHOOK: Input: default@bucket_big_n12
PREHOOK: Input: default@bucket_big_n12@ds=2008-04-08
PREHOOK: Input: default@bucket_small_n12
PREHOOK: Input: default@bucket_small_n12@ds=2008-04-08
PREHOOK: Input: default@bucket_small_n12@ds=2008-04-09
#### A masked pattern was here ####
POSTHOOK: query: select count(*) FROM bucket_big_n12 a JOIN bucket_small_n12 b ON a.key = b.key
POSTHOOK: type: QUERY
POSTHOOK: Input: default@bucket_big_n12
POSTHOOK: Input: default@bucket_big_n12@ds=2008-04-08
POSTHOOK: Input: default@bucket_small_n12
POSTHOOK: Input: default@bucket_small_n12@ds=2008-04-08
POSTHOOK: Input: default@bucket_small_n12@ds=2008-04-09
#### A masked pattern was here ####
38<|MERGE_RESOLUTION|>--- conflicted
+++ resolved
@@ -113,8 +113,6 @@
 POSTHOOK: Input: default@bucket_small_n12@ds=2008-04-08
 POSTHOOK: Input: default@bucket_small_n12@ds=2008-04-09
 #### A masked pattern was here ####
-<<<<<<< HEAD
-=======
 OPTIMIZED SQL: SELECT COUNT(*) AS `$f0`
 FROM (SELECT `key`
 FROM `default`.`bucket_small_n12`
@@ -122,7 +120,6 @@
 INNER JOIN (SELECT `key`
 FROM `default`.`bucket_big_n12`
 WHERE `key` IS NOT NULL) AS `t2` ON `t0`.`key` = `t2`.`key`
->>>>>>> 720a0f27
 STAGE DEPENDENCIES:
   Stage-1 is a root stage
   Stage-0 depends on stages: Stage-1
@@ -412,8 +409,6 @@
 POSTHOOK: Input: default@bucket_small_n12@ds=2008-04-08
 POSTHOOK: Input: default@bucket_small_n12@ds=2008-04-09
 #### A masked pattern was here ####
-<<<<<<< HEAD
-=======
 OPTIMIZED SQL: SELECT COUNT(*) AS `$f0`
 FROM (SELECT `key`
 FROM `default`.`bucket_big_n12`
@@ -421,7 +416,6 @@
 INNER JOIN (SELECT `key`
 FROM `default`.`bucket_small_n12`
 WHERE `key` IS NOT NULL) AS `t2` ON `t0`.`key` = `t2`.`key`
->>>>>>> 720a0f27
 STAGE DEPENDENCIES:
   Stage-1 is a root stage
   Stage-0 depends on stages: Stage-1
@@ -711,8 +705,6 @@
 POSTHOOK: Input: default@bucket_small_n12@ds=2008-04-08
 POSTHOOK: Input: default@bucket_small_n12@ds=2008-04-09
 #### A masked pattern was here ####
-<<<<<<< HEAD
-=======
 OPTIMIZED SQL: SELECT COUNT(*) AS `$f0`
 FROM (SELECT `key`
 FROM `default`.`bucket_big_n12`
@@ -720,7 +712,6 @@
 INNER JOIN (SELECT `key`
 FROM `default`.`bucket_small_n12`
 WHERE `key` IS NOT NULL) AS `t2` ON `t0`.`key` = `t2`.`key`
->>>>>>> 720a0f27
 STAGE DEPENDENCIES:
   Stage-1 is a root stage
   Stage-0 depends on stages: Stage-1
