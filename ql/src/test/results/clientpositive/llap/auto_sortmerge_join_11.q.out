--- conflicted
+++ resolved
@@ -113,8 +113,6 @@
 POSTHOOK: Input: default@bucket_small_n11
 POSTHOOK: Input: default@bucket_small_n11@ds=2008-04-08
 #### A masked pattern was here ####
-<<<<<<< HEAD
-=======
 OPTIMIZED SQL: SELECT COUNT(*) AS `$f0`
 FROM (SELECT `key`
 FROM `default`.`bucket_small_n11`
@@ -122,7 +120,6 @@
 INNER JOIN (SELECT `key`
 FROM `default`.`bucket_big_n11`
 WHERE `key` IS NOT NULL) AS `t2` ON `t0`.`key` = `t2`.`key`
->>>>>>> 720a0f27
 STAGE DEPENDENCIES:
   Stage-1 is a root stage
   Stage-0 depends on stages: Stage-1
@@ -440,8 +437,6 @@
 POSTHOOK: Input: default@bucket_small_n11
 POSTHOOK: Input: default@bucket_small_n11@ds=2008-04-08
 #### A masked pattern was here ####
-<<<<<<< HEAD
-=======
 OPTIMIZED SQL: SELECT COUNT(*) AS `$f0`
 FROM (SELECT `key`
 FROM `default`.`bucket_small_n11`
@@ -449,7 +444,6 @@
 INNER JOIN (SELECT `key`
 FROM `default`.`bucket_big_n11`
 WHERE `key` IS NOT NULL) AS `t2` ON `t0`.`key` = `t2`.`key`
->>>>>>> 720a0f27
 STAGE DEPENDENCIES:
   Stage-1 is a root stage
   Stage-0 depends on stages: Stage-1
