--- conflicted
+++ resolved
@@ -107,876 +107,6 @@
 Reducer 7 <- Reducer 6 (SIMPLE_EDGE)
 Reducer 9 <- Map 8 (CUSTOM_SIMPLE_EDGE)
 
-<<<<<<< HEAD
-STAGE PLANS:
-  Stage: Stage-1
-    Tez
-#### A masked pattern was here ####
-      Edges:
-        Map 1 <- Reducer 13 (BROADCAST_EDGE), Reducer 14 (BROADCAST_EDGE), Reducer 16 (BROADCAST_EDGE), Reducer 20 (BROADCAST_EDGE), Reducer 8 (BROADCAST_EDGE)
-        Map 17 <- Reducer 11 (BROADCAST_EDGE), Reducer 13 (BROADCAST_EDGE), Reducer 14 (BROADCAST_EDGE), Reducer 16 (BROADCAST_EDGE)
-        Reducer 10 <- Reducer 12 (SIMPLE_EDGE), Reducer 9 (SIMPLE_EDGE)
-        Reducer 11 <- Map 7 (CUSTOM_SIMPLE_EDGE)
-        Reducer 12 <- Map 18 (SIMPLE_EDGE), Map 7 (SIMPLE_EDGE)
-        Reducer 13 <- Reducer 12 (CUSTOM_SIMPLE_EDGE)
-        Reducer 14 <- Reducer 12 (CUSTOM_SIMPLE_EDGE)
-        Reducer 16 <- Map 15 (CUSTOM_SIMPLE_EDGE)
-        Reducer 2 <- Map 1 (SIMPLE_EDGE), Map 7 (SIMPLE_EDGE)
-        Reducer 20 <- Map 19 (CUSTOM_SIMPLE_EDGE)
-        Reducer 3 <- Map 15 (SIMPLE_EDGE), Reducer 2 (SIMPLE_EDGE)
-        Reducer 4 <- Map 19 (BROADCAST_EDGE), Reducer 10 (SIMPLE_EDGE), Reducer 3 (SIMPLE_EDGE)
-        Reducer 5 <- Reducer 4 (SIMPLE_EDGE)
-        Reducer 6 <- Reducer 5 (SIMPLE_EDGE)
-        Reducer 8 <- Map 7 (CUSTOM_SIMPLE_EDGE)
-        Reducer 9 <- Map 17 (SIMPLE_EDGE), Map 7 (SIMPLE_EDGE)
-#### A masked pattern was here ####
-      Vertices:
-        Map 1 
-            Map Operator Tree:
-                TableScan
-                  alias: store_sales
-                  filterExpr: (ss_customer_sk is not null and ss_item_sk is not null and ss_ticket_number is not null and ss_sold_date_sk is not null and ss_store_sk is not null and (ss_sold_date_sk BETWEEN DynamicValue(RS_36_d1_d_date_sk_min) AND DynamicValue(RS_36_d1_d_date_sk_max) and in_bloom_filter(ss_sold_date_sk, DynamicValue(RS_36_d1_d_date_sk_bloom_filter))) and (ss_item_sk BETWEEN DynamicValue(RS_39_item_i_item_sk_min) AND DynamicValue(RS_39_item_i_item_sk_max) and in_bloom_filter(ss_item_sk, DynamicValue(RS_39_item_i_item_sk_bloom_filter))) and (ss_item_sk BETWEEN DynamicValue(RS_29_store_returns_sr_item_sk_min) AND DynamicValue(RS_29_store_returns_sr_item_sk_max) and in_bloom_filter(ss_item_sk, DynamicValue(RS_29_store_returns_sr_item_sk_bloom_filter))) and (ss_customer_sk BETWEEN DynamicValue(RS_29_store_returns_sr_customer_sk_min) AND DynamicValue(RS_29_store_returns_sr_customer_sk_max) and in_bloom_filter(ss_customer_sk, DynamicValue(RS_29_store_returns_sr_customer_sk_bloom_filter))) and (ss_store_sk BETWEEN DynamicValue(RS_45_store_s_store_sk_min) AND DynamicValue(RS_45_store_s_store_sk_max) and in_bloom_filter(ss_store_sk, DynamicValue(RS_45_store_s_store_sk_bloom_filter)))) (type: boolean)
-                  Statistics: Num rows: 575995635 Data size: 50814502088 Basic stats: COMPLETE Column stats: NONE
-                  TableScan Vectorization:
-                      native: true
-                  Filter Operator
-                    Filter Vectorization:
-                        className: VectorFilterOperator
-                        native: true
-                        predicateExpression: FilterExprAndExpr(children: SelectColumnIsNotNull(col 3:int), SelectColumnIsNotNull(col 2:int), SelectColumnIsNotNull(col 9:int), SelectColumnIsNotNull(col 0:int), SelectColumnIsNotNull(col 7:int), FilterExprAndExpr(children: FilterLongColumnBetweenDynamicValue(col 0:int, left 0, right 0), VectorInBloomFilterColDynamicValue), FilterExprAndExpr(children: FilterLongColumnBetweenDynamicValue(col 2:int, left 0, right 0), VectorInBloomFilterColDynamicValue), FilterExprAndExpr(children: FilterLongColumnBetweenDynamicValue(col 2:int, left 0, right 0), VectorInBloomFilterColDynamicValue), FilterExprAndExpr(children: FilterLongColumnBetweenDynamicValue(col 3:int, left 0, right 0), VectorInBloomFilterColDynamicValue), FilterExprAndExpr(children: FilterLongColumnBetweenDynamicValue(col 7:int, left 0, right 0), VectorInBloomFilterColDynamicValue))
-                    predicate: ((ss_customer_sk BETWEEN DynamicValue(RS_29_store_returns_sr_customer_sk_min) AND DynamicValue(RS_29_store_returns_sr_customer_sk_max) and in_bloom_filter(ss_customer_sk, DynamicValue(RS_29_store_returns_sr_customer_sk_bloom_filter))) and (ss_item_sk BETWEEN DynamicValue(RS_29_store_returns_sr_item_sk_min) AND DynamicValue(RS_29_store_returns_sr_item_sk_max) and in_bloom_filter(ss_item_sk, DynamicValue(RS_29_store_returns_sr_item_sk_bloom_filter))) and (ss_item_sk BETWEEN DynamicValue(RS_39_item_i_item_sk_min) AND DynamicValue(RS_39_item_i_item_sk_max) and in_bloom_filter(ss_item_sk, DynamicValue(RS_39_item_i_item_sk_bloom_filter))) and (ss_sold_date_sk BETWEEN DynamicValue(RS_36_d1_d_date_sk_min) AND DynamicValue(RS_36_d1_d_date_sk_max) and in_bloom_filter(ss_sold_date_sk, DynamicValue(RS_36_d1_d_date_sk_bloom_filter))) and (ss_store_sk BETWEEN DynamicValue(RS_45_store_s_store_sk_min) AND DynamicValue(RS_45_store_s_store_sk_max) and in_bloom_filter(ss_store_sk, DynamicValue(RS_45_store_s_store_sk_bloom_filter))) and ss_customer_sk is not null and ss_item_sk is not null and ss_sold_date_sk is not null and ss_store_sk is not null and ss_ticket_number is not null) (type: boolean)
-                    Statistics: Num rows: 575995635 Data size: 50814502088 Basic stats: COMPLETE Column stats: NONE
-                    Select Operator
-                      expressions: ss_sold_date_sk (type: int), ss_item_sk (type: int), ss_customer_sk (type: int), ss_store_sk (type: int), ss_ticket_number (type: int), ss_quantity (type: int)
-                      outputColumnNames: _col0, _col1, _col2, _col3, _col4, _col5
-                      Select Vectorization:
-                          className: VectorSelectOperator
-                          native: true
-                          projectedOutputColumnNums: [0, 2, 3, 7, 9, 10]
-                      Statistics: Num rows: 575995635 Data size: 50814502088 Basic stats: COMPLETE Column stats: NONE
-                      Reduce Output Operator
-                        key expressions: _col0 (type: int)
-                        sort order: +
-                        Map-reduce partition columns: _col0 (type: int)
-                        Reduce Sink Vectorization:
-                            className: VectorReduceSinkLongOperator
-                            native: true
-                            nativeConditionsMet: hive.vectorized.execution.reducesink.new.enabled IS true, hive.execution.engine tez IN [tez, spark] IS true, No PTF TopN IS true, No DISTINCT columns IS true, BinarySortableSerDe for keys IS true, LazyBinarySerDe for values IS true
-                        Statistics: Num rows: 575995635 Data size: 50814502088 Basic stats: COMPLETE Column stats: NONE
-                        value expressions: _col1 (type: int), _col2 (type: int), _col3 (type: int), _col4 (type: int), _col5 (type: int)
-            Execution mode: vectorized
-            Map Vectorization:
-                enabled: true
-                enabledConditionsMet: hive.vectorized.use.vectorized.input.format IS true
-                inputFormatFeatureSupport: [DECIMAL_64]
-                featureSupportInUse: [DECIMAL_64]
-                inputFileFormats: org.apache.hadoop.hive.ql.io.orc.OrcInputFormat
-                allNative: true
-                usesVectorUDFAdaptor: false
-                vectorized: true
-        Map 15 
-            Map Operator Tree:
-                TableScan
-                  alias: item
-                  filterExpr: i_item_sk is not null (type: boolean)
-                  Statistics: Num rows: 462000 Data size: 663560457 Basic stats: COMPLETE Column stats: NONE
-                  TableScan Vectorization:
-                      native: true
-                  Filter Operator
-                    Filter Vectorization:
-                        className: VectorFilterOperator
-                        native: true
-                        predicateExpression: SelectColumnIsNotNull(col 0:int)
-                    predicate: i_item_sk is not null (type: boolean)
-                    Statistics: Num rows: 462000 Data size: 663560457 Basic stats: COMPLETE Column stats: NONE
-                    Select Operator
-                      expressions: i_item_sk (type: int), i_item_id (type: string), i_item_desc (type: string)
-                      outputColumnNames: _col0, _col1, _col2
-                      Select Vectorization:
-                          className: VectorSelectOperator
-                          native: true
-                          projectedOutputColumnNums: [0, 1, 4]
-                      Statistics: Num rows: 462000 Data size: 663560457 Basic stats: COMPLETE Column stats: NONE
-                      Reduce Output Operator
-                        key expressions: _col0 (type: int)
-                        sort order: +
-                        Map-reduce partition columns: _col0 (type: int)
-                        Reduce Sink Vectorization:
-                            className: VectorReduceSinkLongOperator
-                            native: true
-                            nativeConditionsMet: hive.vectorized.execution.reducesink.new.enabled IS true, hive.execution.engine tez IN [tez, spark] IS true, No PTF TopN IS true, No DISTINCT columns IS true, BinarySortableSerDe for keys IS true, LazyBinarySerDe for values IS true
-                        Statistics: Num rows: 462000 Data size: 663560457 Basic stats: COMPLETE Column stats: NONE
-                        value expressions: _col1 (type: string), _col2 (type: string)
-                      Select Operator
-                        expressions: _col0 (type: int)
-                        outputColumnNames: _col0
-                        Select Vectorization:
-                            className: VectorSelectOperator
-                            native: true
-                            projectedOutputColumnNums: [0]
-                        Statistics: Num rows: 462000 Data size: 663560457 Basic stats: COMPLETE Column stats: NONE
-                        Group By Operator
-                          aggregations: min(_col0), max(_col0), bloom_filter(_col0, expectedEntries=1000000)
-                          Group By Vectorization:
-                              aggregators: VectorUDAFMinLong(col 0:int) -> int, VectorUDAFMaxLong(col 0:int) -> int, VectorUDAFBloomFilter(col 0:int) -> binary
-                              className: VectorGroupByOperator
-                              groupByMode: HASH
-                              native: false
-                              vectorProcessingMode: HASH
-                              projectedOutputColumnNums: [0, 1, 2]
-                          mode: hash
-                          outputColumnNames: _col0, _col1, _col2
-                          Statistics: Num rows: 1 Data size: 12 Basic stats: COMPLETE Column stats: NONE
-                          Reduce Output Operator
-                            sort order: 
-                            Reduce Sink Vectorization:
-                                className: VectorReduceSinkEmptyKeyOperator
-                                native: true
-                                nativeConditionsMet: hive.vectorized.execution.reducesink.new.enabled IS true, hive.execution.engine tez IN [tez, spark] IS true, No PTF TopN IS true, No DISTINCT columns IS true, BinarySortableSerDe for keys IS true, LazyBinarySerDe for values IS true
-                            Statistics: Num rows: 1 Data size: 12 Basic stats: COMPLETE Column stats: NONE
-                            value expressions: _col0 (type: int), _col1 (type: int), _col2 (type: binary)
-            Execution mode: vectorized
-            Map Vectorization:
-                enabled: true
-                enabledConditionsMet: hive.vectorized.use.vectorized.input.format IS true
-                inputFormatFeatureSupport: [DECIMAL_64]
-                featureSupportInUse: [DECIMAL_64]
-                inputFileFormats: org.apache.hadoop.hive.ql.io.orc.OrcInputFormat
-                allNative: false
-                usesVectorUDFAdaptor: false
-                vectorized: true
-        Map 17 
-            Map Operator Tree:
-                TableScan
-                  alias: catalog_sales
-                  filterExpr: (cs_bill_customer_sk is not null and cs_item_sk is not null and cs_sold_date_sk is not null and (cs_sold_date_sk BETWEEN DynamicValue(RS_26_d3_d_date_sk_min) AND DynamicValue(RS_26_d3_d_date_sk_max) and in_bloom_filter(cs_sold_date_sk, DynamicValue(RS_26_d3_d_date_sk_bloom_filter))) and (cs_item_sk BETWEEN DynamicValue(RS_29_store_returns_sr_item_sk_min) AND DynamicValue(RS_29_store_returns_sr_item_sk_max) and in_bloom_filter(cs_item_sk, DynamicValue(RS_29_store_returns_sr_item_sk_bloom_filter))) and (cs_bill_customer_sk BETWEEN DynamicValue(RS_29_store_returns_sr_customer_sk_min) AND DynamicValue(RS_29_store_returns_sr_customer_sk_max) and in_bloom_filter(cs_bill_customer_sk, DynamicValue(RS_29_store_returns_sr_customer_sk_bloom_filter))) and (cs_item_sk BETWEEN DynamicValue(RS_39_item_i_item_sk_min) AND DynamicValue(RS_39_item_i_item_sk_max) and in_bloom_filter(cs_item_sk, DynamicValue(RS_39_item_i_item_sk_bloom_filter)))) (type: boolean)
-                  Statistics: Num rows: 287989836 Data size: 38999608952 Basic stats: COMPLETE Column stats: NONE
-                  TableScan Vectorization:
-                      native: true
-                  Filter Operator
-                    Filter Vectorization:
-                        className: VectorFilterOperator
-                        native: true
-                        predicateExpression: FilterExprAndExpr(children: SelectColumnIsNotNull(col 3:int), SelectColumnIsNotNull(col 15:int), SelectColumnIsNotNull(col 0:int), FilterExprAndExpr(children: FilterLongColumnBetweenDynamicValue(col 0:int, left 0, right 0), VectorInBloomFilterColDynamicValue), FilterExprAndExpr(children: FilterLongColumnBetweenDynamicValue(col 15:int, left 0, right 0), VectorInBloomFilterColDynamicValue), FilterExprAndExpr(children: FilterLongColumnBetweenDynamicValue(col 3:int, left 0, right 0), VectorInBloomFilterColDynamicValue), FilterExprAndExpr(children: FilterLongColumnBetweenDynamicValue(col 15:int, left 0, right 0), VectorInBloomFilterColDynamicValue))
-                    predicate: ((cs_bill_customer_sk BETWEEN DynamicValue(RS_29_store_returns_sr_customer_sk_min) AND DynamicValue(RS_29_store_returns_sr_customer_sk_max) and in_bloom_filter(cs_bill_customer_sk, DynamicValue(RS_29_store_returns_sr_customer_sk_bloom_filter))) and (cs_item_sk BETWEEN DynamicValue(RS_29_store_returns_sr_item_sk_min) AND DynamicValue(RS_29_store_returns_sr_item_sk_max) and in_bloom_filter(cs_item_sk, DynamicValue(RS_29_store_returns_sr_item_sk_bloom_filter))) and (cs_item_sk BETWEEN DynamicValue(RS_39_item_i_item_sk_min) AND DynamicValue(RS_39_item_i_item_sk_max) and in_bloom_filter(cs_item_sk, DynamicValue(RS_39_item_i_item_sk_bloom_filter))) and (cs_sold_date_sk BETWEEN DynamicValue(RS_26_d3_d_date_sk_min) AND DynamicValue(RS_26_d3_d_date_sk_max) and in_bloom_filter(cs_sold_date_sk, DynamicValue(RS_26_d3_d_date_sk_bloom_filter))) and cs_bill_customer_sk is not null and cs_item_sk is not null and cs_sold_date_sk is not null) (type: boolean)
-                    Statistics: Num rows: 287989836 Data size: 38999608952 Basic stats: COMPLETE Column stats: NONE
-                    Select Operator
-                      expressions: cs_sold_date_sk (type: int), cs_bill_customer_sk (type: int), cs_item_sk (type: int), cs_quantity (type: int)
-                      outputColumnNames: _col0, _col1, _col2, _col3
-                      Select Vectorization:
-                          className: VectorSelectOperator
-                          native: true
-                          projectedOutputColumnNums: [0, 3, 15, 18]
-                      Statistics: Num rows: 287989836 Data size: 38999608952 Basic stats: COMPLETE Column stats: NONE
-                      Reduce Output Operator
-                        key expressions: _col0 (type: int)
-                        sort order: +
-                        Map-reduce partition columns: _col0 (type: int)
-                        Reduce Sink Vectorization:
-                            className: VectorReduceSinkLongOperator
-                            native: true
-                            nativeConditionsMet: hive.vectorized.execution.reducesink.new.enabled IS true, hive.execution.engine tez IN [tez, spark] IS true, No PTF TopN IS true, No DISTINCT columns IS true, BinarySortableSerDe for keys IS true, LazyBinarySerDe for values IS true
-                        Statistics: Num rows: 287989836 Data size: 38999608952 Basic stats: COMPLETE Column stats: NONE
-                        value expressions: _col1 (type: int), _col2 (type: int), _col3 (type: int)
-            Execution mode: vectorized
-            Map Vectorization:
-                enabled: true
-                enabledConditionsMet: hive.vectorized.use.vectorized.input.format IS true
-                inputFormatFeatureSupport: [DECIMAL_64]
-                featureSupportInUse: [DECIMAL_64]
-                inputFileFormats: org.apache.hadoop.hive.ql.io.orc.OrcInputFormat
-                allNative: true
-                usesVectorUDFAdaptor: false
-                vectorized: true
-        Map 18 
-            Map Operator Tree:
-                TableScan
-                  alias: store_returns
-                  filterExpr: (sr_customer_sk is not null and sr_item_sk is not null and sr_ticket_number is not null and sr_returned_date_sk is not null) (type: boolean)
-                  Statistics: Num rows: 57591150 Data size: 4462194832 Basic stats: COMPLETE Column stats: NONE
-                  TableScan Vectorization:
-                      native: true
-                  Filter Operator
-                    Filter Vectorization:
-                        className: VectorFilterOperator
-                        native: true
-                        predicateExpression: FilterExprAndExpr(children: SelectColumnIsNotNull(col 3:int), SelectColumnIsNotNull(col 2:int), SelectColumnIsNotNull(col 9:int), SelectColumnIsNotNull(col 0:int))
-                    predicate: (sr_customer_sk is not null and sr_item_sk is not null and sr_returned_date_sk is not null and sr_ticket_number is not null) (type: boolean)
-                    Statistics: Num rows: 57591150 Data size: 4462194832 Basic stats: COMPLETE Column stats: NONE
-                    Select Operator
-                      expressions: sr_returned_date_sk (type: int), sr_item_sk (type: int), sr_customer_sk (type: int), sr_ticket_number (type: int), sr_return_quantity (type: int)
-                      outputColumnNames: _col0, _col1, _col2, _col3, _col4
-                      Select Vectorization:
-                          className: VectorSelectOperator
-                          native: true
-                          projectedOutputColumnNums: [0, 2, 3, 9, 10]
-                      Statistics: Num rows: 57591150 Data size: 4462194832 Basic stats: COMPLETE Column stats: NONE
-                      Reduce Output Operator
-                        key expressions: _col0 (type: int)
-                        sort order: +
-                        Map-reduce partition columns: _col0 (type: int)
-                        Reduce Sink Vectorization:
-                            className: VectorReduceSinkLongOperator
-                            native: true
-                            nativeConditionsMet: hive.vectorized.execution.reducesink.new.enabled IS true, hive.execution.engine tez IN [tez, spark] IS true, No PTF TopN IS true, No DISTINCT columns IS true, BinarySortableSerDe for keys IS true, LazyBinarySerDe for values IS true
-                        Statistics: Num rows: 57591150 Data size: 4462194832 Basic stats: COMPLETE Column stats: NONE
-                        value expressions: _col1 (type: int), _col2 (type: int), _col3 (type: int), _col4 (type: int)
-            Execution mode: vectorized
-            Map Vectorization:
-                enabled: true
-                enabledConditionsMet: hive.vectorized.use.vectorized.input.format IS true
-                inputFormatFeatureSupport: [DECIMAL_64]
-                featureSupportInUse: [DECIMAL_64]
-                inputFileFormats: org.apache.hadoop.hive.ql.io.orc.OrcInputFormat
-                allNative: true
-                usesVectorUDFAdaptor: false
-                vectorized: true
-        Map 19 
-            Map Operator Tree:
-                TableScan
-                  alias: store
-                  filterExpr: s_store_sk is not null (type: boolean)
-                  Statistics: Num rows: 1704 Data size: 3256276 Basic stats: COMPLETE Column stats: NONE
-                  TableScan Vectorization:
-                      native: true
-                  Filter Operator
-                    Filter Vectorization:
-                        className: VectorFilterOperator
-                        native: true
-                        predicateExpression: SelectColumnIsNotNull(col 0:int)
-                    predicate: s_store_sk is not null (type: boolean)
-                    Statistics: Num rows: 1704 Data size: 3256276 Basic stats: COMPLETE Column stats: NONE
-                    Select Operator
-                      expressions: s_store_sk (type: int), s_state (type: string)
-                      outputColumnNames: _col0, _col1
-                      Select Vectorization:
-                          className: VectorSelectOperator
-                          native: true
-                          projectedOutputColumnNums: [0, 24]
-                      Statistics: Num rows: 1704 Data size: 3256276 Basic stats: COMPLETE Column stats: NONE
-                      Reduce Output Operator
-                        key expressions: _col0 (type: int)
-                        sort order: +
-                        Map-reduce partition columns: _col0 (type: int)
-                        Reduce Sink Vectorization:
-                            className: VectorReduceSinkLongOperator
-                            native: true
-                            nativeConditionsMet: hive.vectorized.execution.reducesink.new.enabled IS true, hive.execution.engine tez IN [tez, spark] IS true, No PTF TopN IS true, No DISTINCT columns IS true, BinarySortableSerDe for keys IS true, LazyBinarySerDe for values IS true
-                        Statistics: Num rows: 1704 Data size: 3256276 Basic stats: COMPLETE Column stats: NONE
-                        value expressions: _col1 (type: string)
-                      Select Operator
-                        expressions: _col0 (type: int)
-                        outputColumnNames: _col0
-                        Select Vectorization:
-                            className: VectorSelectOperator
-                            native: true
-                            projectedOutputColumnNums: [0]
-                        Statistics: Num rows: 1704 Data size: 3256276 Basic stats: COMPLETE Column stats: NONE
-                        Group By Operator
-                          aggregations: min(_col0), max(_col0), bloom_filter(_col0, expectedEntries=1000000)
-                          Group By Vectorization:
-                              aggregators: VectorUDAFMinLong(col 0:int) -> int, VectorUDAFMaxLong(col 0:int) -> int, VectorUDAFBloomFilter(col 0:int) -> binary
-                              className: VectorGroupByOperator
-                              groupByMode: HASH
-                              native: false
-                              vectorProcessingMode: HASH
-                              projectedOutputColumnNums: [0, 1, 2]
-                          mode: hash
-                          outputColumnNames: _col0, _col1, _col2
-                          Statistics: Num rows: 1 Data size: 12 Basic stats: COMPLETE Column stats: NONE
-                          Reduce Output Operator
-                            sort order: 
-                            Reduce Sink Vectorization:
-                                className: VectorReduceSinkEmptyKeyOperator
-                                native: true
-                                nativeConditionsMet: hive.vectorized.execution.reducesink.new.enabled IS true, hive.execution.engine tez IN [tez, spark] IS true, No PTF TopN IS true, No DISTINCT columns IS true, BinarySortableSerDe for keys IS true, LazyBinarySerDe for values IS true
-                            Statistics: Num rows: 1 Data size: 12 Basic stats: COMPLETE Column stats: NONE
-                            value expressions: _col0 (type: int), _col1 (type: int), _col2 (type: binary)
-            Execution mode: vectorized
-            Map Vectorization:
-                enabled: true
-                enabledConditionsMet: hive.vectorized.use.vectorized.input.format IS true
-                inputFormatFeatureSupport: [DECIMAL_64]
-                featureSupportInUse: [DECIMAL_64]
-                inputFileFormats: org.apache.hadoop.hive.ql.io.orc.OrcInputFormat
-                allNative: false
-                usesVectorUDFAdaptor: false
-                vectorized: true
-        Map 7 
-            Map Operator Tree:
-                TableScan
-                  alias: d1
-                  filterExpr: (((d_quarter_name = '2000Q1') and d_date_sk is not null) or ((d_quarter_name) IN ('2000Q1', '2000Q2', '2000Q3') and d_date_sk is not null) or ((d_quarter_name) IN ('2000Q1', '2000Q2', '2000Q3') and d_date_sk is not null)) (type: boolean)
-                  Statistics: Num rows: 73049 Data size: 81741831 Basic stats: COMPLETE Column stats: NONE
-                  TableScan Vectorization:
-                      native: true
-                  Filter Operator
-                    Filter Vectorization:
-                        className: VectorFilterOperator
-                        native: true
-                        predicateExpression: FilterExprAndExpr(children: FilterStringGroupColEqualStringScalar(col 15:string, val 2000Q1), SelectColumnIsNotNull(col 0:int))
-                    predicate: ((d_quarter_name = '2000Q1') and d_date_sk is not null) (type: boolean)
-                    Statistics: Num rows: 36524 Data size: 40870356 Basic stats: COMPLETE Column stats: NONE
-                    Select Operator
-                      expressions: d_date_sk (type: int)
-                      outputColumnNames: _col0
-                      Select Vectorization:
-                          className: VectorSelectOperator
-                          native: true
-                          projectedOutputColumnNums: [0]
-                      Statistics: Num rows: 36524 Data size: 40870356 Basic stats: COMPLETE Column stats: NONE
-                      Reduce Output Operator
-                        key expressions: _col0 (type: int)
-                        sort order: +
-                        Map-reduce partition columns: _col0 (type: int)
-                        Reduce Sink Vectorization:
-                            className: VectorReduceSinkLongOperator
-                            native: true
-                            nativeConditionsMet: hive.vectorized.execution.reducesink.new.enabled IS true, hive.execution.engine tez IN [tez, spark] IS true, No PTF TopN IS true, No DISTINCT columns IS true, BinarySortableSerDe for keys IS true, LazyBinarySerDe for values IS true
-                        Statistics: Num rows: 36524 Data size: 40870356 Basic stats: COMPLETE Column stats: NONE
-                      Select Operator
-                        expressions: _col0 (type: int)
-                        outputColumnNames: _col0
-                        Select Vectorization:
-                            className: VectorSelectOperator
-                            native: true
-                            projectedOutputColumnNums: [0]
-                        Statistics: Num rows: 36524 Data size: 40870356 Basic stats: COMPLETE Column stats: NONE
-                        Group By Operator
-                          aggregations: min(_col0), max(_col0), bloom_filter(_col0, expectedEntries=1000000)
-                          Group By Vectorization:
-                              aggregators: VectorUDAFMinLong(col 0:int) -> int, VectorUDAFMaxLong(col 0:int) -> int, VectorUDAFBloomFilter(col 0:int) -> binary
-                              className: VectorGroupByOperator
-                              groupByMode: HASH
-                              native: false
-                              vectorProcessingMode: HASH
-                              projectedOutputColumnNums: [0, 1, 2]
-                          mode: hash
-                          outputColumnNames: _col0, _col1, _col2
-                          Statistics: Num rows: 1 Data size: 12 Basic stats: COMPLETE Column stats: NONE
-                          Reduce Output Operator
-                            sort order: 
-                            Reduce Sink Vectorization:
-                                className: VectorReduceSinkEmptyKeyOperator
-                                native: true
-                                nativeConditionsMet: hive.vectorized.execution.reducesink.new.enabled IS true, hive.execution.engine tez IN [tez, spark] IS true, No PTF TopN IS true, No DISTINCT columns IS true, BinarySortableSerDe for keys IS true, LazyBinarySerDe for values IS true
-                            Statistics: Num rows: 1 Data size: 12 Basic stats: COMPLETE Column stats: NONE
-                            value expressions: _col0 (type: int), _col1 (type: int), _col2 (type: binary)
-                  Filter Operator
-                    Filter Vectorization:
-                        className: VectorFilterOperator
-                        native: true
-                        predicateExpression: FilterExprAndExpr(children: FilterStringColumnInList(col 15, values 2000Q1, 2000Q2, 2000Q3), SelectColumnIsNotNull(col 0:int))
-                    predicate: ((d_quarter_name) IN ('2000Q1', '2000Q2', '2000Q3') and d_date_sk is not null) (type: boolean)
-                    Statistics: Num rows: 73049 Data size: 81741831 Basic stats: COMPLETE Column stats: NONE
-                    Select Operator
-                      expressions: d_date_sk (type: int)
-                      outputColumnNames: _col0
-                      Select Vectorization:
-                          className: VectorSelectOperator
-                          native: true
-                          projectedOutputColumnNums: [0]
-                      Statistics: Num rows: 73049 Data size: 81741831 Basic stats: COMPLETE Column stats: NONE
-                      Reduce Output Operator
-                        key expressions: _col0 (type: int)
-                        sort order: +
-                        Map-reduce partition columns: _col0 (type: int)
-                        Reduce Sink Vectorization:
-                            className: VectorReduceSinkLongOperator
-                            native: true
-                            nativeConditionsMet: hive.vectorized.execution.reducesink.new.enabled IS true, hive.execution.engine tez IN [tez, spark] IS true, No PTF TopN IS true, No DISTINCT columns IS true, BinarySortableSerDe for keys IS true, LazyBinarySerDe for values IS true
-                        Statistics: Num rows: 73049 Data size: 81741831 Basic stats: COMPLETE Column stats: NONE
-                      Select Operator
-                        expressions: _col0 (type: int)
-                        outputColumnNames: _col0
-                        Select Vectorization:
-                            className: VectorSelectOperator
-                            native: true
-                            projectedOutputColumnNums: [0]
-                        Statistics: Num rows: 73049 Data size: 81741831 Basic stats: COMPLETE Column stats: NONE
-                        Group By Operator
-                          aggregations: min(_col0), max(_col0), bloom_filter(_col0, expectedEntries=1000000)
-                          Group By Vectorization:
-                              aggregators: VectorUDAFMinLong(col 0:int) -> int, VectorUDAFMaxLong(col 0:int) -> int, VectorUDAFBloomFilter(col 0:int) -> binary
-                              className: VectorGroupByOperator
-                              groupByMode: HASH
-                              native: false
-                              vectorProcessingMode: HASH
-                              projectedOutputColumnNums: [0, 1, 2]
-                          mode: hash
-                          outputColumnNames: _col0, _col1, _col2
-                          Statistics: Num rows: 1 Data size: 12 Basic stats: COMPLETE Column stats: NONE
-                          Reduce Output Operator
-                            sort order: 
-                            Reduce Sink Vectorization:
-                                className: VectorReduceSinkEmptyKeyOperator
-                                native: true
-                                nativeConditionsMet: hive.vectorized.execution.reducesink.new.enabled IS true, hive.execution.engine tez IN [tez, spark] IS true, No PTF TopN IS true, No DISTINCT columns IS true, BinarySortableSerDe for keys IS true, LazyBinarySerDe for values IS true
-                            Statistics: Num rows: 1 Data size: 12 Basic stats: COMPLETE Column stats: NONE
-                            value expressions: _col0 (type: int), _col1 (type: int), _col2 (type: binary)
-                  Filter Operator
-                    Filter Vectorization:
-                        className: VectorFilterOperator
-                        native: true
-                        predicateExpression: FilterExprAndExpr(children: FilterStringColumnInList(col 15, values 2000Q1, 2000Q2, 2000Q3), SelectColumnIsNotNull(col 0:int))
-                    predicate: ((d_quarter_name) IN ('2000Q1', '2000Q2', '2000Q3') and d_date_sk is not null) (type: boolean)
-                    Statistics: Num rows: 73049 Data size: 81741831 Basic stats: COMPLETE Column stats: NONE
-                    Select Operator
-                      expressions: d_date_sk (type: int)
-                      outputColumnNames: _col0
-                      Select Vectorization:
-                          className: VectorSelectOperator
-                          native: true
-                          projectedOutputColumnNums: [0]
-                      Statistics: Num rows: 73049 Data size: 81741831 Basic stats: COMPLETE Column stats: NONE
-                      Reduce Output Operator
-                        key expressions: _col0 (type: int)
-                        sort order: +
-                        Map-reduce partition columns: _col0 (type: int)
-                        Reduce Sink Vectorization:
-                            className: VectorReduceSinkLongOperator
-                            native: true
-                            nativeConditionsMet: hive.vectorized.execution.reducesink.new.enabled IS true, hive.execution.engine tez IN [tez, spark] IS true, No PTF TopN IS true, No DISTINCT columns IS true, BinarySortableSerDe for keys IS true, LazyBinarySerDe for values IS true
-                        Statistics: Num rows: 73049 Data size: 81741831 Basic stats: COMPLETE Column stats: NONE
-            Execution mode: vectorized
-            Map Vectorization:
-                enabled: true
-                enabledConditionsMet: hive.vectorized.use.vectorized.input.format IS true
-                inputFormatFeatureSupport: [DECIMAL_64]
-                featureSupportInUse: [DECIMAL_64]
-                inputFileFormats: org.apache.hadoop.hive.ql.io.orc.OrcInputFormat
-                allNative: false
-                usesVectorUDFAdaptor: false
-                vectorized: true
-        Reducer 10 
-            Reduce Operator Tree:
-              Merge Join Operator
-                condition map:
-                     Inner Join 0 to 1
-                keys:
-                  0 _col2 (type: int), _col1 (type: int)
-                  1 _col1 (type: int), _col2 (type: int)
-                outputColumnNames: _col3, _col7, _col8, _col9, _col10
-                Statistics: Num rows: 348467716 Data size: 47189528877 Basic stats: COMPLETE Column stats: NONE
-                Reduce Output Operator
-                  key expressions: _col7 (type: int), _col8 (type: int), _col9 (type: int)
-                  sort order: +++
-                  Map-reduce partition columns: _col7 (type: int), _col8 (type: int), _col9 (type: int)
-                  Statistics: Num rows: 348467716 Data size: 47189528877 Basic stats: COMPLETE Column stats: NONE
-                  value expressions: _col3 (type: int), _col10 (type: int)
-        Reducer 11 
-            Execution mode: vectorized
-            Reduce Vectorization:
-                enabled: true
-                enableConditionsMet: hive.vectorized.execution.reduce.enabled IS true, hive.execution.engine tez IN [tez, spark] IS true
-                allNative: false
-                usesVectorUDFAdaptor: false
-                vectorized: true
-            Reduce Operator Tree:
-              Group By Operator
-                aggregations: min(VALUE._col0), max(VALUE._col1), bloom_filter(VALUE._col2, expectedEntries=1000000)
-                Group By Vectorization:
-                    aggregators: VectorUDAFMinLong(col 0:int) -> int, VectorUDAFMaxLong(col 1:int) -> int, VectorUDAFBloomFilterMerge(col 2:binary) -> binary
-                    className: VectorGroupByOperator
-                    groupByMode: FINAL
-                    native: false
-                    vectorProcessingMode: STREAMING
-                    projectedOutputColumnNums: [0, 1, 2]
-                mode: final
-                outputColumnNames: _col0, _col1, _col2
-                Statistics: Num rows: 1 Data size: 12 Basic stats: COMPLETE Column stats: NONE
-                Reduce Output Operator
-                  sort order: 
-                  Reduce Sink Vectorization:
-                      className: VectorReduceSinkEmptyKeyOperator
-                      native: true
-                      nativeConditionsMet: hive.vectorized.execution.reducesink.new.enabled IS true, hive.execution.engine tez IN [tez, spark] IS true, No PTF TopN IS true, No DISTINCT columns IS true, BinarySortableSerDe for keys IS true, LazyBinarySerDe for values IS true
-                  Statistics: Num rows: 1 Data size: 12 Basic stats: COMPLETE Column stats: NONE
-                  value expressions: _col0 (type: int), _col1 (type: int), _col2 (type: binary)
-        Reducer 12 
-            Reduce Operator Tree:
-              Merge Join Operator
-                condition map:
-                     Inner Join 0 to 1
-                keys:
-                  0 _col0 (type: int)
-                  1 _col0 (type: int)
-                outputColumnNames: _col1, _col2, _col3, _col4
-                Statistics: Num rows: 63350266 Data size: 4908414421 Basic stats: COMPLETE Column stats: NONE
-                Reduce Output Operator
-                  key expressions: _col1 (type: int), _col2 (type: int)
-                  sort order: ++
-                  Map-reduce partition columns: _col1 (type: int), _col2 (type: int)
-                  Statistics: Num rows: 63350266 Data size: 4908414421 Basic stats: COMPLETE Column stats: NONE
-                  value expressions: _col3 (type: int), _col4 (type: int)
-                Select Operator
-                  expressions: _col1 (type: int)
-                  outputColumnNames: _col0
-                  Statistics: Num rows: 63350266 Data size: 4908414421 Basic stats: COMPLETE Column stats: NONE
-                  Group By Operator
-                    aggregations: min(_col0), max(_col0), bloom_filter(_col0, expectedEntries=63350264)
-                    mode: hash
-                    outputColumnNames: _col0, _col1, _col2
-                    Statistics: Num rows: 1 Data size: 12 Basic stats: COMPLETE Column stats: NONE
-                    Reduce Output Operator
-                      sort order: 
-                      Statistics: Num rows: 1 Data size: 12 Basic stats: COMPLETE Column stats: NONE
-                      value expressions: _col0 (type: int), _col1 (type: int), _col2 (type: binary)
-                Select Operator
-                  expressions: _col2 (type: int)
-                  outputColumnNames: _col0
-                  Statistics: Num rows: 63350266 Data size: 4908414421 Basic stats: COMPLETE Column stats: NONE
-                  Group By Operator
-                    aggregations: min(_col0), max(_col0), bloom_filter(_col0, expectedEntries=63350264)
-                    mode: hash
-                    outputColumnNames: _col0, _col1, _col2
-                    Statistics: Num rows: 1 Data size: 12 Basic stats: COMPLETE Column stats: NONE
-                    Reduce Output Operator
-                      sort order: 
-                      Statistics: Num rows: 1 Data size: 12 Basic stats: COMPLETE Column stats: NONE
-                      value expressions: _col0 (type: int), _col1 (type: int), _col2 (type: binary)
-        Reducer 13 
-            Execution mode: vectorized
-            Reduce Vectorization:
-                enabled: true
-                enableConditionsMet: hive.vectorized.execution.reduce.enabled IS true, hive.execution.engine tez IN [tez, spark] IS true
-                allNative: false
-                usesVectorUDFAdaptor: false
-                vectorized: true
-            Reduce Operator Tree:
-              Group By Operator
-                aggregations: min(VALUE._col0), max(VALUE._col1), bloom_filter(VALUE._col2, expectedEntries=63350264)
-                Group By Vectorization:
-                    aggregators: VectorUDAFMinLong(col 0:int) -> int, VectorUDAFMaxLong(col 1:int) -> int, VectorUDAFBloomFilterMerge(col 2:binary) -> binary
-                    className: VectorGroupByOperator
-                    groupByMode: FINAL
-                    native: false
-                    vectorProcessingMode: STREAMING
-                    projectedOutputColumnNums: [0, 1, 2]
-                mode: final
-                outputColumnNames: _col0, _col1, _col2
-                Statistics: Num rows: 1 Data size: 12 Basic stats: COMPLETE Column stats: NONE
-                Reduce Output Operator
-                  sort order: 
-                  Reduce Sink Vectorization:
-                      className: VectorReduceSinkEmptyKeyOperator
-                      native: true
-                      nativeConditionsMet: hive.vectorized.execution.reducesink.new.enabled IS true, hive.execution.engine tez IN [tez, spark] IS true, No PTF TopN IS true, No DISTINCT columns IS true, BinarySortableSerDe for keys IS true, LazyBinarySerDe for values IS true
-                  Statistics: Num rows: 1 Data size: 12 Basic stats: COMPLETE Column stats: NONE
-                  value expressions: _col0 (type: int), _col1 (type: int), _col2 (type: binary)
-                Reduce Output Operator
-                  sort order: 
-                  Reduce Sink Vectorization:
-                      className: VectorReduceSinkEmptyKeyOperator
-                      native: true
-                      nativeConditionsMet: hive.vectorized.execution.reducesink.new.enabled IS true, hive.execution.engine tez IN [tez, spark] IS true, No PTF TopN IS true, No DISTINCT columns IS true, BinarySortableSerDe for keys IS true, LazyBinarySerDe for values IS true
-                  Statistics: Num rows: 1 Data size: 12 Basic stats: COMPLETE Column stats: NONE
-                  value expressions: _col0 (type: int), _col1 (type: int), _col2 (type: binary)
-        Reducer 14 
-            Execution mode: vectorized
-            Reduce Vectorization:
-                enabled: true
-                enableConditionsMet: hive.vectorized.execution.reduce.enabled IS true, hive.execution.engine tez IN [tez, spark] IS true
-                allNative: false
-                usesVectorUDFAdaptor: false
-                vectorized: true
-            Reduce Operator Tree:
-              Group By Operator
-                aggregations: min(VALUE._col0), max(VALUE._col1), bloom_filter(VALUE._col2, expectedEntries=63350264)
-                Group By Vectorization:
-                    aggregators: VectorUDAFMinLong(col 0:int) -> int, VectorUDAFMaxLong(col 1:int) -> int, VectorUDAFBloomFilterMerge(col 2:binary) -> binary
-                    className: VectorGroupByOperator
-                    groupByMode: FINAL
-                    native: false
-                    vectorProcessingMode: STREAMING
-                    projectedOutputColumnNums: [0, 1, 2]
-                mode: final
-                outputColumnNames: _col0, _col1, _col2
-                Statistics: Num rows: 1 Data size: 12 Basic stats: COMPLETE Column stats: NONE
-                Reduce Output Operator
-                  sort order: 
-                  Reduce Sink Vectorization:
-                      className: VectorReduceSinkEmptyKeyOperator
-                      native: true
-                      nativeConditionsMet: hive.vectorized.execution.reducesink.new.enabled IS true, hive.execution.engine tez IN [tez, spark] IS true, No PTF TopN IS true, No DISTINCT columns IS true, BinarySortableSerDe for keys IS true, LazyBinarySerDe for values IS true
-                  Statistics: Num rows: 1 Data size: 12 Basic stats: COMPLETE Column stats: NONE
-                  value expressions: _col0 (type: int), _col1 (type: int), _col2 (type: binary)
-                Reduce Output Operator
-                  sort order: 
-                  Reduce Sink Vectorization:
-                      className: VectorReduceSinkEmptyKeyOperator
-                      native: true
-                      nativeConditionsMet: hive.vectorized.execution.reducesink.new.enabled IS true, hive.execution.engine tez IN [tez, spark] IS true, No PTF TopN IS true, No DISTINCT columns IS true, BinarySortableSerDe for keys IS true, LazyBinarySerDe for values IS true
-                  Statistics: Num rows: 1 Data size: 12 Basic stats: COMPLETE Column stats: NONE
-                  value expressions: _col0 (type: int), _col1 (type: int), _col2 (type: binary)
-        Reducer 16 
-            Execution mode: vectorized
-            Reduce Vectorization:
-                enabled: true
-                enableConditionsMet: hive.vectorized.execution.reduce.enabled IS true, hive.execution.engine tez IN [tez, spark] IS true
-                allNative: false
-                usesVectorUDFAdaptor: false
-                vectorized: true
-            Reduce Operator Tree:
-              Group By Operator
-                aggregations: min(VALUE._col0), max(VALUE._col1), bloom_filter(VALUE._col2, expectedEntries=1000000)
-                Group By Vectorization:
-                    aggregators: VectorUDAFMinLong(col 0:int) -> int, VectorUDAFMaxLong(col 1:int) -> int, VectorUDAFBloomFilterMerge(col 2:binary) -> binary
-                    className: VectorGroupByOperator
-                    groupByMode: FINAL
-                    native: false
-                    vectorProcessingMode: STREAMING
-                    projectedOutputColumnNums: [0, 1, 2]
-                mode: final
-                outputColumnNames: _col0, _col1, _col2
-                Statistics: Num rows: 1 Data size: 12 Basic stats: COMPLETE Column stats: NONE
-                Reduce Output Operator
-                  sort order: 
-                  Reduce Sink Vectorization:
-                      className: VectorReduceSinkEmptyKeyOperator
-                      native: true
-                      nativeConditionsMet: hive.vectorized.execution.reducesink.new.enabled IS true, hive.execution.engine tez IN [tez, spark] IS true, No PTF TopN IS true, No DISTINCT columns IS true, BinarySortableSerDe for keys IS true, LazyBinarySerDe for values IS true
-                  Statistics: Num rows: 1 Data size: 12 Basic stats: COMPLETE Column stats: NONE
-                  value expressions: _col0 (type: int), _col1 (type: int), _col2 (type: binary)
-                Reduce Output Operator
-                  sort order: 
-                  Reduce Sink Vectorization:
-                      className: VectorReduceSinkEmptyKeyOperator
-                      native: true
-                      nativeConditionsMet: hive.vectorized.execution.reducesink.new.enabled IS true, hive.execution.engine tez IN [tez, spark] IS true, No PTF TopN IS true, No DISTINCT columns IS true, BinarySortableSerDe for keys IS true, LazyBinarySerDe for values IS true
-                  Statistics: Num rows: 1 Data size: 12 Basic stats: COMPLETE Column stats: NONE
-                  value expressions: _col0 (type: int), _col1 (type: int), _col2 (type: binary)
-        Reducer 2 
-            Reduce Operator Tree:
-              Merge Join Operator
-                condition map:
-                     Inner Join 0 to 1
-                keys:
-                  0 _col0 (type: int)
-                  1 _col0 (type: int)
-                outputColumnNames: _col1, _col2, _col3, _col4, _col5
-                Statistics: Num rows: 633595212 Data size: 55895953508 Basic stats: COMPLETE Column stats: NONE
-                Reduce Output Operator
-                  key expressions: _col1 (type: int)
-                  sort order: +
-                  Map-reduce partition columns: _col1 (type: int)
-                  Statistics: Num rows: 633595212 Data size: 55895953508 Basic stats: COMPLETE Column stats: NONE
-                  value expressions: _col2 (type: int), _col3 (type: int), _col4 (type: int), _col5 (type: int)
-        Reducer 20 
-            Execution mode: vectorized
-            Reduce Vectorization:
-                enabled: true
-                enableConditionsMet: hive.vectorized.execution.reduce.enabled IS true, hive.execution.engine tez IN [tez, spark] IS true
-                allNative: false
-                usesVectorUDFAdaptor: false
-                vectorized: true
-            Reduce Operator Tree:
-              Group By Operator
-                aggregations: min(VALUE._col0), max(VALUE._col1), bloom_filter(VALUE._col2, expectedEntries=1000000)
-                Group By Vectorization:
-                    aggregators: VectorUDAFMinLong(col 0:int) -> int, VectorUDAFMaxLong(col 1:int) -> int, VectorUDAFBloomFilterMerge(col 2:binary) -> binary
-                    className: VectorGroupByOperator
-                    groupByMode: FINAL
-                    native: false
-                    vectorProcessingMode: STREAMING
-                    projectedOutputColumnNums: [0, 1, 2]
-                mode: final
-                outputColumnNames: _col0, _col1, _col2
-                Statistics: Num rows: 1 Data size: 12 Basic stats: COMPLETE Column stats: NONE
-                Reduce Output Operator
-                  sort order: 
-                  Reduce Sink Vectorization:
-                      className: VectorReduceSinkEmptyKeyOperator
-                      native: true
-                      nativeConditionsMet: hive.vectorized.execution.reducesink.new.enabled IS true, hive.execution.engine tez IN [tez, spark] IS true, No PTF TopN IS true, No DISTINCT columns IS true, BinarySortableSerDe for keys IS true, LazyBinarySerDe for values IS true
-                  Statistics: Num rows: 1 Data size: 12 Basic stats: COMPLETE Column stats: NONE
-                  value expressions: _col0 (type: int), _col1 (type: int), _col2 (type: binary)
-        Reducer 3 
-            Reduce Operator Tree:
-              Merge Join Operator
-                condition map:
-                     Inner Join 0 to 1
-                keys:
-                  0 _col1 (type: int)
-                  1 _col0 (type: int)
-                outputColumnNames: _col1, _col2, _col3, _col4, _col5, _col9, _col10
-                Statistics: Num rows: 696954748 Data size: 61485550191 Basic stats: COMPLETE Column stats: NONE
-                Reduce Output Operator
-                  key expressions: _col1 (type: int), _col2 (type: int), _col4 (type: int)
-                  sort order: +++
-                  Map-reduce partition columns: _col1 (type: int), _col2 (type: int), _col4 (type: int)
-                  Statistics: Num rows: 696954748 Data size: 61485550191 Basic stats: COMPLETE Column stats: NONE
-                  value expressions: _col3 (type: int), _col5 (type: int), _col9 (type: string), _col10 (type: string)
-        Reducer 4 
-            Reduce Operator Tree:
-              Merge Join Operator
-                condition map:
-                     Inner Join 0 to 1
-                keys:
-                  0 _col1 (type: int), _col2 (type: int), _col4 (type: int)
-                  1 _col7 (type: int), _col8 (type: int), _col9 (type: int)
-                outputColumnNames: _col3, _col5, _col9, _col10, _col14, _col21
-                Statistics: Num rows: 766650239 Data size: 67634106676 Basic stats: COMPLETE Column stats: NONE
-                Map Join Operator
-                  condition map:
-                       Inner Join 0 to 1
-                  keys:
-                    0 _col3 (type: int)
-                    1 _col0 (type: int)
-                  outputColumnNames: _col5, _col9, _col10, _col14, _col21, _col25
-                  input vertices:
-                    1 Map 19
-                  Statistics: Num rows: 843315281 Data size: 74397518956 Basic stats: COMPLETE Column stats: NONE
-                  HybridGraceHashJoin: true
-                  Top N Key Operator
-                    sort order: +++
-                    keys: _col9 (type: string), _col10 (type: string), _col25 (type: string)
-                    Statistics: Num rows: 843315281 Data size: 74397518956 Basic stats: COMPLETE Column stats: NONE
-                    top n: 100
-                    Select Operator
-                      expressions: _col9 (type: string), _col10 (type: string), _col25 (type: string), _col5 (type: int), _col21 (type: int), _col14 (type: int), UDFToDouble(_col5) (type: double), (UDFToDouble(_col5) * UDFToDouble(_col5)) (type: double), UDFToDouble(_col21) (type: double), (UDFToDouble(_col21) * UDFToDouble(_col21)) (type: double), UDFToDouble(_col14) (type: double), (UDFToDouble(_col14) * UDFToDouble(_col14)) (type: double)
-                      outputColumnNames: _col0, _col1, _col2, _col3, _col4, _col5, _col6, _col7, _col8, _col9, _col10, _col11
-                      Statistics: Num rows: 843315281 Data size: 74397518956 Basic stats: COMPLETE Column stats: NONE
-                      Group By Operator
-                        aggregations: count(_col3), sum(_col3), sum(_col7), sum(_col6), count(_col4), sum(_col4), sum(_col9), sum(_col8), count(_col5), sum(_col5), sum(_col11), sum(_col10)
-                        keys: _col0 (type: string), _col1 (type: string), _col2 (type: string)
-                        mode: hash
-                        outputColumnNames: _col0, _col1, _col2, _col3, _col4, _col5, _col6, _col7, _col8, _col9, _col10, _col11, _col12, _col13, _col14
-                        Statistics: Num rows: 843315281 Data size: 74397518956 Basic stats: COMPLETE Column stats: NONE
-                        Reduce Output Operator
-                          key expressions: _col0 (type: string), _col1 (type: string), _col2 (type: string)
-                          sort order: +++
-                          Map-reduce partition columns: _col0 (type: string), _col1 (type: string), _col2 (type: string)
-                          Statistics: Num rows: 843315281 Data size: 74397518956 Basic stats: COMPLETE Column stats: NONE
-                          TopN Hash Memory Usage: 0.1
-                          value expressions: _col3 (type: bigint), _col4 (type: bigint), _col5 (type: double), _col6 (type: double), _col7 (type: bigint), _col8 (type: bigint), _col9 (type: double), _col10 (type: double), _col11 (type: bigint), _col12 (type: bigint), _col13 (type: double), _col14 (type: double)
-        Reducer 5 
-            Execution mode: vectorized
-            Reduce Vectorization:
-                enabled: true
-                enableConditionsMet: hive.vectorized.execution.reduce.enabled IS true, hive.execution.engine tez IN [tez, spark] IS true
-                allNative: false
-                usesVectorUDFAdaptor: false
-                vectorized: true
-            Reduce Operator Tree:
-              Group By Operator
-                aggregations: count(VALUE._col0), sum(VALUE._col1), sum(VALUE._col2), sum(VALUE._col3), count(VALUE._col4), sum(VALUE._col5), sum(VALUE._col6), sum(VALUE._col7), count(VALUE._col8), sum(VALUE._col9), sum(VALUE._col10), sum(VALUE._col11)
-                Group By Vectorization:
-                    aggregators: VectorUDAFCountMerge(col 3:bigint) -> bigint, VectorUDAFSumLong(col 4:bigint) -> bigint, VectorUDAFSumDouble(col 5:double) -> double, VectorUDAFSumDouble(col 6:double) -> double, VectorUDAFCountMerge(col 7:bigint) -> bigint, VectorUDAFSumLong(col 8:bigint) -> bigint, VectorUDAFSumDouble(col 9:double) -> double, VectorUDAFSumDouble(col 10:double) -> double, VectorUDAFCountMerge(col 11:bigint) -> bigint, VectorUDAFSumLong(col 12:bigint) -> bigint, VectorUDAFSumDouble(col 13:double) -> double, VectorUDAFSumDouble(col 14:double) -> double
-                    className: VectorGroupByOperator
-                    groupByMode: MERGEPARTIAL
-                    keyExpressions: col 0:string, col 1:string, col 2:string
-                    native: false
-                    vectorProcessingMode: MERGE_PARTIAL
-                    projectedOutputColumnNums: [0, 1, 2, 3, 4, 5, 6, 7, 8, 9, 10, 11]
-                keys: KEY._col0 (type: string), KEY._col1 (type: string), KEY._col2 (type: string)
-                mode: mergepartial
-                outputColumnNames: _col0, _col1, _col2, _col3, _col4, _col5, _col6, _col7, _col8, _col9, _col10, _col11, _col12, _col13, _col14
-                Statistics: Num rows: 421657640 Data size: 37198759433 Basic stats: COMPLETE Column stats: NONE
-                Select Operator
-                  expressions: _col0 (type: string), _col1 (type: string), _col2 (type: string), _col3 (type: bigint), (_col4 / _col3) (type: double), power(((_col5 - ((_col6 * _col6) / _col3)) / CASE WHEN ((_col3 = 1L)) THEN (null) ELSE ((_col3 - 1)) END), 0.5) (type: double), (power(((_col5 - ((_col6 * _col6) / _col3)) / CASE WHEN ((_col3 = 1L)) THEN (null) ELSE ((_col3 - 1)) END), 0.5) / (_col4 / _col3)) (type: double), _col7 (type: bigint), (_col8 / _col7) (type: double), power(((_col9 - ((_col10 * _col10) / _col7)) / CASE WHEN ((_col7 = 1L)) THEN (null) ELSE ((_col7 - 1)) END), 0.5) (type: double), (power(((_col9 - ((_col10 * _col10) / _col7)) / CASE WHEN ((_col7 = 1L)) THEN (null) ELSE ((_col7 - 1)) END), 0.5) / (_col8 / _col7)) (type: double), _col11 (type: bigint), (_col12 / _col11) (type: double), (power(((_col13 - ((_col14 * _col14) / _col11)) / CASE WHEN ((_col11 = 1L)) THEN (null) ELSE ((_col11 - 1)) END), 0.5) / (_col12 / _col11)) (type: double)
-                  outputColumnNames: _col0, _col1, _col2, _col3, _col4, _col5, _col6, _col7, _col8, _col9, _col10, _col11, _col12, _col13
-                  Select Vectorization:
-                      className: VectorSelectOperator
-                      native: true
-                      projectedOutputColumnNums: [0, 1, 2, 3, 15, 16, 24, 7, 17, 21, 31, 11, 25, 35]
-                      selectExpressions: LongColDivideLongColumn(col 4:bigint, col 3:bigint) -> 15:double, FuncPowerDoubleToDouble(col 17:double)(children: DoubleColDivideLongColumn(col 16:double, col 20:bigint)(children: DoubleColSubtractDoubleColumn(col 5:double, col 17:double)(children: DoubleColDivideLongColumn(col 16:double, col 3:bigint)(children: DoubleColMultiplyDoubleColumn(col 6:double, col 6:double) -> 16:double) -> 17:double) -> 16:double, IfExprNullCondExpr(col 18:boolean, null, col 19:bigint)(children: LongColEqualLongScalar(col 3:bigint, val 1) -> 18:boolean, LongColSubtractLongScalar(col 3:bigint, val 1) -> 19:bigint) -> 20:bigint) -> 17:double) -> 16:double, DoubleColDivideDoubleColumn(col 17:double, col 21:double)(children: FuncPowerDoubleToDouble(col 21:double)(children: DoubleColDivideLongColumn(col 17:double, col 23:bigint)(children: DoubleColSubtractDoubleColumn(col 5:double, col 21:double)(children: DoubleColDivideLongColumn(col 17:double, col 3:bigint)(children: DoubleColMultiplyDoubleColumn(col 6:double, col 6:double) -> 17:double) -> 21:double) -> 17:double, IfExprNullCondExpr(col 20:boolean, null, col 22:bigint)(children: LongColEqualLongScalar(col 3:bigint, val 1) -> 20:boolean, LongColSubtractLongScalar(col 3:bigint, val 1) -> 22:bigint) -> 23:bigint) -> 21:double) -> 17:double, LongColDivideLongColumn(col 4:bigint, col 3:bigint) -> 21:double) -> 24:double, LongColDivideLongColumn(col 8:bigint, col 7:bigint) -> 17:double, FuncPowerDoubleToDouble(col 25:double)(children: DoubleColDivideLongColumn(col 21:double, col 27:bigint)(children: DoubleColSubtractDoubleColumn(col 9:double, col 25:double)(children: DoubleColDivideLongColumn(col 21:double, col 7:bigint)(children: DoubleColMultiplyDoubleColumn(col 10:double, col 10:double) -> 21:double) -> 25:double) -> 21:double, IfExprNullCondExpr(col 23:boolean, null, col 26:bigint)(children: LongColEqualLongScalar(col 7:bigint, val 1) -> 23:boolean, LongColSubtractLongScalar(col 7:bigint, val 1) -> 26:bigint) -> 27:bigint) -> 25:double) -> 21:double, DoubleColDivideDoubleColumn(col 25:double, col 28:double)(children: FuncPowerDoubleToDouble(col 28:double)(children: DoubleColDivideLongColumn(col 25:double, col 30:bigint)(children: DoubleColSubtractDoubleColumn(col 9:double, col 28:double)(children: DoubleColDivideLongColumn(col 25:double, col 7:bigint)(children: DoubleColMultiplyDoubleColumn(col 10:double, col 10:double) -> 25:double) -> 28:double) -> 25:double, IfExprNullCondExpr(col 27:boolean, null, col 29:bigint)(children: LongColEqualLongScalar(col 7:bigint, val 1) -> 27:boolean, LongColSubtractLongScalar(col 7:bigint, val 1) -> 29:bigint) -> 30:bigint) -> 28:double) -> 25:double, LongColDivideLongColumn(col 8:bigint, col 7:bigint) -> 28:double) -> 31:double, LongColDivideLongColumn(col 12:bigint, col 11:bigint) -> 25:double, DoubleColDivideDoubleColumn(col 28:double, col 32:double)(children: FuncPowerDoubleToDouble(col 32:double)(children: DoubleColDivideLongColumn(col 28:double, col 34:bigint)(children: DoubleColSubtractDoubleColumn(col 13:double, col 32:double)(children: DoubleColDivideLongColumn(col 28:double, col 11:bigint)(children: DoubleColMultiplyDoubleColumn(col 14:double, col 14:double) -> 28:double) -> 32:double) -> 28:double, IfExprNullCondExpr(col 30:boolean, null, col 33:bigint)(children: LongColEqualLongScalar(col 11:bigint, val 1) -> 30:boolean, LongColSubtractLongScalar(col 11:bigint, val 1) -> 33:bigint) -> 34:bigint) -> 32:double) -> 28:double, LongColDivideLongColumn(col 12:bigint, col 11:bigint) -> 32:double) -> 35:double
-                  Statistics: Num rows: 421657640 Data size: 37198759433 Basic stats: COMPLETE Column stats: NONE
-                  Reduce Output Operator
-                    key expressions: _col0 (type: string), _col1 (type: string), _col2 (type: string)
-                    sort order: +++
-                    Reduce Sink Vectorization:
-                        className: VectorReduceSinkObjectHashOperator
-                        native: true
-                        nativeConditionsMet: hive.vectorized.execution.reducesink.new.enabled IS true, hive.execution.engine tez IN [tez, spark] IS true, No PTF TopN IS true, No DISTINCT columns IS true, BinarySortableSerDe for keys IS true, LazyBinarySerDe for values IS true
-                    Statistics: Num rows: 421657640 Data size: 37198759433 Basic stats: COMPLETE Column stats: NONE
-                    TopN Hash Memory Usage: 0.1
-                    value expressions: _col3 (type: bigint), _col4 (type: double), _col5 (type: double), _col6 (type: double), _col7 (type: bigint), _col8 (type: double), _col9 (type: double), _col10 (type: double), _col11 (type: bigint), _col12 (type: double), _col13 (type: double)
-        Reducer 6 
-            Execution mode: vectorized
-            Reduce Vectorization:
-                enabled: true
-                enableConditionsMet: hive.vectorized.execution.reduce.enabled IS true, hive.execution.engine tez IN [tez, spark] IS true
-                allNative: false
-                usesVectorUDFAdaptor: false
-                vectorized: true
-            Reduce Operator Tree:
-              Select Operator
-                expressions: KEY.reducesinkkey0 (type: string), KEY.reducesinkkey1 (type: string), KEY.reducesinkkey2 (type: string), VALUE._col0 (type: bigint), VALUE._col1 (type: double), VALUE._col2 (type: double), VALUE._col3 (type: double), VALUE._col4 (type: bigint), VALUE._col5 (type: double), VALUE._col6 (type: double), VALUE._col7 (type: double), VALUE._col8 (type: bigint), VALUE._col9 (type: double), VALUE._col10 (type: double), VALUE._col10 (type: double)
-                outputColumnNames: _col0, _col1, _col2, _col3, _col4, _col5, _col6, _col7, _col8, _col9, _col10, _col11, _col12, _col13, _col14
-                Select Vectorization:
-                    className: VectorSelectOperator
-                    native: true
-                    projectedOutputColumnNums: [0, 1, 2, 3, 4, 5, 6, 7, 8, 9, 10, 11, 12, 13, 13]
-                Statistics: Num rows: 421657640 Data size: 37198759433 Basic stats: COMPLETE Column stats: NONE
-                Limit
-                  Number of rows: 100
-                  Limit Vectorization:
-                      className: VectorLimitOperator
-                      native: true
-                  Statistics: Num rows: 100 Data size: 8800 Basic stats: COMPLETE Column stats: NONE
-                  File Output Operator
-                    compressed: false
-                    File Sink Vectorization:
-                        className: VectorFileSinkOperator
-                        native: false
-                    Statistics: Num rows: 100 Data size: 8800 Basic stats: COMPLETE Column stats: NONE
-                    table:
-                        input format: org.apache.hadoop.mapred.SequenceFileInputFormat
-                        output format: org.apache.hadoop.hive.ql.io.HiveSequenceFileOutputFormat
-                        serde: org.apache.hadoop.hive.serde2.lazy.LazySimpleSerDe
-        Reducer 8 
-            Execution mode: vectorized
-            Reduce Vectorization:
-                enabled: true
-                enableConditionsMet: hive.vectorized.execution.reduce.enabled IS true, hive.execution.engine tez IN [tez, spark] IS true
-                allNative: false
-                usesVectorUDFAdaptor: false
-                vectorized: true
-            Reduce Operator Tree:
-              Group By Operator
-                aggregations: min(VALUE._col0), max(VALUE._col1), bloom_filter(VALUE._col2, expectedEntries=1000000)
-                Group By Vectorization:
-                    aggregators: VectorUDAFMinLong(col 0:int) -> int, VectorUDAFMaxLong(col 1:int) -> int, VectorUDAFBloomFilterMerge(col 2:binary) -> binary
-                    className: VectorGroupByOperator
-                    groupByMode: FINAL
-                    native: false
-                    vectorProcessingMode: STREAMING
-                    projectedOutputColumnNums: [0, 1, 2]
-                mode: final
-                outputColumnNames: _col0, _col1, _col2
-                Statistics: Num rows: 1 Data size: 12 Basic stats: COMPLETE Column stats: NONE
-                Reduce Output Operator
-                  sort order: 
-                  Reduce Sink Vectorization:
-                      className: VectorReduceSinkEmptyKeyOperator
-                      native: true
-                      nativeConditionsMet: hive.vectorized.execution.reducesink.new.enabled IS true, hive.execution.engine tez IN [tez, spark] IS true, No PTF TopN IS true, No DISTINCT columns IS true, BinarySortableSerDe for keys IS true, LazyBinarySerDe for values IS true
-                  Statistics: Num rows: 1 Data size: 12 Basic stats: COMPLETE Column stats: NONE
-                  value expressions: _col0 (type: int), _col1 (type: int), _col2 (type: binary)
-        Reducer 9 
-            Reduce Operator Tree:
-              Merge Join Operator
-                condition map:
-                     Inner Join 0 to 1
-                keys:
-                  0 _col0 (type: int)
-                  1 _col0 (type: int)
-                outputColumnNames: _col1, _col2, _col3
-                Statistics: Num rows: 316788826 Data size: 42899570777 Basic stats: COMPLETE Column stats: NONE
-                Reduce Output Operator
-                  key expressions: _col2 (type: int), _col1 (type: int)
-                  sort order: ++
-                  Map-reduce partition columns: _col2 (type: int), _col1 (type: int)
-                  Statistics: Num rows: 316788826 Data size: 42899570777 Basic stats: COMPLETE Column stats: NONE
-                  value expressions: _col3 (type: int)
-
-  Stage: Stage-0
-    Fetch Operator
-      limit: 100
-      Processor Tree:
-        ListSink
-=======
 Stage-0
   Fetch Operator
     limit:100
@@ -1179,4 +309,3 @@
                                                         Select Operator [SEL_221] (rows=36524 width=1119)
                                                           Output:["_col0"]
                                                            Please refer to the previous Select Operator [SEL_217]
->>>>>>> 66f97da9
