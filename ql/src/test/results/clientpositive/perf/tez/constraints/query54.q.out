--- conflicted
+++ resolved
@@ -303,89 +303,12 @@
                                                             <-Map 24 [CONTAINS] vectorized
                                                               Reduce Output Operator [RS_383]
                                                                 PartitionCols:_col0
-<<<<<<< HEAD
-                                                                Select Operator [SEL_354] (rows=453 width=4)
-                                                                  Output:["_col0"]
-                                                                  Filter Operator [FIL_353] (rows=453 width=186)
-                                                                    predicate:((i_class = 'consignment') and (i_category = 'Jewelry'))
-                                                                    TableScan [TS_50] (rows=462000 width=186)
-                                                                      default@item,item,Tbl:COMPLETE,Col:COMPLETE,Output:["i_item_sk","i_class","i_category"]
-                                                            <-Reducer 18 [SIMPLE_EDGE]
-                                                              SHUFFLE [RS_59]
-                                                                PartitionCols:_col2
-                                                                Merge Join Operator [MERGEJOIN_291] (rows=11665117 width=7)
-                                                                  Conds:Union 28._col0=RS_328._col0(Inner),Output:["_col1","_col2"]
-                                                                <-Map 9 [SIMPLE_EDGE] vectorized
-                                                                  PARTITION_ONLY_SHUFFLE [RS_328]
-                                                                    PartitionCols:_col0
-                                                                    Select Operator [SEL_322] (rows=50 width=4)
-                                                                      Output:["_col0"]
-                                                                      Filter Operator [FIL_316] (rows=50 width=12)
-                                                                        predicate:((d_year = 1999) and (d_moy = 3))
-                                                                         Please refer to the previous TableScan [TS_3]
-                                                                <-Union 28 [SIMPLE_EDGE]
-                                                                  <-Map 27 [CONTAINS] vectorized
-                                                                    Reduce Output Operator [RS_389]
-                                                                      PartitionCols:_col0
-                                                                      Select Operator [SEL_388] (rows=285117831 width=11)
-                                                                        Output:["_col0","_col1","_col2"]
-                                                                        Filter Operator [FIL_387] (rows=285117831 width=11)
-                                                                          predicate:(cs_sold_date_sk is not null and cs_bill_customer_sk is not null and cs_sold_date_sk BETWEEN DynamicValue(RS_57_date_dim_d_date_sk_min) AND DynamicValue(RS_57_date_dim_d_date_sk_max) and in_bloom_filter(cs_sold_date_sk, DynamicValue(RS_57_date_dim_d_date_sk_bloom_filter)))
-                                                                          TableScan [TS_300] (rows=287989836 width=11)
-                                                                            default@catalog_sales,catalog_sales,Tbl:COMPLETE,Col:COMPLETE,Output:["cs_sold_date_sk","cs_bill_customer_sk","cs_item_sk"]
-                                                                          <-Reducer 23 [BROADCAST_EDGE] vectorized
-                                                                            BROADCAST [RS_385]
-                                                                              Group By Operator [GBY_384] (rows=1 width=12)
-                                                                                Output:["_col0","_col1","_col2"],aggregations:["min(VALUE._col0)","max(VALUE._col1)","bloom_filter(VALUE._col2, expectedEntries=1000000)"]
-                                                                              <-Map 9 [CUSTOM_SIMPLE_EDGE] vectorized
-                                                                                PARTITION_ONLY_SHUFFLE [RS_336]
-                                                                                  Group By Operator [GBY_335] (rows=1 width=12)
-                                                                                    Output:["_col0","_col1","_col2"],aggregations:["min(_col0)","max(_col0)","bloom_filter(_col0, expectedEntries=1000000)"]
-                                                                                    Select Operator [SEL_329] (rows=50 width=4)
-                                                                                      Output:["_col0"]
-                                                                                       Please refer to the previous Select Operator [SEL_322]
-                                                                  <-Map 29 [CONTAINS] vectorized
-                                                                    Reduce Output Operator [RS_392]
-                                                                      PartitionCols:_col0
-                                                                      Select Operator [SEL_391] (rows=143930993 width=11)
-                                                                        Output:["_col0","_col1","_col2"]
-                                                                        Filter Operator [FIL_390] (rows=143930993 width=11)
-                                                                          predicate:(ws_bill_customer_sk is not null and ws_sold_date_sk is not null and ws_sold_date_sk BETWEEN DynamicValue(RS_57_date_dim_d_date_sk_min) AND DynamicValue(RS_57_date_dim_d_date_sk_max) and in_bloom_filter(ws_sold_date_sk, DynamicValue(RS_57_date_dim_d_date_sk_bloom_filter)))
-                                                                          TableScan [TS_305] (rows=144002668 width=11)
-                                                                            default@web_sales,web_sales,Tbl:COMPLETE,Col:COMPLETE,Output:["ws_sold_date_sk","ws_item_sk","ws_bill_customer_sk"]
-                                                                          <-Reducer 23 [BROADCAST_EDGE] vectorized
-                                                                            BROADCAST [RS_386]
-                                                                               Please refer to the previous Group By Operator [GBY_384]
-                                            <-Reducer 25 [SIMPLE_EDGE]
-                                              SHUFFLE [RS_73]
-                                                PartitionCols:_col0
-                                                Merge Join Operator [MERGEJOIN_290] (rows=39720279 width=4)
-                                                  Conds:RS_364._col1, _col2=RS_367._col0, _col1(Inner),Output:["_col0"]
-                                                <-Map 24 [SIMPLE_EDGE] vectorized
-                                                  SHUFFLE [RS_364]
-                                                    PartitionCols:_col1, _col2
-                                                    Select Operator [SEL_363] (rows=40000000 width=188)
-                                                      Output:["_col0","_col1","_col2"]
-                                                      Filter Operator [FIL_362] (rows=40000000 width=188)
-                                                        predicate:(ca_county is not null and ca_state is not null)
-                                                        TableScan [TS_33] (rows=40000000 width=188)
-                                                          default@customer_address,customer_address,Tbl:COMPLETE,Col:COMPLETE,Output:["ca_address_sk","ca_county","ca_state"]
-                                                <-Map 26 [SIMPLE_EDGE] vectorized
-                                                  SHUFFLE [RS_367]
-                                                    PartitionCols:_col0, _col1
-                                                    Select Operator [SEL_366] (rows=1704 width=184)
-                                                      Output:["_col0","_col1"]
-                                                      Filter Operator [FIL_365] (rows=1704 width=184)
-                                                        predicate:(s_county is not null and s_state is not null)
-                                                        TableScan [TS_36] (rows=1704 width=184)
-                                                          default@store,store,Tbl:COMPLETE,Col:COMPLETE,Output:["s_county","s_state"]
-=======
                                                                 Select Operator [SEL_382] (rows=285117831 width=11)
                                                                   Output:["_col0","_col1","_col2"]
                                                                   Filter Operator [FIL_381] (rows=285117831 width=11)
                                                                     predicate:(cs_sold_date_sk is not null and cs_bill_customer_sk is not null and cs_sold_date_sk BETWEEN DynamicValue(RS_51_date_dim_d_date_sk_min) AND DynamicValue(RS_51_date_dim_d_date_sk_max) and in_bloom_filter(cs_sold_date_sk, DynamicValue(RS_51_date_dim_d_date_sk_bloom_filter)))
                                                                     TableScan [TS_297] (rows=287989836 width=11)
-                                                                      Output:["cs_sold_date_sk","cs_bill_customer_sk","cs_item_sk"]
+                                                                      default@catalog_sales,catalog_sales,Tbl:COMPLETE,Col:COMPLETE,Output:["cs_sold_date_sk","cs_bill_customer_sk","cs_item_sk"]
                                                                     <-Reducer 22 [BROADCAST_EDGE] vectorized
                                                                       BROADCAST [RS_379]
                                                                         Group By Operator [GBY_378] (rows=1 width=12)
@@ -405,7 +328,7 @@
                                                                   Filter Operator [FIL_384] (rows=143930993 width=11)
                                                                     predicate:(ws_bill_customer_sk is not null and ws_sold_date_sk is not null and ws_sold_date_sk BETWEEN DynamicValue(RS_51_date_dim_d_date_sk_min) AND DynamicValue(RS_51_date_dim_d_date_sk_max) and in_bloom_filter(ws_sold_date_sk, DynamicValue(RS_51_date_dim_d_date_sk_bloom_filter)))
                                                                     TableScan [TS_302] (rows=144002668 width=11)
-                                                                      Output:["ws_sold_date_sk","ws_item_sk","ws_bill_customer_sk"]
+                                                                      default@web_sales,web_sales,Tbl:COMPLETE,Col:COMPLETE,Output:["ws_sold_date_sk","ws_item_sk","ws_bill_customer_sk"]
                                                                     <-Reducer 22 [BROADCAST_EDGE] vectorized
                                                                       BROADCAST [RS_380]
                                                                          Please refer to the previous Group By Operator [GBY_378]
@@ -432,7 +355,6 @@
                                                       predicate:(s_county is not null and s_state is not null)
                                                       TableScan [TS_60] (rows=1704 width=184)
                                                         default@store,store,Tbl:COMPLETE,Col:COMPLETE,Output:["s_county","s_state"]
->>>>>>> bce5c32f
                                       <-Reducer 3 [SIMPLE_EDGE]
                                         SHUFFLE [RS_110]
                                           PartitionCols:_col1
