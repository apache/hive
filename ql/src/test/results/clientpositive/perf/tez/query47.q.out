--- conflicted
+++ resolved
@@ -143,15 +143,9 @@
                           Output:["rank_window_1","_col0","_col1","_col2","_col3","_col4","_col5","_col6","_col7"]
                           Filter Operator [FIL_327] (rows=63887519 width=88)
                             predicate:((_col0 > 0) and (_col1 = 2000) and rank_window_1 is not null)
-<<<<<<< HEAD
-                            PTF Operator [PTF_65] (rows=383325119 width=88)
-                              Function definitions:[{},{"name:":"windowingtablefunction","order by:":"_col1 ASC NULLS LAST, _col2 ASC NULLS LAST","partition by:":"_col4, _col3, _col5, _col6"}]
-                              Select Operator [SEL_64] (rows=383325119 width=88)
-=======
                             PTF Operator [PTF_326] (rows=383325119 width=88)
                               Function definitions:[{},{"name:":"windowingtablefunction","order by:":"_col1 ASC NULLS FIRST, _col2 ASC NULLS FIRST","partition by:":"_col4, _col3, _col5, _col6"}]
                               Select Operator [SEL_325] (rows=383325119 width=88)
->>>>>>> acc6fa26
                                 Output:["_col0","_col1","_col2","_col3","_col4","_col5","_col6","_col7"]
                               <-Reducer 10 [SIMPLE_EDGE] vectorized
                                 SHUFFLE [RS_324]
@@ -260,15 +254,9 @@
                       Output:["_col0","_col1","_col2","_col3","_col4","_col5"]
                       Filter Operator [FIL_313] (rows=383325119 width=88)
                         predicate:rank_window_0 is not null
-<<<<<<< HEAD
-                        PTF Operator [PTF_98] (rows=383325119 width=88)
-                          Function definitions:[{},{"name:":"windowingtablefunction","order by:":"_col0 ASC NULLS LAST, _col1 ASC NULLS LAST","partition by:":"_col3, _col2, _col4, _col5"}]
-                          Select Operator [SEL_97] (rows=383325119 width=88)
-=======
                         PTF Operator [PTF_312] (rows=383325119 width=88)
                           Function definitions:[{},{"name:":"windowingtablefunction","order by:":"_col0 ASC NULLS FIRST, _col1 ASC NULLS FIRST","partition by:":"_col3, _col2, _col4, _col5"}]
                           Select Operator [SEL_311] (rows=383325119 width=88)
->>>>>>> acc6fa26
                             Output:["_col0","_col1","_col2","_col3","_col4","_col5","_col6"]
                           <-Reducer 5 [SIMPLE_EDGE] vectorized
                             SHUFFLE [RS_308]
@@ -281,15 +269,9 @@
                       Output:["_col0","_col1","_col2","_col3","_col4","_col5"]
                       Filter Operator [FIL_318] (rows=383325119 width=88)
                         predicate:rank_window_0 is not null
-<<<<<<< HEAD
-                        PTF Operator [PTF_28] (rows=383325119 width=88)
-                          Function definitions:[{},{"name:":"windowingtablefunction","order by:":"_col0 ASC NULLS LAST, _col1 ASC NULLS LAST","partition by:":"_col3, _col2, _col4, _col5"}]
-                          Select Operator [SEL_27] (rows=383325119 width=88)
-=======
                         PTF Operator [PTF_317] (rows=383325119 width=88)
                           Function definitions:[{},{"name:":"windowingtablefunction","order by:":"_col0 ASC NULLS FIRST, _col1 ASC NULLS FIRST","partition by:":"_col3, _col2, _col4, _col5"}]
                           Select Operator [SEL_316] (rows=383325119 width=88)
->>>>>>> acc6fa26
                             Output:["_col0","_col1","_col2","_col3","_col4","_col5","_col6"]
                           <-Reducer 5 [SIMPLE_EDGE] vectorized
                             SHUFFLE [RS_309]
