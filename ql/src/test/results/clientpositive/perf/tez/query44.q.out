Warning: Shuffle Join MERGEJOIN[103][tables = [$hdt$_1, $hdt$_2]] in Stage 'Reducer 8' is a cross product
PREHOOK: query: explain
select  asceding.rnk, i1.i_product_name best_performing, i2.i_product_name worst_performing
from(select *
     from (select item_sk,rank() over (order by rank_col asc) rnk
           from (select ss_item_sk item_sk,avg(ss_net_profit) rank_col 
                 from store_sales ss1
                 where ss_store_sk = 410
                 group by ss_item_sk
                 having avg(ss_net_profit) > 0.9*(select avg(ss_net_profit) rank_col
                                                  from store_sales
                                                  where ss_store_sk = 410
                                                    and ss_hdemo_sk is null
                                                  group by ss_store_sk))V1)V11
     where rnk  < 11) asceding,
    (select *
     from (select item_sk,rank() over (order by rank_col desc) rnk
           from (select ss_item_sk item_sk,avg(ss_net_profit) rank_col
                 from store_sales ss1
                 where ss_store_sk = 410
                 group by ss_item_sk
                 having avg(ss_net_profit) > 0.9*(select avg(ss_net_profit) rank_col
                                                  from store_sales
                                                  where ss_store_sk = 410
                                                    and ss_hdemo_sk is null
                                                  group by ss_store_sk))V2)V21
     where rnk  < 11) descending,
item i1,
item i2
where asceding.rnk = descending.rnk 
  and i1.i_item_sk=asceding.item_sk
  and i2.i_item_sk=descending.item_sk
order by asceding.rnk
limit 100
PREHOOK: type: QUERY
POSTHOOK: query: explain
select  asceding.rnk, i1.i_product_name best_performing, i2.i_product_name worst_performing
from(select *
     from (select item_sk,rank() over (order by rank_col asc) rnk
           from (select ss_item_sk item_sk,avg(ss_net_profit) rank_col 
                 from store_sales ss1
                 where ss_store_sk = 410
                 group by ss_item_sk
                 having avg(ss_net_profit) > 0.9*(select avg(ss_net_profit) rank_col
                                                  from store_sales
                                                  where ss_store_sk = 410
                                                    and ss_hdemo_sk is null
                                                  group by ss_store_sk))V1)V11
     where rnk  < 11) asceding,
    (select *
     from (select item_sk,rank() over (order by rank_col desc) rnk
           from (select ss_item_sk item_sk,avg(ss_net_profit) rank_col
                 from store_sales ss1
                 where ss_store_sk = 410
                 group by ss_item_sk
                 having avg(ss_net_profit) > 0.9*(select avg(ss_net_profit) rank_col
                                                  from store_sales
                                                  where ss_store_sk = 410
                                                    and ss_hdemo_sk is null
                                                  group by ss_store_sk))V2)V21
     where rnk  < 11) descending,
item i1,
item i2
where asceding.rnk = descending.rnk 
  and i1.i_item_sk=asceding.item_sk
  and i2.i_item_sk=descending.item_sk
order by asceding.rnk
limit 100
POSTHOOK: type: QUERY
Plan optimized by CBO.

Vertex dependency in root stage
Reducer 10 <- Reducer 8 (SIMPLE_EDGE)
Reducer 12 <- Map 11 (SIMPLE_EDGE)
Reducer 2 <- Map 1 (SIMPLE_EDGE), Reducer 9 (SIMPLE_EDGE)
Reducer 3 <- Reducer 2 (SIMPLE_EDGE), Reducer 5 (SIMPLE_EDGE)
Reducer 4 <- Reducer 3 (SIMPLE_EDGE)
Reducer 5 <- Map 1 (SIMPLE_EDGE), Reducer 10 (SIMPLE_EDGE)
Reducer 7 <- Map 6 (SIMPLE_EDGE)
Reducer 8 <- Reducer 12 (CUSTOM_SIMPLE_EDGE), Reducer 7 (CUSTOM_SIMPLE_EDGE)
Reducer 9 <- Reducer 8 (SIMPLE_EDGE)

<<<<<<< HEAD
STAGE PLANS:
  Stage: Stage-1
    Tez
#### A masked pattern was here ####
      Edges:
        Reducer 10 <- Reducer 8 (SIMPLE_EDGE)
        Reducer 12 <- Map 11 (SIMPLE_EDGE)
        Reducer 2 <- Map 1 (SIMPLE_EDGE), Reducer 9 (SIMPLE_EDGE)
        Reducer 3 <- Reducer 2 (SIMPLE_EDGE), Reducer 5 (SIMPLE_EDGE)
        Reducer 4 <- Reducer 3 (SIMPLE_EDGE)
        Reducer 5 <- Map 1 (SIMPLE_EDGE), Reducer 10 (SIMPLE_EDGE)
        Reducer 7 <- Map 6 (SIMPLE_EDGE)
        Reducer 8 <- Reducer 12 (CUSTOM_SIMPLE_EDGE), Reducer 7 (CUSTOM_SIMPLE_EDGE)
        Reducer 9 <- Reducer 8 (SIMPLE_EDGE)
#### A masked pattern was here ####
      Vertices:
        Map 1 
            Map Operator Tree:
                TableScan
                  alias: i1
                  filterExpr: i_item_sk is not null (type: boolean)
                  Statistics: Num rows: 462000 Data size: 663560457 Basic stats: COMPLETE Column stats: NONE
                  TableScan Vectorization:
                      native: true
                  Filter Operator
                    Filter Vectorization:
                        className: VectorFilterOperator
                        native: true
                        predicateExpression: SelectColumnIsNotNull(col 0:int)
                    predicate: i_item_sk is not null (type: boolean)
                    Statistics: Num rows: 462000 Data size: 663560457 Basic stats: COMPLETE Column stats: NONE
                    Select Operator
                      expressions: i_item_sk (type: int), i_product_name (type: string)
                      outputColumnNames: _col0, _col1
                      Select Vectorization:
                          className: VectorSelectOperator
                          native: true
                          projectedOutputColumnNums: [0, 21]
                      Statistics: Num rows: 462000 Data size: 663560457 Basic stats: COMPLETE Column stats: NONE
                      Reduce Output Operator
                        key expressions: _col0 (type: int)
                        sort order: +
                        Map-reduce partition columns: _col0 (type: int)
                        Reduce Sink Vectorization:
                            className: VectorReduceSinkLongOperator
                            native: true
                            nativeConditionsMet: hive.vectorized.execution.reducesink.new.enabled IS true, hive.execution.engine tez IN [tez, spark] IS true, No PTF TopN IS true, No DISTINCT columns IS true, BinarySortableSerDe for keys IS true, LazyBinarySerDe for values IS true
                        Statistics: Num rows: 462000 Data size: 663560457 Basic stats: COMPLETE Column stats: NONE
                        value expressions: _col1 (type: string)
                      Reduce Output Operator
                        key expressions: _col0 (type: int)
                        sort order: +
                        Map-reduce partition columns: _col0 (type: int)
                        Reduce Sink Vectorization:
                            className: VectorReduceSinkLongOperator
                            native: true
                            nativeConditionsMet: hive.vectorized.execution.reducesink.new.enabled IS true, hive.execution.engine tez IN [tez, spark] IS true, No PTF TopN IS true, No DISTINCT columns IS true, BinarySortableSerDe for keys IS true, LazyBinarySerDe for values IS true
                        Statistics: Num rows: 462000 Data size: 663560457 Basic stats: COMPLETE Column stats: NONE
                        value expressions: _col1 (type: string)
            Execution mode: vectorized
            Map Vectorization:
                enabled: true
                enabledConditionsMet: hive.vectorized.use.vectorized.input.format IS true
                inputFormatFeatureSupport: [DECIMAL_64]
                featureSupportInUse: [DECIMAL_64]
                inputFileFormats: org.apache.hadoop.hive.ql.io.orc.OrcInputFormat
                allNative: true
                usesVectorUDFAdaptor: false
                vectorized: true
        Map 11 
            Map Operator Tree:
                TableScan
                  alias: store_sales
                  filterExpr: ((ss_store_sk = 410) and ss_hdemo_sk is null) (type: boolean)
                  Statistics: Num rows: 575995635 Data size: 50814502088 Basic stats: COMPLETE Column stats: NONE
                  TableScan Vectorization:
                      native: true
                  Filter Operator
                    Filter Vectorization:
                        className: VectorFilterOperator
                        native: true
                        predicateExpression: FilterExprAndExpr(children: FilterLongColEqualLongScalar(col 7:int, val 410), SelectColumnIsNull(col 5:int))
                    predicate: ((ss_store_sk = 410) and ss_hdemo_sk is null) (type: boolean)
                    Statistics: Num rows: 143998908 Data size: 12703625455 Basic stats: COMPLETE Column stats: NONE
                    Select Operator
                      expressions: ss_net_profit (type: decimal(7,2))
                      outputColumnNames: _col1
                      Select Vectorization:
                          className: VectorSelectOperator
                          native: true
                          projectedOutputColumnNums: [22]
                      Statistics: Num rows: 143998908 Data size: 12703625455 Basic stats: COMPLETE Column stats: NONE
                      Group By Operator
                        aggregations: sum(_col1), count(_col1)
                        Group By Vectorization:
                            aggregators: VectorUDAFSumDecimal64(col 22:decimal(7,2)/DECIMAL_64) -> decimal(17,2)/DECIMAL_64, VectorUDAFCount(col 22:decimal(7,2)/DECIMAL_64) -> bigint
                            className: VectorGroupByOperator
                            groupByMode: HASH
                            keyExpressions: ConstantVectorExpression(val 410) -> 24:int
                            native: false
                            vectorProcessingMode: HASH
                            projectedOutputColumnNums: [0, 1]
                        keys: 410 (type: int)
                        mode: hash
                        outputColumnNames: _col0, _col1, _col2
                        Statistics: Num rows: 143998908 Data size: 12703625455 Basic stats: COMPLETE Column stats: NONE
                        Reduce Output Operator
                          key expressions: _col0 (type: int)
                          sort order: +
                          Map-reduce partition columns: _col0 (type: int)
                          Reduce Sink Vectorization:
                              className: VectorReduceSinkLongOperator
                              native: true
                              nativeConditionsMet: hive.vectorized.execution.reducesink.new.enabled IS true, hive.execution.engine tez IN [tez, spark] IS true, No PTF TopN IS true, No DISTINCT columns IS true, BinarySortableSerDe for keys IS true, LazyBinarySerDe for values IS true
                          Statistics: Num rows: 143998908 Data size: 12703625455 Basic stats: COMPLETE Column stats: NONE
                          value expressions: _col1 (type: decimal(17,2)), _col2 (type: bigint)
            Execution mode: vectorized
            Map Vectorization:
                enabled: true
                enabledConditionsMet: hive.vectorized.use.vectorized.input.format IS true
                inputFormatFeatureSupport: [DECIMAL_64]
                featureSupportInUse: [DECIMAL_64]
                inputFileFormats: org.apache.hadoop.hive.ql.io.orc.OrcInputFormat
                allNative: false
                usesVectorUDFAdaptor: false
                vectorized: true
        Map 6 
            Map Operator Tree:
                TableScan
                  alias: ss1
                  filterExpr: (ss_store_sk = 410) (type: boolean)
                  Statistics: Num rows: 575995635 Data size: 50814502088 Basic stats: COMPLETE Column stats: NONE
                  TableScan Vectorization:
                      native: true
                  Filter Operator
                    Filter Vectorization:
                        className: VectorFilterOperator
                        native: true
                        predicateExpression: FilterLongColEqualLongScalar(col 7:int, val 410)
                    predicate: (ss_store_sk = 410) (type: boolean)
                    Statistics: Num rows: 287997817 Data size: 25407250999 Basic stats: COMPLETE Column stats: NONE
                    Select Operator
                      expressions: ss_item_sk (type: int), ss_net_profit (type: decimal(7,2))
                      outputColumnNames: ss_item_sk, ss_net_profit
                      Select Vectorization:
                          className: VectorSelectOperator
                          native: true
                          projectedOutputColumnNums: [2, 22]
                      Statistics: Num rows: 287997817 Data size: 25407250999 Basic stats: COMPLETE Column stats: NONE
                      Group By Operator
                        aggregations: sum(ss_net_profit), count(ss_net_profit)
                        Group By Vectorization:
                            aggregators: VectorUDAFSumDecimal64(col 22:decimal(7,2)/DECIMAL_64) -> decimal(17,2)/DECIMAL_64, VectorUDAFCount(col 22:decimal(7,2)/DECIMAL_64) -> bigint
                            className: VectorGroupByOperator
                            groupByMode: HASH
                            keyExpressions: col 2:int
                            native: false
                            vectorProcessingMode: HASH
                            projectedOutputColumnNums: [0, 1]
                        keys: ss_item_sk (type: int)
                        mode: hash
                        outputColumnNames: _col0, _col1, _col2
                        Statistics: Num rows: 287997817 Data size: 25407250999 Basic stats: COMPLETE Column stats: NONE
                        Reduce Output Operator
                          key expressions: _col0 (type: int)
                          sort order: +
                          Map-reduce partition columns: _col0 (type: int)
                          Reduce Sink Vectorization:
                              className: VectorReduceSinkLongOperator
                              native: true
                              nativeConditionsMet: hive.vectorized.execution.reducesink.new.enabled IS true, hive.execution.engine tez IN [tez, spark] IS true, No PTF TopN IS true, No DISTINCT columns IS true, BinarySortableSerDe for keys IS true, LazyBinarySerDe for values IS true
                          Statistics: Num rows: 287997817 Data size: 25407250999 Basic stats: COMPLETE Column stats: NONE
                          value expressions: _col1 (type: decimal(17,2)), _col2 (type: bigint)
            Execution mode: vectorized
            Map Vectorization:
                enabled: true
                enabledConditionsMet: hive.vectorized.use.vectorized.input.format IS true
                inputFormatFeatureSupport: [DECIMAL_64]
                featureSupportInUse: [DECIMAL_64]
                inputFileFormats: org.apache.hadoop.hive.ql.io.orc.OrcInputFormat
                allNative: false
                usesVectorUDFAdaptor: false
                vectorized: true
        Reducer 10 
            Execution mode: vectorized
            Reduce Vectorization:
                enabled: true
                enableConditionsMet: hive.vectorized.execution.reduce.enabled IS true, hive.execution.engine tez IN [tez, spark] IS true
                allNative: true
                usesVectorUDFAdaptor: false
                vectorized: true
            Reduce Operator Tree:
              Select Operator
                expressions: VALUE._col0 (type: int), KEY.reducesinkkey1 (type: decimal(37,22))
                outputColumnNames: _col0, _col1
                Select Vectorization:
                    className: VectorSelectOperator
                    native: true
                    projectedOutputColumnNums: [2, 1]
                Statistics: Num rows: 3455947584198744 Data size: 613225345280533248 Basic stats: COMPLETE Column stats: NONE
                PTF Operator
                  Function definitions:
                      Input definition
                        input alias: ptf_0
                        output shape: _col0: int, _col1: decimal(37,22)
                        type: WINDOWING
                      Windowing table definition
                        input alias: ptf_1
                        name: windowingtablefunction
                        order by: _col1 DESC NULLS FIRST
                        partition by: 0
                        raw input shape:
                        window functions:
                            window function definition
                              alias: rank_window_0
                              arguments: _col1
                              name: rank
                              window function: GenericUDAFRankEvaluator
                              window frame: ROWS PRECEDING(MAX)~FOLLOWING(MAX)
                              isPivotResult: true
                  PTF Vectorization:
                      className: VectorPTFOperator
                      evaluatorClasses: [VectorPTFEvaluatorRank]
                      functionInputExpressions: [col 1:decimal(37,22)]
                      functionNames: [rank]
                      native: true
                      orderExpressions: [col 1:decimal(37,22)]
                      partitionExpressions: [ConstantVectorExpression(val 0) -> 4:int]
                  Statistics: Num rows: 3455947584198744 Data size: 613225345280533248 Basic stats: COMPLETE Column stats: NONE
                  Filter Operator
                    Filter Vectorization:
                        className: VectorFilterOperator
                        native: true
                        predicateExpression: FilterExprAndExpr(children: FilterLongColLessLongScalar(col 3:int, val 11), SelectColumnIsNotNull(col 2:int))
                    predicate: ((rank_window_0 < 11) and _col0 is not null) (type: boolean)
                    Statistics: Num rows: 1151982528066248 Data size: 204408448426844416 Basic stats: COMPLETE Column stats: NONE
                    Select Operator
                      expressions: _col0 (type: int), rank_window_0 (type: int)
                      outputColumnNames: _col0, _col1
                      Select Vectorization:
                          className: VectorSelectOperator
                          native: true
                          projectedOutputColumnNums: [2, 3]
                      Statistics: Num rows: 1151982528066248 Data size: 204408448426844416 Basic stats: COMPLETE Column stats: NONE
                      Reduce Output Operator
                        key expressions: _col0 (type: int)
                        sort order: +
                        Map-reduce partition columns: _col0 (type: int)
                        Reduce Sink Vectorization:
                            className: VectorReduceSinkLongOperator
                            native: true
                            nativeConditionsMet: hive.vectorized.execution.reducesink.new.enabled IS true, hive.execution.engine tez IN [tez, spark] IS true, No PTF TopN IS true, No DISTINCT columns IS true, BinarySortableSerDe for keys IS true, LazyBinarySerDe for values IS true
                        Statistics: Num rows: 1151982528066248 Data size: 204408448426844416 Basic stats: COMPLETE Column stats: NONE
                        value expressions: _col1 (type: int)
        Reducer 12 
            Execution mode: vectorized
            Reduce Vectorization:
                enabled: true
                enableConditionsMet: hive.vectorized.execution.reduce.enabled IS true, hive.execution.engine tez IN [tez, spark] IS true
                allNative: false
                usesVectorUDFAdaptor: false
                vectorized: true
            Reduce Operator Tree:
              Group By Operator
                aggregations: sum(VALUE._col0), count(VALUE._col1)
                Group By Vectorization:
                    aggregators: VectorUDAFSumDecimal(col 1:decimal(17,2)) -> decimal(17,2), VectorUDAFCountMerge(col 2:bigint) -> bigint
                    className: VectorGroupByOperator
                    groupByMode: MERGEPARTIAL
                    keyExpressions: col 0:int
                    native: false
                    vectorProcessingMode: MERGE_PARTIAL
                    projectedOutputColumnNums: [0, 1]
                keys: KEY._col0 (type: int)
                mode: mergepartial
                outputColumnNames: _col0, _col1, _col2
                Statistics: Num rows: 71999454 Data size: 6351812727 Basic stats: COMPLETE Column stats: NONE
                Select Operator
                  expressions: (_col1 / _col2) (type: decimal(37,22))
                  outputColumnNames: _col0
                  Select Vectorization:
                      className: VectorSelectOperator
                      native: true
                      projectedOutputColumnNums: [4]
                      selectExpressions: DecimalColDivideDecimalColumn(col 1:decimal(17,2), col 3:decimal(19,0))(children: CastLongToDecimal(col 2:bigint) -> 3:decimal(19,0)) -> 4:decimal(37,22)
                  Statistics: Num rows: 71999454 Data size: 6351812727 Basic stats: COMPLETE Column stats: NONE
                  Reduce Output Operator
                    sort order: 
                    Reduce Sink Vectorization:
                        className: VectorReduceSinkEmptyKeyOperator
                        native: true
                        nativeConditionsMet: hive.vectorized.execution.reducesink.new.enabled IS true, hive.execution.engine tez IN [tez, spark] IS true, No PTF TopN IS true, No DISTINCT columns IS true, BinarySortableSerDe for keys IS true, LazyBinarySerDe for values IS true
                    Statistics: Num rows: 71999454 Data size: 6351812727 Basic stats: COMPLETE Column stats: NONE
                    value expressions: _col0 (type: decimal(37,22))
        Reducer 2 
            Reduce Operator Tree:
              Merge Join Operator
                condition map:
                     Inner Join 0 to 1
                keys:
                  0 _col0 (type: int)
                  1 _col0 (type: int)
                outputColumnNames: _col1, _col3
                Statistics: Num rows: 1267180808338276 Data size: 224849298143006048 Basic stats: COMPLETE Column stats: NONE
                Reduce Output Operator
                  key expressions: _col3 (type: int)
                  sort order: +
                  Map-reduce partition columns: _col3 (type: int)
                  Statistics: Num rows: 1267180808338276 Data size: 224849298143006048 Basic stats: COMPLETE Column stats: NONE
                  value expressions: _col1 (type: string)
        Reducer 3 
            Reduce Operator Tree:
              Merge Join Operator
                condition map:
                     Inner Join 0 to 1
                keys:
                  0 _col3 (type: int)
                  1 _col3 (type: int)
                outputColumnNames: _col1, _col3, _col5
                Statistics: Num rows: 1393898919384048 Data size: 247334233318131680 Basic stats: COMPLETE Column stats: NONE
                Select Operator
                  expressions: _col3 (type: int), _col1 (type: string), _col5 (type: string)
                  outputColumnNames: _col0, _col1, _col2
                  Statistics: Num rows: 1393898919384048 Data size: 247334233318131680 Basic stats: COMPLETE Column stats: NONE
                  Reduce Output Operator
                    key expressions: _col0 (type: int)
                    sort order: +
                    Statistics: Num rows: 1393898919384048 Data size: 247334233318131680 Basic stats: COMPLETE Column stats: NONE
                    TopN Hash Memory Usage: 0.1
                    value expressions: _col1 (type: string), _col2 (type: string)
        Reducer 4 
            Execution mode: vectorized
            Reduce Vectorization:
                enabled: true
                enableConditionsMet: hive.vectorized.execution.reduce.enabled IS true, hive.execution.engine tez IN [tez, spark] IS true
                allNative: false
                usesVectorUDFAdaptor: false
                vectorized: true
            Reduce Operator Tree:
              Select Operator
                expressions: KEY.reducesinkkey0 (type: int), VALUE._col0 (type: string), VALUE._col1 (type: string)
                outputColumnNames: _col0, _col1, _col2
                Select Vectorization:
                    className: VectorSelectOperator
                    native: true
                    projectedOutputColumnNums: [0, 1, 2]
                Statistics: Num rows: 1393898919384048 Data size: 247334233318131680 Basic stats: COMPLETE Column stats: NONE
                Limit
                  Number of rows: 100
                  Limit Vectorization:
                      className: VectorLimitOperator
                      native: true
                  Statistics: Num rows: 100 Data size: 17700 Basic stats: COMPLETE Column stats: NONE
                  File Output Operator
                    compressed: false
                    File Sink Vectorization:
                        className: VectorFileSinkOperator
                        native: false
                    Statistics: Num rows: 100 Data size: 17700 Basic stats: COMPLETE Column stats: NONE
                    table:
                        input format: org.apache.hadoop.mapred.SequenceFileInputFormat
                        output format: org.apache.hadoop.hive.ql.io.HiveSequenceFileOutputFormat
                        serde: org.apache.hadoop.hive.serde2.lazy.LazySimpleSerDe
        Reducer 5 
            Reduce Operator Tree:
              Merge Join Operator
                condition map:
                     Inner Join 0 to 1
                keys:
                  0 _col0 (type: int)
                  1 _col0 (type: int)
                outputColumnNames: _col1, _col3
                Statistics: Num rows: 1267180808338276 Data size: 224849298143006048 Basic stats: COMPLETE Column stats: NONE
                Reduce Output Operator
                  key expressions: _col3 (type: int)
                  sort order: +
                  Map-reduce partition columns: _col3 (type: int)
                  Statistics: Num rows: 1267180808338276 Data size: 224849298143006048 Basic stats: COMPLETE Column stats: NONE
                  value expressions: _col1 (type: string)
        Reducer 7 
            Execution mode: vectorized
            Reduce Vectorization:
                enabled: true
                enableConditionsMet: hive.vectorized.execution.reduce.enabled IS true, hive.execution.engine tez IN [tez, spark] IS true
                allNative: false
                usesVectorUDFAdaptor: false
                vectorized: true
            Reduce Operator Tree:
              Group By Operator
                aggregations: sum(VALUE._col0), count(VALUE._col1)
                Group By Vectorization:
                    aggregators: VectorUDAFSumDecimal(col 1:decimal(17,2)) -> decimal(17,2), VectorUDAFCountMerge(col 2:bigint) -> bigint
                    className: VectorGroupByOperator
                    groupByMode: MERGEPARTIAL
                    keyExpressions: col 0:int
                    native: false
                    vectorProcessingMode: MERGE_PARTIAL
                    projectedOutputColumnNums: [0, 1]
                keys: KEY._col0 (type: int)
                mode: mergepartial
                outputColumnNames: _col0, _col1, _col2
                Statistics: Num rows: 143998908 Data size: 12703625455 Basic stats: COMPLETE Column stats: NONE
                Select Operator
                  expressions: _col0 (type: int), (_col1 / _col2) (type: decimal(37,22))
                  outputColumnNames: _col0, _col1
                  Select Vectorization:
                      className: VectorSelectOperator
                      native: true
                      projectedOutputColumnNums: [0, 4]
                      selectExpressions: DecimalColDivideDecimalColumn(col 1:decimal(17,2), col 3:decimal(19,0))(children: CastLongToDecimal(col 2:bigint) -> 3:decimal(19,0)) -> 4:decimal(37,22)
                  Statistics: Num rows: 143998908 Data size: 12703625455 Basic stats: COMPLETE Column stats: NONE
                  Reduce Output Operator
                    sort order: 
                    Reduce Sink Vectorization:
                        className: VectorReduceSinkEmptyKeyOperator
                        native: true
                        nativeConditionsMet: hive.vectorized.execution.reducesink.new.enabled IS true, hive.execution.engine tez IN [tez, spark] IS true, No PTF TopN IS true, No DISTINCT columns IS true, BinarySortableSerDe for keys IS true, LazyBinarySerDe for values IS true
                    Statistics: Num rows: 143998908 Data size: 12703625455 Basic stats: COMPLETE Column stats: NONE
                    value expressions: _col0 (type: int), _col1 (type: decimal(37,22))
        Reducer 8 
            Reduce Operator Tree:
              Merge Join Operator
                condition map:
                     Inner Join 0 to 1
                keys:
                  0 
                  1 
                outputColumnNames: _col0, _col1, _col2
                Statistics: Num rows: 10367842752596232 Data size: 1839676035841599918 Basic stats: COMPLETE Column stats: NONE
                Filter Operator
                  predicate: (_col1 > (0.9 * _col2)) (type: boolean)
                  Statistics: Num rows: 3455947584198744 Data size: 613225345280533248 Basic stats: COMPLETE Column stats: NONE
                  Reduce Output Operator
                    key expressions: 0 (type: int), _col1 (type: decimal(37,22))
                    sort order: ++
                    Map-reduce partition columns: 0 (type: int)
                    Statistics: Num rows: 3455947584198744 Data size: 613225345280533248 Basic stats: COMPLETE Column stats: NONE
                    TopN Hash Memory Usage: 0.1
                    value expressions: _col0 (type: int)
                  Reduce Output Operator
                    key expressions: 0 (type: int), _col1 (type: decimal(37,22))
                    sort order: +-
                    Map-reduce partition columns: 0 (type: int)
                    Statistics: Num rows: 3455947584198744 Data size: 613225345280533248 Basic stats: COMPLETE Column stats: NONE
                    TopN Hash Memory Usage: 0.1
                    value expressions: _col0 (type: int)
        Reducer 9 
            Execution mode: vectorized
            Reduce Vectorization:
                enabled: true
                enableConditionsMet: hive.vectorized.execution.reduce.enabled IS true, hive.execution.engine tez IN [tez, spark] IS true
                allNative: true
                usesVectorUDFAdaptor: false
                vectorized: true
            Reduce Operator Tree:
              Select Operator
                expressions: VALUE._col0 (type: int), KEY.reducesinkkey1 (type: decimal(37,22))
                outputColumnNames: _col0, _col1
                Select Vectorization:
                    className: VectorSelectOperator
                    native: true
                    projectedOutputColumnNums: [2, 1]
                Statistics: Num rows: 3455947584198744 Data size: 613225345280533248 Basic stats: COMPLETE Column stats: NONE
                PTF Operator
                  Function definitions:
                      Input definition
                        input alias: ptf_0
                        output shape: _col0: int, _col1: decimal(37,22)
                        type: WINDOWING
                      Windowing table definition
                        input alias: ptf_1
                        name: windowingtablefunction
                        order by: _col1 ASC NULLS FIRST
                        partition by: 0
                        raw input shape:
                        window functions:
                            window function definition
                              alias: rank_window_0
                              arguments: _col1
                              name: rank
                              window function: GenericUDAFRankEvaluator
                              window frame: ROWS PRECEDING(MAX)~FOLLOWING(MAX)
                              isPivotResult: true
                  PTF Vectorization:
                      className: VectorPTFOperator
                      evaluatorClasses: [VectorPTFEvaluatorRank]
                      functionInputExpressions: [col 1:decimal(37,22)]
                      functionNames: [rank]
                      native: true
                      orderExpressions: [col 1:decimal(37,22)]
                      partitionExpressions: [ConstantVectorExpression(val 0) -> 4:int]
                  Statistics: Num rows: 3455947584198744 Data size: 613225345280533248 Basic stats: COMPLETE Column stats: NONE
                  Filter Operator
                    Filter Vectorization:
                        className: VectorFilterOperator
                        native: true
                        predicateExpression: FilterExprAndExpr(children: FilterLongColLessLongScalar(col 3:int, val 11), SelectColumnIsNotNull(col 2:int))
                    predicate: ((rank_window_0 < 11) and _col0 is not null) (type: boolean)
                    Statistics: Num rows: 1151982528066248 Data size: 204408448426844416 Basic stats: COMPLETE Column stats: NONE
                    Select Operator
                      expressions: _col0 (type: int), rank_window_0 (type: int)
                      outputColumnNames: _col0, _col1
                      Select Vectorization:
                          className: VectorSelectOperator
                          native: true
                          projectedOutputColumnNums: [2, 3]
                      Statistics: Num rows: 1151982528066248 Data size: 204408448426844416 Basic stats: COMPLETE Column stats: NONE
                      Reduce Output Operator
                        key expressions: _col0 (type: int)
                        sort order: +
                        Map-reduce partition columns: _col0 (type: int)
                        Reduce Sink Vectorization:
                            className: VectorReduceSinkLongOperator
                            native: true
                            nativeConditionsMet: hive.vectorized.execution.reducesink.new.enabled IS true, hive.execution.engine tez IN [tez, spark] IS true, No PTF TopN IS true, No DISTINCT columns IS true, BinarySortableSerDe for keys IS true, LazyBinarySerDe for values IS true
                        Statistics: Num rows: 1151982528066248 Data size: 204408448426844416 Basic stats: COMPLETE Column stats: NONE
                        value expressions: _col1 (type: int)

  Stage: Stage-0
    Fetch Operator
      limit: 100
      Processor Tree:
        ListSink
=======
Stage-0
  Fetch Operator
    limit:100
    Stage-1
      Reducer 4 vectorized
      File Output Operator [FS_138]
        Limit [LIM_137] (rows=100 width=177)
          Number of rows:100
          Select Operator [SEL_136] (rows=1393898919384048 width=177)
            Output:["_col0","_col1","_col2"]
          <-Reducer 3 [SIMPLE_EDGE]
            SHUFFLE [RS_69]
              Select Operator [SEL_68] (rows=1393898919384048 width=177)
                Output:["_col0","_col1","_col2"]
                Merge Join Operator [MERGEJOIN_107] (rows=1393898919384048 width=177)
                  Conds:RS_65._col3=RS_66._col3(Inner),Output:["_col1","_col3","_col5"]
                <-Reducer 2 [SIMPLE_EDGE]
                  SHUFFLE [RS_65]
                    PartitionCols:_col3
                    Merge Join Operator [MERGEJOIN_104] (rows=1267180808338276 width=177)
                      Conds:RS_110._col0=RS_130._col0(Inner),Output:["_col1","_col3"]
                    <-Map 1 [SIMPLE_EDGE] vectorized
                      SHUFFLE [RS_110]
                        PartitionCols:_col0
                        Select Operator [SEL_109] (rows=462000 width=1436)
                          Output:["_col0","_col1"]
                          Filter Operator [FIL_108] (rows=462000 width=1436)
                            predicate:i_item_sk is not null
                            TableScan [TS_0] (rows=462000 width=1436)
                              default@item,i1,Tbl:COMPLETE,Col:NONE,Output:["i_item_sk","i_product_name"]
                    <-Reducer 9 [SIMPLE_EDGE] vectorized
                      SHUFFLE [RS_130]
                        PartitionCols:_col0
                        Select Operator [SEL_129] (rows=1151982528066248 width=177)
                          Output:["_col0","_col1"]
                          Filter Operator [FIL_128] (rows=1151982528066248 width=177)
                            predicate:((rank_window_0 < 11) and _col0 is not null)
                            PTF Operator [PTF_127] (rows=3455947584198744 width=177)
                              Function definitions:[{},{"name:":"windowingtablefunction","order by:":"_col1 ASC NULLS FIRST","partition by:":"0"}]
                              Select Operator [SEL_126] (rows=3455947584198744 width=177)
                                Output:["_col0","_col1"]
                              <-Reducer 8 [SIMPLE_EDGE]
                                SHUFFLE [RS_22]
                                  PartitionCols:0
                                  Filter Operator [FIL_21] (rows=3455947584198744 width=177)
                                    predicate:(_col1 > (0.9 * _col2))
                                    Merge Join Operator [MERGEJOIN_103] (rows=10367842752596232 width=177)
                                      Conds:(Inner),Output:["_col0","_col1","_col2"]
                                    <-Reducer 12 [CUSTOM_SIMPLE_EDGE] vectorized
                                      PARTITION_ONLY_SHUFFLE [RS_125]
                                        Select Operator [SEL_124] (rows=71999454 width=88)
                                          Output:["_col0"]
                                          Group By Operator [GBY_123] (rows=71999454 width=88)
                                            Output:["_col0","_col1","_col2"],aggregations:["sum(VALUE._col0)","count(VALUE._col1)"],keys:KEY._col0
                                          <-Map 11 [SIMPLE_EDGE] vectorized
                                            SHUFFLE [RS_122]
                                              PartitionCols:_col0
                                              Group By Operator [GBY_121] (rows=143998908 width=88)
                                                Output:["_col0","_col1","_col2"],aggregations:["sum(_col1)","count(_col1)"],keys:410
                                                Select Operator [SEL_120] (rows=143998908 width=88)
                                                  Output:["_col1"]
                                                  Filter Operator [FIL_119] (rows=143998908 width=88)
                                                    predicate:((ss_store_sk = 410) and ss_hdemo_sk is null)
                                                    TableScan [TS_10] (rows=575995635 width=88)
                                                      default@store_sales,store_sales,Tbl:COMPLETE,Col:NONE,Output:["ss_hdemo_sk","ss_store_sk","ss_net_profit"]
                                    <-Reducer 7 [CUSTOM_SIMPLE_EDGE] vectorized
                                      PARTITION_ONLY_SHUFFLE [RS_118]
                                        Select Operator [SEL_117] (rows=143998908 width=88)
                                          Output:["_col0","_col1"]
                                          Group By Operator [GBY_116] (rows=143998908 width=88)
                                            Output:["_col0","_col1","_col2"],aggregations:["sum(VALUE._col0)","count(VALUE._col1)"],keys:KEY._col0
                                          <-Map 6 [SIMPLE_EDGE] vectorized
                                            SHUFFLE [RS_115]
                                              PartitionCols:_col0
                                              Group By Operator [GBY_114] (rows=287997817 width=88)
                                                Output:["_col0","_col1","_col2"],aggregations:["sum(ss_net_profit)","count(ss_net_profit)"],keys:ss_item_sk
                                                Select Operator [SEL_113] (rows=287997817 width=88)
                                                  Output:["ss_item_sk","ss_net_profit"]
                                                  Filter Operator [FIL_112] (rows=287997817 width=88)
                                                    predicate:(ss_store_sk = 410)
                                                    TableScan [TS_3] (rows=575995635 width=88)
                                                      default@store_sales,ss1,Tbl:COMPLETE,Col:NONE,Output:["ss_item_sk","ss_store_sk","ss_net_profit"]
                <-Reducer 5 [SIMPLE_EDGE]
                  SHUFFLE [RS_66]
                    PartitionCols:_col3
                    Merge Join Operator [MERGEJOIN_106] (rows=1267180808338276 width=177)
                      Conds:RS_111._col0=RS_135._col0(Inner),Output:["_col1","_col3"]
                    <-Map 1 [SIMPLE_EDGE] vectorized
                      SHUFFLE [RS_111]
                        PartitionCols:_col0
                         Please refer to the previous Select Operator [SEL_109]
                    <-Reducer 10 [SIMPLE_EDGE] vectorized
                      SHUFFLE [RS_135]
                        PartitionCols:_col0
                        Select Operator [SEL_134] (rows=1151982528066248 width=177)
                          Output:["_col0","_col1"]
                          Filter Operator [FIL_133] (rows=1151982528066248 width=177)
                            predicate:((rank_window_0 < 11) and _col0 is not null)
                            PTF Operator [PTF_132] (rows=3455947584198744 width=177)
                              Function definitions:[{},{"name:":"windowingtablefunction","order by:":"_col1 DESC NULLS LAST","partition by:":"0"}]
                              Select Operator [SEL_131] (rows=3455947584198744 width=177)
                                Output:["_col0","_col1"]
                              <-Reducer 8 [SIMPLE_EDGE]
                                SHUFFLE [RS_51]
                                  PartitionCols:0
                                   Please refer to the previous Filter Operator [FIL_21]
>>>>>>> 66f97da9
<|MERGE_RESOLUTION|>--- conflicted
+++ resolved
@@ -80,531 +80,6 @@
 Reducer 8 <- Reducer 12 (CUSTOM_SIMPLE_EDGE), Reducer 7 (CUSTOM_SIMPLE_EDGE)
 Reducer 9 <- Reducer 8 (SIMPLE_EDGE)
 
-<<<<<<< HEAD
-STAGE PLANS:
-  Stage: Stage-1
-    Tez
-#### A masked pattern was here ####
-      Edges:
-        Reducer 10 <- Reducer 8 (SIMPLE_EDGE)
-        Reducer 12 <- Map 11 (SIMPLE_EDGE)
-        Reducer 2 <- Map 1 (SIMPLE_EDGE), Reducer 9 (SIMPLE_EDGE)
-        Reducer 3 <- Reducer 2 (SIMPLE_EDGE), Reducer 5 (SIMPLE_EDGE)
-        Reducer 4 <- Reducer 3 (SIMPLE_EDGE)
-        Reducer 5 <- Map 1 (SIMPLE_EDGE), Reducer 10 (SIMPLE_EDGE)
-        Reducer 7 <- Map 6 (SIMPLE_EDGE)
-        Reducer 8 <- Reducer 12 (CUSTOM_SIMPLE_EDGE), Reducer 7 (CUSTOM_SIMPLE_EDGE)
-        Reducer 9 <- Reducer 8 (SIMPLE_EDGE)
-#### A masked pattern was here ####
-      Vertices:
-        Map 1 
-            Map Operator Tree:
-                TableScan
-                  alias: i1
-                  filterExpr: i_item_sk is not null (type: boolean)
-                  Statistics: Num rows: 462000 Data size: 663560457 Basic stats: COMPLETE Column stats: NONE
-                  TableScan Vectorization:
-                      native: true
-                  Filter Operator
-                    Filter Vectorization:
-                        className: VectorFilterOperator
-                        native: true
-                        predicateExpression: SelectColumnIsNotNull(col 0:int)
-                    predicate: i_item_sk is not null (type: boolean)
-                    Statistics: Num rows: 462000 Data size: 663560457 Basic stats: COMPLETE Column stats: NONE
-                    Select Operator
-                      expressions: i_item_sk (type: int), i_product_name (type: string)
-                      outputColumnNames: _col0, _col1
-                      Select Vectorization:
-                          className: VectorSelectOperator
-                          native: true
-                          projectedOutputColumnNums: [0, 21]
-                      Statistics: Num rows: 462000 Data size: 663560457 Basic stats: COMPLETE Column stats: NONE
-                      Reduce Output Operator
-                        key expressions: _col0 (type: int)
-                        sort order: +
-                        Map-reduce partition columns: _col0 (type: int)
-                        Reduce Sink Vectorization:
-                            className: VectorReduceSinkLongOperator
-                            native: true
-                            nativeConditionsMet: hive.vectorized.execution.reducesink.new.enabled IS true, hive.execution.engine tez IN [tez, spark] IS true, No PTF TopN IS true, No DISTINCT columns IS true, BinarySortableSerDe for keys IS true, LazyBinarySerDe for values IS true
-                        Statistics: Num rows: 462000 Data size: 663560457 Basic stats: COMPLETE Column stats: NONE
-                        value expressions: _col1 (type: string)
-                      Reduce Output Operator
-                        key expressions: _col0 (type: int)
-                        sort order: +
-                        Map-reduce partition columns: _col0 (type: int)
-                        Reduce Sink Vectorization:
-                            className: VectorReduceSinkLongOperator
-                            native: true
-                            nativeConditionsMet: hive.vectorized.execution.reducesink.new.enabled IS true, hive.execution.engine tez IN [tez, spark] IS true, No PTF TopN IS true, No DISTINCT columns IS true, BinarySortableSerDe for keys IS true, LazyBinarySerDe for values IS true
-                        Statistics: Num rows: 462000 Data size: 663560457 Basic stats: COMPLETE Column stats: NONE
-                        value expressions: _col1 (type: string)
-            Execution mode: vectorized
-            Map Vectorization:
-                enabled: true
-                enabledConditionsMet: hive.vectorized.use.vectorized.input.format IS true
-                inputFormatFeatureSupport: [DECIMAL_64]
-                featureSupportInUse: [DECIMAL_64]
-                inputFileFormats: org.apache.hadoop.hive.ql.io.orc.OrcInputFormat
-                allNative: true
-                usesVectorUDFAdaptor: false
-                vectorized: true
-        Map 11 
-            Map Operator Tree:
-                TableScan
-                  alias: store_sales
-                  filterExpr: ((ss_store_sk = 410) and ss_hdemo_sk is null) (type: boolean)
-                  Statistics: Num rows: 575995635 Data size: 50814502088 Basic stats: COMPLETE Column stats: NONE
-                  TableScan Vectorization:
-                      native: true
-                  Filter Operator
-                    Filter Vectorization:
-                        className: VectorFilterOperator
-                        native: true
-                        predicateExpression: FilterExprAndExpr(children: FilterLongColEqualLongScalar(col 7:int, val 410), SelectColumnIsNull(col 5:int))
-                    predicate: ((ss_store_sk = 410) and ss_hdemo_sk is null) (type: boolean)
-                    Statistics: Num rows: 143998908 Data size: 12703625455 Basic stats: COMPLETE Column stats: NONE
-                    Select Operator
-                      expressions: ss_net_profit (type: decimal(7,2))
-                      outputColumnNames: _col1
-                      Select Vectorization:
-                          className: VectorSelectOperator
-                          native: true
-                          projectedOutputColumnNums: [22]
-                      Statistics: Num rows: 143998908 Data size: 12703625455 Basic stats: COMPLETE Column stats: NONE
-                      Group By Operator
-                        aggregations: sum(_col1), count(_col1)
-                        Group By Vectorization:
-                            aggregators: VectorUDAFSumDecimal64(col 22:decimal(7,2)/DECIMAL_64) -> decimal(17,2)/DECIMAL_64, VectorUDAFCount(col 22:decimal(7,2)/DECIMAL_64) -> bigint
-                            className: VectorGroupByOperator
-                            groupByMode: HASH
-                            keyExpressions: ConstantVectorExpression(val 410) -> 24:int
-                            native: false
-                            vectorProcessingMode: HASH
-                            projectedOutputColumnNums: [0, 1]
-                        keys: 410 (type: int)
-                        mode: hash
-                        outputColumnNames: _col0, _col1, _col2
-                        Statistics: Num rows: 143998908 Data size: 12703625455 Basic stats: COMPLETE Column stats: NONE
-                        Reduce Output Operator
-                          key expressions: _col0 (type: int)
-                          sort order: +
-                          Map-reduce partition columns: _col0 (type: int)
-                          Reduce Sink Vectorization:
-                              className: VectorReduceSinkLongOperator
-                              native: true
-                              nativeConditionsMet: hive.vectorized.execution.reducesink.new.enabled IS true, hive.execution.engine tez IN [tez, spark] IS true, No PTF TopN IS true, No DISTINCT columns IS true, BinarySortableSerDe for keys IS true, LazyBinarySerDe for values IS true
-                          Statistics: Num rows: 143998908 Data size: 12703625455 Basic stats: COMPLETE Column stats: NONE
-                          value expressions: _col1 (type: decimal(17,2)), _col2 (type: bigint)
-            Execution mode: vectorized
-            Map Vectorization:
-                enabled: true
-                enabledConditionsMet: hive.vectorized.use.vectorized.input.format IS true
-                inputFormatFeatureSupport: [DECIMAL_64]
-                featureSupportInUse: [DECIMAL_64]
-                inputFileFormats: org.apache.hadoop.hive.ql.io.orc.OrcInputFormat
-                allNative: false
-                usesVectorUDFAdaptor: false
-                vectorized: true
-        Map 6 
-            Map Operator Tree:
-                TableScan
-                  alias: ss1
-                  filterExpr: (ss_store_sk = 410) (type: boolean)
-                  Statistics: Num rows: 575995635 Data size: 50814502088 Basic stats: COMPLETE Column stats: NONE
-                  TableScan Vectorization:
-                      native: true
-                  Filter Operator
-                    Filter Vectorization:
-                        className: VectorFilterOperator
-                        native: true
-                        predicateExpression: FilterLongColEqualLongScalar(col 7:int, val 410)
-                    predicate: (ss_store_sk = 410) (type: boolean)
-                    Statistics: Num rows: 287997817 Data size: 25407250999 Basic stats: COMPLETE Column stats: NONE
-                    Select Operator
-                      expressions: ss_item_sk (type: int), ss_net_profit (type: decimal(7,2))
-                      outputColumnNames: ss_item_sk, ss_net_profit
-                      Select Vectorization:
-                          className: VectorSelectOperator
-                          native: true
-                          projectedOutputColumnNums: [2, 22]
-                      Statistics: Num rows: 287997817 Data size: 25407250999 Basic stats: COMPLETE Column stats: NONE
-                      Group By Operator
-                        aggregations: sum(ss_net_profit), count(ss_net_profit)
-                        Group By Vectorization:
-                            aggregators: VectorUDAFSumDecimal64(col 22:decimal(7,2)/DECIMAL_64) -> decimal(17,2)/DECIMAL_64, VectorUDAFCount(col 22:decimal(7,2)/DECIMAL_64) -> bigint
-                            className: VectorGroupByOperator
-                            groupByMode: HASH
-                            keyExpressions: col 2:int
-                            native: false
-                            vectorProcessingMode: HASH
-                            projectedOutputColumnNums: [0, 1]
-                        keys: ss_item_sk (type: int)
-                        mode: hash
-                        outputColumnNames: _col0, _col1, _col2
-                        Statistics: Num rows: 287997817 Data size: 25407250999 Basic stats: COMPLETE Column stats: NONE
-                        Reduce Output Operator
-                          key expressions: _col0 (type: int)
-                          sort order: +
-                          Map-reduce partition columns: _col0 (type: int)
-                          Reduce Sink Vectorization:
-                              className: VectorReduceSinkLongOperator
-                              native: true
-                              nativeConditionsMet: hive.vectorized.execution.reducesink.new.enabled IS true, hive.execution.engine tez IN [tez, spark] IS true, No PTF TopN IS true, No DISTINCT columns IS true, BinarySortableSerDe for keys IS true, LazyBinarySerDe for values IS true
-                          Statistics: Num rows: 287997817 Data size: 25407250999 Basic stats: COMPLETE Column stats: NONE
-                          value expressions: _col1 (type: decimal(17,2)), _col2 (type: bigint)
-            Execution mode: vectorized
-            Map Vectorization:
-                enabled: true
-                enabledConditionsMet: hive.vectorized.use.vectorized.input.format IS true
-                inputFormatFeatureSupport: [DECIMAL_64]
-                featureSupportInUse: [DECIMAL_64]
-                inputFileFormats: org.apache.hadoop.hive.ql.io.orc.OrcInputFormat
-                allNative: false
-                usesVectorUDFAdaptor: false
-                vectorized: true
-        Reducer 10 
-            Execution mode: vectorized
-            Reduce Vectorization:
-                enabled: true
-                enableConditionsMet: hive.vectorized.execution.reduce.enabled IS true, hive.execution.engine tez IN [tez, spark] IS true
-                allNative: true
-                usesVectorUDFAdaptor: false
-                vectorized: true
-            Reduce Operator Tree:
-              Select Operator
-                expressions: VALUE._col0 (type: int), KEY.reducesinkkey1 (type: decimal(37,22))
-                outputColumnNames: _col0, _col1
-                Select Vectorization:
-                    className: VectorSelectOperator
-                    native: true
-                    projectedOutputColumnNums: [2, 1]
-                Statistics: Num rows: 3455947584198744 Data size: 613225345280533248 Basic stats: COMPLETE Column stats: NONE
-                PTF Operator
-                  Function definitions:
-                      Input definition
-                        input alias: ptf_0
-                        output shape: _col0: int, _col1: decimal(37,22)
-                        type: WINDOWING
-                      Windowing table definition
-                        input alias: ptf_1
-                        name: windowingtablefunction
-                        order by: _col1 DESC NULLS FIRST
-                        partition by: 0
-                        raw input shape:
-                        window functions:
-                            window function definition
-                              alias: rank_window_0
-                              arguments: _col1
-                              name: rank
-                              window function: GenericUDAFRankEvaluator
-                              window frame: ROWS PRECEDING(MAX)~FOLLOWING(MAX)
-                              isPivotResult: true
-                  PTF Vectorization:
-                      className: VectorPTFOperator
-                      evaluatorClasses: [VectorPTFEvaluatorRank]
-                      functionInputExpressions: [col 1:decimal(37,22)]
-                      functionNames: [rank]
-                      native: true
-                      orderExpressions: [col 1:decimal(37,22)]
-                      partitionExpressions: [ConstantVectorExpression(val 0) -> 4:int]
-                  Statistics: Num rows: 3455947584198744 Data size: 613225345280533248 Basic stats: COMPLETE Column stats: NONE
-                  Filter Operator
-                    Filter Vectorization:
-                        className: VectorFilterOperator
-                        native: true
-                        predicateExpression: FilterExprAndExpr(children: FilterLongColLessLongScalar(col 3:int, val 11), SelectColumnIsNotNull(col 2:int))
-                    predicate: ((rank_window_0 < 11) and _col0 is not null) (type: boolean)
-                    Statistics: Num rows: 1151982528066248 Data size: 204408448426844416 Basic stats: COMPLETE Column stats: NONE
-                    Select Operator
-                      expressions: _col0 (type: int), rank_window_0 (type: int)
-                      outputColumnNames: _col0, _col1
-                      Select Vectorization:
-                          className: VectorSelectOperator
-                          native: true
-                          projectedOutputColumnNums: [2, 3]
-                      Statistics: Num rows: 1151982528066248 Data size: 204408448426844416 Basic stats: COMPLETE Column stats: NONE
-                      Reduce Output Operator
-                        key expressions: _col0 (type: int)
-                        sort order: +
-                        Map-reduce partition columns: _col0 (type: int)
-                        Reduce Sink Vectorization:
-                            className: VectorReduceSinkLongOperator
-                            native: true
-                            nativeConditionsMet: hive.vectorized.execution.reducesink.new.enabled IS true, hive.execution.engine tez IN [tez, spark] IS true, No PTF TopN IS true, No DISTINCT columns IS true, BinarySortableSerDe for keys IS true, LazyBinarySerDe for values IS true
-                        Statistics: Num rows: 1151982528066248 Data size: 204408448426844416 Basic stats: COMPLETE Column stats: NONE
-                        value expressions: _col1 (type: int)
-        Reducer 12 
-            Execution mode: vectorized
-            Reduce Vectorization:
-                enabled: true
-                enableConditionsMet: hive.vectorized.execution.reduce.enabled IS true, hive.execution.engine tez IN [tez, spark] IS true
-                allNative: false
-                usesVectorUDFAdaptor: false
-                vectorized: true
-            Reduce Operator Tree:
-              Group By Operator
-                aggregations: sum(VALUE._col0), count(VALUE._col1)
-                Group By Vectorization:
-                    aggregators: VectorUDAFSumDecimal(col 1:decimal(17,2)) -> decimal(17,2), VectorUDAFCountMerge(col 2:bigint) -> bigint
-                    className: VectorGroupByOperator
-                    groupByMode: MERGEPARTIAL
-                    keyExpressions: col 0:int
-                    native: false
-                    vectorProcessingMode: MERGE_PARTIAL
-                    projectedOutputColumnNums: [0, 1]
-                keys: KEY._col0 (type: int)
-                mode: mergepartial
-                outputColumnNames: _col0, _col1, _col2
-                Statistics: Num rows: 71999454 Data size: 6351812727 Basic stats: COMPLETE Column stats: NONE
-                Select Operator
-                  expressions: (_col1 / _col2) (type: decimal(37,22))
-                  outputColumnNames: _col0
-                  Select Vectorization:
-                      className: VectorSelectOperator
-                      native: true
-                      projectedOutputColumnNums: [4]
-                      selectExpressions: DecimalColDivideDecimalColumn(col 1:decimal(17,2), col 3:decimal(19,0))(children: CastLongToDecimal(col 2:bigint) -> 3:decimal(19,0)) -> 4:decimal(37,22)
-                  Statistics: Num rows: 71999454 Data size: 6351812727 Basic stats: COMPLETE Column stats: NONE
-                  Reduce Output Operator
-                    sort order: 
-                    Reduce Sink Vectorization:
-                        className: VectorReduceSinkEmptyKeyOperator
-                        native: true
-                        nativeConditionsMet: hive.vectorized.execution.reducesink.new.enabled IS true, hive.execution.engine tez IN [tez, spark] IS true, No PTF TopN IS true, No DISTINCT columns IS true, BinarySortableSerDe for keys IS true, LazyBinarySerDe for values IS true
-                    Statistics: Num rows: 71999454 Data size: 6351812727 Basic stats: COMPLETE Column stats: NONE
-                    value expressions: _col0 (type: decimal(37,22))
-        Reducer 2 
-            Reduce Operator Tree:
-              Merge Join Operator
-                condition map:
-                     Inner Join 0 to 1
-                keys:
-                  0 _col0 (type: int)
-                  1 _col0 (type: int)
-                outputColumnNames: _col1, _col3
-                Statistics: Num rows: 1267180808338276 Data size: 224849298143006048 Basic stats: COMPLETE Column stats: NONE
-                Reduce Output Operator
-                  key expressions: _col3 (type: int)
-                  sort order: +
-                  Map-reduce partition columns: _col3 (type: int)
-                  Statistics: Num rows: 1267180808338276 Data size: 224849298143006048 Basic stats: COMPLETE Column stats: NONE
-                  value expressions: _col1 (type: string)
-        Reducer 3 
-            Reduce Operator Tree:
-              Merge Join Operator
-                condition map:
-                     Inner Join 0 to 1
-                keys:
-                  0 _col3 (type: int)
-                  1 _col3 (type: int)
-                outputColumnNames: _col1, _col3, _col5
-                Statistics: Num rows: 1393898919384048 Data size: 247334233318131680 Basic stats: COMPLETE Column stats: NONE
-                Select Operator
-                  expressions: _col3 (type: int), _col1 (type: string), _col5 (type: string)
-                  outputColumnNames: _col0, _col1, _col2
-                  Statistics: Num rows: 1393898919384048 Data size: 247334233318131680 Basic stats: COMPLETE Column stats: NONE
-                  Reduce Output Operator
-                    key expressions: _col0 (type: int)
-                    sort order: +
-                    Statistics: Num rows: 1393898919384048 Data size: 247334233318131680 Basic stats: COMPLETE Column stats: NONE
-                    TopN Hash Memory Usage: 0.1
-                    value expressions: _col1 (type: string), _col2 (type: string)
-        Reducer 4 
-            Execution mode: vectorized
-            Reduce Vectorization:
-                enabled: true
-                enableConditionsMet: hive.vectorized.execution.reduce.enabled IS true, hive.execution.engine tez IN [tez, spark] IS true
-                allNative: false
-                usesVectorUDFAdaptor: false
-                vectorized: true
-            Reduce Operator Tree:
-              Select Operator
-                expressions: KEY.reducesinkkey0 (type: int), VALUE._col0 (type: string), VALUE._col1 (type: string)
-                outputColumnNames: _col0, _col1, _col2
-                Select Vectorization:
-                    className: VectorSelectOperator
-                    native: true
-                    projectedOutputColumnNums: [0, 1, 2]
-                Statistics: Num rows: 1393898919384048 Data size: 247334233318131680 Basic stats: COMPLETE Column stats: NONE
-                Limit
-                  Number of rows: 100
-                  Limit Vectorization:
-                      className: VectorLimitOperator
-                      native: true
-                  Statistics: Num rows: 100 Data size: 17700 Basic stats: COMPLETE Column stats: NONE
-                  File Output Operator
-                    compressed: false
-                    File Sink Vectorization:
-                        className: VectorFileSinkOperator
-                        native: false
-                    Statistics: Num rows: 100 Data size: 17700 Basic stats: COMPLETE Column stats: NONE
-                    table:
-                        input format: org.apache.hadoop.mapred.SequenceFileInputFormat
-                        output format: org.apache.hadoop.hive.ql.io.HiveSequenceFileOutputFormat
-                        serde: org.apache.hadoop.hive.serde2.lazy.LazySimpleSerDe
-        Reducer 5 
-            Reduce Operator Tree:
-              Merge Join Operator
-                condition map:
-                     Inner Join 0 to 1
-                keys:
-                  0 _col0 (type: int)
-                  1 _col0 (type: int)
-                outputColumnNames: _col1, _col3
-                Statistics: Num rows: 1267180808338276 Data size: 224849298143006048 Basic stats: COMPLETE Column stats: NONE
-                Reduce Output Operator
-                  key expressions: _col3 (type: int)
-                  sort order: +
-                  Map-reduce partition columns: _col3 (type: int)
-                  Statistics: Num rows: 1267180808338276 Data size: 224849298143006048 Basic stats: COMPLETE Column stats: NONE
-                  value expressions: _col1 (type: string)
-        Reducer 7 
-            Execution mode: vectorized
-            Reduce Vectorization:
-                enabled: true
-                enableConditionsMet: hive.vectorized.execution.reduce.enabled IS true, hive.execution.engine tez IN [tez, spark] IS true
-                allNative: false
-                usesVectorUDFAdaptor: false
-                vectorized: true
-            Reduce Operator Tree:
-              Group By Operator
-                aggregations: sum(VALUE._col0), count(VALUE._col1)
-                Group By Vectorization:
-                    aggregators: VectorUDAFSumDecimal(col 1:decimal(17,2)) -> decimal(17,2), VectorUDAFCountMerge(col 2:bigint) -> bigint
-                    className: VectorGroupByOperator
-                    groupByMode: MERGEPARTIAL
-                    keyExpressions: col 0:int
-                    native: false
-                    vectorProcessingMode: MERGE_PARTIAL
-                    projectedOutputColumnNums: [0, 1]
-                keys: KEY._col0 (type: int)
-                mode: mergepartial
-                outputColumnNames: _col0, _col1, _col2
-                Statistics: Num rows: 143998908 Data size: 12703625455 Basic stats: COMPLETE Column stats: NONE
-                Select Operator
-                  expressions: _col0 (type: int), (_col1 / _col2) (type: decimal(37,22))
-                  outputColumnNames: _col0, _col1
-                  Select Vectorization:
-                      className: VectorSelectOperator
-                      native: true
-                      projectedOutputColumnNums: [0, 4]
-                      selectExpressions: DecimalColDivideDecimalColumn(col 1:decimal(17,2), col 3:decimal(19,0))(children: CastLongToDecimal(col 2:bigint) -> 3:decimal(19,0)) -> 4:decimal(37,22)
-                  Statistics: Num rows: 143998908 Data size: 12703625455 Basic stats: COMPLETE Column stats: NONE
-                  Reduce Output Operator
-                    sort order: 
-                    Reduce Sink Vectorization:
-                        className: VectorReduceSinkEmptyKeyOperator
-                        native: true
-                        nativeConditionsMet: hive.vectorized.execution.reducesink.new.enabled IS true, hive.execution.engine tez IN [tez, spark] IS true, No PTF TopN IS true, No DISTINCT columns IS true, BinarySortableSerDe for keys IS true, LazyBinarySerDe for values IS true
-                    Statistics: Num rows: 143998908 Data size: 12703625455 Basic stats: COMPLETE Column stats: NONE
-                    value expressions: _col0 (type: int), _col1 (type: decimal(37,22))
-        Reducer 8 
-            Reduce Operator Tree:
-              Merge Join Operator
-                condition map:
-                     Inner Join 0 to 1
-                keys:
-                  0 
-                  1 
-                outputColumnNames: _col0, _col1, _col2
-                Statistics: Num rows: 10367842752596232 Data size: 1839676035841599918 Basic stats: COMPLETE Column stats: NONE
-                Filter Operator
-                  predicate: (_col1 > (0.9 * _col2)) (type: boolean)
-                  Statistics: Num rows: 3455947584198744 Data size: 613225345280533248 Basic stats: COMPLETE Column stats: NONE
-                  Reduce Output Operator
-                    key expressions: 0 (type: int), _col1 (type: decimal(37,22))
-                    sort order: ++
-                    Map-reduce partition columns: 0 (type: int)
-                    Statistics: Num rows: 3455947584198744 Data size: 613225345280533248 Basic stats: COMPLETE Column stats: NONE
-                    TopN Hash Memory Usage: 0.1
-                    value expressions: _col0 (type: int)
-                  Reduce Output Operator
-                    key expressions: 0 (type: int), _col1 (type: decimal(37,22))
-                    sort order: +-
-                    Map-reduce partition columns: 0 (type: int)
-                    Statistics: Num rows: 3455947584198744 Data size: 613225345280533248 Basic stats: COMPLETE Column stats: NONE
-                    TopN Hash Memory Usage: 0.1
-                    value expressions: _col0 (type: int)
-        Reducer 9 
-            Execution mode: vectorized
-            Reduce Vectorization:
-                enabled: true
-                enableConditionsMet: hive.vectorized.execution.reduce.enabled IS true, hive.execution.engine tez IN [tez, spark] IS true
-                allNative: true
-                usesVectorUDFAdaptor: false
-                vectorized: true
-            Reduce Operator Tree:
-              Select Operator
-                expressions: VALUE._col0 (type: int), KEY.reducesinkkey1 (type: decimal(37,22))
-                outputColumnNames: _col0, _col1
-                Select Vectorization:
-                    className: VectorSelectOperator
-                    native: true
-                    projectedOutputColumnNums: [2, 1]
-                Statistics: Num rows: 3455947584198744 Data size: 613225345280533248 Basic stats: COMPLETE Column stats: NONE
-                PTF Operator
-                  Function definitions:
-                      Input definition
-                        input alias: ptf_0
-                        output shape: _col0: int, _col1: decimal(37,22)
-                        type: WINDOWING
-                      Windowing table definition
-                        input alias: ptf_1
-                        name: windowingtablefunction
-                        order by: _col1 ASC NULLS FIRST
-                        partition by: 0
-                        raw input shape:
-                        window functions:
-                            window function definition
-                              alias: rank_window_0
-                              arguments: _col1
-                              name: rank
-                              window function: GenericUDAFRankEvaluator
-                              window frame: ROWS PRECEDING(MAX)~FOLLOWING(MAX)
-                              isPivotResult: true
-                  PTF Vectorization:
-                      className: VectorPTFOperator
-                      evaluatorClasses: [VectorPTFEvaluatorRank]
-                      functionInputExpressions: [col 1:decimal(37,22)]
-                      functionNames: [rank]
-                      native: true
-                      orderExpressions: [col 1:decimal(37,22)]
-                      partitionExpressions: [ConstantVectorExpression(val 0) -> 4:int]
-                  Statistics: Num rows: 3455947584198744 Data size: 613225345280533248 Basic stats: COMPLETE Column stats: NONE
-                  Filter Operator
-                    Filter Vectorization:
-                        className: VectorFilterOperator
-                        native: true
-                        predicateExpression: FilterExprAndExpr(children: FilterLongColLessLongScalar(col 3:int, val 11), SelectColumnIsNotNull(col 2:int))
-                    predicate: ((rank_window_0 < 11) and _col0 is not null) (type: boolean)
-                    Statistics: Num rows: 1151982528066248 Data size: 204408448426844416 Basic stats: COMPLETE Column stats: NONE
-                    Select Operator
-                      expressions: _col0 (type: int), rank_window_0 (type: int)
-                      outputColumnNames: _col0, _col1
-                      Select Vectorization:
-                          className: VectorSelectOperator
-                          native: true
-                          projectedOutputColumnNums: [2, 3]
-                      Statistics: Num rows: 1151982528066248 Data size: 204408448426844416 Basic stats: COMPLETE Column stats: NONE
-                      Reduce Output Operator
-                        key expressions: _col0 (type: int)
-                        sort order: +
-                        Map-reduce partition columns: _col0 (type: int)
-                        Reduce Sink Vectorization:
-                            className: VectorReduceSinkLongOperator
-                            native: true
-                            nativeConditionsMet: hive.vectorized.execution.reducesink.new.enabled IS true, hive.execution.engine tez IN [tez, spark] IS true, No PTF TopN IS true, No DISTINCT columns IS true, BinarySortableSerDe for keys IS true, LazyBinarySerDe for values IS true
-                        Statistics: Num rows: 1151982528066248 Data size: 204408448426844416 Basic stats: COMPLETE Column stats: NONE
-                        value expressions: _col1 (type: int)
-
-  Stage: Stage-0
-    Fetch Operator
-      limit: 100
-      Processor Tree:
-        ListSink
-=======
 Stage-0
   Fetch Operator
     limit:100
@@ -711,4 +186,3 @@
                                 SHUFFLE [RS_51]
                                   PartitionCols:0
                                    Please refer to the previous Filter Operator [FIL_21]
->>>>>>> 66f97da9
