PREHOOK: query: explain
select  s_store_name, s_store_id,
        sum(case when (d_day_name='Sunday') then ss_sales_price else null end) sun_sales,
        sum(case when (d_day_name='Monday') then ss_sales_price else null end) mon_sales,
        sum(case when (d_day_name='Tuesday') then ss_sales_price else  null end) tue_sales,
        sum(case when (d_day_name='Wednesday') then ss_sales_price else null end) wed_sales,
        sum(case when (d_day_name='Thursday') then ss_sales_price else null end) thu_sales,
        sum(case when (d_day_name='Friday') then ss_sales_price else null end) fri_sales,
        sum(case when (d_day_name='Saturday') then ss_sales_price else null end) sat_sales
 from date_dim, store_sales, store
 where d_date_sk = ss_sold_date_sk and
       s_store_sk = ss_store_sk and
       s_gmt_offset = -6 and
       d_year = 1998 
 group by s_store_name, s_store_id
 order by s_store_name, s_store_id,sun_sales,mon_sales,tue_sales,wed_sales,thu_sales,fri_sales,sat_sales
 limit 100
PREHOOK: type: QUERY
POSTHOOK: query: explain
select  s_store_name, s_store_id,
        sum(case when (d_day_name='Sunday') then ss_sales_price else null end) sun_sales,
        sum(case when (d_day_name='Monday') then ss_sales_price else null end) mon_sales,
        sum(case when (d_day_name='Tuesday') then ss_sales_price else  null end) tue_sales,
        sum(case when (d_day_name='Wednesday') then ss_sales_price else null end) wed_sales,
        sum(case when (d_day_name='Thursday') then ss_sales_price else null end) thu_sales,
        sum(case when (d_day_name='Friday') then ss_sales_price else null end) fri_sales,
        sum(case when (d_day_name='Saturday') then ss_sales_price else null end) sat_sales
 from date_dim, store_sales, store
 where d_date_sk = ss_sold_date_sk and
       s_store_sk = ss_store_sk and
       s_gmt_offset = -6 and
       d_year = 1998 
 group by s_store_name, s_store_id
 order by s_store_name, s_store_id,sun_sales,mon_sales,tue_sales,wed_sales,thu_sales,fri_sales,sat_sales
 limit 100
POSTHOOK: type: QUERY
Plan optimized by CBO.

Vertex dependency in root stage
Map 1 <- Reducer 7 (BROADCAST_EDGE), Reducer 9 (BROADCAST_EDGE)
Reducer 2 <- Map 1 (SIMPLE_EDGE), Map 6 (SIMPLE_EDGE)
Reducer 3 <- Map 8 (SIMPLE_EDGE), Reducer 2 (SIMPLE_EDGE)
Reducer 4 <- Reducer 3 (SIMPLE_EDGE)
Reducer 5 <- Reducer 4 (SIMPLE_EDGE)
Reducer 7 <- Map 6 (CUSTOM_SIMPLE_EDGE)
Reducer 9 <- Map 8 (CUSTOM_SIMPLE_EDGE)

<<<<<<< HEAD
STAGE PLANS:
  Stage: Stage-1
    Tez
#### A masked pattern was here ####
      Edges:
        Map 1 <- Reducer 6 (BROADCAST_EDGE), Reducer 8 (BROADCAST_EDGE)
        Reducer 2 <- Map 1 (SIMPLE_EDGE), Map 5 (SIMPLE_EDGE), Map 7 (BROADCAST_EDGE)
        Reducer 3 <- Reducer 2 (SIMPLE_EDGE)
        Reducer 4 <- Reducer 3 (SIMPLE_EDGE)
        Reducer 6 <- Map 5 (CUSTOM_SIMPLE_EDGE)
        Reducer 8 <- Map 7 (CUSTOM_SIMPLE_EDGE)
#### A masked pattern was here ####
      Vertices:
        Map 1 
            Map Operator Tree:
                TableScan
                  alias: store_sales
                  filterExpr: (ss_sold_date_sk is not null and ss_store_sk is not null and (ss_sold_date_sk BETWEEN DynamicValue(RS_10_date_dim_d_date_sk_min) AND DynamicValue(RS_10_date_dim_d_date_sk_max) and in_bloom_filter(ss_sold_date_sk, DynamicValue(RS_10_date_dim_d_date_sk_bloom_filter))) and (ss_store_sk BETWEEN DynamicValue(RS_13_store_s_store_sk_min) AND DynamicValue(RS_13_store_s_store_sk_max) and in_bloom_filter(ss_store_sk, DynamicValue(RS_13_store_s_store_sk_bloom_filter)))) (type: boolean)
                  Statistics: Num rows: 575995635 Data size: 50814502088 Basic stats: COMPLETE Column stats: NONE
                  TableScan Vectorization:
                      native: true
                  Filter Operator
                    Filter Vectorization:
                        className: VectorFilterOperator
                        native: true
                        predicateExpression: FilterExprAndExpr(children: SelectColumnIsNotNull(col 0:int), SelectColumnIsNotNull(col 7:int), FilterExprAndExpr(children: FilterLongColumnBetweenDynamicValue(col 0:int, left 0, right 0), VectorInBloomFilterColDynamicValue), FilterExprAndExpr(children: FilterLongColumnBetweenDynamicValue(col 7:int, left 0, right 0), VectorInBloomFilterColDynamicValue))
                    predicate: ((ss_sold_date_sk BETWEEN DynamicValue(RS_10_date_dim_d_date_sk_min) AND DynamicValue(RS_10_date_dim_d_date_sk_max) and in_bloom_filter(ss_sold_date_sk, DynamicValue(RS_10_date_dim_d_date_sk_bloom_filter))) and (ss_store_sk BETWEEN DynamicValue(RS_13_store_s_store_sk_min) AND DynamicValue(RS_13_store_s_store_sk_max) and in_bloom_filter(ss_store_sk, DynamicValue(RS_13_store_s_store_sk_bloom_filter))) and ss_sold_date_sk is not null and ss_store_sk is not null) (type: boolean)
                    Statistics: Num rows: 575995635 Data size: 50814502088 Basic stats: COMPLETE Column stats: NONE
                    Select Operator
                      expressions: ss_sold_date_sk (type: int), ss_store_sk (type: int), ss_sales_price (type: decimal(7,2))
                      outputColumnNames: _col0, _col1, _col2
                      Select Vectorization:
                          className: VectorSelectOperator
                          native: true
                          projectedOutputColumnNums: [0, 7, 13]
                      Statistics: Num rows: 575995635 Data size: 50814502088 Basic stats: COMPLETE Column stats: NONE
                      Reduce Output Operator
                        key expressions: _col0 (type: int)
                        sort order: +
                        Map-reduce partition columns: _col0 (type: int)
                        Reduce Sink Vectorization:
                            className: VectorReduceSinkLongOperator
                            native: true
                            nativeConditionsMet: hive.vectorized.execution.reducesink.new.enabled IS true, hive.execution.engine tez IN [tez, spark] IS true, No PTF TopN IS true, No DISTINCT columns IS true, BinarySortableSerDe for keys IS true, LazyBinarySerDe for values IS true
                        Statistics: Num rows: 575995635 Data size: 50814502088 Basic stats: COMPLETE Column stats: NONE
                        value expressions: _col1 (type: int), _col2 (type: decimal(7,2))
            Execution mode: vectorized
            Map Vectorization:
                enabled: true
                enabledConditionsMet: hive.vectorized.use.vectorized.input.format IS true
                inputFormatFeatureSupport: [DECIMAL_64]
                featureSupportInUse: [DECIMAL_64]
                inputFileFormats: org.apache.hadoop.hive.ql.io.orc.OrcInputFormat
                allNative: true
                usesVectorUDFAdaptor: false
                vectorized: true
        Map 5 
            Map Operator Tree:
                TableScan
                  alias: date_dim
                  filterExpr: ((d_year = 1998) and d_date_sk is not null) (type: boolean)
                  Statistics: Num rows: 73049 Data size: 81741831 Basic stats: COMPLETE Column stats: NONE
                  TableScan Vectorization:
                      native: true
                  Filter Operator
                    Filter Vectorization:
                        className: VectorFilterOperator
                        native: true
                        predicateExpression: FilterExprAndExpr(children: FilterLongColEqualLongScalar(col 6:int, val 1998), SelectColumnIsNotNull(col 0:int))
                    predicate: ((d_year = 1998) and d_date_sk is not null) (type: boolean)
                    Statistics: Num rows: 36524 Data size: 40870356 Basic stats: COMPLETE Column stats: NONE
                    Select Operator
                      expressions: d_date_sk (type: int), d_day_name (type: string)
                      outputColumnNames: _col0, _col2
                      Select Vectorization:
                          className: VectorSelectOperator
                          native: true
                          projectedOutputColumnNums: [0, 14]
                      Statistics: Num rows: 36524 Data size: 40870356 Basic stats: COMPLETE Column stats: NONE
                      Reduce Output Operator
                        key expressions: _col0 (type: int)
                        sort order: +
                        Map-reduce partition columns: _col0 (type: int)
                        Reduce Sink Vectorization:
                            className: VectorReduceSinkLongOperator
                            native: true
                            nativeConditionsMet: hive.vectorized.execution.reducesink.new.enabled IS true, hive.execution.engine tez IN [tez, spark] IS true, No PTF TopN IS true, No DISTINCT columns IS true, BinarySortableSerDe for keys IS true, LazyBinarySerDe for values IS true
                        Statistics: Num rows: 36524 Data size: 40870356 Basic stats: COMPLETE Column stats: NONE
                        value expressions: _col2 (type: string)
                      Select Operator
                        expressions: _col0 (type: int)
                        outputColumnNames: _col0
                        Select Vectorization:
                            className: VectorSelectOperator
                            native: true
                            projectedOutputColumnNums: [0]
                        Statistics: Num rows: 36524 Data size: 40870356 Basic stats: COMPLETE Column stats: NONE
                        Group By Operator
                          aggregations: min(_col0), max(_col0), bloom_filter(_col0, expectedEntries=1000000)
                          Group By Vectorization:
                              aggregators: VectorUDAFMinLong(col 0:int) -> int, VectorUDAFMaxLong(col 0:int) -> int, VectorUDAFBloomFilter(col 0:int) -> binary
                              className: VectorGroupByOperator
                              groupByMode: HASH
                              native: false
                              vectorProcessingMode: HASH
                              projectedOutputColumnNums: [0, 1, 2]
                          mode: hash
                          outputColumnNames: _col0, _col1, _col2
                          Statistics: Num rows: 1 Data size: 12 Basic stats: COMPLETE Column stats: NONE
                          Reduce Output Operator
                            sort order: 
                            Reduce Sink Vectorization:
                                className: VectorReduceSinkEmptyKeyOperator
                                native: true
                                nativeConditionsMet: hive.vectorized.execution.reducesink.new.enabled IS true, hive.execution.engine tez IN [tez, spark] IS true, No PTF TopN IS true, No DISTINCT columns IS true, BinarySortableSerDe for keys IS true, LazyBinarySerDe for values IS true
                            Statistics: Num rows: 1 Data size: 12 Basic stats: COMPLETE Column stats: NONE
                            value expressions: _col0 (type: int), _col1 (type: int), _col2 (type: binary)
            Execution mode: vectorized
            Map Vectorization:
                enabled: true
                enabledConditionsMet: hive.vectorized.use.vectorized.input.format IS true
                inputFormatFeatureSupport: [DECIMAL_64]
                featureSupportInUse: [DECIMAL_64]
                inputFileFormats: org.apache.hadoop.hive.ql.io.orc.OrcInputFormat
                allNative: false
                usesVectorUDFAdaptor: false
                vectorized: true
        Map 7 
            Map Operator Tree:
                TableScan
                  alias: store
                  filterExpr: ((s_gmt_offset = -6) and s_store_sk is not null) (type: boolean)
                  Statistics: Num rows: 1704 Data size: 3256276 Basic stats: COMPLETE Column stats: NONE
                  TableScan Vectorization:
                      native: true
                  Filter Operator
                    Filter Vectorization:
                        className: VectorFilterOperator
                        native: true
                        predicateExpression: FilterExprAndExpr(children: FilterDecimal64ColEqualDecimal64Scalar(col 27:decimal(5,2)/DECIMAL_64, val -600), SelectColumnIsNotNull(col 0:int))
                    predicate: ((s_gmt_offset = -6) and s_store_sk is not null) (type: boolean)
                    Statistics: Num rows: 852 Data size: 1628138 Basic stats: COMPLETE Column stats: NONE
                    Select Operator
                      expressions: s_store_sk (type: int), s_store_id (type: string), s_store_name (type: string)
                      outputColumnNames: _col0, _col1, _col2
                      Select Vectorization:
                          className: VectorSelectOperator
                          native: true
                          projectedOutputColumnNums: [0, 1, 5]
                      Statistics: Num rows: 852 Data size: 1628138 Basic stats: COMPLETE Column stats: NONE
                      Reduce Output Operator
                        key expressions: _col0 (type: int)
                        sort order: +
                        Map-reduce partition columns: _col0 (type: int)
                        Reduce Sink Vectorization:
                            className: VectorReduceSinkLongOperator
                            native: true
                            nativeConditionsMet: hive.vectorized.execution.reducesink.new.enabled IS true, hive.execution.engine tez IN [tez, spark] IS true, No PTF TopN IS true, No DISTINCT columns IS true, BinarySortableSerDe for keys IS true, LazyBinarySerDe for values IS true
                        Statistics: Num rows: 852 Data size: 1628138 Basic stats: COMPLETE Column stats: NONE
                        value expressions: _col1 (type: string), _col2 (type: string)
                      Select Operator
                        expressions: _col0 (type: int)
                        outputColumnNames: _col0
                        Select Vectorization:
                            className: VectorSelectOperator
                            native: true
                            projectedOutputColumnNums: [0]
                        Statistics: Num rows: 852 Data size: 1628138 Basic stats: COMPLETE Column stats: NONE
                        Group By Operator
                          aggregations: min(_col0), max(_col0), bloom_filter(_col0, expectedEntries=1000000)
                          Group By Vectorization:
                              aggregators: VectorUDAFMinLong(col 0:int) -> int, VectorUDAFMaxLong(col 0:int) -> int, VectorUDAFBloomFilter(col 0:int) -> binary
                              className: VectorGroupByOperator
                              groupByMode: HASH
                              native: false
                              vectorProcessingMode: HASH
                              projectedOutputColumnNums: [0, 1, 2]
                          mode: hash
                          outputColumnNames: _col0, _col1, _col2
                          Statistics: Num rows: 1 Data size: 12 Basic stats: COMPLETE Column stats: NONE
                          Reduce Output Operator
                            sort order: 
                            Reduce Sink Vectorization:
                                className: VectorReduceSinkEmptyKeyOperator
                                native: true
                                nativeConditionsMet: hive.vectorized.execution.reducesink.new.enabled IS true, hive.execution.engine tez IN [tez, spark] IS true, No PTF TopN IS true, No DISTINCT columns IS true, BinarySortableSerDe for keys IS true, LazyBinarySerDe for values IS true
                            Statistics: Num rows: 1 Data size: 12 Basic stats: COMPLETE Column stats: NONE
                            value expressions: _col0 (type: int), _col1 (type: int), _col2 (type: binary)
            Execution mode: vectorized
            Map Vectorization:
                enabled: true
                enabledConditionsMet: hive.vectorized.use.vectorized.input.format IS true
                inputFormatFeatureSupport: [DECIMAL_64]
                featureSupportInUse: [DECIMAL_64]
                inputFileFormats: org.apache.hadoop.hive.ql.io.orc.OrcInputFormat
                allNative: false
                usesVectorUDFAdaptor: false
                vectorized: true
        Reducer 2 
            Reduce Operator Tree:
              Merge Join Operator
                condition map:
                     Inner Join 0 to 1
                keys:
                  0 _col0 (type: int)
                  1 _col0 (type: int)
                outputColumnNames: _col1, _col2, _col5
                Statistics: Num rows: 633595212 Data size: 55895953508 Basic stats: COMPLETE Column stats: NONE
                Map Join Operator
                  condition map:
                       Inner Join 0 to 1
                  keys:
                    0 _col1 (type: int)
                    1 _col0 (type: int)
                  outputColumnNames: _col2, _col5, _col7, _col8
                  input vertices:
                    1 Map 7
                  Statistics: Num rows: 696954748 Data size: 61485550191 Basic stats: COMPLETE Column stats: NONE
                  HybridGraceHashJoin: true
                  Top N Key Operator
                    sort order: ++
                    keys: _col8 (type: string), _col7 (type: string)
                    Statistics: Num rows: 696954748 Data size: 61485550191 Basic stats: COMPLETE Column stats: NONE
                    top n: 100
                    Select Operator
                      expressions: _col8 (type: string), _col7 (type: string), CASE WHEN ((_col5 = 'Sunday')) THEN (_col2) ELSE (null) END (type: decimal(7,2)), CASE WHEN ((_col5 = 'Monday')) THEN (_col2) ELSE (null) END (type: decimal(7,2)), CASE WHEN ((_col5 = 'Tuesday')) THEN (_col2) ELSE (null) END (type: decimal(7,2)), CASE WHEN ((_col5 = 'Wednesday')) THEN (_col2) ELSE (null) END (type: decimal(7,2)), CASE WHEN ((_col5 = 'Thursday')) THEN (_col2) ELSE (null) END (type: decimal(7,2)), CASE WHEN ((_col5 = 'Friday')) THEN (_col2) ELSE (null) END (type: decimal(7,2)), CASE WHEN ((_col5 = 'Saturday')) THEN (_col2) ELSE (null) END (type: decimal(7,2))
                      outputColumnNames: _col0, _col1, _col2, _col3, _col4, _col5, _col6, _col7, _col8
                      Statistics: Num rows: 696954748 Data size: 61485550191 Basic stats: COMPLETE Column stats: NONE
                      Group By Operator
                        aggregations: sum(_col2), sum(_col3), sum(_col4), sum(_col5), sum(_col6), sum(_col7), sum(_col8)
                        keys: _col0 (type: string), _col1 (type: string)
                        mode: hash
                        outputColumnNames: _col0, _col1, _col2, _col3, _col4, _col5, _col6, _col7, _col8
                        Statistics: Num rows: 696954748 Data size: 61485550191 Basic stats: COMPLETE Column stats: NONE
                        Reduce Output Operator
                          key expressions: _col0 (type: string), _col1 (type: string)
                          sort order: ++
                          Map-reduce partition columns: _col0 (type: string), _col1 (type: string)
                          Statistics: Num rows: 696954748 Data size: 61485550191 Basic stats: COMPLETE Column stats: NONE
                          TopN Hash Memory Usage: 0.1
                          value expressions: _col2 (type: decimal(17,2)), _col3 (type: decimal(17,2)), _col4 (type: decimal(17,2)), _col5 (type: decimal(17,2)), _col6 (type: decimal(17,2)), _col7 (type: decimal(17,2)), _col8 (type: decimal(17,2))
        Reducer 3 
            Execution mode: vectorized
            Reduce Vectorization:
                enabled: true
                enableConditionsMet: hive.vectorized.execution.reduce.enabled IS true, hive.execution.engine tez IN [tez, spark] IS true
                allNative: false
                usesVectorUDFAdaptor: false
                vectorized: true
            Reduce Operator Tree:
              Group By Operator
                aggregations: sum(VALUE._col0), sum(VALUE._col1), sum(VALUE._col2), sum(VALUE._col3), sum(VALUE._col4), sum(VALUE._col5), sum(VALUE._col6)
                Group By Vectorization:
                    aggregators: VectorUDAFSumDecimal(col 2:decimal(17,2)) -> decimal(17,2), VectorUDAFSumDecimal(col 3:decimal(17,2)) -> decimal(17,2), VectorUDAFSumDecimal(col 4:decimal(17,2)) -> decimal(17,2), VectorUDAFSumDecimal(col 5:decimal(17,2)) -> decimal(17,2), VectorUDAFSumDecimal(col 6:decimal(17,2)) -> decimal(17,2), VectorUDAFSumDecimal(col 7:decimal(17,2)) -> decimal(17,2), VectorUDAFSumDecimal(col 8:decimal(17,2)) -> decimal(17,2)
                    className: VectorGroupByOperator
                    groupByMode: MERGEPARTIAL
                    keyExpressions: col 0:string, col 1:string
                    native: false
                    vectorProcessingMode: MERGE_PARTIAL
                    projectedOutputColumnNums: [0, 1, 2, 3, 4, 5, 6]
                keys: KEY._col0 (type: string), KEY._col1 (type: string)
                mode: mergepartial
                outputColumnNames: _col0, _col1, _col2, _col3, _col4, _col5, _col6, _col7, _col8
                Statistics: Num rows: 348477374 Data size: 30742775095 Basic stats: COMPLETE Column stats: NONE
                Reduce Output Operator
                  key expressions: _col0 (type: string), _col1 (type: string), _col2 (type: decimal(17,2)), _col3 (type: decimal(17,2)), _col4 (type: decimal(17,2)), _col5 (type: decimal(17,2)), _col6 (type: decimal(17,2)), _col7 (type: decimal(17,2)), _col8 (type: decimal(17,2))
                  sort order: +++++++++
                  Reduce Sink Vectorization:
                      className: VectorReduceSinkObjectHashOperator
                      native: true
                      nativeConditionsMet: hive.vectorized.execution.reducesink.new.enabled IS true, hive.execution.engine tez IN [tez, spark] IS true, No PTF TopN IS true, No DISTINCT columns IS true, BinarySortableSerDe for keys IS true, LazyBinarySerDe for values IS true
                  Statistics: Num rows: 348477374 Data size: 30742775095 Basic stats: COMPLETE Column stats: NONE
                  TopN Hash Memory Usage: 0.1
        Reducer 4 
            Execution mode: vectorized
            Reduce Vectorization:
                enabled: true
                enableConditionsMet: hive.vectorized.execution.reduce.enabled IS true, hive.execution.engine tez IN [tez, spark] IS true
                allNative: false
                usesVectorUDFAdaptor: false
                vectorized: true
            Reduce Operator Tree:
              Select Operator
                expressions: KEY.reducesinkkey0 (type: string), KEY.reducesinkkey1 (type: string), KEY.reducesinkkey2 (type: decimal(17,2)), KEY.reducesinkkey3 (type: decimal(17,2)), KEY.reducesinkkey4 (type: decimal(17,2)), KEY.reducesinkkey5 (type: decimal(17,2)), KEY.reducesinkkey6 (type: decimal(17,2)), KEY.reducesinkkey7 (type: decimal(17,2)), KEY.reducesinkkey8 (type: decimal(17,2))
                outputColumnNames: _col0, _col1, _col2, _col3, _col4, _col5, _col6, _col7, _col8
                Select Vectorization:
                    className: VectorSelectOperator
                    native: true
                    projectedOutputColumnNums: [0, 1, 2, 3, 4, 5, 6, 7, 8]
                Statistics: Num rows: 348477374 Data size: 30742775095 Basic stats: COMPLETE Column stats: NONE
                Limit
                  Number of rows: 100
                  Limit Vectorization:
                      className: VectorLimitOperator
                      native: true
                  Statistics: Num rows: 100 Data size: 8800 Basic stats: COMPLETE Column stats: NONE
                  File Output Operator
                    compressed: false
                    File Sink Vectorization:
                        className: VectorFileSinkOperator
                        native: false
                    Statistics: Num rows: 100 Data size: 8800 Basic stats: COMPLETE Column stats: NONE
                    table:
                        input format: org.apache.hadoop.mapred.SequenceFileInputFormat
                        output format: org.apache.hadoop.hive.ql.io.HiveSequenceFileOutputFormat
                        serde: org.apache.hadoop.hive.serde2.lazy.LazySimpleSerDe
        Reducer 6 
            Execution mode: vectorized
            Reduce Vectorization:
                enabled: true
                enableConditionsMet: hive.vectorized.execution.reduce.enabled IS true, hive.execution.engine tez IN [tez, spark] IS true
                allNative: false
                usesVectorUDFAdaptor: false
                vectorized: true
            Reduce Operator Tree:
              Group By Operator
                aggregations: min(VALUE._col0), max(VALUE._col1), bloom_filter(VALUE._col2, expectedEntries=1000000)
                Group By Vectorization:
                    aggregators: VectorUDAFMinLong(col 0:int) -> int, VectorUDAFMaxLong(col 1:int) -> int, VectorUDAFBloomFilterMerge(col 2:binary) -> binary
                    className: VectorGroupByOperator
                    groupByMode: FINAL
                    native: false
                    vectorProcessingMode: STREAMING
                    projectedOutputColumnNums: [0, 1, 2]
                mode: final
                outputColumnNames: _col0, _col1, _col2
                Statistics: Num rows: 1 Data size: 12 Basic stats: COMPLETE Column stats: NONE
                Reduce Output Operator
                  sort order: 
                  Reduce Sink Vectorization:
                      className: VectorReduceSinkEmptyKeyOperator
                      native: true
                      nativeConditionsMet: hive.vectorized.execution.reducesink.new.enabled IS true, hive.execution.engine tez IN [tez, spark] IS true, No PTF TopN IS true, No DISTINCT columns IS true, BinarySortableSerDe for keys IS true, LazyBinarySerDe for values IS true
                  Statistics: Num rows: 1 Data size: 12 Basic stats: COMPLETE Column stats: NONE
                  value expressions: _col0 (type: int), _col1 (type: int), _col2 (type: binary)
        Reducer 8 
            Execution mode: vectorized
            Reduce Vectorization:
                enabled: true
                enableConditionsMet: hive.vectorized.execution.reduce.enabled IS true, hive.execution.engine tez IN [tez, spark] IS true
                allNative: false
                usesVectorUDFAdaptor: false
                vectorized: true
            Reduce Operator Tree:
              Group By Operator
                aggregations: min(VALUE._col0), max(VALUE._col1), bloom_filter(VALUE._col2, expectedEntries=1000000)
                Group By Vectorization:
                    aggregators: VectorUDAFMinLong(col 0:int) -> int, VectorUDAFMaxLong(col 1:int) -> int, VectorUDAFBloomFilterMerge(col 2:binary) -> binary
                    className: VectorGroupByOperator
                    groupByMode: FINAL
                    native: false
                    vectorProcessingMode: STREAMING
                    projectedOutputColumnNums: [0, 1, 2]
                mode: final
                outputColumnNames: _col0, _col1, _col2
                Statistics: Num rows: 1 Data size: 12 Basic stats: COMPLETE Column stats: NONE
                Reduce Output Operator
                  sort order: 
                  Reduce Sink Vectorization:
                      className: VectorReduceSinkEmptyKeyOperator
                      native: true
                      nativeConditionsMet: hive.vectorized.execution.reducesink.new.enabled IS true, hive.execution.engine tez IN [tez, spark] IS true, No PTF TopN IS true, No DISTINCT columns IS true, BinarySortableSerDe for keys IS true, LazyBinarySerDe for values IS true
                  Statistics: Num rows: 1 Data size: 12 Basic stats: COMPLETE Column stats: NONE
                  value expressions: _col0 (type: int), _col1 (type: int), _col2 (type: binary)

  Stage: Stage-0
    Fetch Operator
      limit: 100
      Processor Tree:
        ListSink
=======
Stage-0
  Fetch Operator
    limit:100
    Stage-1
      Reducer 5 vectorized
      File Output Operator [FS_79]
        Limit [LIM_78] (rows=100 width=88)
          Number of rows:100
          Select Operator [SEL_77] (rows=348477374 width=88)
            Output:["_col0","_col1","_col2","_col3","_col4","_col5","_col6","_col7","_col8"]
          <-Reducer 4 [SIMPLE_EDGE] vectorized
            SHUFFLE [RS_76]
              Group By Operator [GBY_75] (rows=348477374 width=88)
                Output:["_col0","_col1","_col2","_col3","_col4","_col5","_col6","_col7","_col8"],aggregations:["sum(VALUE._col0)","sum(VALUE._col1)","sum(VALUE._col2)","sum(VALUE._col3)","sum(VALUE._col4)","sum(VALUE._col5)","sum(VALUE._col6)"],keys:KEY._col0, KEY._col1
              <-Reducer 3 [SIMPLE_EDGE]
                SHUFFLE [RS_18]
                  PartitionCols:_col0, _col1
                  Group By Operator [GBY_17] (rows=696954748 width=88)
                    Output:["_col0","_col1","_col2","_col3","_col4","_col5","_col6","_col7","_col8"],aggregations:["sum(_col2)","sum(_col3)","sum(_col4)","sum(_col5)","sum(_col6)","sum(_col7)","sum(_col8)"],keys:_col0, _col1
                    Top N Key Operator [TNK_33] (rows=696954748 width=88)
                      keys:_col0, _col1,sort order:++,top n:100
                      Select Operator [SEL_15] (rows=696954748 width=88)
                        Output:["_col0","_col1","_col2","_col3","_col4","_col5","_col6","_col7","_col8"]
                        Merge Join Operator [MERGEJOIN_55] (rows=696954748 width=88)
                          Conds:RS_12._col1=RS_66._col0(Inner),Output:["_col2","_col5","_col7","_col8"]
                        <-Map 8 [SIMPLE_EDGE] vectorized
                          PARTITION_ONLY_SHUFFLE [RS_66]
                            PartitionCols:_col0
                            Select Operator [SEL_65] (rows=852 width=1910)
                              Output:["_col0","_col1","_col2"]
                              Filter Operator [FIL_64] (rows=852 width=1910)
                                predicate:((s_gmt_offset = -6) and s_store_sk is not null)
                                TableScan [TS_6] (rows=1704 width=1910)
                                  default@store,store,Tbl:COMPLETE,Col:NONE,Output:["s_store_sk","s_store_id","s_store_name","s_gmt_offset"]
                        <-Reducer 2 [SIMPLE_EDGE]
                          SHUFFLE [RS_12]
                            PartitionCols:_col1
                            Merge Join Operator [MERGEJOIN_54] (rows=633595212 width=88)
                              Conds:RS_74._col0=RS_58._col0(Inner),Output:["_col1","_col2","_col5"]
                            <-Map 6 [SIMPLE_EDGE] vectorized
                              PARTITION_ONLY_SHUFFLE [RS_58]
                                PartitionCols:_col0
                                Select Operator [SEL_57] (rows=36524 width=1119)
                                  Output:["_col0","_col2"]
                                  Filter Operator [FIL_56] (rows=36524 width=1119)
                                    predicate:((d_year = 1998) and d_date_sk is not null)
                                    TableScan [TS_3] (rows=73049 width=1119)
                                      default@date_dim,date_dim,Tbl:COMPLETE,Col:NONE,Output:["d_date_sk","d_year","d_day_name"]
                            <-Map 1 [SIMPLE_EDGE] vectorized
                              SHUFFLE [RS_74]
                                PartitionCols:_col0
                                Select Operator [SEL_73] (rows=575995635 width=88)
                                  Output:["_col0","_col1","_col2"]
                                  Filter Operator [FIL_72] (rows=575995635 width=88)
                                    predicate:((ss_sold_date_sk BETWEEN DynamicValue(RS_10_date_dim_d_date_sk_min) AND DynamicValue(RS_10_date_dim_d_date_sk_max) and in_bloom_filter(ss_sold_date_sk, DynamicValue(RS_10_date_dim_d_date_sk_bloom_filter))) and (ss_store_sk BETWEEN DynamicValue(RS_13_store_s_store_sk_min) AND DynamicValue(RS_13_store_s_store_sk_max) and in_bloom_filter(ss_store_sk, DynamicValue(RS_13_store_s_store_sk_bloom_filter))) and ss_sold_date_sk is not null and ss_store_sk is not null)
                                    TableScan [TS_0] (rows=575995635 width=88)
                                      default@store_sales,store_sales,Tbl:COMPLETE,Col:NONE,Output:["ss_sold_date_sk","ss_store_sk","ss_sales_price"]
                                    <-Reducer 7 [BROADCAST_EDGE] vectorized
                                      BROADCAST [RS_63]
                                        Group By Operator [GBY_62] (rows=1 width=12)
                                          Output:["_col0","_col1","_col2"],aggregations:["min(VALUE._col0)","max(VALUE._col1)","bloom_filter(VALUE._col2, expectedEntries=1000000)"]
                                        <-Map 6 [CUSTOM_SIMPLE_EDGE] vectorized
                                          PARTITION_ONLY_SHUFFLE [RS_61]
                                            Group By Operator [GBY_60] (rows=1 width=12)
                                              Output:["_col0","_col1","_col2"],aggregations:["min(_col0)","max(_col0)","bloom_filter(_col0, expectedEntries=1000000)"]
                                              Select Operator [SEL_59] (rows=36524 width=1119)
                                                Output:["_col0"]
                                                 Please refer to the previous Select Operator [SEL_57]
                                    <-Reducer 9 [BROADCAST_EDGE] vectorized
                                      BROADCAST [RS_71]
                                        Group By Operator [GBY_70] (rows=1 width=12)
                                          Output:["_col0","_col1","_col2"],aggregations:["min(VALUE._col0)","max(VALUE._col1)","bloom_filter(VALUE._col2, expectedEntries=1000000)"]
                                        <-Map 8 [CUSTOM_SIMPLE_EDGE] vectorized
                                          PARTITION_ONLY_SHUFFLE [RS_69]
                                            Group By Operator [GBY_68] (rows=1 width=12)
                                              Output:["_col0","_col1","_col2"],aggregations:["min(_col0)","max(_col0)","bloom_filter(_col0, expectedEntries=1000000)"]
                                              Select Operator [SEL_67] (rows=852 width=1910)
                                                Output:["_col0"]
                                                 Please refer to the previous Select Operator [SEL_65]
>>>>>>> 66f97da9
<|MERGE_RESOLUTION|>--- conflicted
+++ resolved
@@ -45,378 +45,6 @@
 Reducer 7 <- Map 6 (CUSTOM_SIMPLE_EDGE)
 Reducer 9 <- Map 8 (CUSTOM_SIMPLE_EDGE)
 
-<<<<<<< HEAD
-STAGE PLANS:
-  Stage: Stage-1
-    Tez
-#### A masked pattern was here ####
-      Edges:
-        Map 1 <- Reducer 6 (BROADCAST_EDGE), Reducer 8 (BROADCAST_EDGE)
-        Reducer 2 <- Map 1 (SIMPLE_EDGE), Map 5 (SIMPLE_EDGE), Map 7 (BROADCAST_EDGE)
-        Reducer 3 <- Reducer 2 (SIMPLE_EDGE)
-        Reducer 4 <- Reducer 3 (SIMPLE_EDGE)
-        Reducer 6 <- Map 5 (CUSTOM_SIMPLE_EDGE)
-        Reducer 8 <- Map 7 (CUSTOM_SIMPLE_EDGE)
-#### A masked pattern was here ####
-      Vertices:
-        Map 1 
-            Map Operator Tree:
-                TableScan
-                  alias: store_sales
-                  filterExpr: (ss_sold_date_sk is not null and ss_store_sk is not null and (ss_sold_date_sk BETWEEN DynamicValue(RS_10_date_dim_d_date_sk_min) AND DynamicValue(RS_10_date_dim_d_date_sk_max) and in_bloom_filter(ss_sold_date_sk, DynamicValue(RS_10_date_dim_d_date_sk_bloom_filter))) and (ss_store_sk BETWEEN DynamicValue(RS_13_store_s_store_sk_min) AND DynamicValue(RS_13_store_s_store_sk_max) and in_bloom_filter(ss_store_sk, DynamicValue(RS_13_store_s_store_sk_bloom_filter)))) (type: boolean)
-                  Statistics: Num rows: 575995635 Data size: 50814502088 Basic stats: COMPLETE Column stats: NONE
-                  TableScan Vectorization:
-                      native: true
-                  Filter Operator
-                    Filter Vectorization:
-                        className: VectorFilterOperator
-                        native: true
-                        predicateExpression: FilterExprAndExpr(children: SelectColumnIsNotNull(col 0:int), SelectColumnIsNotNull(col 7:int), FilterExprAndExpr(children: FilterLongColumnBetweenDynamicValue(col 0:int, left 0, right 0), VectorInBloomFilterColDynamicValue), FilterExprAndExpr(children: FilterLongColumnBetweenDynamicValue(col 7:int, left 0, right 0), VectorInBloomFilterColDynamicValue))
-                    predicate: ((ss_sold_date_sk BETWEEN DynamicValue(RS_10_date_dim_d_date_sk_min) AND DynamicValue(RS_10_date_dim_d_date_sk_max) and in_bloom_filter(ss_sold_date_sk, DynamicValue(RS_10_date_dim_d_date_sk_bloom_filter))) and (ss_store_sk BETWEEN DynamicValue(RS_13_store_s_store_sk_min) AND DynamicValue(RS_13_store_s_store_sk_max) and in_bloom_filter(ss_store_sk, DynamicValue(RS_13_store_s_store_sk_bloom_filter))) and ss_sold_date_sk is not null and ss_store_sk is not null) (type: boolean)
-                    Statistics: Num rows: 575995635 Data size: 50814502088 Basic stats: COMPLETE Column stats: NONE
-                    Select Operator
-                      expressions: ss_sold_date_sk (type: int), ss_store_sk (type: int), ss_sales_price (type: decimal(7,2))
-                      outputColumnNames: _col0, _col1, _col2
-                      Select Vectorization:
-                          className: VectorSelectOperator
-                          native: true
-                          projectedOutputColumnNums: [0, 7, 13]
-                      Statistics: Num rows: 575995635 Data size: 50814502088 Basic stats: COMPLETE Column stats: NONE
-                      Reduce Output Operator
-                        key expressions: _col0 (type: int)
-                        sort order: +
-                        Map-reduce partition columns: _col0 (type: int)
-                        Reduce Sink Vectorization:
-                            className: VectorReduceSinkLongOperator
-                            native: true
-                            nativeConditionsMet: hive.vectorized.execution.reducesink.new.enabled IS true, hive.execution.engine tez IN [tez, spark] IS true, No PTF TopN IS true, No DISTINCT columns IS true, BinarySortableSerDe for keys IS true, LazyBinarySerDe for values IS true
-                        Statistics: Num rows: 575995635 Data size: 50814502088 Basic stats: COMPLETE Column stats: NONE
-                        value expressions: _col1 (type: int), _col2 (type: decimal(7,2))
-            Execution mode: vectorized
-            Map Vectorization:
-                enabled: true
-                enabledConditionsMet: hive.vectorized.use.vectorized.input.format IS true
-                inputFormatFeatureSupport: [DECIMAL_64]
-                featureSupportInUse: [DECIMAL_64]
-                inputFileFormats: org.apache.hadoop.hive.ql.io.orc.OrcInputFormat
-                allNative: true
-                usesVectorUDFAdaptor: false
-                vectorized: true
-        Map 5 
-            Map Operator Tree:
-                TableScan
-                  alias: date_dim
-                  filterExpr: ((d_year = 1998) and d_date_sk is not null) (type: boolean)
-                  Statistics: Num rows: 73049 Data size: 81741831 Basic stats: COMPLETE Column stats: NONE
-                  TableScan Vectorization:
-                      native: true
-                  Filter Operator
-                    Filter Vectorization:
-                        className: VectorFilterOperator
-                        native: true
-                        predicateExpression: FilterExprAndExpr(children: FilterLongColEqualLongScalar(col 6:int, val 1998), SelectColumnIsNotNull(col 0:int))
-                    predicate: ((d_year = 1998) and d_date_sk is not null) (type: boolean)
-                    Statistics: Num rows: 36524 Data size: 40870356 Basic stats: COMPLETE Column stats: NONE
-                    Select Operator
-                      expressions: d_date_sk (type: int), d_day_name (type: string)
-                      outputColumnNames: _col0, _col2
-                      Select Vectorization:
-                          className: VectorSelectOperator
-                          native: true
-                          projectedOutputColumnNums: [0, 14]
-                      Statistics: Num rows: 36524 Data size: 40870356 Basic stats: COMPLETE Column stats: NONE
-                      Reduce Output Operator
-                        key expressions: _col0 (type: int)
-                        sort order: +
-                        Map-reduce partition columns: _col0 (type: int)
-                        Reduce Sink Vectorization:
-                            className: VectorReduceSinkLongOperator
-                            native: true
-                            nativeConditionsMet: hive.vectorized.execution.reducesink.new.enabled IS true, hive.execution.engine tez IN [tez, spark] IS true, No PTF TopN IS true, No DISTINCT columns IS true, BinarySortableSerDe for keys IS true, LazyBinarySerDe for values IS true
-                        Statistics: Num rows: 36524 Data size: 40870356 Basic stats: COMPLETE Column stats: NONE
-                        value expressions: _col2 (type: string)
-                      Select Operator
-                        expressions: _col0 (type: int)
-                        outputColumnNames: _col0
-                        Select Vectorization:
-                            className: VectorSelectOperator
-                            native: true
-                            projectedOutputColumnNums: [0]
-                        Statistics: Num rows: 36524 Data size: 40870356 Basic stats: COMPLETE Column stats: NONE
-                        Group By Operator
-                          aggregations: min(_col0), max(_col0), bloom_filter(_col0, expectedEntries=1000000)
-                          Group By Vectorization:
-                              aggregators: VectorUDAFMinLong(col 0:int) -> int, VectorUDAFMaxLong(col 0:int) -> int, VectorUDAFBloomFilter(col 0:int) -> binary
-                              className: VectorGroupByOperator
-                              groupByMode: HASH
-                              native: false
-                              vectorProcessingMode: HASH
-                              projectedOutputColumnNums: [0, 1, 2]
-                          mode: hash
-                          outputColumnNames: _col0, _col1, _col2
-                          Statistics: Num rows: 1 Data size: 12 Basic stats: COMPLETE Column stats: NONE
-                          Reduce Output Operator
-                            sort order: 
-                            Reduce Sink Vectorization:
-                                className: VectorReduceSinkEmptyKeyOperator
-                                native: true
-                                nativeConditionsMet: hive.vectorized.execution.reducesink.new.enabled IS true, hive.execution.engine tez IN [tez, spark] IS true, No PTF TopN IS true, No DISTINCT columns IS true, BinarySortableSerDe for keys IS true, LazyBinarySerDe for values IS true
-                            Statistics: Num rows: 1 Data size: 12 Basic stats: COMPLETE Column stats: NONE
-                            value expressions: _col0 (type: int), _col1 (type: int), _col2 (type: binary)
-            Execution mode: vectorized
-            Map Vectorization:
-                enabled: true
-                enabledConditionsMet: hive.vectorized.use.vectorized.input.format IS true
-                inputFormatFeatureSupport: [DECIMAL_64]
-                featureSupportInUse: [DECIMAL_64]
-                inputFileFormats: org.apache.hadoop.hive.ql.io.orc.OrcInputFormat
-                allNative: false
-                usesVectorUDFAdaptor: false
-                vectorized: true
-        Map 7 
-            Map Operator Tree:
-                TableScan
-                  alias: store
-                  filterExpr: ((s_gmt_offset = -6) and s_store_sk is not null) (type: boolean)
-                  Statistics: Num rows: 1704 Data size: 3256276 Basic stats: COMPLETE Column stats: NONE
-                  TableScan Vectorization:
-                      native: true
-                  Filter Operator
-                    Filter Vectorization:
-                        className: VectorFilterOperator
-                        native: true
-                        predicateExpression: FilterExprAndExpr(children: FilterDecimal64ColEqualDecimal64Scalar(col 27:decimal(5,2)/DECIMAL_64, val -600), SelectColumnIsNotNull(col 0:int))
-                    predicate: ((s_gmt_offset = -6) and s_store_sk is not null) (type: boolean)
-                    Statistics: Num rows: 852 Data size: 1628138 Basic stats: COMPLETE Column stats: NONE
-                    Select Operator
-                      expressions: s_store_sk (type: int), s_store_id (type: string), s_store_name (type: string)
-                      outputColumnNames: _col0, _col1, _col2
-                      Select Vectorization:
-                          className: VectorSelectOperator
-                          native: true
-                          projectedOutputColumnNums: [0, 1, 5]
-                      Statistics: Num rows: 852 Data size: 1628138 Basic stats: COMPLETE Column stats: NONE
-                      Reduce Output Operator
-                        key expressions: _col0 (type: int)
-                        sort order: +
-                        Map-reduce partition columns: _col0 (type: int)
-                        Reduce Sink Vectorization:
-                            className: VectorReduceSinkLongOperator
-                            native: true
-                            nativeConditionsMet: hive.vectorized.execution.reducesink.new.enabled IS true, hive.execution.engine tez IN [tez, spark] IS true, No PTF TopN IS true, No DISTINCT columns IS true, BinarySortableSerDe for keys IS true, LazyBinarySerDe for values IS true
-                        Statistics: Num rows: 852 Data size: 1628138 Basic stats: COMPLETE Column stats: NONE
-                        value expressions: _col1 (type: string), _col2 (type: string)
-                      Select Operator
-                        expressions: _col0 (type: int)
-                        outputColumnNames: _col0
-                        Select Vectorization:
-                            className: VectorSelectOperator
-                            native: true
-                            projectedOutputColumnNums: [0]
-                        Statistics: Num rows: 852 Data size: 1628138 Basic stats: COMPLETE Column stats: NONE
-                        Group By Operator
-                          aggregations: min(_col0), max(_col0), bloom_filter(_col0, expectedEntries=1000000)
-                          Group By Vectorization:
-                              aggregators: VectorUDAFMinLong(col 0:int) -> int, VectorUDAFMaxLong(col 0:int) -> int, VectorUDAFBloomFilter(col 0:int) -> binary
-                              className: VectorGroupByOperator
-                              groupByMode: HASH
-                              native: false
-                              vectorProcessingMode: HASH
-                              projectedOutputColumnNums: [0, 1, 2]
-                          mode: hash
-                          outputColumnNames: _col0, _col1, _col2
-                          Statistics: Num rows: 1 Data size: 12 Basic stats: COMPLETE Column stats: NONE
-                          Reduce Output Operator
-                            sort order: 
-                            Reduce Sink Vectorization:
-                                className: VectorReduceSinkEmptyKeyOperator
-                                native: true
-                                nativeConditionsMet: hive.vectorized.execution.reducesink.new.enabled IS true, hive.execution.engine tez IN [tez, spark] IS true, No PTF TopN IS true, No DISTINCT columns IS true, BinarySortableSerDe for keys IS true, LazyBinarySerDe for values IS true
-                            Statistics: Num rows: 1 Data size: 12 Basic stats: COMPLETE Column stats: NONE
-                            value expressions: _col0 (type: int), _col1 (type: int), _col2 (type: binary)
-            Execution mode: vectorized
-            Map Vectorization:
-                enabled: true
-                enabledConditionsMet: hive.vectorized.use.vectorized.input.format IS true
-                inputFormatFeatureSupport: [DECIMAL_64]
-                featureSupportInUse: [DECIMAL_64]
-                inputFileFormats: org.apache.hadoop.hive.ql.io.orc.OrcInputFormat
-                allNative: false
-                usesVectorUDFAdaptor: false
-                vectorized: true
-        Reducer 2 
-            Reduce Operator Tree:
-              Merge Join Operator
-                condition map:
-                     Inner Join 0 to 1
-                keys:
-                  0 _col0 (type: int)
-                  1 _col0 (type: int)
-                outputColumnNames: _col1, _col2, _col5
-                Statistics: Num rows: 633595212 Data size: 55895953508 Basic stats: COMPLETE Column stats: NONE
-                Map Join Operator
-                  condition map:
-                       Inner Join 0 to 1
-                  keys:
-                    0 _col1 (type: int)
-                    1 _col0 (type: int)
-                  outputColumnNames: _col2, _col5, _col7, _col8
-                  input vertices:
-                    1 Map 7
-                  Statistics: Num rows: 696954748 Data size: 61485550191 Basic stats: COMPLETE Column stats: NONE
-                  HybridGraceHashJoin: true
-                  Top N Key Operator
-                    sort order: ++
-                    keys: _col8 (type: string), _col7 (type: string)
-                    Statistics: Num rows: 696954748 Data size: 61485550191 Basic stats: COMPLETE Column stats: NONE
-                    top n: 100
-                    Select Operator
-                      expressions: _col8 (type: string), _col7 (type: string), CASE WHEN ((_col5 = 'Sunday')) THEN (_col2) ELSE (null) END (type: decimal(7,2)), CASE WHEN ((_col5 = 'Monday')) THEN (_col2) ELSE (null) END (type: decimal(7,2)), CASE WHEN ((_col5 = 'Tuesday')) THEN (_col2) ELSE (null) END (type: decimal(7,2)), CASE WHEN ((_col5 = 'Wednesday')) THEN (_col2) ELSE (null) END (type: decimal(7,2)), CASE WHEN ((_col5 = 'Thursday')) THEN (_col2) ELSE (null) END (type: decimal(7,2)), CASE WHEN ((_col5 = 'Friday')) THEN (_col2) ELSE (null) END (type: decimal(7,2)), CASE WHEN ((_col5 = 'Saturday')) THEN (_col2) ELSE (null) END (type: decimal(7,2))
-                      outputColumnNames: _col0, _col1, _col2, _col3, _col4, _col5, _col6, _col7, _col8
-                      Statistics: Num rows: 696954748 Data size: 61485550191 Basic stats: COMPLETE Column stats: NONE
-                      Group By Operator
-                        aggregations: sum(_col2), sum(_col3), sum(_col4), sum(_col5), sum(_col6), sum(_col7), sum(_col8)
-                        keys: _col0 (type: string), _col1 (type: string)
-                        mode: hash
-                        outputColumnNames: _col0, _col1, _col2, _col3, _col4, _col5, _col6, _col7, _col8
-                        Statistics: Num rows: 696954748 Data size: 61485550191 Basic stats: COMPLETE Column stats: NONE
-                        Reduce Output Operator
-                          key expressions: _col0 (type: string), _col1 (type: string)
-                          sort order: ++
-                          Map-reduce partition columns: _col0 (type: string), _col1 (type: string)
-                          Statistics: Num rows: 696954748 Data size: 61485550191 Basic stats: COMPLETE Column stats: NONE
-                          TopN Hash Memory Usage: 0.1
-                          value expressions: _col2 (type: decimal(17,2)), _col3 (type: decimal(17,2)), _col4 (type: decimal(17,2)), _col5 (type: decimal(17,2)), _col6 (type: decimal(17,2)), _col7 (type: decimal(17,2)), _col8 (type: decimal(17,2))
-        Reducer 3 
-            Execution mode: vectorized
-            Reduce Vectorization:
-                enabled: true
-                enableConditionsMet: hive.vectorized.execution.reduce.enabled IS true, hive.execution.engine tez IN [tez, spark] IS true
-                allNative: false
-                usesVectorUDFAdaptor: false
-                vectorized: true
-            Reduce Operator Tree:
-              Group By Operator
-                aggregations: sum(VALUE._col0), sum(VALUE._col1), sum(VALUE._col2), sum(VALUE._col3), sum(VALUE._col4), sum(VALUE._col5), sum(VALUE._col6)
-                Group By Vectorization:
-                    aggregators: VectorUDAFSumDecimal(col 2:decimal(17,2)) -> decimal(17,2), VectorUDAFSumDecimal(col 3:decimal(17,2)) -> decimal(17,2), VectorUDAFSumDecimal(col 4:decimal(17,2)) -> decimal(17,2), VectorUDAFSumDecimal(col 5:decimal(17,2)) -> decimal(17,2), VectorUDAFSumDecimal(col 6:decimal(17,2)) -> decimal(17,2), VectorUDAFSumDecimal(col 7:decimal(17,2)) -> decimal(17,2), VectorUDAFSumDecimal(col 8:decimal(17,2)) -> decimal(17,2)
-                    className: VectorGroupByOperator
-                    groupByMode: MERGEPARTIAL
-                    keyExpressions: col 0:string, col 1:string
-                    native: false
-                    vectorProcessingMode: MERGE_PARTIAL
-                    projectedOutputColumnNums: [0, 1, 2, 3, 4, 5, 6]
-                keys: KEY._col0 (type: string), KEY._col1 (type: string)
-                mode: mergepartial
-                outputColumnNames: _col0, _col1, _col2, _col3, _col4, _col5, _col6, _col7, _col8
-                Statistics: Num rows: 348477374 Data size: 30742775095 Basic stats: COMPLETE Column stats: NONE
-                Reduce Output Operator
-                  key expressions: _col0 (type: string), _col1 (type: string), _col2 (type: decimal(17,2)), _col3 (type: decimal(17,2)), _col4 (type: decimal(17,2)), _col5 (type: decimal(17,2)), _col6 (type: decimal(17,2)), _col7 (type: decimal(17,2)), _col8 (type: decimal(17,2))
-                  sort order: +++++++++
-                  Reduce Sink Vectorization:
-                      className: VectorReduceSinkObjectHashOperator
-                      native: true
-                      nativeConditionsMet: hive.vectorized.execution.reducesink.new.enabled IS true, hive.execution.engine tez IN [tez, spark] IS true, No PTF TopN IS true, No DISTINCT columns IS true, BinarySortableSerDe for keys IS true, LazyBinarySerDe for values IS true
-                  Statistics: Num rows: 348477374 Data size: 30742775095 Basic stats: COMPLETE Column stats: NONE
-                  TopN Hash Memory Usage: 0.1
-        Reducer 4 
-            Execution mode: vectorized
-            Reduce Vectorization:
-                enabled: true
-                enableConditionsMet: hive.vectorized.execution.reduce.enabled IS true, hive.execution.engine tez IN [tez, spark] IS true
-                allNative: false
-                usesVectorUDFAdaptor: false
-                vectorized: true
-            Reduce Operator Tree:
-              Select Operator
-                expressions: KEY.reducesinkkey0 (type: string), KEY.reducesinkkey1 (type: string), KEY.reducesinkkey2 (type: decimal(17,2)), KEY.reducesinkkey3 (type: decimal(17,2)), KEY.reducesinkkey4 (type: decimal(17,2)), KEY.reducesinkkey5 (type: decimal(17,2)), KEY.reducesinkkey6 (type: decimal(17,2)), KEY.reducesinkkey7 (type: decimal(17,2)), KEY.reducesinkkey8 (type: decimal(17,2))
-                outputColumnNames: _col0, _col1, _col2, _col3, _col4, _col5, _col6, _col7, _col8
-                Select Vectorization:
-                    className: VectorSelectOperator
-                    native: true
-                    projectedOutputColumnNums: [0, 1, 2, 3, 4, 5, 6, 7, 8]
-                Statistics: Num rows: 348477374 Data size: 30742775095 Basic stats: COMPLETE Column stats: NONE
-                Limit
-                  Number of rows: 100
-                  Limit Vectorization:
-                      className: VectorLimitOperator
-                      native: true
-                  Statistics: Num rows: 100 Data size: 8800 Basic stats: COMPLETE Column stats: NONE
-                  File Output Operator
-                    compressed: false
-                    File Sink Vectorization:
-                        className: VectorFileSinkOperator
-                        native: false
-                    Statistics: Num rows: 100 Data size: 8800 Basic stats: COMPLETE Column stats: NONE
-                    table:
-                        input format: org.apache.hadoop.mapred.SequenceFileInputFormat
-                        output format: org.apache.hadoop.hive.ql.io.HiveSequenceFileOutputFormat
-                        serde: org.apache.hadoop.hive.serde2.lazy.LazySimpleSerDe
-        Reducer 6 
-            Execution mode: vectorized
-            Reduce Vectorization:
-                enabled: true
-                enableConditionsMet: hive.vectorized.execution.reduce.enabled IS true, hive.execution.engine tez IN [tez, spark] IS true
-                allNative: false
-                usesVectorUDFAdaptor: false
-                vectorized: true
-            Reduce Operator Tree:
-              Group By Operator
-                aggregations: min(VALUE._col0), max(VALUE._col1), bloom_filter(VALUE._col2, expectedEntries=1000000)
-                Group By Vectorization:
-                    aggregators: VectorUDAFMinLong(col 0:int) -> int, VectorUDAFMaxLong(col 1:int) -> int, VectorUDAFBloomFilterMerge(col 2:binary) -> binary
-                    className: VectorGroupByOperator
-                    groupByMode: FINAL
-                    native: false
-                    vectorProcessingMode: STREAMING
-                    projectedOutputColumnNums: [0, 1, 2]
-                mode: final
-                outputColumnNames: _col0, _col1, _col2
-                Statistics: Num rows: 1 Data size: 12 Basic stats: COMPLETE Column stats: NONE
-                Reduce Output Operator
-                  sort order: 
-                  Reduce Sink Vectorization:
-                      className: VectorReduceSinkEmptyKeyOperator
-                      native: true
-                      nativeConditionsMet: hive.vectorized.execution.reducesink.new.enabled IS true, hive.execution.engine tez IN [tez, spark] IS true, No PTF TopN IS true, No DISTINCT columns IS true, BinarySortableSerDe for keys IS true, LazyBinarySerDe for values IS true
-                  Statistics: Num rows: 1 Data size: 12 Basic stats: COMPLETE Column stats: NONE
-                  value expressions: _col0 (type: int), _col1 (type: int), _col2 (type: binary)
-        Reducer 8 
-            Execution mode: vectorized
-            Reduce Vectorization:
-                enabled: true
-                enableConditionsMet: hive.vectorized.execution.reduce.enabled IS true, hive.execution.engine tez IN [tez, spark] IS true
-                allNative: false
-                usesVectorUDFAdaptor: false
-                vectorized: true
-            Reduce Operator Tree:
-              Group By Operator
-                aggregations: min(VALUE._col0), max(VALUE._col1), bloom_filter(VALUE._col2, expectedEntries=1000000)
-                Group By Vectorization:
-                    aggregators: VectorUDAFMinLong(col 0:int) -> int, VectorUDAFMaxLong(col 1:int) -> int, VectorUDAFBloomFilterMerge(col 2:binary) -> binary
-                    className: VectorGroupByOperator
-                    groupByMode: FINAL
-                    native: false
-                    vectorProcessingMode: STREAMING
-                    projectedOutputColumnNums: [0, 1, 2]
-                mode: final
-                outputColumnNames: _col0, _col1, _col2
-                Statistics: Num rows: 1 Data size: 12 Basic stats: COMPLETE Column stats: NONE
-                Reduce Output Operator
-                  sort order: 
-                  Reduce Sink Vectorization:
-                      className: VectorReduceSinkEmptyKeyOperator
-                      native: true
-                      nativeConditionsMet: hive.vectorized.execution.reducesink.new.enabled IS true, hive.execution.engine tez IN [tez, spark] IS true, No PTF TopN IS true, No DISTINCT columns IS true, BinarySortableSerDe for keys IS true, LazyBinarySerDe for values IS true
-                  Statistics: Num rows: 1 Data size: 12 Basic stats: COMPLETE Column stats: NONE
-                  value expressions: _col0 (type: int), _col1 (type: int), _col2 (type: binary)
-
-  Stage: Stage-0
-    Fetch Operator
-      limit: 100
-      Processor Tree:
-        ListSink
-=======
 Stage-0
   Fetch Operator
     limit:100
@@ -496,4 +124,3 @@
                                               Select Operator [SEL_67] (rows=852 width=1910)
                                                 Output:["_col0"]
                                                  Please refer to the previous Select Operator [SEL_65]
->>>>>>> 66f97da9
