PREHOOK: query: explain
select  i_item_id,
        s_state, grouping(s_state) g_state,
        avg(ss_quantity) agg1,
        avg(ss_list_price) agg2,
        avg(ss_coupon_amt) agg3,
        avg(ss_sales_price) agg4
 from store_sales, customer_demographics, date_dim, store, item
 where ss_sold_date_sk = d_date_sk and
       ss_item_sk = i_item_sk and
       ss_store_sk = s_store_sk and
       ss_cdemo_sk = cd_demo_sk and
       cd_gender = 'M' and
       cd_marital_status = 'U' and
       cd_education_status = '2 yr Degree' and
       d_year = 2001 and
       s_state in ('SD','FL', 'MI', 'LA', 'MO', 'SC')
 group by rollup (i_item_id, s_state)
 order by i_item_id
         ,s_state
 limit 100
PREHOOK: type: QUERY
POSTHOOK: query: explain
select  i_item_id,
        s_state, grouping(s_state) g_state,
        avg(ss_quantity) agg1,
        avg(ss_list_price) agg2,
        avg(ss_coupon_amt) agg3,
        avg(ss_sales_price) agg4
 from store_sales, customer_demographics, date_dim, store, item
 where ss_sold_date_sk = d_date_sk and
       ss_item_sk = i_item_sk and
       ss_store_sk = s_store_sk and
       ss_cdemo_sk = cd_demo_sk and
       cd_gender = 'M' and
       cd_marital_status = 'U' and
       cd_education_status = '2 yr Degree' and
       d_year = 2001 and
       s_state in ('SD','FL', 'MI', 'LA', 'MO', 'SC')
 group by rollup (i_item_id, s_state)
 order by i_item_id
         ,s_state
 limit 100
POSTHOOK: type: QUERY
Plan optimized by CBO.

Vertex dependency in root stage
Map 1 <- Reducer 11 (BROADCAST_EDGE), Reducer 13 (BROADCAST_EDGE), Reducer 15 (BROADCAST_EDGE), Reducer 9 (BROADCAST_EDGE)
Reducer 11 <- Map 10 (CUSTOM_SIMPLE_EDGE)
Reducer 13 <- Map 12 (CUSTOM_SIMPLE_EDGE)
Reducer 15 <- Map 14 (CUSTOM_SIMPLE_EDGE)
Reducer 2 <- Map 1 (SIMPLE_EDGE), Map 8 (SIMPLE_EDGE)
Reducer 3 <- Map 10 (SIMPLE_EDGE), Reducer 2 (SIMPLE_EDGE)
Reducer 4 <- Map 12 (SIMPLE_EDGE), Reducer 3 (SIMPLE_EDGE)
Reducer 5 <- Map 14 (SIMPLE_EDGE), Reducer 4 (SIMPLE_EDGE)
Reducer 6 <- Reducer 5 (SIMPLE_EDGE)
Reducer 7 <- Reducer 6 (SIMPLE_EDGE)
Reducer 9 <- Map 8 (CUSTOM_SIMPLE_EDGE)

<<<<<<< HEAD
STAGE PLANS:
  Stage: Stage-1
    Tez
#### A masked pattern was here ####
      Edges:
        Map 1 <- Reducer 10 (BROADCAST_EDGE), Reducer 12 (BROADCAST_EDGE), Reducer 14 (BROADCAST_EDGE), Reducer 8 (BROADCAST_EDGE)
        Reducer 10 <- Map 9 (CUSTOM_SIMPLE_EDGE)
        Reducer 12 <- Map 11 (CUSTOM_SIMPLE_EDGE)
        Reducer 14 <- Map 13 (CUSTOM_SIMPLE_EDGE)
        Reducer 2 <- Map 1 (SIMPLE_EDGE), Map 7 (SIMPLE_EDGE)
        Reducer 3 <- Map 11 (BROADCAST_EDGE), Map 9 (SIMPLE_EDGE), Reducer 2 (SIMPLE_EDGE)
        Reducer 4 <- Map 13 (SIMPLE_EDGE), Reducer 3 (SIMPLE_EDGE)
        Reducer 5 <- Reducer 4 (SIMPLE_EDGE)
        Reducer 6 <- Reducer 5 (SIMPLE_EDGE)
        Reducer 8 <- Map 7 (CUSTOM_SIMPLE_EDGE)
#### A masked pattern was here ####
      Vertices:
        Map 1 
            Map Operator Tree:
                TableScan
                  alias: store_sales
                  filterExpr: (ss_cdemo_sk is not null and ss_sold_date_sk is not null and ss_store_sk is not null and ss_item_sk is not null and (ss_cdemo_sk BETWEEN DynamicValue(RS_16_customer_demographics_cd_demo_sk_min) AND DynamicValue(RS_16_customer_demographics_cd_demo_sk_max) and in_bloom_filter(ss_cdemo_sk, DynamicValue(RS_16_customer_demographics_cd_demo_sk_bloom_filter))) and (ss_sold_date_sk BETWEEN DynamicValue(RS_19_date_dim_d_date_sk_min) AND DynamicValue(RS_19_date_dim_d_date_sk_max) and in_bloom_filter(ss_sold_date_sk, DynamicValue(RS_19_date_dim_d_date_sk_bloom_filter))) and (ss_store_sk BETWEEN DynamicValue(RS_22_store_s_store_sk_min) AND DynamicValue(RS_22_store_s_store_sk_max) and in_bloom_filter(ss_store_sk, DynamicValue(RS_22_store_s_store_sk_bloom_filter))) and (ss_item_sk BETWEEN DynamicValue(RS_25_item_i_item_sk_min) AND DynamicValue(RS_25_item_i_item_sk_max) and in_bloom_filter(ss_item_sk, DynamicValue(RS_25_item_i_item_sk_bloom_filter)))) (type: boolean)
                  Statistics: Num rows: 575995635 Data size: 50814502088 Basic stats: COMPLETE Column stats: NONE
                  TableScan Vectorization:
                      native: true
                  Filter Operator
                    Filter Vectorization:
                        className: VectorFilterOperator
                        native: true
                        predicateExpression: FilterExprAndExpr(children: SelectColumnIsNotNull(col 4:int), SelectColumnIsNotNull(col 0:int), SelectColumnIsNotNull(col 7:int), SelectColumnIsNotNull(col 2:int), FilterExprAndExpr(children: FilterLongColumnBetweenDynamicValue(col 4:int, left 0, right 0), VectorInBloomFilterColDynamicValue), FilterExprAndExpr(children: FilterLongColumnBetweenDynamicValue(col 0:int, left 0, right 0), VectorInBloomFilterColDynamicValue), FilterExprAndExpr(children: FilterLongColumnBetweenDynamicValue(col 7:int, left 0, right 0), VectorInBloomFilterColDynamicValue), FilterExprAndExpr(children: FilterLongColumnBetweenDynamicValue(col 2:int, left 0, right 0), VectorInBloomFilterColDynamicValue))
                    predicate: ((ss_cdemo_sk BETWEEN DynamicValue(RS_16_customer_demographics_cd_demo_sk_min) AND DynamicValue(RS_16_customer_demographics_cd_demo_sk_max) and in_bloom_filter(ss_cdemo_sk, DynamicValue(RS_16_customer_demographics_cd_demo_sk_bloom_filter))) and (ss_item_sk BETWEEN DynamicValue(RS_25_item_i_item_sk_min) AND DynamicValue(RS_25_item_i_item_sk_max) and in_bloom_filter(ss_item_sk, DynamicValue(RS_25_item_i_item_sk_bloom_filter))) and (ss_sold_date_sk BETWEEN DynamicValue(RS_19_date_dim_d_date_sk_min) AND DynamicValue(RS_19_date_dim_d_date_sk_max) and in_bloom_filter(ss_sold_date_sk, DynamicValue(RS_19_date_dim_d_date_sk_bloom_filter))) and (ss_store_sk BETWEEN DynamicValue(RS_22_store_s_store_sk_min) AND DynamicValue(RS_22_store_s_store_sk_max) and in_bloom_filter(ss_store_sk, DynamicValue(RS_22_store_s_store_sk_bloom_filter))) and ss_cdemo_sk is not null and ss_item_sk is not null and ss_sold_date_sk is not null and ss_store_sk is not null) (type: boolean)
                    Statistics: Num rows: 575995635 Data size: 50814502088 Basic stats: COMPLETE Column stats: NONE
                    Select Operator
                      expressions: ss_sold_date_sk (type: int), ss_item_sk (type: int), ss_cdemo_sk (type: int), ss_store_sk (type: int), ss_quantity (type: int), ss_list_price (type: decimal(7,2)), ss_sales_price (type: decimal(7,2)), ss_coupon_amt (type: decimal(7,2))
                      outputColumnNames: _col0, _col1, _col2, _col3, _col4, _col5, _col6, _col7
                      Select Vectorization:
                          className: VectorSelectOperator
                          native: true
                          projectedOutputColumnNums: [0, 2, 4, 7, 10, 12, 13, 19]
                      Statistics: Num rows: 575995635 Data size: 50814502088 Basic stats: COMPLETE Column stats: NONE
                      Reduce Output Operator
                        key expressions: _col2 (type: int)
                        sort order: +
                        Map-reduce partition columns: _col2 (type: int)
                        Reduce Sink Vectorization:
                            className: VectorReduceSinkLongOperator
                            native: true
                            nativeConditionsMet: hive.vectorized.execution.reducesink.new.enabled IS true, hive.execution.engine tez IN [tez, spark] IS true, No PTF TopN IS true, No DISTINCT columns IS true, BinarySortableSerDe for keys IS true, LazyBinarySerDe for values IS true
                        Statistics: Num rows: 575995635 Data size: 50814502088 Basic stats: COMPLETE Column stats: NONE
                        value expressions: _col0 (type: int), _col1 (type: int), _col3 (type: int), _col4 (type: int), _col5 (type: decimal(7,2)), _col6 (type: decimal(7,2)), _col7 (type: decimal(7,2))
            Execution mode: vectorized
            Map Vectorization:
                enabled: true
                enabledConditionsMet: hive.vectorized.use.vectorized.input.format IS true
                inputFormatFeatureSupport: [DECIMAL_64]
                featureSupportInUse: [DECIMAL_64]
                inputFileFormats: org.apache.hadoop.hive.ql.io.orc.OrcInputFormat
                allNative: true
                usesVectorUDFAdaptor: false
                vectorized: true
        Map 11 
            Map Operator Tree:
                TableScan
                  alias: store
                  filterExpr: ((s_state) IN ('SD', 'FL', 'MI', 'LA', 'MO', 'SC') and s_store_sk is not null) (type: boolean)
                  Statistics: Num rows: 1704 Data size: 3256276 Basic stats: COMPLETE Column stats: NONE
                  TableScan Vectorization:
                      native: true
                  Filter Operator
                    Filter Vectorization:
                        className: VectorFilterOperator
                        native: true
                        predicateExpression: FilterExprAndExpr(children: FilterStringColumnInList(col 24, values SD, FL, MI, LA, MO, SC), SelectColumnIsNotNull(col 0:int))
                    predicate: ((s_state) IN ('SD', 'FL', 'MI', 'LA', 'MO', 'SC') and s_store_sk is not null) (type: boolean)
                    Statistics: Num rows: 1704 Data size: 3256276 Basic stats: COMPLETE Column stats: NONE
                    Select Operator
                      expressions: s_store_sk (type: int), s_state (type: string)
                      outputColumnNames: _col0, _col1
                      Select Vectorization:
                          className: VectorSelectOperator
                          native: true
                          projectedOutputColumnNums: [0, 24]
                      Statistics: Num rows: 1704 Data size: 3256276 Basic stats: COMPLETE Column stats: NONE
                      Reduce Output Operator
                        key expressions: _col0 (type: int)
                        sort order: +
                        Map-reduce partition columns: _col0 (type: int)
                        Reduce Sink Vectorization:
                            className: VectorReduceSinkLongOperator
                            native: true
                            nativeConditionsMet: hive.vectorized.execution.reducesink.new.enabled IS true, hive.execution.engine tez IN [tez, spark] IS true, No PTF TopN IS true, No DISTINCT columns IS true, BinarySortableSerDe for keys IS true, LazyBinarySerDe for values IS true
                        Statistics: Num rows: 1704 Data size: 3256276 Basic stats: COMPLETE Column stats: NONE
                        value expressions: _col1 (type: string)
                      Select Operator
                        expressions: _col0 (type: int)
                        outputColumnNames: _col0
                        Select Vectorization:
                            className: VectorSelectOperator
                            native: true
                            projectedOutputColumnNums: [0]
                        Statistics: Num rows: 1704 Data size: 3256276 Basic stats: COMPLETE Column stats: NONE
                        Group By Operator
                          aggregations: min(_col0), max(_col0), bloom_filter(_col0, expectedEntries=1000000)
                          Group By Vectorization:
                              aggregators: VectorUDAFMinLong(col 0:int) -> int, VectorUDAFMaxLong(col 0:int) -> int, VectorUDAFBloomFilter(col 0:int) -> binary
                              className: VectorGroupByOperator
                              groupByMode: HASH
                              native: false
                              vectorProcessingMode: HASH
                              projectedOutputColumnNums: [0, 1, 2]
                          mode: hash
                          outputColumnNames: _col0, _col1, _col2
                          Statistics: Num rows: 1 Data size: 12 Basic stats: COMPLETE Column stats: NONE
                          Reduce Output Operator
                            sort order: 
                            Reduce Sink Vectorization:
                                className: VectorReduceSinkEmptyKeyOperator
                                native: true
                                nativeConditionsMet: hive.vectorized.execution.reducesink.new.enabled IS true, hive.execution.engine tez IN [tez, spark] IS true, No PTF TopN IS true, No DISTINCT columns IS true, BinarySortableSerDe for keys IS true, LazyBinarySerDe for values IS true
                            Statistics: Num rows: 1 Data size: 12 Basic stats: COMPLETE Column stats: NONE
                            value expressions: _col0 (type: int), _col1 (type: int), _col2 (type: binary)
            Execution mode: vectorized
            Map Vectorization:
                enabled: true
                enabledConditionsMet: hive.vectorized.use.vectorized.input.format IS true
                inputFormatFeatureSupport: [DECIMAL_64]
                featureSupportInUse: [DECIMAL_64]
                inputFileFormats: org.apache.hadoop.hive.ql.io.orc.OrcInputFormat
                allNative: false
                usesVectorUDFAdaptor: false
                vectorized: true
        Map 13 
            Map Operator Tree:
                TableScan
                  alias: item
                  filterExpr: i_item_sk is not null (type: boolean)
                  Statistics: Num rows: 462000 Data size: 663560457 Basic stats: COMPLETE Column stats: NONE
                  TableScan Vectorization:
                      native: true
                  Filter Operator
                    Filter Vectorization:
                        className: VectorFilterOperator
                        native: true
                        predicateExpression: SelectColumnIsNotNull(col 0:int)
                    predicate: i_item_sk is not null (type: boolean)
                    Statistics: Num rows: 462000 Data size: 663560457 Basic stats: COMPLETE Column stats: NONE
                    Select Operator
                      expressions: i_item_sk (type: int), i_item_id (type: string)
                      outputColumnNames: _col0, _col1
                      Select Vectorization:
                          className: VectorSelectOperator
                          native: true
                          projectedOutputColumnNums: [0, 1]
                      Statistics: Num rows: 462000 Data size: 663560457 Basic stats: COMPLETE Column stats: NONE
                      Reduce Output Operator
                        key expressions: _col0 (type: int)
                        sort order: +
                        Map-reduce partition columns: _col0 (type: int)
                        Reduce Sink Vectorization:
                            className: VectorReduceSinkLongOperator
                            native: true
                            nativeConditionsMet: hive.vectorized.execution.reducesink.new.enabled IS true, hive.execution.engine tez IN [tez, spark] IS true, No PTF TopN IS true, No DISTINCT columns IS true, BinarySortableSerDe for keys IS true, LazyBinarySerDe for values IS true
                        Statistics: Num rows: 462000 Data size: 663560457 Basic stats: COMPLETE Column stats: NONE
                        value expressions: _col1 (type: string)
                      Select Operator
                        expressions: _col0 (type: int)
                        outputColumnNames: _col0
                        Select Vectorization:
                            className: VectorSelectOperator
                            native: true
                            projectedOutputColumnNums: [0]
                        Statistics: Num rows: 462000 Data size: 663560457 Basic stats: COMPLETE Column stats: NONE
                        Group By Operator
                          aggregations: min(_col0), max(_col0), bloom_filter(_col0, expectedEntries=1000000)
                          Group By Vectorization:
                              aggregators: VectorUDAFMinLong(col 0:int) -> int, VectorUDAFMaxLong(col 0:int) -> int, VectorUDAFBloomFilter(col 0:int) -> binary
                              className: VectorGroupByOperator
                              groupByMode: HASH
                              native: false
                              vectorProcessingMode: HASH
                              projectedOutputColumnNums: [0, 1, 2]
                          mode: hash
                          outputColumnNames: _col0, _col1, _col2
                          Statistics: Num rows: 1 Data size: 12 Basic stats: COMPLETE Column stats: NONE
                          Reduce Output Operator
                            sort order: 
                            Reduce Sink Vectorization:
                                className: VectorReduceSinkEmptyKeyOperator
                                native: true
                                nativeConditionsMet: hive.vectorized.execution.reducesink.new.enabled IS true, hive.execution.engine tez IN [tez, spark] IS true, No PTF TopN IS true, No DISTINCT columns IS true, BinarySortableSerDe for keys IS true, LazyBinarySerDe for values IS true
                            Statistics: Num rows: 1 Data size: 12 Basic stats: COMPLETE Column stats: NONE
                            value expressions: _col0 (type: int), _col1 (type: int), _col2 (type: binary)
            Execution mode: vectorized
            Map Vectorization:
                enabled: true
                enabledConditionsMet: hive.vectorized.use.vectorized.input.format IS true
                inputFormatFeatureSupport: [DECIMAL_64]
                featureSupportInUse: [DECIMAL_64]
                inputFileFormats: org.apache.hadoop.hive.ql.io.orc.OrcInputFormat
                allNative: false
                usesVectorUDFAdaptor: false
                vectorized: true
        Map 7 
            Map Operator Tree:
                TableScan
                  alias: customer_demographics
                  filterExpr: ((cd_gender = 'M') and (cd_marital_status = 'U') and (cd_education_status = '2 yr Degree') and cd_demo_sk is not null) (type: boolean)
                  Statistics: Num rows: 1861800 Data size: 717186159 Basic stats: COMPLETE Column stats: NONE
                  TableScan Vectorization:
                      native: true
                  Filter Operator
                    Filter Vectorization:
                        className: VectorFilterOperator
                        native: true
                        predicateExpression: FilterExprAndExpr(children: FilterStringGroupColEqualStringScalar(col 1:string, val M), FilterStringGroupColEqualStringScalar(col 2:string, val U), FilterStringGroupColEqualStringScalar(col 3:string, val 2 yr Degree), SelectColumnIsNotNull(col 0:int))
                    predicate: ((cd_education_status = '2 yr Degree') and (cd_gender = 'M') and (cd_marital_status = 'U') and cd_demo_sk is not null) (type: boolean)
                    Statistics: Num rows: 232725 Data size: 89648269 Basic stats: COMPLETE Column stats: NONE
                    Select Operator
                      expressions: cd_demo_sk (type: int)
                      outputColumnNames: _col0
                      Select Vectorization:
                          className: VectorSelectOperator
                          native: true
                          projectedOutputColumnNums: [0]
                      Statistics: Num rows: 232725 Data size: 89648269 Basic stats: COMPLETE Column stats: NONE
                      Reduce Output Operator
                        key expressions: _col0 (type: int)
                        sort order: +
                        Map-reduce partition columns: _col0 (type: int)
                        Reduce Sink Vectorization:
                            className: VectorReduceSinkLongOperator
                            native: true
                            nativeConditionsMet: hive.vectorized.execution.reducesink.new.enabled IS true, hive.execution.engine tez IN [tez, spark] IS true, No PTF TopN IS true, No DISTINCT columns IS true, BinarySortableSerDe for keys IS true, LazyBinarySerDe for values IS true
                        Statistics: Num rows: 232725 Data size: 89648269 Basic stats: COMPLETE Column stats: NONE
                      Select Operator
                        expressions: _col0 (type: int)
                        outputColumnNames: _col0
                        Select Vectorization:
                            className: VectorSelectOperator
                            native: true
                            projectedOutputColumnNums: [0]
                        Statistics: Num rows: 232725 Data size: 89648269 Basic stats: COMPLETE Column stats: NONE
                        Group By Operator
                          aggregations: min(_col0), max(_col0), bloom_filter(_col0, expectedEntries=1000000)
                          Group By Vectorization:
                              aggregators: VectorUDAFMinLong(col 0:int) -> int, VectorUDAFMaxLong(col 0:int) -> int, VectorUDAFBloomFilter(col 0:int) -> binary
                              className: VectorGroupByOperator
                              groupByMode: HASH
                              native: false
                              vectorProcessingMode: HASH
                              projectedOutputColumnNums: [0, 1, 2]
                          mode: hash
                          outputColumnNames: _col0, _col1, _col2
                          Statistics: Num rows: 1 Data size: 12 Basic stats: COMPLETE Column stats: NONE
                          Reduce Output Operator
                            sort order: 
                            Reduce Sink Vectorization:
                                className: VectorReduceSinkEmptyKeyOperator
                                native: true
                                nativeConditionsMet: hive.vectorized.execution.reducesink.new.enabled IS true, hive.execution.engine tez IN [tez, spark] IS true, No PTF TopN IS true, No DISTINCT columns IS true, BinarySortableSerDe for keys IS true, LazyBinarySerDe for values IS true
                            Statistics: Num rows: 1 Data size: 12 Basic stats: COMPLETE Column stats: NONE
                            value expressions: _col0 (type: int), _col1 (type: int), _col2 (type: binary)
            Execution mode: vectorized
            Map Vectorization:
                enabled: true
                enabledConditionsMet: hive.vectorized.use.vectorized.input.format IS true
                inputFormatFeatureSupport: [DECIMAL_64]
                featureSupportInUse: [DECIMAL_64]
                inputFileFormats: org.apache.hadoop.hive.ql.io.orc.OrcInputFormat
                allNative: false
                usesVectorUDFAdaptor: false
                vectorized: true
        Map 9 
            Map Operator Tree:
                TableScan
                  alias: date_dim
                  filterExpr: ((d_year = 2001) and d_date_sk is not null) (type: boolean)
                  Statistics: Num rows: 73049 Data size: 81741831 Basic stats: COMPLETE Column stats: NONE
                  TableScan Vectorization:
                      native: true
                  Filter Operator
                    Filter Vectorization:
                        className: VectorFilterOperator
                        native: true
                        predicateExpression: FilterExprAndExpr(children: FilterLongColEqualLongScalar(col 6:int, val 2001), SelectColumnIsNotNull(col 0:int))
                    predicate: ((d_year = 2001) and d_date_sk is not null) (type: boolean)
                    Statistics: Num rows: 36524 Data size: 40870356 Basic stats: COMPLETE Column stats: NONE
                    Select Operator
                      expressions: d_date_sk (type: int)
                      outputColumnNames: _col0
                      Select Vectorization:
                          className: VectorSelectOperator
                          native: true
                          projectedOutputColumnNums: [0]
                      Statistics: Num rows: 36524 Data size: 40870356 Basic stats: COMPLETE Column stats: NONE
                      Reduce Output Operator
                        key expressions: _col0 (type: int)
                        sort order: +
                        Map-reduce partition columns: _col0 (type: int)
                        Reduce Sink Vectorization:
                            className: VectorReduceSinkLongOperator
                            native: true
                            nativeConditionsMet: hive.vectorized.execution.reducesink.new.enabled IS true, hive.execution.engine tez IN [tez, spark] IS true, No PTF TopN IS true, No DISTINCT columns IS true, BinarySortableSerDe for keys IS true, LazyBinarySerDe for values IS true
                        Statistics: Num rows: 36524 Data size: 40870356 Basic stats: COMPLETE Column stats: NONE
                      Select Operator
                        expressions: _col0 (type: int)
                        outputColumnNames: _col0
                        Select Vectorization:
                            className: VectorSelectOperator
                            native: true
                            projectedOutputColumnNums: [0]
                        Statistics: Num rows: 36524 Data size: 40870356 Basic stats: COMPLETE Column stats: NONE
                        Group By Operator
                          aggregations: min(_col0), max(_col0), bloom_filter(_col0, expectedEntries=1000000)
                          Group By Vectorization:
                              aggregators: VectorUDAFMinLong(col 0:int) -> int, VectorUDAFMaxLong(col 0:int) -> int, VectorUDAFBloomFilter(col 0:int) -> binary
                              className: VectorGroupByOperator
                              groupByMode: HASH
                              native: false
                              vectorProcessingMode: HASH
                              projectedOutputColumnNums: [0, 1, 2]
                          mode: hash
                          outputColumnNames: _col0, _col1, _col2
                          Statistics: Num rows: 1 Data size: 12 Basic stats: COMPLETE Column stats: NONE
                          Reduce Output Operator
                            sort order: 
                            Reduce Sink Vectorization:
                                className: VectorReduceSinkEmptyKeyOperator
                                native: true
                                nativeConditionsMet: hive.vectorized.execution.reducesink.new.enabled IS true, hive.execution.engine tez IN [tez, spark] IS true, No PTF TopN IS true, No DISTINCT columns IS true, BinarySortableSerDe for keys IS true, LazyBinarySerDe for values IS true
                            Statistics: Num rows: 1 Data size: 12 Basic stats: COMPLETE Column stats: NONE
                            value expressions: _col0 (type: int), _col1 (type: int), _col2 (type: binary)
            Execution mode: vectorized
            Map Vectorization:
                enabled: true
                enabledConditionsMet: hive.vectorized.use.vectorized.input.format IS true
                inputFormatFeatureSupport: [DECIMAL_64]
                featureSupportInUse: [DECIMAL_64]
                inputFileFormats: org.apache.hadoop.hive.ql.io.orc.OrcInputFormat
                allNative: false
                usesVectorUDFAdaptor: false
                vectorized: true
        Reducer 10 
            Execution mode: vectorized
            Reduce Vectorization:
                enabled: true
                enableConditionsMet: hive.vectorized.execution.reduce.enabled IS true, hive.execution.engine tez IN [tez, spark] IS true
                allNative: false
                usesVectorUDFAdaptor: false
                vectorized: true
            Reduce Operator Tree:
              Group By Operator
                aggregations: min(VALUE._col0), max(VALUE._col1), bloom_filter(VALUE._col2, expectedEntries=1000000)
                Group By Vectorization:
                    aggregators: VectorUDAFMinLong(col 0:int) -> int, VectorUDAFMaxLong(col 1:int) -> int, VectorUDAFBloomFilterMerge(col 2:binary) -> binary
                    className: VectorGroupByOperator
                    groupByMode: FINAL
                    native: false
                    vectorProcessingMode: STREAMING
                    projectedOutputColumnNums: [0, 1, 2]
                mode: final
                outputColumnNames: _col0, _col1, _col2
                Statistics: Num rows: 1 Data size: 12 Basic stats: COMPLETE Column stats: NONE
                Reduce Output Operator
                  sort order: 
                  Reduce Sink Vectorization:
                      className: VectorReduceSinkEmptyKeyOperator
                      native: true
                      nativeConditionsMet: hive.vectorized.execution.reducesink.new.enabled IS true, hive.execution.engine tez IN [tez, spark] IS true, No PTF TopN IS true, No DISTINCT columns IS true, BinarySortableSerDe for keys IS true, LazyBinarySerDe for values IS true
                  Statistics: Num rows: 1 Data size: 12 Basic stats: COMPLETE Column stats: NONE
                  value expressions: _col0 (type: int), _col1 (type: int), _col2 (type: binary)
        Reducer 12 
            Execution mode: vectorized
            Reduce Vectorization:
                enabled: true
                enableConditionsMet: hive.vectorized.execution.reduce.enabled IS true, hive.execution.engine tez IN [tez, spark] IS true
                allNative: false
                usesVectorUDFAdaptor: false
                vectorized: true
            Reduce Operator Tree:
              Group By Operator
                aggregations: min(VALUE._col0), max(VALUE._col1), bloom_filter(VALUE._col2, expectedEntries=1000000)
                Group By Vectorization:
                    aggregators: VectorUDAFMinLong(col 0:int) -> int, VectorUDAFMaxLong(col 1:int) -> int, VectorUDAFBloomFilterMerge(col 2:binary) -> binary
                    className: VectorGroupByOperator
                    groupByMode: FINAL
                    native: false
                    vectorProcessingMode: STREAMING
                    projectedOutputColumnNums: [0, 1, 2]
                mode: final
                outputColumnNames: _col0, _col1, _col2
                Statistics: Num rows: 1 Data size: 12 Basic stats: COMPLETE Column stats: NONE
                Reduce Output Operator
                  sort order: 
                  Reduce Sink Vectorization:
                      className: VectorReduceSinkEmptyKeyOperator
                      native: true
                      nativeConditionsMet: hive.vectorized.execution.reducesink.new.enabled IS true, hive.execution.engine tez IN [tez, spark] IS true, No PTF TopN IS true, No DISTINCT columns IS true, BinarySortableSerDe for keys IS true, LazyBinarySerDe for values IS true
                  Statistics: Num rows: 1 Data size: 12 Basic stats: COMPLETE Column stats: NONE
                  value expressions: _col0 (type: int), _col1 (type: int), _col2 (type: binary)
        Reducer 14 
            Execution mode: vectorized
            Reduce Vectorization:
                enabled: true
                enableConditionsMet: hive.vectorized.execution.reduce.enabled IS true, hive.execution.engine tez IN [tez, spark] IS true
                allNative: false
                usesVectorUDFAdaptor: false
                vectorized: true
            Reduce Operator Tree:
              Group By Operator
                aggregations: min(VALUE._col0), max(VALUE._col1), bloom_filter(VALUE._col2, expectedEntries=1000000)
                Group By Vectorization:
                    aggregators: VectorUDAFMinLong(col 0:int) -> int, VectorUDAFMaxLong(col 1:int) -> int, VectorUDAFBloomFilterMerge(col 2:binary) -> binary
                    className: VectorGroupByOperator
                    groupByMode: FINAL
                    native: false
                    vectorProcessingMode: STREAMING
                    projectedOutputColumnNums: [0, 1, 2]
                mode: final
                outputColumnNames: _col0, _col1, _col2
                Statistics: Num rows: 1 Data size: 12 Basic stats: COMPLETE Column stats: NONE
                Reduce Output Operator
                  sort order: 
                  Reduce Sink Vectorization:
                      className: VectorReduceSinkEmptyKeyOperator
                      native: true
                      nativeConditionsMet: hive.vectorized.execution.reducesink.new.enabled IS true, hive.execution.engine tez IN [tez, spark] IS true, No PTF TopN IS true, No DISTINCT columns IS true, BinarySortableSerDe for keys IS true, LazyBinarySerDe for values IS true
                  Statistics: Num rows: 1 Data size: 12 Basic stats: COMPLETE Column stats: NONE
                  value expressions: _col0 (type: int), _col1 (type: int), _col2 (type: binary)
        Reducer 2 
            Reduce Operator Tree:
              Merge Join Operator
                condition map:
                     Inner Join 0 to 1
                keys:
                  0 _col2 (type: int)
                  1 _col0 (type: int)
                outputColumnNames: _col0, _col1, _col3, _col4, _col5, _col6, _col7
                Statistics: Num rows: 633595212 Data size: 55895953508 Basic stats: COMPLETE Column stats: NONE
                Reduce Output Operator
                  key expressions: _col0 (type: int)
                  sort order: +
                  Map-reduce partition columns: _col0 (type: int)
                  Statistics: Num rows: 633595212 Data size: 55895953508 Basic stats: COMPLETE Column stats: NONE
                  value expressions: _col1 (type: int), _col3 (type: int), _col4 (type: int), _col5 (type: decimal(7,2)), _col6 (type: decimal(7,2)), _col7 (type: decimal(7,2))
        Reducer 3 
            Reduce Operator Tree:
              Merge Join Operator
                condition map:
                     Inner Join 0 to 1
                keys:
                  0 _col0 (type: int)
                  1 _col0 (type: int)
                outputColumnNames: _col1, _col3, _col4, _col5, _col6, _col7
                Statistics: Num rows: 696954748 Data size: 61485550191 Basic stats: COMPLETE Column stats: NONE
                Map Join Operator
                  condition map:
                       Inner Join 0 to 1
                  keys:
                    0 _col3 (type: int)
                    1 _col0 (type: int)
                  outputColumnNames: _col1, _col4, _col5, _col6, _col7, _col15
                  input vertices:
                    1 Map 11
                  Statistics: Num rows: 766650239 Data size: 67634106676 Basic stats: COMPLETE Column stats: NONE
                  HybridGraceHashJoin: true
                  Reduce Output Operator
                    key expressions: _col1 (type: int)
                    sort order: +
                    Map-reduce partition columns: _col1 (type: int)
                    Statistics: Num rows: 766650239 Data size: 67634106676 Basic stats: COMPLETE Column stats: NONE
                    value expressions: _col4 (type: int), _col5 (type: decimal(7,2)), _col6 (type: decimal(7,2)), _col7 (type: decimal(7,2)), _col15 (type: string)
        Reducer 4 
            Reduce Operator Tree:
              Merge Join Operator
                condition map:
                     Inner Join 0 to 1
                keys:
                  0 _col1 (type: int)
                  1 _col0 (type: int)
                outputColumnNames: _col4, _col5, _col6, _col7, _col15, _col17
                Statistics: Num rows: 843315281 Data size: 74397518956 Basic stats: COMPLETE Column stats: NONE
                Top N Key Operator
                  sort order: +++
                  keys: _col17 (type: string), _col15 (type: string)
                  Statistics: Num rows: 843315281 Data size: 74397518956 Basic stats: COMPLETE Column stats: NONE
                  top n: 100
                  Select Operator
                    expressions: _col17 (type: string), _col15 (type: string), _col4 (type: int), _col5 (type: decimal(7,2)), _col7 (type: decimal(7,2)), _col6 (type: decimal(7,2))
                    outputColumnNames: _col0, _col1, _col2, _col3, _col4, _col5
                    Statistics: Num rows: 843315281 Data size: 74397518956 Basic stats: COMPLETE Column stats: NONE
                    Group By Operator
                      aggregations: sum(_col2), count(_col2), sum(_col3), count(_col3), sum(_col4), count(_col4), sum(_col5), count(_col5)
                      keys: _col0 (type: string), _col1 (type: string), 0L (type: bigint)
                      mode: hash
                      outputColumnNames: _col0, _col1, _col2, _col3, _col4, _col5, _col6, _col7, _col8, _col9, _col10
                      Statistics: Num rows: 2529945843 Data size: 223192556868 Basic stats: COMPLETE Column stats: NONE
                      Reduce Output Operator
                        key expressions: _col0 (type: string), _col1 (type: string), _col2 (type: bigint)
                        sort order: +++
                        Map-reduce partition columns: _col0 (type: string), _col1 (type: string), _col2 (type: bigint)
                        Statistics: Num rows: 2529945843 Data size: 223192556868 Basic stats: COMPLETE Column stats: NONE
                        TopN Hash Memory Usage: 0.1
                        value expressions: _col3 (type: bigint), _col4 (type: bigint), _col5 (type: decimal(17,2)), _col6 (type: bigint), _col7 (type: decimal(17,2)), _col8 (type: bigint), _col9 (type: decimal(17,2)), _col10 (type: bigint)
        Reducer 5 
            Execution mode: vectorized
            Reduce Vectorization:
                enabled: true
                enableConditionsMet: hive.vectorized.execution.reduce.enabled IS true, hive.execution.engine tez IN [tez, spark] IS true
                allNative: false
                usesVectorUDFAdaptor: true
                vectorized: true
            Reduce Operator Tree:
              Group By Operator
                aggregations: sum(VALUE._col0), count(VALUE._col1), sum(VALUE._col2), count(VALUE._col3), sum(VALUE._col4), count(VALUE._col5), sum(VALUE._col6), count(VALUE._col7)
                Group By Vectorization:
                    aggregators: VectorUDAFSumLong(col 3:bigint) -> bigint, VectorUDAFCountMerge(col 4:bigint) -> bigint, VectorUDAFSumDecimal(col 5:decimal(17,2)) -> decimal(17,2), VectorUDAFCountMerge(col 6:bigint) -> bigint, VectorUDAFSumDecimal(col 7:decimal(17,2)) -> decimal(17,2), VectorUDAFCountMerge(col 8:bigint) -> bigint, VectorUDAFSumDecimal(col 9:decimal(17,2)) -> decimal(17,2), VectorUDAFCountMerge(col 10:bigint) -> bigint
                    className: VectorGroupByOperator
                    groupByMode: MERGEPARTIAL
                    keyExpressions: col 0:string, col 1:string, col 2:bigint
                    native: false
                    vectorProcessingMode: MERGE_PARTIAL
                    projectedOutputColumnNums: [0, 1, 2, 3, 4, 5, 6, 7]
                keys: KEY._col0 (type: string), KEY._col1 (type: string), KEY._col2 (type: bigint)
                mode: mergepartial
                outputColumnNames: _col0, _col1, _col2, _col3, _col4, _col5, _col6, _col7, _col8, _col9, _col10
                Statistics: Num rows: 1264972921 Data size: 111596278389 Basic stats: COMPLETE Column stats: NONE
                Select Operator
                  expressions: _col0 (type: string), _col1 (type: string), grouping(_col2, 0) (type: bigint), (_col3 / _col4) (type: double), (_col5 / _col6) (type: decimal(37,22)), (_col7 / _col8) (type: decimal(37,22)), (_col9 / _col10) (type: decimal(37,22))
                  outputColumnNames: _col0, _col1, _col2, _col3, _col4, _col5, _col6
                  Select Vectorization:
                      className: VectorSelectOperator
                      native: true
                      projectedOutputColumnNums: [0, 1, 11, 12, 14, 15, 16]
                      selectExpressions: VectorUDFAdaptor(grouping(_col2, 0)) -> 11:bigint, LongColDivideLongColumn(col 3:bigint, col 4:bigint) -> 12:double, DecimalColDivideDecimalColumn(col 5:decimal(17,2), col 13:decimal(19,0))(children: CastLongToDecimal(col 6:bigint) -> 13:decimal(19,0)) -> 14:decimal(37,22), DecimalColDivideDecimalColumn(col 7:decimal(17,2), col 13:decimal(19,0))(children: CastLongToDecimal(col 8:bigint) -> 13:decimal(19,0)) -> 15:decimal(37,22), DecimalColDivideDecimalColumn(col 9:decimal(17,2), col 13:decimal(19,0))(children: CastLongToDecimal(col 10:bigint) -> 13:decimal(19,0)) -> 16:decimal(37,22)
                  Statistics: Num rows: 1264972921 Data size: 111596278389 Basic stats: COMPLETE Column stats: NONE
                  Reduce Output Operator
                    key expressions: _col0 (type: string), _col1 (type: string)
                    sort order: ++
                    Reduce Sink Vectorization:
                        className: VectorReduceSinkObjectHashOperator
                        native: true
                        nativeConditionsMet: hive.vectorized.execution.reducesink.new.enabled IS true, hive.execution.engine tez IN [tez, spark] IS true, No PTF TopN IS true, No DISTINCT columns IS true, BinarySortableSerDe for keys IS true, LazyBinarySerDe for values IS true
                    Statistics: Num rows: 1264972921 Data size: 111596278389 Basic stats: COMPLETE Column stats: NONE
                    TopN Hash Memory Usage: 0.1
                    value expressions: _col2 (type: bigint), _col3 (type: double), _col4 (type: decimal(37,22)), _col5 (type: decimal(37,22)), _col6 (type: decimal(37,22))
        Reducer 6 
            Execution mode: vectorized
            Reduce Vectorization:
                enabled: true
                enableConditionsMet: hive.vectorized.execution.reduce.enabled IS true, hive.execution.engine tez IN [tez, spark] IS true
                allNative: false
                usesVectorUDFAdaptor: false
                vectorized: true
            Reduce Operator Tree:
              Select Operator
                expressions: KEY.reducesinkkey0 (type: string), KEY.reducesinkkey1 (type: string), VALUE._col0 (type: bigint), VALUE._col1 (type: double), VALUE._col2 (type: decimal(37,22)), VALUE._col3 (type: decimal(37,22)), VALUE._col4 (type: decimal(37,22))
                outputColumnNames: _col0, _col1, _col2, _col3, _col4, _col5, _col6
                Select Vectorization:
                    className: VectorSelectOperator
                    native: true
                    projectedOutputColumnNums: [0, 1, 2, 3, 4, 5, 6]
                Statistics: Num rows: 1264972921 Data size: 111596278389 Basic stats: COMPLETE Column stats: NONE
                Limit
                  Number of rows: 100
                  Limit Vectorization:
                      className: VectorLimitOperator
                      native: true
                  Statistics: Num rows: 100 Data size: 8800 Basic stats: COMPLETE Column stats: NONE
                  File Output Operator
                    compressed: false
                    File Sink Vectorization:
                        className: VectorFileSinkOperator
                        native: false
                    Statistics: Num rows: 100 Data size: 8800 Basic stats: COMPLETE Column stats: NONE
                    table:
                        input format: org.apache.hadoop.mapred.SequenceFileInputFormat
                        output format: org.apache.hadoop.hive.ql.io.HiveSequenceFileOutputFormat
                        serde: org.apache.hadoop.hive.serde2.lazy.LazySimpleSerDe
        Reducer 8 
            Execution mode: vectorized
            Reduce Vectorization:
                enabled: true
                enableConditionsMet: hive.vectorized.execution.reduce.enabled IS true, hive.execution.engine tez IN [tez, spark] IS true
                allNative: false
                usesVectorUDFAdaptor: false
                vectorized: true
            Reduce Operator Tree:
              Group By Operator
                aggregations: min(VALUE._col0), max(VALUE._col1), bloom_filter(VALUE._col2, expectedEntries=1000000)
                Group By Vectorization:
                    aggregators: VectorUDAFMinLong(col 0:int) -> int, VectorUDAFMaxLong(col 1:int) -> int, VectorUDAFBloomFilterMerge(col 2:binary) -> binary
                    className: VectorGroupByOperator
                    groupByMode: FINAL
                    native: false
                    vectorProcessingMode: STREAMING
                    projectedOutputColumnNums: [0, 1, 2]
                mode: final
                outputColumnNames: _col0, _col1, _col2
                Statistics: Num rows: 1 Data size: 12 Basic stats: COMPLETE Column stats: NONE
                Reduce Output Operator
                  sort order: 
                  Reduce Sink Vectorization:
                      className: VectorReduceSinkEmptyKeyOperator
                      native: true
                      nativeConditionsMet: hive.vectorized.execution.reducesink.new.enabled IS true, hive.execution.engine tez IN [tez, spark] IS true, No PTF TopN IS true, No DISTINCT columns IS true, BinarySortableSerDe for keys IS true, LazyBinarySerDe for values IS true
                  Statistics: Num rows: 1 Data size: 12 Basic stats: COMPLETE Column stats: NONE
                  value expressions: _col0 (type: int), _col1 (type: int), _col2 (type: binary)

  Stage: Stage-0
    Fetch Operator
      limit: 100
      Processor Tree:
        ListSink
=======
Stage-0
  Fetch Operator
    limit:100
    Stage-1
      Reducer 7 vectorized
      File Output Operator [FS_141]
        Limit [LIM_140] (rows=100 width=88)
          Number of rows:100
          Select Operator [SEL_139] (rows=1264972921 width=88)
            Output:["_col0","_col1","_col2","_col3","_col4","_col5","_col6"]
          <-Reducer 6 [SIMPLE_EDGE] vectorized
            SHUFFLE [RS_138]
              Select Operator [SEL_137] (rows=1264972921 width=88)
                Output:["_col0","_col1","_col2","_col3","_col4","_col5","_col6"]
                Group By Operator [GBY_136] (rows=1264972921 width=88)
                  Output:["_col0","_col1","_col2","_col3","_col4","_col5","_col6","_col7","_col8","_col9","_col10"],aggregations:["sum(VALUE._col0)","count(VALUE._col1)","sum(VALUE._col2)","count(VALUE._col3)","sum(VALUE._col4)","count(VALUE._col5)","sum(VALUE._col6)","count(VALUE._col7)"],keys:KEY._col0, KEY._col1, KEY._col2
                <-Reducer 5 [SIMPLE_EDGE]
                  SHUFFLE [RS_30]
                    PartitionCols:_col0, _col1, _col2
                    Group By Operator [GBY_29] (rows=2529945843 width=88)
                      Output:["_col0","_col1","_col2","_col3","_col4","_col5","_col6","_col7","_col8","_col9","_col10"],aggregations:["sum(_col2)","count(_col2)","sum(_col3)","count(_col3)","sum(_col4)","count(_col4)","sum(_col5)","count(_col5)"],keys:_col0, _col1, 0L
                      Top N Key Operator [TNK_56] (rows=843315281 width=88)
                        keys:_col0, _col1, 0L,sort order:+++,top n:100
                        Select Operator [SEL_27] (rows=843315281 width=88)
                          Output:["_col0","_col1","_col2","_col3","_col4","_col5"]
                          Merge Join Operator [MERGEJOIN_100] (rows=843315281 width=88)
                            Conds:RS_24._col1=RS_127._col0(Inner),Output:["_col4","_col5","_col6","_col7","_col15","_col17"]
                          <-Map 14 [SIMPLE_EDGE] vectorized
                            SHUFFLE [RS_127]
                              PartitionCols:_col0
                              Select Operator [SEL_126] (rows=462000 width=1436)
                                Output:["_col0","_col1"]
                                Filter Operator [FIL_125] (rows=462000 width=1436)
                                  predicate:i_item_sk is not null
                                  TableScan [TS_12] (rows=462000 width=1436)
                                    default@item,item,Tbl:COMPLETE,Col:NONE,Output:["i_item_sk","i_item_id"]
                          <-Reducer 4 [SIMPLE_EDGE]
                            SHUFFLE [RS_24]
                              PartitionCols:_col1
                              Merge Join Operator [MERGEJOIN_99] (rows=766650239 width=88)
                                Conds:RS_21._col3=RS_119._col0(Inner),Output:["_col1","_col4","_col5","_col6","_col7","_col15"]
                              <-Map 12 [SIMPLE_EDGE] vectorized
                                SHUFFLE [RS_119]
                                  PartitionCols:_col0
                                  Select Operator [SEL_118] (rows=1704 width=1910)
                                    Output:["_col0","_col1"]
                                    Filter Operator [FIL_117] (rows=1704 width=1910)
                                      predicate:((s_state) IN ('SD', 'FL', 'MI', 'LA', 'MO', 'SC') and s_store_sk is not null)
                                      TableScan [TS_9] (rows=1704 width=1910)
                                        default@store,store,Tbl:COMPLETE,Col:NONE,Output:["s_store_sk","s_state"]
                              <-Reducer 3 [SIMPLE_EDGE]
                                SHUFFLE [RS_21]
                                  PartitionCols:_col3
                                  Merge Join Operator [MERGEJOIN_98] (rows=696954748 width=88)
                                    Conds:RS_18._col0=RS_111._col0(Inner),Output:["_col1","_col3","_col4","_col5","_col6","_col7"]
                                  <-Map 10 [SIMPLE_EDGE] vectorized
                                    SHUFFLE [RS_111]
                                      PartitionCols:_col0
                                      Select Operator [SEL_110] (rows=36524 width=1119)
                                        Output:["_col0"]
                                        Filter Operator [FIL_109] (rows=36524 width=1119)
                                          predicate:((d_year = 2001) and d_date_sk is not null)
                                          TableScan [TS_6] (rows=73049 width=1119)
                                            default@date_dim,date_dim,Tbl:COMPLETE,Col:NONE,Output:["d_date_sk","d_year"]
                                  <-Reducer 2 [SIMPLE_EDGE]
                                    SHUFFLE [RS_18]
                                      PartitionCols:_col0
                                      Merge Join Operator [MERGEJOIN_97] (rows=633595212 width=88)
                                        Conds:RS_135._col2=RS_103._col0(Inner),Output:["_col0","_col1","_col3","_col4","_col5","_col6","_col7"]
                                      <-Map 8 [SIMPLE_EDGE] vectorized
                                        PARTITION_ONLY_SHUFFLE [RS_103]
                                          PartitionCols:_col0
                                          Select Operator [SEL_102] (rows=232725 width=385)
                                            Output:["_col0"]
                                            Filter Operator [FIL_101] (rows=232725 width=385)
                                              predicate:((cd_education_status = '2 yr Degree') and (cd_gender = 'M') and (cd_marital_status = 'U') and cd_demo_sk is not null)
                                              TableScan [TS_3] (rows=1861800 width=385)
                                                default@customer_demographics,customer_demographics,Tbl:COMPLETE,Col:NONE,Output:["cd_demo_sk","cd_gender","cd_marital_status","cd_education_status"]
                                      <-Map 1 [SIMPLE_EDGE] vectorized
                                        SHUFFLE [RS_135]
                                          PartitionCols:_col2
                                          Select Operator [SEL_134] (rows=575995635 width=88)
                                            Output:["_col0","_col1","_col2","_col3","_col4","_col5","_col6","_col7"]
                                            Filter Operator [FIL_133] (rows=575995635 width=88)
                                              predicate:((ss_cdemo_sk BETWEEN DynamicValue(RS_16_customer_demographics_cd_demo_sk_min) AND DynamicValue(RS_16_customer_demographics_cd_demo_sk_max) and in_bloom_filter(ss_cdemo_sk, DynamicValue(RS_16_customer_demographics_cd_demo_sk_bloom_filter))) and (ss_item_sk BETWEEN DynamicValue(RS_25_item_i_item_sk_min) AND DynamicValue(RS_25_item_i_item_sk_max) and in_bloom_filter(ss_item_sk, DynamicValue(RS_25_item_i_item_sk_bloom_filter))) and (ss_sold_date_sk BETWEEN DynamicValue(RS_19_date_dim_d_date_sk_min) AND DynamicValue(RS_19_date_dim_d_date_sk_max) and in_bloom_filter(ss_sold_date_sk, DynamicValue(RS_19_date_dim_d_date_sk_bloom_filter))) and (ss_store_sk BETWEEN DynamicValue(RS_22_store_s_store_sk_min) AND DynamicValue(RS_22_store_s_store_sk_max) and in_bloom_filter(ss_store_sk, DynamicValue(RS_22_store_s_store_sk_bloom_filter))) and ss_cdemo_sk is not null and ss_item_sk is not null and ss_sold_date_sk is not null and ss_store_sk is not null)
                                              TableScan [TS_0] (rows=575995635 width=88)
                                                default@store_sales,store_sales,Tbl:COMPLETE,Col:NONE,Output:["ss_sold_date_sk","ss_item_sk","ss_cdemo_sk","ss_store_sk","ss_quantity","ss_list_price","ss_sales_price","ss_coupon_amt"]
                                              <-Reducer 11 [BROADCAST_EDGE] vectorized
                                                BROADCAST [RS_116]
                                                  Group By Operator [GBY_115] (rows=1 width=12)
                                                    Output:["_col0","_col1","_col2"],aggregations:["min(VALUE._col0)","max(VALUE._col1)","bloom_filter(VALUE._col2, expectedEntries=1000000)"]
                                                  <-Map 10 [CUSTOM_SIMPLE_EDGE] vectorized
                                                    SHUFFLE [RS_114]
                                                      Group By Operator [GBY_113] (rows=1 width=12)
                                                        Output:["_col0","_col1","_col2"],aggregations:["min(_col0)","max(_col0)","bloom_filter(_col0, expectedEntries=1000000)"]
                                                        Select Operator [SEL_112] (rows=36524 width=1119)
                                                          Output:["_col0"]
                                                           Please refer to the previous Select Operator [SEL_110]
                                              <-Reducer 13 [BROADCAST_EDGE] vectorized
                                                BROADCAST [RS_124]
                                                  Group By Operator [GBY_123] (rows=1 width=12)
                                                    Output:["_col0","_col1","_col2"],aggregations:["min(VALUE._col0)","max(VALUE._col1)","bloom_filter(VALUE._col2, expectedEntries=1000000)"]
                                                  <-Map 12 [CUSTOM_SIMPLE_EDGE] vectorized
                                                    SHUFFLE [RS_122]
                                                      Group By Operator [GBY_121] (rows=1 width=12)
                                                        Output:["_col0","_col1","_col2"],aggregations:["min(_col0)","max(_col0)","bloom_filter(_col0, expectedEntries=1000000)"]
                                                        Select Operator [SEL_120] (rows=1704 width=1910)
                                                          Output:["_col0"]
                                                           Please refer to the previous Select Operator [SEL_118]
                                              <-Reducer 15 [BROADCAST_EDGE] vectorized
                                                BROADCAST [RS_132]
                                                  Group By Operator [GBY_131] (rows=1 width=12)
                                                    Output:["_col0","_col1","_col2"],aggregations:["min(VALUE._col0)","max(VALUE._col1)","bloom_filter(VALUE._col2, expectedEntries=1000000)"]
                                                  <-Map 14 [CUSTOM_SIMPLE_EDGE] vectorized
                                                    SHUFFLE [RS_130]
                                                      Group By Operator [GBY_129] (rows=1 width=12)
                                                        Output:["_col0","_col1","_col2"],aggregations:["min(_col0)","max(_col0)","bloom_filter(_col0, expectedEntries=1000000)"]
                                                        Select Operator [SEL_128] (rows=462000 width=1436)
                                                          Output:["_col0"]
                                                           Please refer to the previous Select Operator [SEL_126]
                                              <-Reducer 9 [BROADCAST_EDGE] vectorized
                                                BROADCAST [RS_108]
                                                  Group By Operator [GBY_107] (rows=1 width=12)
                                                    Output:["_col0","_col1","_col2"],aggregations:["min(VALUE._col0)","max(VALUE._col1)","bloom_filter(VALUE._col2, expectedEntries=1000000)"]
                                                  <-Map 8 [CUSTOM_SIMPLE_EDGE] vectorized
                                                    PARTITION_ONLY_SHUFFLE [RS_106]
                                                      Group By Operator [GBY_105] (rows=1 width=12)
                                                        Output:["_col0","_col1","_col2"],aggregations:["min(_col0)","max(_col0)","bloom_filter(_col0, expectedEntries=1000000)"]
                                                        Select Operator [SEL_104] (rows=232725 width=385)
                                                          Output:["_col0"]
                                                           Please refer to the previous Select Operator [SEL_102]
>>>>>>> 66f97da9
<|MERGE_RESOLUTION|>--- conflicted
+++ resolved
@@ -57,622 +57,6 @@
 Reducer 7 <- Reducer 6 (SIMPLE_EDGE)
 Reducer 9 <- Map 8 (CUSTOM_SIMPLE_EDGE)
 
-<<<<<<< HEAD
-STAGE PLANS:
-  Stage: Stage-1
-    Tez
-#### A masked pattern was here ####
-      Edges:
-        Map 1 <- Reducer 10 (BROADCAST_EDGE), Reducer 12 (BROADCAST_EDGE), Reducer 14 (BROADCAST_EDGE), Reducer 8 (BROADCAST_EDGE)
-        Reducer 10 <- Map 9 (CUSTOM_SIMPLE_EDGE)
-        Reducer 12 <- Map 11 (CUSTOM_SIMPLE_EDGE)
-        Reducer 14 <- Map 13 (CUSTOM_SIMPLE_EDGE)
-        Reducer 2 <- Map 1 (SIMPLE_EDGE), Map 7 (SIMPLE_EDGE)
-        Reducer 3 <- Map 11 (BROADCAST_EDGE), Map 9 (SIMPLE_EDGE), Reducer 2 (SIMPLE_EDGE)
-        Reducer 4 <- Map 13 (SIMPLE_EDGE), Reducer 3 (SIMPLE_EDGE)
-        Reducer 5 <- Reducer 4 (SIMPLE_EDGE)
-        Reducer 6 <- Reducer 5 (SIMPLE_EDGE)
-        Reducer 8 <- Map 7 (CUSTOM_SIMPLE_EDGE)
-#### A masked pattern was here ####
-      Vertices:
-        Map 1 
-            Map Operator Tree:
-                TableScan
-                  alias: store_sales
-                  filterExpr: (ss_cdemo_sk is not null and ss_sold_date_sk is not null and ss_store_sk is not null and ss_item_sk is not null and (ss_cdemo_sk BETWEEN DynamicValue(RS_16_customer_demographics_cd_demo_sk_min) AND DynamicValue(RS_16_customer_demographics_cd_demo_sk_max) and in_bloom_filter(ss_cdemo_sk, DynamicValue(RS_16_customer_demographics_cd_demo_sk_bloom_filter))) and (ss_sold_date_sk BETWEEN DynamicValue(RS_19_date_dim_d_date_sk_min) AND DynamicValue(RS_19_date_dim_d_date_sk_max) and in_bloom_filter(ss_sold_date_sk, DynamicValue(RS_19_date_dim_d_date_sk_bloom_filter))) and (ss_store_sk BETWEEN DynamicValue(RS_22_store_s_store_sk_min) AND DynamicValue(RS_22_store_s_store_sk_max) and in_bloom_filter(ss_store_sk, DynamicValue(RS_22_store_s_store_sk_bloom_filter))) and (ss_item_sk BETWEEN DynamicValue(RS_25_item_i_item_sk_min) AND DynamicValue(RS_25_item_i_item_sk_max) and in_bloom_filter(ss_item_sk, DynamicValue(RS_25_item_i_item_sk_bloom_filter)))) (type: boolean)
-                  Statistics: Num rows: 575995635 Data size: 50814502088 Basic stats: COMPLETE Column stats: NONE
-                  TableScan Vectorization:
-                      native: true
-                  Filter Operator
-                    Filter Vectorization:
-                        className: VectorFilterOperator
-                        native: true
-                        predicateExpression: FilterExprAndExpr(children: SelectColumnIsNotNull(col 4:int), SelectColumnIsNotNull(col 0:int), SelectColumnIsNotNull(col 7:int), SelectColumnIsNotNull(col 2:int), FilterExprAndExpr(children: FilterLongColumnBetweenDynamicValue(col 4:int, left 0, right 0), VectorInBloomFilterColDynamicValue), FilterExprAndExpr(children: FilterLongColumnBetweenDynamicValue(col 0:int, left 0, right 0), VectorInBloomFilterColDynamicValue), FilterExprAndExpr(children: FilterLongColumnBetweenDynamicValue(col 7:int, left 0, right 0), VectorInBloomFilterColDynamicValue), FilterExprAndExpr(children: FilterLongColumnBetweenDynamicValue(col 2:int, left 0, right 0), VectorInBloomFilterColDynamicValue))
-                    predicate: ((ss_cdemo_sk BETWEEN DynamicValue(RS_16_customer_demographics_cd_demo_sk_min) AND DynamicValue(RS_16_customer_demographics_cd_demo_sk_max) and in_bloom_filter(ss_cdemo_sk, DynamicValue(RS_16_customer_demographics_cd_demo_sk_bloom_filter))) and (ss_item_sk BETWEEN DynamicValue(RS_25_item_i_item_sk_min) AND DynamicValue(RS_25_item_i_item_sk_max) and in_bloom_filter(ss_item_sk, DynamicValue(RS_25_item_i_item_sk_bloom_filter))) and (ss_sold_date_sk BETWEEN DynamicValue(RS_19_date_dim_d_date_sk_min) AND DynamicValue(RS_19_date_dim_d_date_sk_max) and in_bloom_filter(ss_sold_date_sk, DynamicValue(RS_19_date_dim_d_date_sk_bloom_filter))) and (ss_store_sk BETWEEN DynamicValue(RS_22_store_s_store_sk_min) AND DynamicValue(RS_22_store_s_store_sk_max) and in_bloom_filter(ss_store_sk, DynamicValue(RS_22_store_s_store_sk_bloom_filter))) and ss_cdemo_sk is not null and ss_item_sk is not null and ss_sold_date_sk is not null and ss_store_sk is not null) (type: boolean)
-                    Statistics: Num rows: 575995635 Data size: 50814502088 Basic stats: COMPLETE Column stats: NONE
-                    Select Operator
-                      expressions: ss_sold_date_sk (type: int), ss_item_sk (type: int), ss_cdemo_sk (type: int), ss_store_sk (type: int), ss_quantity (type: int), ss_list_price (type: decimal(7,2)), ss_sales_price (type: decimal(7,2)), ss_coupon_amt (type: decimal(7,2))
-                      outputColumnNames: _col0, _col1, _col2, _col3, _col4, _col5, _col6, _col7
-                      Select Vectorization:
-                          className: VectorSelectOperator
-                          native: true
-                          projectedOutputColumnNums: [0, 2, 4, 7, 10, 12, 13, 19]
-                      Statistics: Num rows: 575995635 Data size: 50814502088 Basic stats: COMPLETE Column stats: NONE
-                      Reduce Output Operator
-                        key expressions: _col2 (type: int)
-                        sort order: +
-                        Map-reduce partition columns: _col2 (type: int)
-                        Reduce Sink Vectorization:
-                            className: VectorReduceSinkLongOperator
-                            native: true
-                            nativeConditionsMet: hive.vectorized.execution.reducesink.new.enabled IS true, hive.execution.engine tez IN [tez, spark] IS true, No PTF TopN IS true, No DISTINCT columns IS true, BinarySortableSerDe for keys IS true, LazyBinarySerDe for values IS true
-                        Statistics: Num rows: 575995635 Data size: 50814502088 Basic stats: COMPLETE Column stats: NONE
-                        value expressions: _col0 (type: int), _col1 (type: int), _col3 (type: int), _col4 (type: int), _col5 (type: decimal(7,2)), _col6 (type: decimal(7,2)), _col7 (type: decimal(7,2))
-            Execution mode: vectorized
-            Map Vectorization:
-                enabled: true
-                enabledConditionsMet: hive.vectorized.use.vectorized.input.format IS true
-                inputFormatFeatureSupport: [DECIMAL_64]
-                featureSupportInUse: [DECIMAL_64]
-                inputFileFormats: org.apache.hadoop.hive.ql.io.orc.OrcInputFormat
-                allNative: true
-                usesVectorUDFAdaptor: false
-                vectorized: true
-        Map 11 
-            Map Operator Tree:
-                TableScan
-                  alias: store
-                  filterExpr: ((s_state) IN ('SD', 'FL', 'MI', 'LA', 'MO', 'SC') and s_store_sk is not null) (type: boolean)
-                  Statistics: Num rows: 1704 Data size: 3256276 Basic stats: COMPLETE Column stats: NONE
-                  TableScan Vectorization:
-                      native: true
-                  Filter Operator
-                    Filter Vectorization:
-                        className: VectorFilterOperator
-                        native: true
-                        predicateExpression: FilterExprAndExpr(children: FilterStringColumnInList(col 24, values SD, FL, MI, LA, MO, SC), SelectColumnIsNotNull(col 0:int))
-                    predicate: ((s_state) IN ('SD', 'FL', 'MI', 'LA', 'MO', 'SC') and s_store_sk is not null) (type: boolean)
-                    Statistics: Num rows: 1704 Data size: 3256276 Basic stats: COMPLETE Column stats: NONE
-                    Select Operator
-                      expressions: s_store_sk (type: int), s_state (type: string)
-                      outputColumnNames: _col0, _col1
-                      Select Vectorization:
-                          className: VectorSelectOperator
-                          native: true
-                          projectedOutputColumnNums: [0, 24]
-                      Statistics: Num rows: 1704 Data size: 3256276 Basic stats: COMPLETE Column stats: NONE
-                      Reduce Output Operator
-                        key expressions: _col0 (type: int)
-                        sort order: +
-                        Map-reduce partition columns: _col0 (type: int)
-                        Reduce Sink Vectorization:
-                            className: VectorReduceSinkLongOperator
-                            native: true
-                            nativeConditionsMet: hive.vectorized.execution.reducesink.new.enabled IS true, hive.execution.engine tez IN [tez, spark] IS true, No PTF TopN IS true, No DISTINCT columns IS true, BinarySortableSerDe for keys IS true, LazyBinarySerDe for values IS true
-                        Statistics: Num rows: 1704 Data size: 3256276 Basic stats: COMPLETE Column stats: NONE
-                        value expressions: _col1 (type: string)
-                      Select Operator
-                        expressions: _col0 (type: int)
-                        outputColumnNames: _col0
-                        Select Vectorization:
-                            className: VectorSelectOperator
-                            native: true
-                            projectedOutputColumnNums: [0]
-                        Statistics: Num rows: 1704 Data size: 3256276 Basic stats: COMPLETE Column stats: NONE
-                        Group By Operator
-                          aggregations: min(_col0), max(_col0), bloom_filter(_col0, expectedEntries=1000000)
-                          Group By Vectorization:
-                              aggregators: VectorUDAFMinLong(col 0:int) -> int, VectorUDAFMaxLong(col 0:int) -> int, VectorUDAFBloomFilter(col 0:int) -> binary
-                              className: VectorGroupByOperator
-                              groupByMode: HASH
-                              native: false
-                              vectorProcessingMode: HASH
-                              projectedOutputColumnNums: [0, 1, 2]
-                          mode: hash
-                          outputColumnNames: _col0, _col1, _col2
-                          Statistics: Num rows: 1 Data size: 12 Basic stats: COMPLETE Column stats: NONE
-                          Reduce Output Operator
-                            sort order: 
-                            Reduce Sink Vectorization:
-                                className: VectorReduceSinkEmptyKeyOperator
-                                native: true
-                                nativeConditionsMet: hive.vectorized.execution.reducesink.new.enabled IS true, hive.execution.engine tez IN [tez, spark] IS true, No PTF TopN IS true, No DISTINCT columns IS true, BinarySortableSerDe for keys IS true, LazyBinarySerDe for values IS true
-                            Statistics: Num rows: 1 Data size: 12 Basic stats: COMPLETE Column stats: NONE
-                            value expressions: _col0 (type: int), _col1 (type: int), _col2 (type: binary)
-            Execution mode: vectorized
-            Map Vectorization:
-                enabled: true
-                enabledConditionsMet: hive.vectorized.use.vectorized.input.format IS true
-                inputFormatFeatureSupport: [DECIMAL_64]
-                featureSupportInUse: [DECIMAL_64]
-                inputFileFormats: org.apache.hadoop.hive.ql.io.orc.OrcInputFormat
-                allNative: false
-                usesVectorUDFAdaptor: false
-                vectorized: true
-        Map 13 
-            Map Operator Tree:
-                TableScan
-                  alias: item
-                  filterExpr: i_item_sk is not null (type: boolean)
-                  Statistics: Num rows: 462000 Data size: 663560457 Basic stats: COMPLETE Column stats: NONE
-                  TableScan Vectorization:
-                      native: true
-                  Filter Operator
-                    Filter Vectorization:
-                        className: VectorFilterOperator
-                        native: true
-                        predicateExpression: SelectColumnIsNotNull(col 0:int)
-                    predicate: i_item_sk is not null (type: boolean)
-                    Statistics: Num rows: 462000 Data size: 663560457 Basic stats: COMPLETE Column stats: NONE
-                    Select Operator
-                      expressions: i_item_sk (type: int), i_item_id (type: string)
-                      outputColumnNames: _col0, _col1
-                      Select Vectorization:
-                          className: VectorSelectOperator
-                          native: true
-                          projectedOutputColumnNums: [0, 1]
-                      Statistics: Num rows: 462000 Data size: 663560457 Basic stats: COMPLETE Column stats: NONE
-                      Reduce Output Operator
-                        key expressions: _col0 (type: int)
-                        sort order: +
-                        Map-reduce partition columns: _col0 (type: int)
-                        Reduce Sink Vectorization:
-                            className: VectorReduceSinkLongOperator
-                            native: true
-                            nativeConditionsMet: hive.vectorized.execution.reducesink.new.enabled IS true, hive.execution.engine tez IN [tez, spark] IS true, No PTF TopN IS true, No DISTINCT columns IS true, BinarySortableSerDe for keys IS true, LazyBinarySerDe for values IS true
-                        Statistics: Num rows: 462000 Data size: 663560457 Basic stats: COMPLETE Column stats: NONE
-                        value expressions: _col1 (type: string)
-                      Select Operator
-                        expressions: _col0 (type: int)
-                        outputColumnNames: _col0
-                        Select Vectorization:
-                            className: VectorSelectOperator
-                            native: true
-                            projectedOutputColumnNums: [0]
-                        Statistics: Num rows: 462000 Data size: 663560457 Basic stats: COMPLETE Column stats: NONE
-                        Group By Operator
-                          aggregations: min(_col0), max(_col0), bloom_filter(_col0, expectedEntries=1000000)
-                          Group By Vectorization:
-                              aggregators: VectorUDAFMinLong(col 0:int) -> int, VectorUDAFMaxLong(col 0:int) -> int, VectorUDAFBloomFilter(col 0:int) -> binary
-                              className: VectorGroupByOperator
-                              groupByMode: HASH
-                              native: false
-                              vectorProcessingMode: HASH
-                              projectedOutputColumnNums: [0, 1, 2]
-                          mode: hash
-                          outputColumnNames: _col0, _col1, _col2
-                          Statistics: Num rows: 1 Data size: 12 Basic stats: COMPLETE Column stats: NONE
-                          Reduce Output Operator
-                            sort order: 
-                            Reduce Sink Vectorization:
-                                className: VectorReduceSinkEmptyKeyOperator
-                                native: true
-                                nativeConditionsMet: hive.vectorized.execution.reducesink.new.enabled IS true, hive.execution.engine tez IN [tez, spark] IS true, No PTF TopN IS true, No DISTINCT columns IS true, BinarySortableSerDe for keys IS true, LazyBinarySerDe for values IS true
-                            Statistics: Num rows: 1 Data size: 12 Basic stats: COMPLETE Column stats: NONE
-                            value expressions: _col0 (type: int), _col1 (type: int), _col2 (type: binary)
-            Execution mode: vectorized
-            Map Vectorization:
-                enabled: true
-                enabledConditionsMet: hive.vectorized.use.vectorized.input.format IS true
-                inputFormatFeatureSupport: [DECIMAL_64]
-                featureSupportInUse: [DECIMAL_64]
-                inputFileFormats: org.apache.hadoop.hive.ql.io.orc.OrcInputFormat
-                allNative: false
-                usesVectorUDFAdaptor: false
-                vectorized: true
-        Map 7 
-            Map Operator Tree:
-                TableScan
-                  alias: customer_demographics
-                  filterExpr: ((cd_gender = 'M') and (cd_marital_status = 'U') and (cd_education_status = '2 yr Degree') and cd_demo_sk is not null) (type: boolean)
-                  Statistics: Num rows: 1861800 Data size: 717186159 Basic stats: COMPLETE Column stats: NONE
-                  TableScan Vectorization:
-                      native: true
-                  Filter Operator
-                    Filter Vectorization:
-                        className: VectorFilterOperator
-                        native: true
-                        predicateExpression: FilterExprAndExpr(children: FilterStringGroupColEqualStringScalar(col 1:string, val M), FilterStringGroupColEqualStringScalar(col 2:string, val U), FilterStringGroupColEqualStringScalar(col 3:string, val 2 yr Degree), SelectColumnIsNotNull(col 0:int))
-                    predicate: ((cd_education_status = '2 yr Degree') and (cd_gender = 'M') and (cd_marital_status = 'U') and cd_demo_sk is not null) (type: boolean)
-                    Statistics: Num rows: 232725 Data size: 89648269 Basic stats: COMPLETE Column stats: NONE
-                    Select Operator
-                      expressions: cd_demo_sk (type: int)
-                      outputColumnNames: _col0
-                      Select Vectorization:
-                          className: VectorSelectOperator
-                          native: true
-                          projectedOutputColumnNums: [0]
-                      Statistics: Num rows: 232725 Data size: 89648269 Basic stats: COMPLETE Column stats: NONE
-                      Reduce Output Operator
-                        key expressions: _col0 (type: int)
-                        sort order: +
-                        Map-reduce partition columns: _col0 (type: int)
-                        Reduce Sink Vectorization:
-                            className: VectorReduceSinkLongOperator
-                            native: true
-                            nativeConditionsMet: hive.vectorized.execution.reducesink.new.enabled IS true, hive.execution.engine tez IN [tez, spark] IS true, No PTF TopN IS true, No DISTINCT columns IS true, BinarySortableSerDe for keys IS true, LazyBinarySerDe for values IS true
-                        Statistics: Num rows: 232725 Data size: 89648269 Basic stats: COMPLETE Column stats: NONE
-                      Select Operator
-                        expressions: _col0 (type: int)
-                        outputColumnNames: _col0
-                        Select Vectorization:
-                            className: VectorSelectOperator
-                            native: true
-                            projectedOutputColumnNums: [0]
-                        Statistics: Num rows: 232725 Data size: 89648269 Basic stats: COMPLETE Column stats: NONE
-                        Group By Operator
-                          aggregations: min(_col0), max(_col0), bloom_filter(_col0, expectedEntries=1000000)
-                          Group By Vectorization:
-                              aggregators: VectorUDAFMinLong(col 0:int) -> int, VectorUDAFMaxLong(col 0:int) -> int, VectorUDAFBloomFilter(col 0:int) -> binary
-                              className: VectorGroupByOperator
-                              groupByMode: HASH
-                              native: false
-                              vectorProcessingMode: HASH
-                              projectedOutputColumnNums: [0, 1, 2]
-                          mode: hash
-                          outputColumnNames: _col0, _col1, _col2
-                          Statistics: Num rows: 1 Data size: 12 Basic stats: COMPLETE Column stats: NONE
-                          Reduce Output Operator
-                            sort order: 
-                            Reduce Sink Vectorization:
-                                className: VectorReduceSinkEmptyKeyOperator
-                                native: true
-                                nativeConditionsMet: hive.vectorized.execution.reducesink.new.enabled IS true, hive.execution.engine tez IN [tez, spark] IS true, No PTF TopN IS true, No DISTINCT columns IS true, BinarySortableSerDe for keys IS true, LazyBinarySerDe for values IS true
-                            Statistics: Num rows: 1 Data size: 12 Basic stats: COMPLETE Column stats: NONE
-                            value expressions: _col0 (type: int), _col1 (type: int), _col2 (type: binary)
-            Execution mode: vectorized
-            Map Vectorization:
-                enabled: true
-                enabledConditionsMet: hive.vectorized.use.vectorized.input.format IS true
-                inputFormatFeatureSupport: [DECIMAL_64]
-                featureSupportInUse: [DECIMAL_64]
-                inputFileFormats: org.apache.hadoop.hive.ql.io.orc.OrcInputFormat
-                allNative: false
-                usesVectorUDFAdaptor: false
-                vectorized: true
-        Map 9 
-            Map Operator Tree:
-                TableScan
-                  alias: date_dim
-                  filterExpr: ((d_year = 2001) and d_date_sk is not null) (type: boolean)
-                  Statistics: Num rows: 73049 Data size: 81741831 Basic stats: COMPLETE Column stats: NONE
-                  TableScan Vectorization:
-                      native: true
-                  Filter Operator
-                    Filter Vectorization:
-                        className: VectorFilterOperator
-                        native: true
-                        predicateExpression: FilterExprAndExpr(children: FilterLongColEqualLongScalar(col 6:int, val 2001), SelectColumnIsNotNull(col 0:int))
-                    predicate: ((d_year = 2001) and d_date_sk is not null) (type: boolean)
-                    Statistics: Num rows: 36524 Data size: 40870356 Basic stats: COMPLETE Column stats: NONE
-                    Select Operator
-                      expressions: d_date_sk (type: int)
-                      outputColumnNames: _col0
-                      Select Vectorization:
-                          className: VectorSelectOperator
-                          native: true
-                          projectedOutputColumnNums: [0]
-                      Statistics: Num rows: 36524 Data size: 40870356 Basic stats: COMPLETE Column stats: NONE
-                      Reduce Output Operator
-                        key expressions: _col0 (type: int)
-                        sort order: +
-                        Map-reduce partition columns: _col0 (type: int)
-                        Reduce Sink Vectorization:
-                            className: VectorReduceSinkLongOperator
-                            native: true
-                            nativeConditionsMet: hive.vectorized.execution.reducesink.new.enabled IS true, hive.execution.engine tez IN [tez, spark] IS true, No PTF TopN IS true, No DISTINCT columns IS true, BinarySortableSerDe for keys IS true, LazyBinarySerDe for values IS true
-                        Statistics: Num rows: 36524 Data size: 40870356 Basic stats: COMPLETE Column stats: NONE
-                      Select Operator
-                        expressions: _col0 (type: int)
-                        outputColumnNames: _col0
-                        Select Vectorization:
-                            className: VectorSelectOperator
-                            native: true
-                            projectedOutputColumnNums: [0]
-                        Statistics: Num rows: 36524 Data size: 40870356 Basic stats: COMPLETE Column stats: NONE
-                        Group By Operator
-                          aggregations: min(_col0), max(_col0), bloom_filter(_col0, expectedEntries=1000000)
-                          Group By Vectorization:
-                              aggregators: VectorUDAFMinLong(col 0:int) -> int, VectorUDAFMaxLong(col 0:int) -> int, VectorUDAFBloomFilter(col 0:int) -> binary
-                              className: VectorGroupByOperator
-                              groupByMode: HASH
-                              native: false
-                              vectorProcessingMode: HASH
-                              projectedOutputColumnNums: [0, 1, 2]
-                          mode: hash
-                          outputColumnNames: _col0, _col1, _col2
-                          Statistics: Num rows: 1 Data size: 12 Basic stats: COMPLETE Column stats: NONE
-                          Reduce Output Operator
-                            sort order: 
-                            Reduce Sink Vectorization:
-                                className: VectorReduceSinkEmptyKeyOperator
-                                native: true
-                                nativeConditionsMet: hive.vectorized.execution.reducesink.new.enabled IS true, hive.execution.engine tez IN [tez, spark] IS true, No PTF TopN IS true, No DISTINCT columns IS true, BinarySortableSerDe for keys IS true, LazyBinarySerDe for values IS true
-                            Statistics: Num rows: 1 Data size: 12 Basic stats: COMPLETE Column stats: NONE
-                            value expressions: _col0 (type: int), _col1 (type: int), _col2 (type: binary)
-            Execution mode: vectorized
-            Map Vectorization:
-                enabled: true
-                enabledConditionsMet: hive.vectorized.use.vectorized.input.format IS true
-                inputFormatFeatureSupport: [DECIMAL_64]
-                featureSupportInUse: [DECIMAL_64]
-                inputFileFormats: org.apache.hadoop.hive.ql.io.orc.OrcInputFormat
-                allNative: false
-                usesVectorUDFAdaptor: false
-                vectorized: true
-        Reducer 10 
-            Execution mode: vectorized
-            Reduce Vectorization:
-                enabled: true
-                enableConditionsMet: hive.vectorized.execution.reduce.enabled IS true, hive.execution.engine tez IN [tez, spark] IS true
-                allNative: false
-                usesVectorUDFAdaptor: false
-                vectorized: true
-            Reduce Operator Tree:
-              Group By Operator
-                aggregations: min(VALUE._col0), max(VALUE._col1), bloom_filter(VALUE._col2, expectedEntries=1000000)
-                Group By Vectorization:
-                    aggregators: VectorUDAFMinLong(col 0:int) -> int, VectorUDAFMaxLong(col 1:int) -> int, VectorUDAFBloomFilterMerge(col 2:binary) -> binary
-                    className: VectorGroupByOperator
-                    groupByMode: FINAL
-                    native: false
-                    vectorProcessingMode: STREAMING
-                    projectedOutputColumnNums: [0, 1, 2]
-                mode: final
-                outputColumnNames: _col0, _col1, _col2
-                Statistics: Num rows: 1 Data size: 12 Basic stats: COMPLETE Column stats: NONE
-                Reduce Output Operator
-                  sort order: 
-                  Reduce Sink Vectorization:
-                      className: VectorReduceSinkEmptyKeyOperator
-                      native: true
-                      nativeConditionsMet: hive.vectorized.execution.reducesink.new.enabled IS true, hive.execution.engine tez IN [tez, spark] IS true, No PTF TopN IS true, No DISTINCT columns IS true, BinarySortableSerDe for keys IS true, LazyBinarySerDe for values IS true
-                  Statistics: Num rows: 1 Data size: 12 Basic stats: COMPLETE Column stats: NONE
-                  value expressions: _col0 (type: int), _col1 (type: int), _col2 (type: binary)
-        Reducer 12 
-            Execution mode: vectorized
-            Reduce Vectorization:
-                enabled: true
-                enableConditionsMet: hive.vectorized.execution.reduce.enabled IS true, hive.execution.engine tez IN [tez, spark] IS true
-                allNative: false
-                usesVectorUDFAdaptor: false
-                vectorized: true
-            Reduce Operator Tree:
-              Group By Operator
-                aggregations: min(VALUE._col0), max(VALUE._col1), bloom_filter(VALUE._col2, expectedEntries=1000000)
-                Group By Vectorization:
-                    aggregators: VectorUDAFMinLong(col 0:int) -> int, VectorUDAFMaxLong(col 1:int) -> int, VectorUDAFBloomFilterMerge(col 2:binary) -> binary
-                    className: VectorGroupByOperator
-                    groupByMode: FINAL
-                    native: false
-                    vectorProcessingMode: STREAMING
-                    projectedOutputColumnNums: [0, 1, 2]
-                mode: final
-                outputColumnNames: _col0, _col1, _col2
-                Statistics: Num rows: 1 Data size: 12 Basic stats: COMPLETE Column stats: NONE
-                Reduce Output Operator
-                  sort order: 
-                  Reduce Sink Vectorization:
-                      className: VectorReduceSinkEmptyKeyOperator
-                      native: true
-                      nativeConditionsMet: hive.vectorized.execution.reducesink.new.enabled IS true, hive.execution.engine tez IN [tez, spark] IS true, No PTF TopN IS true, No DISTINCT columns IS true, BinarySortableSerDe for keys IS true, LazyBinarySerDe for values IS true
-                  Statistics: Num rows: 1 Data size: 12 Basic stats: COMPLETE Column stats: NONE
-                  value expressions: _col0 (type: int), _col1 (type: int), _col2 (type: binary)
-        Reducer 14 
-            Execution mode: vectorized
-            Reduce Vectorization:
-                enabled: true
-                enableConditionsMet: hive.vectorized.execution.reduce.enabled IS true, hive.execution.engine tez IN [tez, spark] IS true
-                allNative: false
-                usesVectorUDFAdaptor: false
-                vectorized: true
-            Reduce Operator Tree:
-              Group By Operator
-                aggregations: min(VALUE._col0), max(VALUE._col1), bloom_filter(VALUE._col2, expectedEntries=1000000)
-                Group By Vectorization:
-                    aggregators: VectorUDAFMinLong(col 0:int) -> int, VectorUDAFMaxLong(col 1:int) -> int, VectorUDAFBloomFilterMerge(col 2:binary) -> binary
-                    className: VectorGroupByOperator
-                    groupByMode: FINAL
-                    native: false
-                    vectorProcessingMode: STREAMING
-                    projectedOutputColumnNums: [0, 1, 2]
-                mode: final
-                outputColumnNames: _col0, _col1, _col2
-                Statistics: Num rows: 1 Data size: 12 Basic stats: COMPLETE Column stats: NONE
-                Reduce Output Operator
-                  sort order: 
-                  Reduce Sink Vectorization:
-                      className: VectorReduceSinkEmptyKeyOperator
-                      native: true
-                      nativeConditionsMet: hive.vectorized.execution.reducesink.new.enabled IS true, hive.execution.engine tez IN [tez, spark] IS true, No PTF TopN IS true, No DISTINCT columns IS true, BinarySortableSerDe for keys IS true, LazyBinarySerDe for values IS true
-                  Statistics: Num rows: 1 Data size: 12 Basic stats: COMPLETE Column stats: NONE
-                  value expressions: _col0 (type: int), _col1 (type: int), _col2 (type: binary)
-        Reducer 2 
-            Reduce Operator Tree:
-              Merge Join Operator
-                condition map:
-                     Inner Join 0 to 1
-                keys:
-                  0 _col2 (type: int)
-                  1 _col0 (type: int)
-                outputColumnNames: _col0, _col1, _col3, _col4, _col5, _col6, _col7
-                Statistics: Num rows: 633595212 Data size: 55895953508 Basic stats: COMPLETE Column stats: NONE
-                Reduce Output Operator
-                  key expressions: _col0 (type: int)
-                  sort order: +
-                  Map-reduce partition columns: _col0 (type: int)
-                  Statistics: Num rows: 633595212 Data size: 55895953508 Basic stats: COMPLETE Column stats: NONE
-                  value expressions: _col1 (type: int), _col3 (type: int), _col4 (type: int), _col5 (type: decimal(7,2)), _col6 (type: decimal(7,2)), _col7 (type: decimal(7,2))
-        Reducer 3 
-            Reduce Operator Tree:
-              Merge Join Operator
-                condition map:
-                     Inner Join 0 to 1
-                keys:
-                  0 _col0 (type: int)
-                  1 _col0 (type: int)
-                outputColumnNames: _col1, _col3, _col4, _col5, _col6, _col7
-                Statistics: Num rows: 696954748 Data size: 61485550191 Basic stats: COMPLETE Column stats: NONE
-                Map Join Operator
-                  condition map:
-                       Inner Join 0 to 1
-                  keys:
-                    0 _col3 (type: int)
-                    1 _col0 (type: int)
-                  outputColumnNames: _col1, _col4, _col5, _col6, _col7, _col15
-                  input vertices:
-                    1 Map 11
-                  Statistics: Num rows: 766650239 Data size: 67634106676 Basic stats: COMPLETE Column stats: NONE
-                  HybridGraceHashJoin: true
-                  Reduce Output Operator
-                    key expressions: _col1 (type: int)
-                    sort order: +
-                    Map-reduce partition columns: _col1 (type: int)
-                    Statistics: Num rows: 766650239 Data size: 67634106676 Basic stats: COMPLETE Column stats: NONE
-                    value expressions: _col4 (type: int), _col5 (type: decimal(7,2)), _col6 (type: decimal(7,2)), _col7 (type: decimal(7,2)), _col15 (type: string)
-        Reducer 4 
-            Reduce Operator Tree:
-              Merge Join Operator
-                condition map:
-                     Inner Join 0 to 1
-                keys:
-                  0 _col1 (type: int)
-                  1 _col0 (type: int)
-                outputColumnNames: _col4, _col5, _col6, _col7, _col15, _col17
-                Statistics: Num rows: 843315281 Data size: 74397518956 Basic stats: COMPLETE Column stats: NONE
-                Top N Key Operator
-                  sort order: +++
-                  keys: _col17 (type: string), _col15 (type: string)
-                  Statistics: Num rows: 843315281 Data size: 74397518956 Basic stats: COMPLETE Column stats: NONE
-                  top n: 100
-                  Select Operator
-                    expressions: _col17 (type: string), _col15 (type: string), _col4 (type: int), _col5 (type: decimal(7,2)), _col7 (type: decimal(7,2)), _col6 (type: decimal(7,2))
-                    outputColumnNames: _col0, _col1, _col2, _col3, _col4, _col5
-                    Statistics: Num rows: 843315281 Data size: 74397518956 Basic stats: COMPLETE Column stats: NONE
-                    Group By Operator
-                      aggregations: sum(_col2), count(_col2), sum(_col3), count(_col3), sum(_col4), count(_col4), sum(_col5), count(_col5)
-                      keys: _col0 (type: string), _col1 (type: string), 0L (type: bigint)
-                      mode: hash
-                      outputColumnNames: _col0, _col1, _col2, _col3, _col4, _col5, _col6, _col7, _col8, _col9, _col10
-                      Statistics: Num rows: 2529945843 Data size: 223192556868 Basic stats: COMPLETE Column stats: NONE
-                      Reduce Output Operator
-                        key expressions: _col0 (type: string), _col1 (type: string), _col2 (type: bigint)
-                        sort order: +++
-                        Map-reduce partition columns: _col0 (type: string), _col1 (type: string), _col2 (type: bigint)
-                        Statistics: Num rows: 2529945843 Data size: 223192556868 Basic stats: COMPLETE Column stats: NONE
-                        TopN Hash Memory Usage: 0.1
-                        value expressions: _col3 (type: bigint), _col4 (type: bigint), _col5 (type: decimal(17,2)), _col6 (type: bigint), _col7 (type: decimal(17,2)), _col8 (type: bigint), _col9 (type: decimal(17,2)), _col10 (type: bigint)
-        Reducer 5 
-            Execution mode: vectorized
-            Reduce Vectorization:
-                enabled: true
-                enableConditionsMet: hive.vectorized.execution.reduce.enabled IS true, hive.execution.engine tez IN [tez, spark] IS true
-                allNative: false
-                usesVectorUDFAdaptor: true
-                vectorized: true
-            Reduce Operator Tree:
-              Group By Operator
-                aggregations: sum(VALUE._col0), count(VALUE._col1), sum(VALUE._col2), count(VALUE._col3), sum(VALUE._col4), count(VALUE._col5), sum(VALUE._col6), count(VALUE._col7)
-                Group By Vectorization:
-                    aggregators: VectorUDAFSumLong(col 3:bigint) -> bigint, VectorUDAFCountMerge(col 4:bigint) -> bigint, VectorUDAFSumDecimal(col 5:decimal(17,2)) -> decimal(17,2), VectorUDAFCountMerge(col 6:bigint) -> bigint, VectorUDAFSumDecimal(col 7:decimal(17,2)) -> decimal(17,2), VectorUDAFCountMerge(col 8:bigint) -> bigint, VectorUDAFSumDecimal(col 9:decimal(17,2)) -> decimal(17,2), VectorUDAFCountMerge(col 10:bigint) -> bigint
-                    className: VectorGroupByOperator
-                    groupByMode: MERGEPARTIAL
-                    keyExpressions: col 0:string, col 1:string, col 2:bigint
-                    native: false
-                    vectorProcessingMode: MERGE_PARTIAL
-                    projectedOutputColumnNums: [0, 1, 2, 3, 4, 5, 6, 7]
-                keys: KEY._col0 (type: string), KEY._col1 (type: string), KEY._col2 (type: bigint)
-                mode: mergepartial
-                outputColumnNames: _col0, _col1, _col2, _col3, _col4, _col5, _col6, _col7, _col8, _col9, _col10
-                Statistics: Num rows: 1264972921 Data size: 111596278389 Basic stats: COMPLETE Column stats: NONE
-                Select Operator
-                  expressions: _col0 (type: string), _col1 (type: string), grouping(_col2, 0) (type: bigint), (_col3 / _col4) (type: double), (_col5 / _col6) (type: decimal(37,22)), (_col7 / _col8) (type: decimal(37,22)), (_col9 / _col10) (type: decimal(37,22))
-                  outputColumnNames: _col0, _col1, _col2, _col3, _col4, _col5, _col6
-                  Select Vectorization:
-                      className: VectorSelectOperator
-                      native: true
-                      projectedOutputColumnNums: [0, 1, 11, 12, 14, 15, 16]
-                      selectExpressions: VectorUDFAdaptor(grouping(_col2, 0)) -> 11:bigint, LongColDivideLongColumn(col 3:bigint, col 4:bigint) -> 12:double, DecimalColDivideDecimalColumn(col 5:decimal(17,2), col 13:decimal(19,0))(children: CastLongToDecimal(col 6:bigint) -> 13:decimal(19,0)) -> 14:decimal(37,22), DecimalColDivideDecimalColumn(col 7:decimal(17,2), col 13:decimal(19,0))(children: CastLongToDecimal(col 8:bigint) -> 13:decimal(19,0)) -> 15:decimal(37,22), DecimalColDivideDecimalColumn(col 9:decimal(17,2), col 13:decimal(19,0))(children: CastLongToDecimal(col 10:bigint) -> 13:decimal(19,0)) -> 16:decimal(37,22)
-                  Statistics: Num rows: 1264972921 Data size: 111596278389 Basic stats: COMPLETE Column stats: NONE
-                  Reduce Output Operator
-                    key expressions: _col0 (type: string), _col1 (type: string)
-                    sort order: ++
-                    Reduce Sink Vectorization:
-                        className: VectorReduceSinkObjectHashOperator
-                        native: true
-                        nativeConditionsMet: hive.vectorized.execution.reducesink.new.enabled IS true, hive.execution.engine tez IN [tez, spark] IS true, No PTF TopN IS true, No DISTINCT columns IS true, BinarySortableSerDe for keys IS true, LazyBinarySerDe for values IS true
-                    Statistics: Num rows: 1264972921 Data size: 111596278389 Basic stats: COMPLETE Column stats: NONE
-                    TopN Hash Memory Usage: 0.1
-                    value expressions: _col2 (type: bigint), _col3 (type: double), _col4 (type: decimal(37,22)), _col5 (type: decimal(37,22)), _col6 (type: decimal(37,22))
-        Reducer 6 
-            Execution mode: vectorized
-            Reduce Vectorization:
-                enabled: true
-                enableConditionsMet: hive.vectorized.execution.reduce.enabled IS true, hive.execution.engine tez IN [tez, spark] IS true
-                allNative: false
-                usesVectorUDFAdaptor: false
-                vectorized: true
-            Reduce Operator Tree:
-              Select Operator
-                expressions: KEY.reducesinkkey0 (type: string), KEY.reducesinkkey1 (type: string), VALUE._col0 (type: bigint), VALUE._col1 (type: double), VALUE._col2 (type: decimal(37,22)), VALUE._col3 (type: decimal(37,22)), VALUE._col4 (type: decimal(37,22))
-                outputColumnNames: _col0, _col1, _col2, _col3, _col4, _col5, _col6
-                Select Vectorization:
-                    className: VectorSelectOperator
-                    native: true
-                    projectedOutputColumnNums: [0, 1, 2, 3, 4, 5, 6]
-                Statistics: Num rows: 1264972921 Data size: 111596278389 Basic stats: COMPLETE Column stats: NONE
-                Limit
-                  Number of rows: 100
-                  Limit Vectorization:
-                      className: VectorLimitOperator
-                      native: true
-                  Statistics: Num rows: 100 Data size: 8800 Basic stats: COMPLETE Column stats: NONE
-                  File Output Operator
-                    compressed: false
-                    File Sink Vectorization:
-                        className: VectorFileSinkOperator
-                        native: false
-                    Statistics: Num rows: 100 Data size: 8800 Basic stats: COMPLETE Column stats: NONE
-                    table:
-                        input format: org.apache.hadoop.mapred.SequenceFileInputFormat
-                        output format: org.apache.hadoop.hive.ql.io.HiveSequenceFileOutputFormat
-                        serde: org.apache.hadoop.hive.serde2.lazy.LazySimpleSerDe
-        Reducer 8 
-            Execution mode: vectorized
-            Reduce Vectorization:
-                enabled: true
-                enableConditionsMet: hive.vectorized.execution.reduce.enabled IS true, hive.execution.engine tez IN [tez, spark] IS true
-                allNative: false
-                usesVectorUDFAdaptor: false
-                vectorized: true
-            Reduce Operator Tree:
-              Group By Operator
-                aggregations: min(VALUE._col0), max(VALUE._col1), bloom_filter(VALUE._col2, expectedEntries=1000000)
-                Group By Vectorization:
-                    aggregators: VectorUDAFMinLong(col 0:int) -> int, VectorUDAFMaxLong(col 1:int) -> int, VectorUDAFBloomFilterMerge(col 2:binary) -> binary
-                    className: VectorGroupByOperator
-                    groupByMode: FINAL
-                    native: false
-                    vectorProcessingMode: STREAMING
-                    projectedOutputColumnNums: [0, 1, 2]
-                mode: final
-                outputColumnNames: _col0, _col1, _col2
-                Statistics: Num rows: 1 Data size: 12 Basic stats: COMPLETE Column stats: NONE
-                Reduce Output Operator
-                  sort order: 
-                  Reduce Sink Vectorization:
-                      className: VectorReduceSinkEmptyKeyOperator
-                      native: true
-                      nativeConditionsMet: hive.vectorized.execution.reducesink.new.enabled IS true, hive.execution.engine tez IN [tez, spark] IS true, No PTF TopN IS true, No DISTINCT columns IS true, BinarySortableSerDe for keys IS true, LazyBinarySerDe for values IS true
-                  Statistics: Num rows: 1 Data size: 12 Basic stats: COMPLETE Column stats: NONE
-                  value expressions: _col0 (type: int), _col1 (type: int), _col2 (type: binary)
-
-  Stage: Stage-0
-    Fetch Operator
-      limit: 100
-      Processor Tree:
-        ListSink
-=======
 Stage-0
   Fetch Operator
     limit:100
@@ -804,4 +188,3 @@
                                                         Select Operator [SEL_104] (rows=232725 width=385)
                                                           Output:["_col0"]
                                                            Please refer to the previous Select Operator [SEL_102]
->>>>>>> 66f97da9
