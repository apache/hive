PREHOOK: query: explain
select  
   substr(w_warehouse_name,1,20)
  ,sm_type
  ,cc_name
  ,sum(case when (cs_ship_date_sk - cs_sold_date_sk <= 30 ) then 1 else 0 end)  as `30 days` 
  ,sum(case when (cs_ship_date_sk - cs_sold_date_sk > 30) and 
                 (cs_ship_date_sk - cs_sold_date_sk <= 60) then 1 else 0 end )  as `31-60 days` 
  ,sum(case when (cs_ship_date_sk - cs_sold_date_sk > 60) and 
                 (cs_ship_date_sk - cs_sold_date_sk <= 90) then 1 else 0 end)  as `61-90 days` 
  ,sum(case when (cs_ship_date_sk - cs_sold_date_sk > 90) and
                 (cs_ship_date_sk - cs_sold_date_sk <= 120) then 1 else 0 end)  as `91-120 days` 
  ,sum(case when (cs_ship_date_sk - cs_sold_date_sk  > 120) then 1 else 0 end)  as `>120 days` 
from
   catalog_sales
  ,warehouse
  ,ship_mode
  ,call_center
  ,date_dim
where
    d_month_seq between 1212 and 1212 + 11
and cs_ship_date_sk   = d_date_sk
and cs_warehouse_sk   = w_warehouse_sk
and cs_ship_mode_sk   = sm_ship_mode_sk
and cs_call_center_sk = cc_call_center_sk
group by
   substr(w_warehouse_name,1,20)
  ,sm_type
  ,cc_name
order by substr(w_warehouse_name,1,20)
        ,sm_type
        ,cc_name
limit 100
PREHOOK: type: QUERY
POSTHOOK: query: explain
select  
   substr(w_warehouse_name,1,20)
  ,sm_type
  ,cc_name
  ,sum(case when (cs_ship_date_sk - cs_sold_date_sk <= 30 ) then 1 else 0 end)  as `30 days` 
  ,sum(case when (cs_ship_date_sk - cs_sold_date_sk > 30) and 
                 (cs_ship_date_sk - cs_sold_date_sk <= 60) then 1 else 0 end )  as `31-60 days` 
  ,sum(case when (cs_ship_date_sk - cs_sold_date_sk > 60) and 
                 (cs_ship_date_sk - cs_sold_date_sk <= 90) then 1 else 0 end)  as `61-90 days` 
  ,sum(case when (cs_ship_date_sk - cs_sold_date_sk > 90) and
                 (cs_ship_date_sk - cs_sold_date_sk <= 120) then 1 else 0 end)  as `91-120 days` 
  ,sum(case when (cs_ship_date_sk - cs_sold_date_sk  > 120) then 1 else 0 end)  as `>120 days` 
from
   catalog_sales
  ,warehouse
  ,ship_mode
  ,call_center
  ,date_dim
where
    d_month_seq between 1212 and 1212 + 11
and cs_ship_date_sk   = d_date_sk
and cs_warehouse_sk   = w_warehouse_sk
and cs_ship_mode_sk   = sm_ship_mode_sk
and cs_call_center_sk = cc_call_center_sk
group by
   substr(w_warehouse_name,1,20)
  ,sm_type
  ,cc_name
order by substr(w_warehouse_name,1,20)
        ,sm_type
        ,cc_name
limit 100
POSTHOOK: type: QUERY
Plan optimized by CBO.

Vertex dependency in root stage
Map 1 <- Reducer 11 (BROADCAST_EDGE), Reducer 13 (BROADCAST_EDGE), Reducer 15 (BROADCAST_EDGE), Reducer 9 (BROADCAST_EDGE)
Reducer 11 <- Map 10 (CUSTOM_SIMPLE_EDGE)
Reducer 13 <- Map 12 (CUSTOM_SIMPLE_EDGE)
Reducer 15 <- Map 14 (CUSTOM_SIMPLE_EDGE)
Reducer 2 <- Map 1 (SIMPLE_EDGE), Map 8 (SIMPLE_EDGE)
Reducer 3 <- Map 10 (SIMPLE_EDGE), Reducer 2 (SIMPLE_EDGE)
Reducer 4 <- Map 12 (SIMPLE_EDGE), Reducer 3 (SIMPLE_EDGE)
Reducer 5 <- Map 14 (SIMPLE_EDGE), Reducer 4 (SIMPLE_EDGE)
Reducer 6 <- Reducer 5 (SIMPLE_EDGE)
Reducer 7 <- Reducer 6 (SIMPLE_EDGE)
Reducer 9 <- Map 8 (CUSTOM_SIMPLE_EDGE)

<<<<<<< HEAD
STAGE PLANS:
  Stage: Stage-1
    Tez
#### A masked pattern was here ####
      Edges:
        Map 1 <- Map 4 (BROADCAST_EDGE), Map 5 (BROADCAST_EDGE), Map 6 (BROADCAST_EDGE), Map 7 (BROADCAST_EDGE)
        Reducer 2 <- Map 1 (SIMPLE_EDGE)
        Reducer 3 <- Reducer 2 (SIMPLE_EDGE)
#### A masked pattern was here ####
      Vertices:
        Map 1 
            Map Operator Tree:
                TableScan
                  alias: catalog_sales
                  filterExpr: (cs_warehouse_sk is not null and cs_ship_mode_sk is not null and cs_call_center_sk is not null and cs_ship_date_sk is not null) (type: boolean)
                  Statistics: Num rows: 287989836 Data size: 38999608952 Basic stats: COMPLETE Column stats: NONE
                  TableScan Vectorization:
                      native: true
                  Filter Operator
                    Filter Vectorization:
                        className: VectorFilterOperator
                        native: true
                        predicateExpression: FilterExprAndExpr(children: SelectColumnIsNotNull(col 14:int), SelectColumnIsNotNull(col 13:int), SelectColumnIsNotNull(col 11:int), SelectColumnIsNotNull(col 2:int))
                    predicate: (cs_call_center_sk is not null and cs_ship_date_sk is not null and cs_ship_mode_sk is not null and cs_warehouse_sk is not null) (type: boolean)
                    Statistics: Num rows: 287989836 Data size: 38999608952 Basic stats: COMPLETE Column stats: NONE
                    Select Operator
                      expressions: cs_sold_date_sk (type: int), cs_ship_date_sk (type: int), cs_call_center_sk (type: int), cs_ship_mode_sk (type: int), cs_warehouse_sk (type: int)
                      outputColumnNames: _col0, _col1, _col2, _col3, _col4
                      Select Vectorization:
                          className: VectorSelectOperator
                          native: true
                          projectedOutputColumnNums: [0, 2, 11, 13, 14]
                      Statistics: Num rows: 287989836 Data size: 38999608952 Basic stats: COMPLETE Column stats: NONE
                      Map Join Operator
                        condition map:
                             Inner Join 0 to 1
                        keys:
                          0 _col1 (type: int)
                          1 _col0 (type: int)
                        Map Join Vectorization:
                            className: VectorMapJoinInnerBigOnlyLongOperator
                            native: true
                            nativeConditionsMet: hive.mapjoin.optimized.hashtable IS true, hive.vectorized.execution.mapjoin.native.enabled IS true, hive.execution.engine tez IN [tez, spark] IS true, One MapJoin Condition IS true, No nullsafe IS true, Small table vectorizes IS true, Optimized Table and Supports Key Types IS true
                        outputColumnNames: _col0, _col1, _col2, _col3, _col4
                        input vertices:
                          1 Map 4
                        Statistics: Num rows: 316788826 Data size: 42899570777 Basic stats: COMPLETE Column stats: NONE
                        HybridGraceHashJoin: true
                        Map Join Operator
                          condition map:
                               Inner Join 0 to 1
                          keys:
                            0 _col2 (type: int)
                            1 _col0 (type: int)
                          Map Join Vectorization:
                              className: VectorMapJoinInnerLongOperator
                              native: true
                              nativeConditionsMet: hive.mapjoin.optimized.hashtable IS true, hive.vectorized.execution.mapjoin.native.enabled IS true, hive.execution.engine tez IN [tez, spark] IS true, One MapJoin Condition IS true, No nullsafe IS true, Small table vectorizes IS true, Optimized Table and Supports Key Types IS true
                          outputColumnNames: _col0, _col1, _col3, _col4, _col8
                          input vertices:
                            1 Map 5
                          Statistics: Num rows: 348467716 Data size: 47189528877 Basic stats: COMPLETE Column stats: NONE
                          HybridGraceHashJoin: true
                          Map Join Operator
                            condition map:
                                 Inner Join 0 to 1
                            keys:
                              0 _col4 (type: int)
                              1 _col0 (type: int)
                            Map Join Vectorization:
                                className: VectorMapJoinInnerLongOperator
                                native: true
                                nativeConditionsMet: hive.mapjoin.optimized.hashtable IS true, hive.vectorized.execution.mapjoin.native.enabled IS true, hive.execution.engine tez IN [tez, spark] IS true, One MapJoin Condition IS true, No nullsafe IS true, Small table vectorizes IS true, Optimized Table and Supports Key Types IS true
                            outputColumnNames: _col0, _col1, _col3, _col8, _col10
                            input vertices:
                              1 Map 6
                            Statistics: Num rows: 383314495 Data size: 51908482889 Basic stats: COMPLETE Column stats: NONE
                            HybridGraceHashJoin: true
                            Map Join Operator
                              condition map:
                                   Inner Join 0 to 1
                              keys:
                                0 _col3 (type: int)
                                1 _col0 (type: int)
                              Map Join Vectorization:
                                  className: VectorMapJoinInnerLongOperator
                                  native: true
                                  nativeConditionsMet: hive.mapjoin.optimized.hashtable IS true, hive.vectorized.execution.mapjoin.native.enabled IS true, hive.execution.engine tez IN [tez, spark] IS true, One MapJoin Condition IS true, No nullsafe IS true, Small table vectorizes IS true, Optimized Table and Supports Key Types IS true
                              outputColumnNames: _col0, _col1, _col8, _col10, _col12
                              input vertices:
                                1 Map 7
                              Statistics: Num rows: 421645953 Data size: 57099332415 Basic stats: PARTIAL Column stats: NONE
                              HybridGraceHashJoin: true
                              Top N Key Operator
                                sort order: +++
                                keys: substr(_col10, 1, 20) (type: string), _col12 (type: string), _col8 (type: string)
                                Statistics: Num rows: 421645953 Data size: 57099332415 Basic stats: PARTIAL Column stats: NONE
                                top n: 100
                                Top N Key Vectorization:
                                    className: VectorTopNKeyOperator
                                    keyExpressions: StringSubstrColStartLen(col 36:string, start 0, length 20) -> 38:string, col 37:string, col 35:string
                                    native: true
                                Select Operator
                                  expressions: substr(_col10, 1, 20) (type: string), _col12 (type: string), _col8 (type: string), CASE WHEN (((_col1 - _col0) <= 30)) THEN (1) ELSE (0) END (type: int), CASE WHEN ((((_col1 - _col0) > 30) and ((_col1 - _col0) <= 60))) THEN (1) ELSE (0) END (type: int), CASE WHEN ((((_col1 - _col0) > 60) and ((_col1 - _col0) <= 90))) THEN (1) ELSE (0) END (type: int), CASE WHEN ((((_col1 - _col0) > 90) and ((_col1 - _col0) <= 120))) THEN (1) ELSE (0) END (type: int), CASE WHEN (((_col1 - _col0) > 120)) THEN (1) ELSE (0) END (type: int)
                                  outputColumnNames: _col0, _col1, _col2, _col3, _col4, _col5, _col6, _col7
                                  Select Vectorization:
                                      className: VectorSelectOperator
                                      native: true
                                      projectedOutputColumnNums: [39, 37, 35, 40, 42, 43, 44, 41]
                                      selectExpressions: StringSubstrColStartLen(col 36:string, start 0, length 20) -> 39:string, IfExprLongScalarLongScalar(col 41:boolean, val 1, val 0)(children: LongColLessEqualLongScalar(col 40:int, val 30)(children: LongColSubtractLongColumn(col 2:int, col 0:int) -> 40:int) -> 41:boolean) -> 40:int, IfExprLongScalarLongScalar(col 41:boolean, val 1, val 0)(children: ColAndCol(col 42:boolean, col 43:boolean)(children: LongColGreaterLongScalar(col 41:int, val 30)(children: LongColSubtractLongColumn(col 2:int, col 0:int) -> 41:int) -> 42:boolean, LongColLessEqualLongScalar(col 41:int, val 60)(children: LongColSubtractLongColumn(col 2:int, col 0:int) -> 41:int) -> 43:boolean) -> 41:boolean) -> 42:int, IfExprLongScalarLongScalar(col 41:boolean, val 1, val 0)(children: ColAndCol(col 43:boolean, col 44:boolean)(children: LongColGreaterLongScalar(col 41:int, val 60)(children: LongColSubtractLongColumn(col 2:int, col 0:int) -> 41:int) -> 43:boolean, LongColLessEqualLongScalar(col 41:int, val 90)(children: LongColSubtractLongColumn(col 2:int, col 0:int) -> 41:int) -> 44:boolean) -> 41:boolean) -> 43:int, IfExprLongScalarLongScalar(col 41:boolean, val 1, val 0)(children: ColAndCol(col 44:boolean, col 45:boolean)(children: LongColGreaterLongScalar(col 41:int, val 90)(children: LongColSubtractLongColumn(col 2:int, col 0:int) -> 41:int) -> 44:boolean, LongColLessEqualLongScalar(col 41:int, val 120)(children: LongColSubtractLongColumn(col 2:int, col 0:int) -> 41:int) -> 45:boolean) -> 41:boolean) -> 44:int, IfExprLongScalarLongScalar(col 45:boolean, val 1, val 0)(children: LongColGreaterLongScalar(col 41:int, val 120)(children: LongColSubtractLongColumn(col 2:int, col 0:int) -> 41:int) -> 45:boolean) -> 41:int
                                  Statistics: Num rows: 421645953 Data size: 57099332415 Basic stats: PARTIAL Column stats: NONE
                                  Group By Operator
                                    aggregations: sum(_col3), sum(_col4), sum(_col5), sum(_col6), sum(_col7)
                                    Group By Vectorization:
                                        aggregators: VectorUDAFSumLong(col 40:int) -> bigint, VectorUDAFSumLong(col 42:int) -> bigint, VectorUDAFSumLong(col 43:int) -> bigint, VectorUDAFSumLong(col 44:int) -> bigint, VectorUDAFSumLong(col 41:int) -> bigint
                                        className: VectorGroupByOperator
                                        groupByMode: HASH
                                        keyExpressions: col 39:string, col 37:string, col 35:string
                                        native: false
                                        vectorProcessingMode: HASH
                                        projectedOutputColumnNums: [0, 1, 2, 3, 4]
                                    keys: _col0 (type: string), _col1 (type: string), _col2 (type: string)
                                    mode: hash
                                    outputColumnNames: _col0, _col1, _col2, _col3, _col4, _col5, _col6, _col7
                                    Statistics: Num rows: 421645953 Data size: 57099332415 Basic stats: PARTIAL Column stats: NONE
                                    Reduce Output Operator
                                      key expressions: _col0 (type: string), _col1 (type: string), _col2 (type: string)
                                      sort order: +++
                                      Map-reduce partition columns: _col0 (type: string), _col1 (type: string), _col2 (type: string)
                                      Reduce Sink Vectorization:
                                          className: VectorReduceSinkMultiKeyOperator
                                          native: true
                                          nativeConditionsMet: hive.vectorized.execution.reducesink.new.enabled IS true, hive.execution.engine tez IN [tez, spark] IS true, No PTF TopN IS true, No DISTINCT columns IS true, BinarySortableSerDe for keys IS true, LazyBinarySerDe for values IS true
                                      Statistics: Num rows: 421645953 Data size: 57099332415 Basic stats: PARTIAL Column stats: NONE
                                      TopN Hash Memory Usage: 0.1
                                      value expressions: _col3 (type: bigint), _col4 (type: bigint), _col5 (type: bigint), _col6 (type: bigint), _col7 (type: bigint)
            Execution mode: vectorized
            Map Vectorization:
                enabled: true
                enabledConditionsMet: hive.vectorized.use.vectorized.input.format IS true
                inputFormatFeatureSupport: [DECIMAL_64]
                featureSupportInUse: [DECIMAL_64]
                inputFileFormats: org.apache.hadoop.hive.ql.io.orc.OrcInputFormat
                allNative: false
                usesVectorUDFAdaptor: false
                vectorized: true
        Map 4 
            Map Operator Tree:
                TableScan
                  alias: date_dim
                  filterExpr: (d_month_seq BETWEEN 1212 AND 1223 and d_date_sk is not null) (type: boolean)
                  Statistics: Num rows: 73049 Data size: 81741831 Basic stats: COMPLETE Column stats: NONE
                  TableScan Vectorization:
                      native: true
                  Filter Operator
                    Filter Vectorization:
                        className: VectorFilterOperator
                        native: true
                        predicateExpression: FilterExprAndExpr(children: FilterLongColumnBetween(col 3:int, left 1212, right 1223), SelectColumnIsNotNull(col 0:int))
                    predicate: (d_date_sk is not null and d_month_seq BETWEEN 1212 AND 1223) (type: boolean)
                    Statistics: Num rows: 8116 Data size: 9081804 Basic stats: COMPLETE Column stats: NONE
                    Select Operator
                      expressions: d_date_sk (type: int)
                      outputColumnNames: _col0
                      Select Vectorization:
                          className: VectorSelectOperator
                          native: true
                          projectedOutputColumnNums: [0]
                      Statistics: Num rows: 8116 Data size: 9081804 Basic stats: COMPLETE Column stats: NONE
                      Reduce Output Operator
                        key expressions: _col0 (type: int)
                        sort order: +
                        Map-reduce partition columns: _col0 (type: int)
                        Reduce Sink Vectorization:
                            className: VectorReduceSinkLongOperator
                            native: true
                            nativeConditionsMet: hive.vectorized.execution.reducesink.new.enabled IS true, hive.execution.engine tez IN [tez, spark] IS true, No PTF TopN IS true, No DISTINCT columns IS true, BinarySortableSerDe for keys IS true, LazyBinarySerDe for values IS true
                        Statistics: Num rows: 8116 Data size: 9081804 Basic stats: COMPLETE Column stats: NONE
            Execution mode: vectorized
            Map Vectorization:
                enabled: true
                enabledConditionsMet: hive.vectorized.use.vectorized.input.format IS true
                inputFormatFeatureSupport: [DECIMAL_64]
                featureSupportInUse: [DECIMAL_64]
                inputFileFormats: org.apache.hadoop.hive.ql.io.orc.OrcInputFormat
                allNative: true
                usesVectorUDFAdaptor: false
                vectorized: true
        Map 5 
            Map Operator Tree:
                TableScan
                  alias: call_center
                  filterExpr: cc_call_center_sk is not null (type: boolean)
                  Statistics: Num rows: 60 Data size: 122700 Basic stats: COMPLETE Column stats: NONE
                  TableScan Vectorization:
                      native: true
                  Filter Operator
                    Filter Vectorization:
                        className: VectorFilterOperator
                        native: true
                        predicateExpression: SelectColumnIsNotNull(col 0:int)
                    predicate: cc_call_center_sk is not null (type: boolean)
                    Statistics: Num rows: 60 Data size: 122700 Basic stats: COMPLETE Column stats: NONE
                    Select Operator
                      expressions: cc_call_center_sk (type: int), cc_name (type: string)
                      outputColumnNames: _col0, _col1
                      Select Vectorization:
                          className: VectorSelectOperator
                          native: true
                          projectedOutputColumnNums: [0, 6]
                      Statistics: Num rows: 60 Data size: 122700 Basic stats: COMPLETE Column stats: NONE
                      Reduce Output Operator
                        key expressions: _col0 (type: int)
                        sort order: +
                        Map-reduce partition columns: _col0 (type: int)
                        Reduce Sink Vectorization:
                            className: VectorReduceSinkLongOperator
                            native: true
                            nativeConditionsMet: hive.vectorized.execution.reducesink.new.enabled IS true, hive.execution.engine tez IN [tez, spark] IS true, No PTF TopN IS true, No DISTINCT columns IS true, BinarySortableSerDe for keys IS true, LazyBinarySerDe for values IS true
                        Statistics: Num rows: 60 Data size: 122700 Basic stats: COMPLETE Column stats: NONE
                        value expressions: _col1 (type: string)
            Execution mode: vectorized
            Map Vectorization:
                enabled: true
                enabledConditionsMet: hive.vectorized.use.vectorized.input.format IS true
                inputFormatFeatureSupport: [DECIMAL_64]
                featureSupportInUse: [DECIMAL_64]
                inputFileFormats: org.apache.hadoop.hive.ql.io.orc.OrcInputFormat
                allNative: true
                usesVectorUDFAdaptor: false
                vectorized: true
        Map 6 
            Map Operator Tree:
                TableScan
                  alias: warehouse
                  filterExpr: w_warehouse_sk is not null (type: boolean)
                  Statistics: Num rows: 27 Data size: 27802 Basic stats: COMPLETE Column stats: NONE
                  TableScan Vectorization:
                      native: true
                  Filter Operator
                    Filter Vectorization:
                        className: VectorFilterOperator
                        native: true
                        predicateExpression: SelectColumnIsNotNull(col 0:int)
                    predicate: w_warehouse_sk is not null (type: boolean)
                    Statistics: Num rows: 27 Data size: 27802 Basic stats: COMPLETE Column stats: NONE
                    Select Operator
                      expressions: w_warehouse_sk (type: int), w_warehouse_name (type: string)
                      outputColumnNames: _col0, _col1
                      Select Vectorization:
                          className: VectorSelectOperator
                          native: true
                          projectedOutputColumnNums: [0, 2]
                      Statistics: Num rows: 27 Data size: 27802 Basic stats: COMPLETE Column stats: NONE
                      Reduce Output Operator
                        key expressions: _col0 (type: int)
                        sort order: +
                        Map-reduce partition columns: _col0 (type: int)
                        Reduce Sink Vectorization:
                            className: VectorReduceSinkLongOperator
                            native: true
                            nativeConditionsMet: hive.vectorized.execution.reducesink.new.enabled IS true, hive.execution.engine tez IN [tez, spark] IS true, No PTF TopN IS true, No DISTINCT columns IS true, BinarySortableSerDe for keys IS true, LazyBinarySerDe for values IS true
                        Statistics: Num rows: 27 Data size: 27802 Basic stats: COMPLETE Column stats: NONE
                        value expressions: _col1 (type: string)
            Execution mode: vectorized
            Map Vectorization:
                enabled: true
                enabledConditionsMet: hive.vectorized.use.vectorized.input.format IS true
                inputFormatFeatureSupport: [DECIMAL_64]
                featureSupportInUse: [DECIMAL_64]
                inputFileFormats: org.apache.hadoop.hive.ql.io.orc.OrcInputFormat
                allNative: true
                usesVectorUDFAdaptor: false
                vectorized: true
        Map 7 
            Map Operator Tree:
                TableScan
                  alias: ship_mode
                  filterExpr: sm_ship_mode_sk is not null (type: boolean)
                  Statistics: Num rows: 1 Data size: 0 Basic stats: PARTIAL Column stats: NONE
                  TableScan Vectorization:
                      native: true
                  Filter Operator
                    Filter Vectorization:
                        className: VectorFilterOperator
                        native: true
                        predicateExpression: SelectColumnIsNotNull(col 0:int)
                    predicate: sm_ship_mode_sk is not null (type: boolean)
                    Statistics: Num rows: 1 Data size: 0 Basic stats: PARTIAL Column stats: NONE
                    Select Operator
                      expressions: sm_ship_mode_sk (type: int), sm_type (type: string)
                      outputColumnNames: _col0, _col1
                      Select Vectorization:
                          className: VectorSelectOperator
                          native: true
                          projectedOutputColumnNums: [0, 2]
                      Statistics: Num rows: 1 Data size: 0 Basic stats: PARTIAL Column stats: NONE
                      Reduce Output Operator
                        key expressions: _col0 (type: int)
                        sort order: +
                        Map-reduce partition columns: _col0 (type: int)
                        Reduce Sink Vectorization:
                            className: VectorReduceSinkLongOperator
                            native: true
                            nativeConditionsMet: hive.vectorized.execution.reducesink.new.enabled IS true, hive.execution.engine tez IN [tez, spark] IS true, No PTF TopN IS true, No DISTINCT columns IS true, BinarySortableSerDe for keys IS true, LazyBinarySerDe for values IS true
                        Statistics: Num rows: 1 Data size: 0 Basic stats: PARTIAL Column stats: NONE
                        value expressions: _col1 (type: string)
            Execution mode: vectorized
            Map Vectorization:
                enabled: true
                enabledConditionsMet: hive.vectorized.use.vectorized.input.format IS true
                inputFormatFeatureSupport: [DECIMAL_64]
                featureSupportInUse: [DECIMAL_64]
                inputFileFormats: org.apache.hadoop.hive.ql.io.orc.OrcInputFormat
                allNative: true
                usesVectorUDFAdaptor: false
                vectorized: true
        Reducer 2 
            Execution mode: vectorized
            Reduce Vectorization:
                enabled: true
                enableConditionsMet: hive.vectorized.execution.reduce.enabled IS true, hive.execution.engine tez IN [tez, spark] IS true
                allNative: false
                usesVectorUDFAdaptor: false
                vectorized: true
            Reduce Operator Tree:
              Group By Operator
                aggregations: sum(VALUE._col0), sum(VALUE._col1), sum(VALUE._col2), sum(VALUE._col3), sum(VALUE._col4)
                Group By Vectorization:
                    aggregators: VectorUDAFSumLong(col 3:bigint) -> bigint, VectorUDAFSumLong(col 4:bigint) -> bigint, VectorUDAFSumLong(col 5:bigint) -> bigint, VectorUDAFSumLong(col 6:bigint) -> bigint, VectorUDAFSumLong(col 7:bigint) -> bigint
                    className: VectorGroupByOperator
                    groupByMode: MERGEPARTIAL
                    keyExpressions: col 0:string, col 1:string, col 2:string
                    native: false
                    vectorProcessingMode: MERGE_PARTIAL
                    projectedOutputColumnNums: [0, 1, 2, 3, 4]
                keys: KEY._col0 (type: string), KEY._col1 (type: string), KEY._col2 (type: string)
                mode: mergepartial
                outputColumnNames: _col0, _col1, _col2, _col3, _col4, _col5, _col6, _col7
                Statistics: Num rows: 210822976 Data size: 28549666139 Basic stats: PARTIAL Column stats: NONE
                Select Operator
                  expressions: _col1 (type: string), _col2 (type: string), _col3 (type: bigint), _col4 (type: bigint), _col5 (type: bigint), _col6 (type: bigint), _col7 (type: bigint), _col0 (type: string)
                  outputColumnNames: _col1, _col2, _col3, _col4, _col5, _col6, _col7, _col8
                  Select Vectorization:
                      className: VectorSelectOperator
                      native: true
                      projectedOutputColumnNums: [1, 2, 3, 4, 5, 6, 7, 0]
                  Statistics: Num rows: 210822976 Data size: 28549666139 Basic stats: PARTIAL Column stats: NONE
                  Reduce Output Operator
                    key expressions: _col8 (type: string), _col1 (type: string), _col2 (type: string)
                    sort order: +++
                    Reduce Sink Vectorization:
                        className: VectorReduceSinkObjectHashOperator
                        native: true
                        nativeConditionsMet: hive.vectorized.execution.reducesink.new.enabled IS true, hive.execution.engine tez IN [tez, spark] IS true, No PTF TopN IS true, No DISTINCT columns IS true, BinarySortableSerDe for keys IS true, LazyBinarySerDe for values IS true
                    Statistics: Num rows: 210822976 Data size: 28549666139 Basic stats: PARTIAL Column stats: NONE
                    TopN Hash Memory Usage: 0.1
                    value expressions: _col3 (type: bigint), _col4 (type: bigint), _col5 (type: bigint), _col6 (type: bigint), _col7 (type: bigint)
        Reducer 3 
            Execution mode: vectorized
            Reduce Vectorization:
                enabled: true
                enableConditionsMet: hive.vectorized.execution.reduce.enabled IS true, hive.execution.engine tez IN [tez, spark] IS true
                allNative: false
                usesVectorUDFAdaptor: false
                vectorized: true
            Reduce Operator Tree:
              Select Operator
                expressions: KEY.reducesinkkey0 (type: string), KEY.reducesinkkey1 (type: string), KEY.reducesinkkey2 (type: string), VALUE._col0 (type: bigint), VALUE._col1 (type: bigint), VALUE._col2 (type: bigint), VALUE._col3 (type: bigint), VALUE._col4 (type: bigint)
                outputColumnNames: _col0, _col1, _col2, _col3, _col4, _col5, _col6, _col7
                Select Vectorization:
                    className: VectorSelectOperator
                    native: true
                    projectedOutputColumnNums: [0, 1, 2, 3, 4, 5, 6, 7]
                Statistics: Num rows: 210822976 Data size: 28549666139 Basic stats: PARTIAL Column stats: NONE
                Limit
                  Number of rows: 100
                  Limit Vectorization:
                      className: VectorLimitOperator
                      native: true
                  Statistics: Num rows: 100 Data size: 13500 Basic stats: PARTIAL Column stats: NONE
                  File Output Operator
                    compressed: false
                    File Sink Vectorization:
                        className: VectorFileSinkOperator
                        native: false
                    Statistics: Num rows: 100 Data size: 13500 Basic stats: PARTIAL Column stats: NONE
                    table:
                        input format: org.apache.hadoop.mapred.SequenceFileInputFormat
                        output format: org.apache.hadoop.hive.ql.io.HiveSequenceFileOutputFormat
                        serde: org.apache.hadoop.hive.serde2.lazy.LazySimpleSerDe

  Stage: Stage-0
    Fetch Operator
      limit: -1
      Processor Tree:
        ListSink
=======
Stage-0
  Fetch Operator
    limit:-1
    Stage-1
      Reducer 7 vectorized
      File Output Operator [FS_142]
        Limit [LIM_141] (rows=100 width=135)
          Number of rows:100
          Select Operator [SEL_140] (rows=210822976 width=135)
            Output:["_col0","_col1","_col2","_col3","_col4","_col5","_col6","_col7"]
          <-Reducer 6 [SIMPLE_EDGE] vectorized
            SHUFFLE [RS_139]
              Select Operator [SEL_138] (rows=210822976 width=135)
                Output:["_col1","_col2","_col3","_col4","_col5","_col6","_col7","_col8"]
                Group By Operator [GBY_137] (rows=210822976 width=135)
                  Output:["_col0","_col1","_col2","_col3","_col4","_col5","_col6","_col7"],aggregations:["sum(VALUE._col0)","sum(VALUE._col1)","sum(VALUE._col2)","sum(VALUE._col3)","sum(VALUE._col4)"],keys:KEY._col0, KEY._col1, KEY._col2
                <-Reducer 5 [SIMPLE_EDGE]
                  SHUFFLE [RS_30]
                    PartitionCols:_col0, _col1, _col2
                    Group By Operator [GBY_29] (rows=421645953 width=135)
                      Output:["_col0","_col1","_col2","_col3","_col4","_col5","_col6","_col7"],aggregations:["sum(_col3)","sum(_col4)","sum(_col5)","sum(_col6)","sum(_col7)"],keys:_col0, _col1, _col2
                      Top N Key Operator [TNK_57] (rows=421645953 width=135)
                        keys:_col0, _col1, _col2,sort order:+++,top n:100
                        Select Operator [SEL_27] (rows=421645953 width=135)
                          Output:["_col0","_col1","_col2","_col3","_col4","_col5","_col6","_col7"]
                          Merge Join Operator [MERGEJOIN_101] (rows=421645953 width=135)
                            Conds:RS_24._col3=RS_128._col0(Inner),Output:["_col0","_col1","_col8","_col10","_col12"]
                          <-Map 14 [SIMPLE_EDGE] vectorized
                            SHUFFLE [RS_128]
                              PartitionCols:_col0
                              Select Operator [SEL_127] (rows=1 width=0)
                                Output:["_col0","_col1"]
                                Filter Operator [FIL_126] (rows=1 width=0)
                                  predicate:sm_ship_mode_sk is not null
                                  TableScan [TS_12] (rows=1 width=0)
                                    default@ship_mode,ship_mode,Tbl:PARTIAL,Col:NONE,Output:["sm_ship_mode_sk","sm_type"]
                          <-Reducer 4 [SIMPLE_EDGE]
                            SHUFFLE [RS_24]
                              PartitionCols:_col3
                              Merge Join Operator [MERGEJOIN_100] (rows=383314495 width=135)
                                Conds:RS_21._col4=RS_120._col0(Inner),Output:["_col0","_col1","_col3","_col8","_col10"]
                              <-Map 12 [SIMPLE_EDGE] vectorized
                                SHUFFLE [RS_120]
                                  PartitionCols:_col0
                                  Select Operator [SEL_119] (rows=27 width=1029)
                                    Output:["_col0","_col1"]
                                    Filter Operator [FIL_118] (rows=27 width=1029)
                                      predicate:w_warehouse_sk is not null
                                      TableScan [TS_9] (rows=27 width=1029)
                                        default@warehouse,warehouse,Tbl:COMPLETE,Col:NONE,Output:["w_warehouse_sk","w_warehouse_name"]
                              <-Reducer 3 [SIMPLE_EDGE]
                                SHUFFLE [RS_21]
                                  PartitionCols:_col4
                                  Merge Join Operator [MERGEJOIN_99] (rows=348467716 width=135)
                                    Conds:RS_18._col2=RS_112._col0(Inner),Output:["_col0","_col1","_col3","_col4","_col8"]
                                  <-Map 10 [SIMPLE_EDGE] vectorized
                                    SHUFFLE [RS_112]
                                      PartitionCols:_col0
                                      Select Operator [SEL_111] (rows=60 width=2045)
                                        Output:["_col0","_col1"]
                                        Filter Operator [FIL_110] (rows=60 width=2045)
                                          predicate:cc_call_center_sk is not null
                                          TableScan [TS_6] (rows=60 width=2045)
                                            default@call_center,call_center,Tbl:COMPLETE,Col:NONE,Output:["cc_call_center_sk","cc_name"]
                                  <-Reducer 2 [SIMPLE_EDGE]
                                    SHUFFLE [RS_18]
                                      PartitionCols:_col2
                                      Merge Join Operator [MERGEJOIN_98] (rows=316788826 width=135)
                                        Conds:RS_136._col1=RS_104._col0(Inner),Output:["_col0","_col1","_col2","_col3","_col4"]
                                      <-Map 8 [SIMPLE_EDGE] vectorized
                                        PARTITION_ONLY_SHUFFLE [RS_104]
                                          PartitionCols:_col0
                                          Select Operator [SEL_103] (rows=8116 width=1119)
                                            Output:["_col0"]
                                            Filter Operator [FIL_102] (rows=8116 width=1119)
                                              predicate:(d_date_sk is not null and d_month_seq BETWEEN 1212 AND 1223)
                                              TableScan [TS_3] (rows=73049 width=1119)
                                                default@date_dim,date_dim,Tbl:COMPLETE,Col:NONE,Output:["d_date_sk","d_month_seq"]
                                      <-Map 1 [SIMPLE_EDGE] vectorized
                                        SHUFFLE [RS_136]
                                          PartitionCols:_col1
                                          Select Operator [SEL_135] (rows=287989836 width=135)
                                            Output:["_col0","_col1","_col2","_col3","_col4"]
                                            Filter Operator [FIL_134] (rows=287989836 width=135)
                                              predicate:((cs_call_center_sk BETWEEN DynamicValue(RS_19_call_center_cc_call_center_sk_min) AND DynamicValue(RS_19_call_center_cc_call_center_sk_max) and in_bloom_filter(cs_call_center_sk, DynamicValue(RS_19_call_center_cc_call_center_sk_bloom_filter))) and (cs_ship_date_sk BETWEEN DynamicValue(RS_16_date_dim_d_date_sk_min) AND DynamicValue(RS_16_date_dim_d_date_sk_max) and in_bloom_filter(cs_ship_date_sk, DynamicValue(RS_16_date_dim_d_date_sk_bloom_filter))) and (cs_ship_mode_sk BETWEEN DynamicValue(RS_25_ship_mode_sm_ship_mode_sk_min) AND DynamicValue(RS_25_ship_mode_sm_ship_mode_sk_max) and in_bloom_filter(cs_ship_mode_sk, DynamicValue(RS_25_ship_mode_sm_ship_mode_sk_bloom_filter))) and (cs_warehouse_sk BETWEEN DynamicValue(RS_22_warehouse_w_warehouse_sk_min) AND DynamicValue(RS_22_warehouse_w_warehouse_sk_max) and in_bloom_filter(cs_warehouse_sk, DynamicValue(RS_22_warehouse_w_warehouse_sk_bloom_filter))) and cs_call_center_sk is not null and cs_ship_date_sk is not null and cs_ship_mode_sk is not null and cs_warehouse_sk is not null)
                                              TableScan [TS_0] (rows=287989836 width=135)
                                                default@catalog_sales,catalog_sales,Tbl:COMPLETE,Col:NONE,Output:["cs_sold_date_sk","cs_ship_date_sk","cs_call_center_sk","cs_ship_mode_sk","cs_warehouse_sk"]
                                              <-Reducer 11 [BROADCAST_EDGE] vectorized
                                                BROADCAST [RS_117]
                                                  Group By Operator [GBY_116] (rows=1 width=12)
                                                    Output:["_col0","_col1","_col2"],aggregations:["min(VALUE._col0)","max(VALUE._col1)","bloom_filter(VALUE._col2, expectedEntries=1000000)"]
                                                  <-Map 10 [CUSTOM_SIMPLE_EDGE] vectorized
                                                    SHUFFLE [RS_115]
                                                      Group By Operator [GBY_114] (rows=1 width=12)
                                                        Output:["_col0","_col1","_col2"],aggregations:["min(_col0)","max(_col0)","bloom_filter(_col0, expectedEntries=1000000)"]
                                                        Select Operator [SEL_113] (rows=60 width=2045)
                                                          Output:["_col0"]
                                                           Please refer to the previous Select Operator [SEL_111]
                                              <-Reducer 13 [BROADCAST_EDGE] vectorized
                                                BROADCAST [RS_125]
                                                  Group By Operator [GBY_124] (rows=1 width=12)
                                                    Output:["_col0","_col1","_col2"],aggregations:["min(VALUE._col0)","max(VALUE._col1)","bloom_filter(VALUE._col2, expectedEntries=1000000)"]
                                                  <-Map 12 [CUSTOM_SIMPLE_EDGE] vectorized
                                                    SHUFFLE [RS_123]
                                                      Group By Operator [GBY_122] (rows=1 width=12)
                                                        Output:["_col0","_col1","_col2"],aggregations:["min(_col0)","max(_col0)","bloom_filter(_col0, expectedEntries=1000000)"]
                                                        Select Operator [SEL_121] (rows=27 width=1029)
                                                          Output:["_col0"]
                                                           Please refer to the previous Select Operator [SEL_119]
                                              <-Reducer 15 [BROADCAST_EDGE] vectorized
                                                BROADCAST [RS_133]
                                                  Group By Operator [GBY_132] (rows=1 width=12)
                                                    Output:["_col0","_col1","_col2"],aggregations:["min(VALUE._col0)","max(VALUE._col1)","bloom_filter(VALUE._col2, expectedEntries=1000000)"]
                                                  <-Map 14 [CUSTOM_SIMPLE_EDGE] vectorized
                                                    SHUFFLE [RS_131]
                                                      Group By Operator [GBY_130] (rows=1 width=12)
                                                        Output:["_col0","_col1","_col2"],aggregations:["min(_col0)","max(_col0)","bloom_filter(_col0, expectedEntries=1000000)"]
                                                        Select Operator [SEL_129] (rows=1 width=0)
                                                          Output:["_col0"]
                                                           Please refer to the previous Select Operator [SEL_127]
                                              <-Reducer 9 [BROADCAST_EDGE] vectorized
                                                BROADCAST [RS_109]
                                                  Group By Operator [GBY_108] (rows=1 width=12)
                                                    Output:["_col0","_col1","_col2"],aggregations:["min(VALUE._col0)","max(VALUE._col1)","bloom_filter(VALUE._col2, expectedEntries=1000000)"]
                                                  <-Map 8 [CUSTOM_SIMPLE_EDGE] vectorized
                                                    PARTITION_ONLY_SHUFFLE [RS_107]
                                                      Group By Operator [GBY_106] (rows=1 width=12)
                                                        Output:["_col0","_col1","_col2"],aggregations:["min(_col0)","max(_col0)","bloom_filter(_col0, expectedEntries=1000000)"]
                                                        Select Operator [SEL_105] (rows=8116 width=1119)
                                                          Output:["_col0"]
                                                           Please refer to the previous Select Operator [SEL_103]
>>>>>>> 66f97da9
<|MERGE_RESOLUTION|>--- conflicted
+++ resolved
@@ -81,405 +81,6 @@
 Reducer 7 <- Reducer 6 (SIMPLE_EDGE)
 Reducer 9 <- Map 8 (CUSTOM_SIMPLE_EDGE)
 
-<<<<<<< HEAD
-STAGE PLANS:
-  Stage: Stage-1
-    Tez
-#### A masked pattern was here ####
-      Edges:
-        Map 1 <- Map 4 (BROADCAST_EDGE), Map 5 (BROADCAST_EDGE), Map 6 (BROADCAST_EDGE), Map 7 (BROADCAST_EDGE)
-        Reducer 2 <- Map 1 (SIMPLE_EDGE)
-        Reducer 3 <- Reducer 2 (SIMPLE_EDGE)
-#### A masked pattern was here ####
-      Vertices:
-        Map 1 
-            Map Operator Tree:
-                TableScan
-                  alias: catalog_sales
-                  filterExpr: (cs_warehouse_sk is not null and cs_ship_mode_sk is not null and cs_call_center_sk is not null and cs_ship_date_sk is not null) (type: boolean)
-                  Statistics: Num rows: 287989836 Data size: 38999608952 Basic stats: COMPLETE Column stats: NONE
-                  TableScan Vectorization:
-                      native: true
-                  Filter Operator
-                    Filter Vectorization:
-                        className: VectorFilterOperator
-                        native: true
-                        predicateExpression: FilterExprAndExpr(children: SelectColumnIsNotNull(col 14:int), SelectColumnIsNotNull(col 13:int), SelectColumnIsNotNull(col 11:int), SelectColumnIsNotNull(col 2:int))
-                    predicate: (cs_call_center_sk is not null and cs_ship_date_sk is not null and cs_ship_mode_sk is not null and cs_warehouse_sk is not null) (type: boolean)
-                    Statistics: Num rows: 287989836 Data size: 38999608952 Basic stats: COMPLETE Column stats: NONE
-                    Select Operator
-                      expressions: cs_sold_date_sk (type: int), cs_ship_date_sk (type: int), cs_call_center_sk (type: int), cs_ship_mode_sk (type: int), cs_warehouse_sk (type: int)
-                      outputColumnNames: _col0, _col1, _col2, _col3, _col4
-                      Select Vectorization:
-                          className: VectorSelectOperator
-                          native: true
-                          projectedOutputColumnNums: [0, 2, 11, 13, 14]
-                      Statistics: Num rows: 287989836 Data size: 38999608952 Basic stats: COMPLETE Column stats: NONE
-                      Map Join Operator
-                        condition map:
-                             Inner Join 0 to 1
-                        keys:
-                          0 _col1 (type: int)
-                          1 _col0 (type: int)
-                        Map Join Vectorization:
-                            className: VectorMapJoinInnerBigOnlyLongOperator
-                            native: true
-                            nativeConditionsMet: hive.mapjoin.optimized.hashtable IS true, hive.vectorized.execution.mapjoin.native.enabled IS true, hive.execution.engine tez IN [tez, spark] IS true, One MapJoin Condition IS true, No nullsafe IS true, Small table vectorizes IS true, Optimized Table and Supports Key Types IS true
-                        outputColumnNames: _col0, _col1, _col2, _col3, _col4
-                        input vertices:
-                          1 Map 4
-                        Statistics: Num rows: 316788826 Data size: 42899570777 Basic stats: COMPLETE Column stats: NONE
-                        HybridGraceHashJoin: true
-                        Map Join Operator
-                          condition map:
-                               Inner Join 0 to 1
-                          keys:
-                            0 _col2 (type: int)
-                            1 _col0 (type: int)
-                          Map Join Vectorization:
-                              className: VectorMapJoinInnerLongOperator
-                              native: true
-                              nativeConditionsMet: hive.mapjoin.optimized.hashtable IS true, hive.vectorized.execution.mapjoin.native.enabled IS true, hive.execution.engine tez IN [tez, spark] IS true, One MapJoin Condition IS true, No nullsafe IS true, Small table vectorizes IS true, Optimized Table and Supports Key Types IS true
-                          outputColumnNames: _col0, _col1, _col3, _col4, _col8
-                          input vertices:
-                            1 Map 5
-                          Statistics: Num rows: 348467716 Data size: 47189528877 Basic stats: COMPLETE Column stats: NONE
-                          HybridGraceHashJoin: true
-                          Map Join Operator
-                            condition map:
-                                 Inner Join 0 to 1
-                            keys:
-                              0 _col4 (type: int)
-                              1 _col0 (type: int)
-                            Map Join Vectorization:
-                                className: VectorMapJoinInnerLongOperator
-                                native: true
-                                nativeConditionsMet: hive.mapjoin.optimized.hashtable IS true, hive.vectorized.execution.mapjoin.native.enabled IS true, hive.execution.engine tez IN [tez, spark] IS true, One MapJoin Condition IS true, No nullsafe IS true, Small table vectorizes IS true, Optimized Table and Supports Key Types IS true
-                            outputColumnNames: _col0, _col1, _col3, _col8, _col10
-                            input vertices:
-                              1 Map 6
-                            Statistics: Num rows: 383314495 Data size: 51908482889 Basic stats: COMPLETE Column stats: NONE
-                            HybridGraceHashJoin: true
-                            Map Join Operator
-                              condition map:
-                                   Inner Join 0 to 1
-                              keys:
-                                0 _col3 (type: int)
-                                1 _col0 (type: int)
-                              Map Join Vectorization:
-                                  className: VectorMapJoinInnerLongOperator
-                                  native: true
-                                  nativeConditionsMet: hive.mapjoin.optimized.hashtable IS true, hive.vectorized.execution.mapjoin.native.enabled IS true, hive.execution.engine tez IN [tez, spark] IS true, One MapJoin Condition IS true, No nullsafe IS true, Small table vectorizes IS true, Optimized Table and Supports Key Types IS true
-                              outputColumnNames: _col0, _col1, _col8, _col10, _col12
-                              input vertices:
-                                1 Map 7
-                              Statistics: Num rows: 421645953 Data size: 57099332415 Basic stats: PARTIAL Column stats: NONE
-                              HybridGraceHashJoin: true
-                              Top N Key Operator
-                                sort order: +++
-                                keys: substr(_col10, 1, 20) (type: string), _col12 (type: string), _col8 (type: string)
-                                Statistics: Num rows: 421645953 Data size: 57099332415 Basic stats: PARTIAL Column stats: NONE
-                                top n: 100
-                                Top N Key Vectorization:
-                                    className: VectorTopNKeyOperator
-                                    keyExpressions: StringSubstrColStartLen(col 36:string, start 0, length 20) -> 38:string, col 37:string, col 35:string
-                                    native: true
-                                Select Operator
-                                  expressions: substr(_col10, 1, 20) (type: string), _col12 (type: string), _col8 (type: string), CASE WHEN (((_col1 - _col0) <= 30)) THEN (1) ELSE (0) END (type: int), CASE WHEN ((((_col1 - _col0) > 30) and ((_col1 - _col0) <= 60))) THEN (1) ELSE (0) END (type: int), CASE WHEN ((((_col1 - _col0) > 60) and ((_col1 - _col0) <= 90))) THEN (1) ELSE (0) END (type: int), CASE WHEN ((((_col1 - _col0) > 90) and ((_col1 - _col0) <= 120))) THEN (1) ELSE (0) END (type: int), CASE WHEN (((_col1 - _col0) > 120)) THEN (1) ELSE (0) END (type: int)
-                                  outputColumnNames: _col0, _col1, _col2, _col3, _col4, _col5, _col6, _col7
-                                  Select Vectorization:
-                                      className: VectorSelectOperator
-                                      native: true
-                                      projectedOutputColumnNums: [39, 37, 35, 40, 42, 43, 44, 41]
-                                      selectExpressions: StringSubstrColStartLen(col 36:string, start 0, length 20) -> 39:string, IfExprLongScalarLongScalar(col 41:boolean, val 1, val 0)(children: LongColLessEqualLongScalar(col 40:int, val 30)(children: LongColSubtractLongColumn(col 2:int, col 0:int) -> 40:int) -> 41:boolean) -> 40:int, IfExprLongScalarLongScalar(col 41:boolean, val 1, val 0)(children: ColAndCol(col 42:boolean, col 43:boolean)(children: LongColGreaterLongScalar(col 41:int, val 30)(children: LongColSubtractLongColumn(col 2:int, col 0:int) -> 41:int) -> 42:boolean, LongColLessEqualLongScalar(col 41:int, val 60)(children: LongColSubtractLongColumn(col 2:int, col 0:int) -> 41:int) -> 43:boolean) -> 41:boolean) -> 42:int, IfExprLongScalarLongScalar(col 41:boolean, val 1, val 0)(children: ColAndCol(col 43:boolean, col 44:boolean)(children: LongColGreaterLongScalar(col 41:int, val 60)(children: LongColSubtractLongColumn(col 2:int, col 0:int) -> 41:int) -> 43:boolean, LongColLessEqualLongScalar(col 41:int, val 90)(children: LongColSubtractLongColumn(col 2:int, col 0:int) -> 41:int) -> 44:boolean) -> 41:boolean) -> 43:int, IfExprLongScalarLongScalar(col 41:boolean, val 1, val 0)(children: ColAndCol(col 44:boolean, col 45:boolean)(children: LongColGreaterLongScalar(col 41:int, val 90)(children: LongColSubtractLongColumn(col 2:int, col 0:int) -> 41:int) -> 44:boolean, LongColLessEqualLongScalar(col 41:int, val 120)(children: LongColSubtractLongColumn(col 2:int, col 0:int) -> 41:int) -> 45:boolean) -> 41:boolean) -> 44:int, IfExprLongScalarLongScalar(col 45:boolean, val 1, val 0)(children: LongColGreaterLongScalar(col 41:int, val 120)(children: LongColSubtractLongColumn(col 2:int, col 0:int) -> 41:int) -> 45:boolean) -> 41:int
-                                  Statistics: Num rows: 421645953 Data size: 57099332415 Basic stats: PARTIAL Column stats: NONE
-                                  Group By Operator
-                                    aggregations: sum(_col3), sum(_col4), sum(_col5), sum(_col6), sum(_col7)
-                                    Group By Vectorization:
-                                        aggregators: VectorUDAFSumLong(col 40:int) -> bigint, VectorUDAFSumLong(col 42:int) -> bigint, VectorUDAFSumLong(col 43:int) -> bigint, VectorUDAFSumLong(col 44:int) -> bigint, VectorUDAFSumLong(col 41:int) -> bigint
-                                        className: VectorGroupByOperator
-                                        groupByMode: HASH
-                                        keyExpressions: col 39:string, col 37:string, col 35:string
-                                        native: false
-                                        vectorProcessingMode: HASH
-                                        projectedOutputColumnNums: [0, 1, 2, 3, 4]
-                                    keys: _col0 (type: string), _col1 (type: string), _col2 (type: string)
-                                    mode: hash
-                                    outputColumnNames: _col0, _col1, _col2, _col3, _col4, _col5, _col6, _col7
-                                    Statistics: Num rows: 421645953 Data size: 57099332415 Basic stats: PARTIAL Column stats: NONE
-                                    Reduce Output Operator
-                                      key expressions: _col0 (type: string), _col1 (type: string), _col2 (type: string)
-                                      sort order: +++
-                                      Map-reduce partition columns: _col0 (type: string), _col1 (type: string), _col2 (type: string)
-                                      Reduce Sink Vectorization:
-                                          className: VectorReduceSinkMultiKeyOperator
-                                          native: true
-                                          nativeConditionsMet: hive.vectorized.execution.reducesink.new.enabled IS true, hive.execution.engine tez IN [tez, spark] IS true, No PTF TopN IS true, No DISTINCT columns IS true, BinarySortableSerDe for keys IS true, LazyBinarySerDe for values IS true
-                                      Statistics: Num rows: 421645953 Data size: 57099332415 Basic stats: PARTIAL Column stats: NONE
-                                      TopN Hash Memory Usage: 0.1
-                                      value expressions: _col3 (type: bigint), _col4 (type: bigint), _col5 (type: bigint), _col6 (type: bigint), _col7 (type: bigint)
-            Execution mode: vectorized
-            Map Vectorization:
-                enabled: true
-                enabledConditionsMet: hive.vectorized.use.vectorized.input.format IS true
-                inputFormatFeatureSupport: [DECIMAL_64]
-                featureSupportInUse: [DECIMAL_64]
-                inputFileFormats: org.apache.hadoop.hive.ql.io.orc.OrcInputFormat
-                allNative: false
-                usesVectorUDFAdaptor: false
-                vectorized: true
-        Map 4 
-            Map Operator Tree:
-                TableScan
-                  alias: date_dim
-                  filterExpr: (d_month_seq BETWEEN 1212 AND 1223 and d_date_sk is not null) (type: boolean)
-                  Statistics: Num rows: 73049 Data size: 81741831 Basic stats: COMPLETE Column stats: NONE
-                  TableScan Vectorization:
-                      native: true
-                  Filter Operator
-                    Filter Vectorization:
-                        className: VectorFilterOperator
-                        native: true
-                        predicateExpression: FilterExprAndExpr(children: FilterLongColumnBetween(col 3:int, left 1212, right 1223), SelectColumnIsNotNull(col 0:int))
-                    predicate: (d_date_sk is not null and d_month_seq BETWEEN 1212 AND 1223) (type: boolean)
-                    Statistics: Num rows: 8116 Data size: 9081804 Basic stats: COMPLETE Column stats: NONE
-                    Select Operator
-                      expressions: d_date_sk (type: int)
-                      outputColumnNames: _col0
-                      Select Vectorization:
-                          className: VectorSelectOperator
-                          native: true
-                          projectedOutputColumnNums: [0]
-                      Statistics: Num rows: 8116 Data size: 9081804 Basic stats: COMPLETE Column stats: NONE
-                      Reduce Output Operator
-                        key expressions: _col0 (type: int)
-                        sort order: +
-                        Map-reduce partition columns: _col0 (type: int)
-                        Reduce Sink Vectorization:
-                            className: VectorReduceSinkLongOperator
-                            native: true
-                            nativeConditionsMet: hive.vectorized.execution.reducesink.new.enabled IS true, hive.execution.engine tez IN [tez, spark] IS true, No PTF TopN IS true, No DISTINCT columns IS true, BinarySortableSerDe for keys IS true, LazyBinarySerDe for values IS true
-                        Statistics: Num rows: 8116 Data size: 9081804 Basic stats: COMPLETE Column stats: NONE
-            Execution mode: vectorized
-            Map Vectorization:
-                enabled: true
-                enabledConditionsMet: hive.vectorized.use.vectorized.input.format IS true
-                inputFormatFeatureSupport: [DECIMAL_64]
-                featureSupportInUse: [DECIMAL_64]
-                inputFileFormats: org.apache.hadoop.hive.ql.io.orc.OrcInputFormat
-                allNative: true
-                usesVectorUDFAdaptor: false
-                vectorized: true
-        Map 5 
-            Map Operator Tree:
-                TableScan
-                  alias: call_center
-                  filterExpr: cc_call_center_sk is not null (type: boolean)
-                  Statistics: Num rows: 60 Data size: 122700 Basic stats: COMPLETE Column stats: NONE
-                  TableScan Vectorization:
-                      native: true
-                  Filter Operator
-                    Filter Vectorization:
-                        className: VectorFilterOperator
-                        native: true
-                        predicateExpression: SelectColumnIsNotNull(col 0:int)
-                    predicate: cc_call_center_sk is not null (type: boolean)
-                    Statistics: Num rows: 60 Data size: 122700 Basic stats: COMPLETE Column stats: NONE
-                    Select Operator
-                      expressions: cc_call_center_sk (type: int), cc_name (type: string)
-                      outputColumnNames: _col0, _col1
-                      Select Vectorization:
-                          className: VectorSelectOperator
-                          native: true
-                          projectedOutputColumnNums: [0, 6]
-                      Statistics: Num rows: 60 Data size: 122700 Basic stats: COMPLETE Column stats: NONE
-                      Reduce Output Operator
-                        key expressions: _col0 (type: int)
-                        sort order: +
-                        Map-reduce partition columns: _col0 (type: int)
-                        Reduce Sink Vectorization:
-                            className: VectorReduceSinkLongOperator
-                            native: true
-                            nativeConditionsMet: hive.vectorized.execution.reducesink.new.enabled IS true, hive.execution.engine tez IN [tez, spark] IS true, No PTF TopN IS true, No DISTINCT columns IS true, BinarySortableSerDe for keys IS true, LazyBinarySerDe for values IS true
-                        Statistics: Num rows: 60 Data size: 122700 Basic stats: COMPLETE Column stats: NONE
-                        value expressions: _col1 (type: string)
-            Execution mode: vectorized
-            Map Vectorization:
-                enabled: true
-                enabledConditionsMet: hive.vectorized.use.vectorized.input.format IS true
-                inputFormatFeatureSupport: [DECIMAL_64]
-                featureSupportInUse: [DECIMAL_64]
-                inputFileFormats: org.apache.hadoop.hive.ql.io.orc.OrcInputFormat
-                allNative: true
-                usesVectorUDFAdaptor: false
-                vectorized: true
-        Map 6 
-            Map Operator Tree:
-                TableScan
-                  alias: warehouse
-                  filterExpr: w_warehouse_sk is not null (type: boolean)
-                  Statistics: Num rows: 27 Data size: 27802 Basic stats: COMPLETE Column stats: NONE
-                  TableScan Vectorization:
-                      native: true
-                  Filter Operator
-                    Filter Vectorization:
-                        className: VectorFilterOperator
-                        native: true
-                        predicateExpression: SelectColumnIsNotNull(col 0:int)
-                    predicate: w_warehouse_sk is not null (type: boolean)
-                    Statistics: Num rows: 27 Data size: 27802 Basic stats: COMPLETE Column stats: NONE
-                    Select Operator
-                      expressions: w_warehouse_sk (type: int), w_warehouse_name (type: string)
-                      outputColumnNames: _col0, _col1
-                      Select Vectorization:
-                          className: VectorSelectOperator
-                          native: true
-                          projectedOutputColumnNums: [0, 2]
-                      Statistics: Num rows: 27 Data size: 27802 Basic stats: COMPLETE Column stats: NONE
-                      Reduce Output Operator
-                        key expressions: _col0 (type: int)
-                        sort order: +
-                        Map-reduce partition columns: _col0 (type: int)
-                        Reduce Sink Vectorization:
-                            className: VectorReduceSinkLongOperator
-                            native: true
-                            nativeConditionsMet: hive.vectorized.execution.reducesink.new.enabled IS true, hive.execution.engine tez IN [tez, spark] IS true, No PTF TopN IS true, No DISTINCT columns IS true, BinarySortableSerDe for keys IS true, LazyBinarySerDe for values IS true
-                        Statistics: Num rows: 27 Data size: 27802 Basic stats: COMPLETE Column stats: NONE
-                        value expressions: _col1 (type: string)
-            Execution mode: vectorized
-            Map Vectorization:
-                enabled: true
-                enabledConditionsMet: hive.vectorized.use.vectorized.input.format IS true
-                inputFormatFeatureSupport: [DECIMAL_64]
-                featureSupportInUse: [DECIMAL_64]
-                inputFileFormats: org.apache.hadoop.hive.ql.io.orc.OrcInputFormat
-                allNative: true
-                usesVectorUDFAdaptor: false
-                vectorized: true
-        Map 7 
-            Map Operator Tree:
-                TableScan
-                  alias: ship_mode
-                  filterExpr: sm_ship_mode_sk is not null (type: boolean)
-                  Statistics: Num rows: 1 Data size: 0 Basic stats: PARTIAL Column stats: NONE
-                  TableScan Vectorization:
-                      native: true
-                  Filter Operator
-                    Filter Vectorization:
-                        className: VectorFilterOperator
-                        native: true
-                        predicateExpression: SelectColumnIsNotNull(col 0:int)
-                    predicate: sm_ship_mode_sk is not null (type: boolean)
-                    Statistics: Num rows: 1 Data size: 0 Basic stats: PARTIAL Column stats: NONE
-                    Select Operator
-                      expressions: sm_ship_mode_sk (type: int), sm_type (type: string)
-                      outputColumnNames: _col0, _col1
-                      Select Vectorization:
-                          className: VectorSelectOperator
-                          native: true
-                          projectedOutputColumnNums: [0, 2]
-                      Statistics: Num rows: 1 Data size: 0 Basic stats: PARTIAL Column stats: NONE
-                      Reduce Output Operator
-                        key expressions: _col0 (type: int)
-                        sort order: +
-                        Map-reduce partition columns: _col0 (type: int)
-                        Reduce Sink Vectorization:
-                            className: VectorReduceSinkLongOperator
-                            native: true
-                            nativeConditionsMet: hive.vectorized.execution.reducesink.new.enabled IS true, hive.execution.engine tez IN [tez, spark] IS true, No PTF TopN IS true, No DISTINCT columns IS true, BinarySortableSerDe for keys IS true, LazyBinarySerDe for values IS true
-                        Statistics: Num rows: 1 Data size: 0 Basic stats: PARTIAL Column stats: NONE
-                        value expressions: _col1 (type: string)
-            Execution mode: vectorized
-            Map Vectorization:
-                enabled: true
-                enabledConditionsMet: hive.vectorized.use.vectorized.input.format IS true
-                inputFormatFeatureSupport: [DECIMAL_64]
-                featureSupportInUse: [DECIMAL_64]
-                inputFileFormats: org.apache.hadoop.hive.ql.io.orc.OrcInputFormat
-                allNative: true
-                usesVectorUDFAdaptor: false
-                vectorized: true
-        Reducer 2 
-            Execution mode: vectorized
-            Reduce Vectorization:
-                enabled: true
-                enableConditionsMet: hive.vectorized.execution.reduce.enabled IS true, hive.execution.engine tez IN [tez, spark] IS true
-                allNative: false
-                usesVectorUDFAdaptor: false
-                vectorized: true
-            Reduce Operator Tree:
-              Group By Operator
-                aggregations: sum(VALUE._col0), sum(VALUE._col1), sum(VALUE._col2), sum(VALUE._col3), sum(VALUE._col4)
-                Group By Vectorization:
-                    aggregators: VectorUDAFSumLong(col 3:bigint) -> bigint, VectorUDAFSumLong(col 4:bigint) -> bigint, VectorUDAFSumLong(col 5:bigint) -> bigint, VectorUDAFSumLong(col 6:bigint) -> bigint, VectorUDAFSumLong(col 7:bigint) -> bigint
-                    className: VectorGroupByOperator
-                    groupByMode: MERGEPARTIAL
-                    keyExpressions: col 0:string, col 1:string, col 2:string
-                    native: false
-                    vectorProcessingMode: MERGE_PARTIAL
-                    projectedOutputColumnNums: [0, 1, 2, 3, 4]
-                keys: KEY._col0 (type: string), KEY._col1 (type: string), KEY._col2 (type: string)
-                mode: mergepartial
-                outputColumnNames: _col0, _col1, _col2, _col3, _col4, _col5, _col6, _col7
-                Statistics: Num rows: 210822976 Data size: 28549666139 Basic stats: PARTIAL Column stats: NONE
-                Select Operator
-                  expressions: _col1 (type: string), _col2 (type: string), _col3 (type: bigint), _col4 (type: bigint), _col5 (type: bigint), _col6 (type: bigint), _col7 (type: bigint), _col0 (type: string)
-                  outputColumnNames: _col1, _col2, _col3, _col4, _col5, _col6, _col7, _col8
-                  Select Vectorization:
-                      className: VectorSelectOperator
-                      native: true
-                      projectedOutputColumnNums: [1, 2, 3, 4, 5, 6, 7, 0]
-                  Statistics: Num rows: 210822976 Data size: 28549666139 Basic stats: PARTIAL Column stats: NONE
-                  Reduce Output Operator
-                    key expressions: _col8 (type: string), _col1 (type: string), _col2 (type: string)
-                    sort order: +++
-                    Reduce Sink Vectorization:
-                        className: VectorReduceSinkObjectHashOperator
-                        native: true
-                        nativeConditionsMet: hive.vectorized.execution.reducesink.new.enabled IS true, hive.execution.engine tez IN [tez, spark] IS true, No PTF TopN IS true, No DISTINCT columns IS true, BinarySortableSerDe for keys IS true, LazyBinarySerDe for values IS true
-                    Statistics: Num rows: 210822976 Data size: 28549666139 Basic stats: PARTIAL Column stats: NONE
-                    TopN Hash Memory Usage: 0.1
-                    value expressions: _col3 (type: bigint), _col4 (type: bigint), _col5 (type: bigint), _col6 (type: bigint), _col7 (type: bigint)
-        Reducer 3 
-            Execution mode: vectorized
-            Reduce Vectorization:
-                enabled: true
-                enableConditionsMet: hive.vectorized.execution.reduce.enabled IS true, hive.execution.engine tez IN [tez, spark] IS true
-                allNative: false
-                usesVectorUDFAdaptor: false
-                vectorized: true
-            Reduce Operator Tree:
-              Select Operator
-                expressions: KEY.reducesinkkey0 (type: string), KEY.reducesinkkey1 (type: string), KEY.reducesinkkey2 (type: string), VALUE._col0 (type: bigint), VALUE._col1 (type: bigint), VALUE._col2 (type: bigint), VALUE._col3 (type: bigint), VALUE._col4 (type: bigint)
-                outputColumnNames: _col0, _col1, _col2, _col3, _col4, _col5, _col6, _col7
-                Select Vectorization:
-                    className: VectorSelectOperator
-                    native: true
-                    projectedOutputColumnNums: [0, 1, 2, 3, 4, 5, 6, 7]
-                Statistics: Num rows: 210822976 Data size: 28549666139 Basic stats: PARTIAL Column stats: NONE
-                Limit
-                  Number of rows: 100
-                  Limit Vectorization:
-                      className: VectorLimitOperator
-                      native: true
-                  Statistics: Num rows: 100 Data size: 13500 Basic stats: PARTIAL Column stats: NONE
-                  File Output Operator
-                    compressed: false
-                    File Sink Vectorization:
-                        className: VectorFileSinkOperator
-                        native: false
-                    Statistics: Num rows: 100 Data size: 13500 Basic stats: PARTIAL Column stats: NONE
-                    table:
-                        input format: org.apache.hadoop.mapred.SequenceFileInputFormat
-                        output format: org.apache.hadoop.hive.ql.io.HiveSequenceFileOutputFormat
-                        serde: org.apache.hadoop.hive.serde2.lazy.LazySimpleSerDe
-
-  Stage: Stage-0
-    Fetch Operator
-      limit: -1
-      Processor Tree:
-        ListSink
-=======
 Stage-0
   Fetch Operator
     limit:-1
@@ -611,4 +212,3 @@
                                                         Select Operator [SEL_105] (rows=8116 width=1119)
                                                           Output:["_col0"]
                                                            Please refer to the previous Select Operator [SEL_103]
->>>>>>> 66f97da9
