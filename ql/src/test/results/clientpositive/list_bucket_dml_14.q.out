PREHOOK: query: create table list_bucketing (key String, value String)
skewed by (key) on ("484")
stored as DIRECTORIES
PREHOOK: type: CREATETABLE
PREHOOK: Output: database:default
PREHOOK: Output: default@list_bucketing
POSTHOOK: query: create table list_bucketing (key String, value String)
skewed by (key) on ("484")
stored as DIRECTORIES
POSTHOOK: type: CREATETABLE
POSTHOOK: Output: database:default
POSTHOOK: Output: default@list_bucketing
PREHOOK: query: explain extended
insert overwrite table list_bucketing select * from src
PREHOOK: type: QUERY
PREHOOK: Input: default@src
PREHOOK: Output: default@list_bucketing
POSTHOOK: query: explain extended
insert overwrite table list_bucketing select * from src
POSTHOOK: type: QUERY
POSTHOOK: Input: default@src
POSTHOOK: Output: default@list_bucketing
<<<<<<< HEAD
=======
OPTIMIZED SQL: SELECT `key`, `value`
FROM `default`.`src`
>>>>>>> 720a0f27
STAGE DEPENDENCIES:
  Stage-1 is a root stage
  Stage-0 depends on stages: Stage-1
  Stage-2 depends on stages: Stage-0

STAGE PLANS:
  Stage: Stage-1
    Map Reduce
      Map Operator Tree:
          TableScan
            alias: src
            Statistics: Num rows: 500 Data size: 5312 Basic stats: COMPLETE Column stats: NONE
            GatherStats: false
            Select Operator
              expressions: key (type: string), value (type: string)
              outputColumnNames: _col0, _col1
              Statistics: Num rows: 500 Data size: 5312 Basic stats: COMPLETE Column stats: NONE
              File Output Operator
                compressed: false
                GlobalTableId: 1
#### A masked pattern was here ####
                NumFilesPerFileSink: 1
                Statistics: Num rows: 500 Data size: 5312 Basic stats: COMPLETE Column stats: NONE
#### A masked pattern was here ####
                table:
                    input format: org.apache.hadoop.mapred.TextInputFormat
                    output format: org.apache.hadoop.hive.ql.io.HiveIgnoreKeyTextOutputFormat
                    properties:
                      COLUMN_STATS_ACCURATE {"BASIC_STATS":"true","COLUMN_STATS":{"key":"true","value":"true"}}
                      bucket_count -1
                      bucketing_version 2
                      column.name.delimiter ,
                      columns key,value
                      columns.comments 
                      columns.types string:string
#### A masked pattern was here ####
                      name default.list_bucketing
                      numFiles 0
                      numRows 0
                      rawDataSize 0
                      serialization.ddl struct list_bucketing { string key, string value}
                      serialization.format 1
                      serialization.lib org.apache.hadoop.hive.serde2.lazy.LazySimpleSerDe
                      totalSize 0
#### A masked pattern was here ####
                    serde: org.apache.hadoop.hive.serde2.lazy.LazySimpleSerDe
                    name: default.list_bucketing
                TotalFiles: 1
                GatherStats: true
                MultiFileSpray: false
              Select Operator
                expressions: _col0 (type: string), _col1 (type: string)
                outputColumnNames: key, value
                Statistics: Num rows: 500 Data size: 5312 Basic stats: COMPLETE Column stats: NONE
                Group By Operator
                  aggregations: compute_stats(key, 'hll'), compute_stats(value, 'hll')
                  mode: hash
                  outputColumnNames: _col0, _col1
                  Statistics: Num rows: 1 Data size: 880 Basic stats: COMPLETE Column stats: NONE
                  Reduce Output Operator
                    null sort order: 
                    sort order: 
                    Statistics: Num rows: 1 Data size: 880 Basic stats: COMPLETE Column stats: NONE
                    tag: -1
                    value expressions: _col0 (type: struct<columntype:string,maxlength:bigint,sumlength:bigint,count:bigint,countnulls:bigint,bitvector:binary>), _col1 (type: struct<columntype:string,maxlength:bigint,sumlength:bigint,count:bigint,countnulls:bigint,bitvector:binary>)
                    auto parallelism: false
      Path -> Alias:
#### A masked pattern was here ####
      Path -> Partition:
#### A masked pattern was here ####
          Partition
            base file name: src
            input format: org.apache.hadoop.mapred.TextInputFormat
            output format: org.apache.hadoop.hive.ql.io.HiveIgnoreKeyTextOutputFormat
            properties:
              COLUMN_STATS_ACCURATE {"BASIC_STATS":"true","COLUMN_STATS":{"key":"true","value":"true"}}
              bucket_count -1
              bucketing_version 2
              column.name.delimiter ,
              columns key,value
              columns.comments 'default','default'
              columns.types string:string
#### A masked pattern was here ####
              name default.src
              numFiles 1
              numRows 500
              rawDataSize 5312
              serialization.ddl struct src { string key, string value}
              serialization.format 1
              serialization.lib org.apache.hadoop.hive.serde2.lazy.LazySimpleSerDe
              totalSize 5812
#### A masked pattern was here ####
            serde: org.apache.hadoop.hive.serde2.lazy.LazySimpleSerDe
          
              input format: org.apache.hadoop.mapred.TextInputFormat
              output format: org.apache.hadoop.hive.ql.io.HiveIgnoreKeyTextOutputFormat
              properties:
                COLUMN_STATS_ACCURATE {"BASIC_STATS":"true","COLUMN_STATS":{"key":"true","value":"true"}}
                bucket_count -1
                bucketing_version 2
                column.name.delimiter ,
                columns key,value
                columns.comments 'default','default'
                columns.types string:string
#### A masked pattern was here ####
                name default.src
                numFiles 1
                numRows 500
                rawDataSize 5312
                serialization.ddl struct src { string key, string value}
                serialization.format 1
                serialization.lib org.apache.hadoop.hive.serde2.lazy.LazySimpleSerDe
                totalSize 5812
#### A masked pattern was here ####
              serde: org.apache.hadoop.hive.serde2.lazy.LazySimpleSerDe
              name: default.src
            name: default.src
      Truncated Path -> Alias:
        /src [src]
      Needs Tagging: false
      Reduce Operator Tree:
        Group By Operator
          aggregations: compute_stats(VALUE._col0), compute_stats(VALUE._col1)
          mode: mergepartial
          outputColumnNames: _col0, _col1
          Statistics: Num rows: 1 Data size: 880 Basic stats: COMPLETE Column stats: NONE
          File Output Operator
            compressed: false
            GlobalTableId: 0
#### A masked pattern was here ####
            NumFilesPerFileSink: 1
            Statistics: Num rows: 1 Data size: 880 Basic stats: COMPLETE Column stats: NONE
#### A masked pattern was here ####
            table:
                input format: org.apache.hadoop.mapred.SequenceFileInputFormat
                output format: org.apache.hadoop.hive.ql.io.HiveSequenceFileOutputFormat
                properties:
                  columns _col0,_col1
                  columns.types struct<columntype:string,maxlength:bigint,avglength:double,countnulls:bigint,numdistinctvalues:bigint,ndvbitvector:binary>:struct<columntype:string,maxlength:bigint,avglength:double,countnulls:bigint,numdistinctvalues:bigint,ndvbitvector:binary>
                  escape.delim \
                  hive.serialization.extend.additional.nesting.levels true
                  serialization.escape.crlf true
                  serialization.format 1
                  serialization.lib org.apache.hadoop.hive.serde2.lazy.LazySimpleSerDe
                serde: org.apache.hadoop.hive.serde2.lazy.LazySimpleSerDe
            TotalFiles: 1
            GatherStats: false
            MultiFileSpray: false

  Stage: Stage-0
    Move Operator
      tables:
          replace: true
#### A masked pattern was here ####
          table:
              input format: org.apache.hadoop.mapred.TextInputFormat
              output format: org.apache.hadoop.hive.ql.io.HiveIgnoreKeyTextOutputFormat
              properties:
                COLUMN_STATS_ACCURATE {"BASIC_STATS":"true","COLUMN_STATS":{"key":"true","value":"true"}}
                bucket_count -1
                bucketing_version 2
                column.name.delimiter ,
                columns key,value
                columns.comments 
                columns.types string:string
#### A masked pattern was here ####
                name default.list_bucketing
                numFiles 0
                numRows 0
                rawDataSize 0
                serialization.ddl struct list_bucketing { string key, string value}
                serialization.format 1
                serialization.lib org.apache.hadoop.hive.serde2.lazy.LazySimpleSerDe
                totalSize 0
#### A masked pattern was here ####
              serde: org.apache.hadoop.hive.serde2.lazy.LazySimpleSerDe
              name: default.list_bucketing

  Stage: Stage-2
    Stats Work
      Basic Stats Work:
#### A masked pattern was here ####
      Column Stats Desc:
          Columns: key, value
          Column Types: string, string
          Table: default.list_bucketing
          Is Table Level Stats: true

PREHOOK: query: insert overwrite table list_bucketing select * from src
PREHOOK: type: QUERY
PREHOOK: Input: default@src
PREHOOK: Output: default@list_bucketing
POSTHOOK: query: insert overwrite table list_bucketing select * from src
POSTHOOK: type: QUERY
POSTHOOK: Input: default@src
POSTHOOK: Output: default@list_bucketing
POSTHOOK: Lineage: list_bucketing.key SIMPLE [(src)src.FieldSchema(name:key, type:string, comment:default), ]
POSTHOOK: Lineage: list_bucketing.value SIMPLE [(src)src.FieldSchema(name:value, type:string, comment:default), ]
PREHOOK: query: desc formatted list_bucketing
PREHOOK: type: DESCTABLE
PREHOOK: Input: default@list_bucketing
POSTHOOK: query: desc formatted list_bucketing
POSTHOOK: type: DESCTABLE
POSTHOOK: Input: default@list_bucketing
# col_name            	data_type           	comment             
key                 	string              	                    
value               	string              	                    
	 	 
# Detailed Table Information	 	 
Database:           	default             	 
#### A masked pattern was here ####
Retention:          	0                   	 
#### A masked pattern was here ####
Table Type:         	MANAGED_TABLE       	 
Table Parameters:	 	 
	COLUMN_STATS_ACCURATE	{\"BASIC_STATS\":\"true\",\"COLUMN_STATS\":{\"key\":\"true\",\"value\":\"true\"}}
	bucketing_version   	2                   
	numFiles            	2                   
	numRows             	500                 
	rawDataSize         	5312                
	totalSize           	5812                
#### A masked pattern was here ####
	 	 
# Storage Information	 	 
SerDe Library:      	org.apache.hadoop.hive.serde2.lazy.LazySimpleSerDe	 
InputFormat:        	org.apache.hadoop.mapred.TextInputFormat	 
OutputFormat:       	org.apache.hadoop.hive.ql.io.HiveIgnoreKeyTextOutputFormat	 
Compressed:         	No                  	 
Num Buckets:        	-1                  	 
Bucket Columns:     	[]                  	 
Sort Columns:       	[]                  	 
Stored As SubDirectories:	Yes                 	 
Skewed Columns:     	[key]               	 
Skewed Values:      	[[484]]             	 
#### A masked pattern was here ####
Skewed Value to Truncated Path:	{[484]=/list_bucketing/key=484}	 
Storage Desc Params:	 	 
	serialization.format	1                   
PREHOOK: query: select count(1) from src
PREHOOK: type: QUERY
PREHOOK: Input: default@src
#### A masked pattern was here ####
POSTHOOK: query: select count(1) from src
POSTHOOK: type: QUERY
POSTHOOK: Input: default@src
#### A masked pattern was here ####
500
PREHOOK: query: select count(1) from list_bucketing
PREHOOK: type: QUERY
PREHOOK: Input: default@list_bucketing
#### A masked pattern was here ####
POSTHOOK: query: select count(1) from list_bucketing
POSTHOOK: type: QUERY
POSTHOOK: Input: default@list_bucketing
#### A masked pattern was here ####
500
PREHOOK: query: select key, value from src where key = "484"
PREHOOK: type: QUERY
PREHOOK: Input: default@src
#### A masked pattern was here ####
POSTHOOK: query: select key, value from src where key = "484"
POSTHOOK: type: QUERY
POSTHOOK: Input: default@src
#### A masked pattern was here ####
484	val_484
PREHOOK: query: explain extended
select key, value from list_bucketing where key = "484"
PREHOOK: type: QUERY
PREHOOK: Input: default@list_bucketing
#### A masked pattern was here ####
POSTHOOK: query: explain extended
select key, value from list_bucketing where key = "484"
POSTHOOK: type: QUERY
POSTHOOK: Input: default@list_bucketing
#### A masked pattern was here ####
<<<<<<< HEAD
=======
OPTIMIZED SQL: SELECT CAST('484' AS STRING) AS `key`, `value`
FROM `default`.`list_bucketing`
WHERE `key` = '484'
>>>>>>> 720a0f27
STAGE DEPENDENCIES:
  Stage-1 is a root stage
  Stage-0 depends on stages: Stage-1

STAGE PLANS:
  Stage: Stage-1
    Map Reduce
      Map Operator Tree:
          TableScan
            alias: list_bucketing
            Statistics: Num rows: 500 Data size: 5312 Basic stats: COMPLETE Column stats: NONE
            GatherStats: false
            Filter Operator
              isSamplingPred: false
              predicate: (key = '484') (type: boolean)
              Statistics: Num rows: 250 Data size: 2656 Basic stats: COMPLETE Column stats: NONE
              Select Operator
                expressions: '484' (type: string), value (type: string)
                outputColumnNames: _col0, _col1
                Statistics: Num rows: 250 Data size: 2656 Basic stats: COMPLETE Column stats: NONE
                File Output Operator
                  compressed: false
                  GlobalTableId: 0
#### A masked pattern was here ####
                  NumFilesPerFileSink: 1
                  Statistics: Num rows: 250 Data size: 2656 Basic stats: COMPLETE Column stats: NONE
#### A masked pattern was here ####
                  table:
                      input format: org.apache.hadoop.mapred.SequenceFileInputFormat
                      output format: org.apache.hadoop.hive.ql.io.HiveSequenceFileOutputFormat
                      properties:
                        columns _col0,_col1
                        columns.types string:string
                        escape.delim \
                        hive.serialization.extend.additional.nesting.levels true
                        serialization.escape.crlf true
                        serialization.format 1
                        serialization.lib org.apache.hadoop.hive.serde2.lazy.LazySimpleSerDe
                      serde: org.apache.hadoop.hive.serde2.lazy.LazySimpleSerDe
                  TotalFiles: 1
                  GatherStats: false
                  MultiFileSpray: false
      Execution mode: vectorized
      Path -> Alias:
#### A masked pattern was here ####
      Path -> Partition:
#### A masked pattern was here ####
          Partition
            base file name: list_bucketing
            input format: org.apache.hadoop.mapred.TextInputFormat
            output format: org.apache.hadoop.hive.ql.io.HiveIgnoreKeyTextOutputFormat
            properties:
              COLUMN_STATS_ACCURATE {"BASIC_STATS":"true","COLUMN_STATS":{"key":"true","value":"true"}}
              bucket_count -1
              bucketing_version 2
              column.name.delimiter ,
              columns key,value
              columns.comments 
              columns.types string:string
#### A masked pattern was here ####
              name default.list_bucketing
              numFiles 2
              numRows 500
              rawDataSize 5312
              serialization.ddl struct list_bucketing { string key, string value}
              serialization.format 1
              serialization.lib org.apache.hadoop.hive.serde2.lazy.LazySimpleSerDe
              totalSize 5812
#### A masked pattern was here ####
            serde: org.apache.hadoop.hive.serde2.lazy.LazySimpleSerDe
          
              input format: org.apache.hadoop.mapred.TextInputFormat
              output format: org.apache.hadoop.hive.ql.io.HiveIgnoreKeyTextOutputFormat
              properties:
                COLUMN_STATS_ACCURATE {"BASIC_STATS":"true","COLUMN_STATS":{"key":"true","value":"true"}}
                bucket_count -1
                bucketing_version 2
                column.name.delimiter ,
                columns key,value
                columns.comments 
                columns.types string:string
#### A masked pattern was here ####
                name default.list_bucketing
                numFiles 2
                numRows 500
                rawDataSize 5312
                serialization.ddl struct list_bucketing { string key, string value}
                serialization.format 1
                serialization.lib org.apache.hadoop.hive.serde2.lazy.LazySimpleSerDe
                totalSize 5812
#### A masked pattern was here ####
              serde: org.apache.hadoop.hive.serde2.lazy.LazySimpleSerDe
              name: default.list_bucketing
            name: default.list_bucketing
      Truncated Path -> Alias:
        /list_bucketing [list_bucketing]

  Stage: Stage-0
    Fetch Operator
      limit: -1
      Processor Tree:
        ListSink

PREHOOK: query: select key, value from list_bucketing where key = "484"
PREHOOK: type: QUERY
PREHOOK: Input: default@list_bucketing
#### A masked pattern was here ####
POSTHOOK: query: select key, value from list_bucketing where key = "484"
POSTHOOK: type: QUERY
POSTHOOK: Input: default@list_bucketing
#### A masked pattern was here ####
484	val_484
PREHOOK: query: drop table list_bucketing
PREHOOK: type: DROPTABLE
PREHOOK: Input: default@list_bucketing
PREHOOK: Output: default@list_bucketing
POSTHOOK: query: drop table list_bucketing
POSTHOOK: type: DROPTABLE
POSTHOOK: Input: default@list_bucketing
POSTHOOK: Output: default@list_bucketing<|MERGE_RESOLUTION|>--- conflicted
+++ resolved
@@ -20,11 +20,8 @@
 POSTHOOK: type: QUERY
 POSTHOOK: Input: default@src
 POSTHOOK: Output: default@list_bucketing
-<<<<<<< HEAD
-=======
 OPTIMIZED SQL: SELECT `key`, `value`
 FROM `default`.`src`
->>>>>>> 720a0f27
 STAGE DEPENDENCIES:
   Stage-1 is a root stage
   Stage-0 depends on stages: Stage-1
@@ -300,12 +297,9 @@
 POSTHOOK: type: QUERY
 POSTHOOK: Input: default@list_bucketing
 #### A masked pattern was here ####
-<<<<<<< HEAD
-=======
 OPTIMIZED SQL: SELECT CAST('484' AS STRING) AS `key`, `value`
 FROM `default`.`list_bucketing`
 WHERE `key` = '484'
->>>>>>> 720a0f27
 STAGE DEPENDENCIES:
   Stage-1 is a root stage
   Stage-0 depends on stages: Stage-1
