PREHOOK: query: EXPLAIN EXTENDED
SELECT
  CAST(key AS INT) AS user_id, value
  FROM srcpart
  WHERE ds='2008-04-08' and
  ( CASE WHEN (value LIKE 'aaa%' OR value LIKE 'vvv%')
   THEN 1
   ELSE 0  end ) > 0
PREHOOK: type: QUERY
PREHOOK: Input: default@srcpart
PREHOOK: Input: default@srcpart@ds=2008-04-08/hr=11
PREHOOK: Input: default@srcpart@ds=2008-04-08/hr=12
#### A masked pattern was here ####
POSTHOOK: query: EXPLAIN EXTENDED
SELECT
  CAST(key AS INT) AS user_id, value
  FROM srcpart
  WHERE ds='2008-04-08' and
  ( CASE WHEN (value LIKE 'aaa%' OR value LIKE 'vvv%')
   THEN 1
   ELSE 0  end ) > 0
POSTHOOK: type: QUERY
POSTHOOK: Input: default@srcpart
POSTHOOK: Input: default@srcpart@ds=2008-04-08/hr=11
POSTHOOK: Input: default@srcpart@ds=2008-04-08/hr=12
#### A masked pattern was here ####
<<<<<<< HEAD
=======
OPTIMIZED SQL: SELECT CAST(`key` AS INTEGER) AS `user_id`, `value`
FROM `default`.`srcpart`
WHERE `ds` = '2008-04-08' AND (`value` LIKE 'aaa%' OR `value` LIKE 'vvv%')
>>>>>>> 720a0f27
STAGE DEPENDENCIES:
  Stage-1 is a root stage
  Stage-0 depends on stages: Stage-1

STAGE PLANS:
  Stage: Stage-1
    Map Reduce
      Map Operator Tree:
          TableScan
            alias: srcpart
            Statistics: Num rows: 1000 Data size: 10624 Basic stats: COMPLETE Column stats: NONE
            GatherStats: false
            Filter Operator
              isSamplingPred: false
              predicate: ((value like 'aaa%') or (value like 'vvv%')) (type: boolean)
              Statistics: Num rows: 1000 Data size: 10624 Basic stats: COMPLETE Column stats: NONE
              Select Operator
                expressions: UDFToInteger(key) (type: int), value (type: string)
                outputColumnNames: _col0, _col1
                Statistics: Num rows: 1000 Data size: 10624 Basic stats: COMPLETE Column stats: NONE
                File Output Operator
                  compressed: false
                  GlobalTableId: 0
#### A masked pattern was here ####
                  NumFilesPerFileSink: 1
                  Statistics: Num rows: 1000 Data size: 10624 Basic stats: COMPLETE Column stats: NONE
#### A masked pattern was here ####
                  table:
                      input format: org.apache.hadoop.mapred.SequenceFileInputFormat
                      output format: org.apache.hadoop.hive.ql.io.HiveSequenceFileOutputFormat
                      properties:
                        columns _col0,_col1
                        columns.types int:string
                        escape.delim \
                        hive.serialization.extend.additional.nesting.levels true
                        serialization.escape.crlf true
                        serialization.format 1
                        serialization.lib org.apache.hadoop.hive.serde2.lazy.LazySimpleSerDe
                      serde: org.apache.hadoop.hive.serde2.lazy.LazySimpleSerDe
                  TotalFiles: 1
                  GatherStats: false
                  MultiFileSpray: false
      Execution mode: vectorized
      Path -> Alias:
#### A masked pattern was here ####
      Path -> Partition:
#### A masked pattern was here ####
          Partition
            base file name: hr=11
            input format: org.apache.hadoop.mapred.TextInputFormat
            output format: org.apache.hadoop.hive.ql.io.HiveIgnoreKeyTextOutputFormat
            partition values:
              ds 2008-04-08
              hr 11
            properties:
              COLUMN_STATS_ACCURATE {"BASIC_STATS":"true","COLUMN_STATS":{"key":"true","value":"true"}}
              bucket_count -1
              column.name.delimiter ,
              columns key,value
              columns.comments 'default','default'
              columns.types string:string
#### A masked pattern was here ####
              name default.srcpart
              numFiles 1
              numRows 500
              partition_columns ds/hr
              partition_columns.types string:string
              rawDataSize 5312
              serialization.ddl struct srcpart { string key, string value}
              serialization.format 1
              serialization.lib org.apache.hadoop.hive.serde2.lazy.LazySimpleSerDe
              totalSize 5812
#### A masked pattern was here ####
            serde: org.apache.hadoop.hive.serde2.lazy.LazySimpleSerDe
          
              input format: org.apache.hadoop.mapred.TextInputFormat
              output format: org.apache.hadoop.hive.ql.io.HiveIgnoreKeyTextOutputFormat
              properties:
                bucket_count -1
                bucketing_version 2
                column.name.delimiter ,
                columns key,value
                columns.comments 'default','default'
                columns.types string:string
#### A masked pattern was here ####
                name default.srcpart
                partition_columns ds/hr
                partition_columns.types string:string
                serialization.ddl struct srcpart { string key, string value}
                serialization.format 1
                serialization.lib org.apache.hadoop.hive.serde2.lazy.LazySimpleSerDe
#### A masked pattern was here ####
              serde: org.apache.hadoop.hive.serde2.lazy.LazySimpleSerDe
              name: default.srcpart
            name: default.srcpart
#### A masked pattern was here ####
          Partition
            base file name: hr=12
            input format: org.apache.hadoop.mapred.TextInputFormat
            output format: org.apache.hadoop.hive.ql.io.HiveIgnoreKeyTextOutputFormat
            partition values:
              ds 2008-04-08
              hr 12
            properties:
              COLUMN_STATS_ACCURATE {"BASIC_STATS":"true","COLUMN_STATS":{"key":"true","value":"true"}}
              bucket_count -1
              column.name.delimiter ,
              columns key,value
              columns.comments 'default','default'
              columns.types string:string
#### A masked pattern was here ####
              name default.srcpart
              numFiles 1
              numRows 500
              partition_columns ds/hr
              partition_columns.types string:string
              rawDataSize 5312
              serialization.ddl struct srcpart { string key, string value}
              serialization.format 1
              serialization.lib org.apache.hadoop.hive.serde2.lazy.LazySimpleSerDe
              totalSize 5812
#### A masked pattern was here ####
            serde: org.apache.hadoop.hive.serde2.lazy.LazySimpleSerDe
          
              input format: org.apache.hadoop.mapred.TextInputFormat
              output format: org.apache.hadoop.hive.ql.io.HiveIgnoreKeyTextOutputFormat
              properties:
                bucket_count -1
                bucketing_version 2
                column.name.delimiter ,
                columns key,value
                columns.comments 'default','default'
                columns.types string:string
#### A masked pattern was here ####
                name default.srcpart
                partition_columns ds/hr
                partition_columns.types string:string
                serialization.ddl struct srcpart { string key, string value}
                serialization.format 1
                serialization.lib org.apache.hadoop.hive.serde2.lazy.LazySimpleSerDe
#### A masked pattern was here ####
              serde: org.apache.hadoop.hive.serde2.lazy.LazySimpleSerDe
              name: default.srcpart
            name: default.srcpart
      Truncated Path -> Alias:
        /srcpart/ds=2008-04-08/hr=11 [srcpart]
        /srcpart/ds=2008-04-08/hr=12 [srcpart]

  Stage: Stage-0
    Fetch Operator
      limit: -1
      Processor Tree:
        ListSink

PREHOOK: query: SELECT
  CAST(key AS INT) AS user_id, value
  FROM srcpart
  WHERE ds='2008-04-08' and
  ( CASE WHEN (value LIKE 'aaa%' OR value LIKE 'vvv%')
   THEN 1
   ELSE 0  end ) > 0
PREHOOK: type: QUERY
PREHOOK: Input: default@srcpart
PREHOOK: Input: default@srcpart@ds=2008-04-08/hr=11
PREHOOK: Input: default@srcpart@ds=2008-04-08/hr=12
#### A masked pattern was here ####
POSTHOOK: query: SELECT
  CAST(key AS INT) AS user_id, value
  FROM srcpart
  WHERE ds='2008-04-08' and
  ( CASE WHEN (value LIKE 'aaa%' OR value LIKE 'vvv%')
   THEN 1
   ELSE 0  end ) > 0
POSTHOOK: type: QUERY
POSTHOOK: Input: default@srcpart
POSTHOOK: Input: default@srcpart@ds=2008-04-08/hr=11
POSTHOOK: Input: default@srcpart@ds=2008-04-08/hr=12
#### A masked pattern was here ####
PREHOOK: query: EXPLAIN EXTENDED
SELECT
  CAST(key AS INT) AS user_id, value
  FROM srcpart
  WHERE ds='2008-04-08' and
  ( CASE WHEN (value LIKE 'aaa%' OR value LIKE 'vvv%')
   THEN 1
   ELSE 0  end ) > 0
PREHOOK: type: QUERY
PREHOOK: Input: default@srcpart
PREHOOK: Input: default@srcpart@ds=2008-04-08/hr=11
PREHOOK: Input: default@srcpart@ds=2008-04-08/hr=12
PREHOOK: Input: default@srcpart@ds=2008-04-09/hr=11
PREHOOK: Input: default@srcpart@ds=2008-04-09/hr=12
#### A masked pattern was here ####
POSTHOOK: query: EXPLAIN EXTENDED
SELECT
  CAST(key AS INT) AS user_id, value
  FROM srcpart
  WHERE ds='2008-04-08' and
  ( CASE WHEN (value LIKE 'aaa%' OR value LIKE 'vvv%')
   THEN 1
   ELSE 0  end ) > 0
POSTHOOK: type: QUERY
POSTHOOK: Input: default@srcpart
POSTHOOK: Input: default@srcpart@ds=2008-04-08/hr=11
POSTHOOK: Input: default@srcpart@ds=2008-04-08/hr=12
POSTHOOK: Input: default@srcpart@ds=2008-04-09/hr=11
POSTHOOK: Input: default@srcpart@ds=2008-04-09/hr=12
#### A masked pattern was here ####
<<<<<<< HEAD
=======
OPTIMIZED SQL: SELECT CAST(`key` AS INTEGER) AS `user_id`, `value`
FROM `default`.`srcpart`
WHERE `ds` = '2008-04-08' AND (`value` LIKE 'aaa%' OR `value` LIKE 'vvv%')
>>>>>>> 720a0f27
STAGE DEPENDENCIES:
  Stage-1 is a root stage
  Stage-0 depends on stages: Stage-1

STAGE PLANS:
  Stage: Stage-1
    Map Reduce
      Map Operator Tree:
          TableScan
            alias: srcpart
            Statistics: Num rows: 2000 Data size: 21248 Basic stats: COMPLETE Column stats: NONE
            GatherStats: false
            Filter Operator
              isSamplingPred: false
              predicate: (((value like 'aaa%') or (value like 'vvv%')) and (ds = '2008-04-08')) (type: boolean)
              Statistics: Num rows: 2000 Data size: 21248 Basic stats: COMPLETE Column stats: NONE
              Select Operator
                expressions: UDFToInteger(key) (type: int), value (type: string)
                outputColumnNames: _col0, _col1
                Statistics: Num rows: 2000 Data size: 21248 Basic stats: COMPLETE Column stats: NONE
                File Output Operator
                  compressed: false
                  GlobalTableId: 0
#### A masked pattern was here ####
                  NumFilesPerFileSink: 1
                  Statistics: Num rows: 2000 Data size: 21248 Basic stats: COMPLETE Column stats: NONE
#### A masked pattern was here ####
                  table:
                      input format: org.apache.hadoop.mapred.SequenceFileInputFormat
                      output format: org.apache.hadoop.hive.ql.io.HiveSequenceFileOutputFormat
                      properties:
                        columns _col0,_col1
                        columns.types int:string
                        escape.delim \
                        hive.serialization.extend.additional.nesting.levels true
                        serialization.escape.crlf true
                        serialization.format 1
                        serialization.lib org.apache.hadoop.hive.serde2.lazy.LazySimpleSerDe
                      serde: org.apache.hadoop.hive.serde2.lazy.LazySimpleSerDe
                  TotalFiles: 1
                  GatherStats: false
                  MultiFileSpray: false
      Execution mode: vectorized
      Path -> Alias:
#### A masked pattern was here ####
      Path -> Partition:
#### A masked pattern was here ####
          Partition
            base file name: hr=11
            input format: org.apache.hadoop.mapred.TextInputFormat
            output format: org.apache.hadoop.hive.ql.io.HiveIgnoreKeyTextOutputFormat
            partition values:
              ds 2008-04-08
              hr 11
            properties:
              COLUMN_STATS_ACCURATE {"BASIC_STATS":"true","COLUMN_STATS":{"key":"true","value":"true"}}
              bucket_count -1
              column.name.delimiter ,
              columns key,value
              columns.comments 'default','default'
              columns.types string:string
#### A masked pattern was here ####
              name default.srcpart
              numFiles 1
              numRows 500
              partition_columns ds/hr
              partition_columns.types string:string
              rawDataSize 5312
              serialization.ddl struct srcpart { string key, string value}
              serialization.format 1
              serialization.lib org.apache.hadoop.hive.serde2.lazy.LazySimpleSerDe
              totalSize 5812
#### A masked pattern was here ####
            serde: org.apache.hadoop.hive.serde2.lazy.LazySimpleSerDe
          
              input format: org.apache.hadoop.mapred.TextInputFormat
              output format: org.apache.hadoop.hive.ql.io.HiveIgnoreKeyTextOutputFormat
              properties:
                bucket_count -1
                bucketing_version 2
                column.name.delimiter ,
                columns key,value
                columns.comments 'default','default'
                columns.types string:string
#### A masked pattern was here ####
                name default.srcpart
                partition_columns ds/hr
                partition_columns.types string:string
                serialization.ddl struct srcpart { string key, string value}
                serialization.format 1
                serialization.lib org.apache.hadoop.hive.serde2.lazy.LazySimpleSerDe
#### A masked pattern was here ####
              serde: org.apache.hadoop.hive.serde2.lazy.LazySimpleSerDe
              name: default.srcpart
            name: default.srcpart
#### A masked pattern was here ####
          Partition
            base file name: hr=12
            input format: org.apache.hadoop.mapred.TextInputFormat
            output format: org.apache.hadoop.hive.ql.io.HiveIgnoreKeyTextOutputFormat
            partition values:
              ds 2008-04-08
              hr 12
            properties:
              COLUMN_STATS_ACCURATE {"BASIC_STATS":"true","COLUMN_STATS":{"key":"true","value":"true"}}
              bucket_count -1
              column.name.delimiter ,
              columns key,value
              columns.comments 'default','default'
              columns.types string:string
#### A masked pattern was here ####
              name default.srcpart
              numFiles 1
              numRows 500
              partition_columns ds/hr
              partition_columns.types string:string
              rawDataSize 5312
              serialization.ddl struct srcpart { string key, string value}
              serialization.format 1
              serialization.lib org.apache.hadoop.hive.serde2.lazy.LazySimpleSerDe
              totalSize 5812
#### A masked pattern was here ####
            serde: org.apache.hadoop.hive.serde2.lazy.LazySimpleSerDe
          
              input format: org.apache.hadoop.mapred.TextInputFormat
              output format: org.apache.hadoop.hive.ql.io.HiveIgnoreKeyTextOutputFormat
              properties:
                bucket_count -1
                bucketing_version 2
                column.name.delimiter ,
                columns key,value
                columns.comments 'default','default'
                columns.types string:string
#### A masked pattern was here ####
                name default.srcpart
                partition_columns ds/hr
                partition_columns.types string:string
                serialization.ddl struct srcpart { string key, string value}
                serialization.format 1
                serialization.lib org.apache.hadoop.hive.serde2.lazy.LazySimpleSerDe
#### A masked pattern was here ####
              serde: org.apache.hadoop.hive.serde2.lazy.LazySimpleSerDe
              name: default.srcpart
            name: default.srcpart
#### A masked pattern was here ####
          Partition
            base file name: hr=11
            input format: org.apache.hadoop.mapred.TextInputFormat
            output format: org.apache.hadoop.hive.ql.io.HiveIgnoreKeyTextOutputFormat
            partition values:
              ds 2008-04-09
              hr 11
            properties:
              COLUMN_STATS_ACCURATE {"BASIC_STATS":"true","COLUMN_STATS":{"key":"true","value":"true"}}
              bucket_count -1
              column.name.delimiter ,
              columns key,value
              columns.comments 'default','default'
              columns.types string:string
#### A masked pattern was here ####
              name default.srcpart
              numFiles 1
              numRows 500
              partition_columns ds/hr
              partition_columns.types string:string
              rawDataSize 5312
              serialization.ddl struct srcpart { string key, string value}
              serialization.format 1
              serialization.lib org.apache.hadoop.hive.serde2.lazy.LazySimpleSerDe
              totalSize 5812
#### A masked pattern was here ####
            serde: org.apache.hadoop.hive.serde2.lazy.LazySimpleSerDe
          
              input format: org.apache.hadoop.mapred.TextInputFormat
              output format: org.apache.hadoop.hive.ql.io.HiveIgnoreKeyTextOutputFormat
              properties:
                bucket_count -1
                bucketing_version 2
                column.name.delimiter ,
                columns key,value
                columns.comments 'default','default'
                columns.types string:string
#### A masked pattern was here ####
                name default.srcpart
                partition_columns ds/hr
                partition_columns.types string:string
                serialization.ddl struct srcpart { string key, string value}
                serialization.format 1
                serialization.lib org.apache.hadoop.hive.serde2.lazy.LazySimpleSerDe
#### A masked pattern was here ####
              serde: org.apache.hadoop.hive.serde2.lazy.LazySimpleSerDe
              name: default.srcpart
            name: default.srcpart
#### A masked pattern was here ####
          Partition
            base file name: hr=12
            input format: org.apache.hadoop.mapred.TextInputFormat
            output format: org.apache.hadoop.hive.ql.io.HiveIgnoreKeyTextOutputFormat
            partition values:
              ds 2008-04-09
              hr 12
            properties:
              COLUMN_STATS_ACCURATE {"BASIC_STATS":"true","COLUMN_STATS":{"key":"true","value":"true"}}
              bucket_count -1
              column.name.delimiter ,
              columns key,value
              columns.comments 'default','default'
              columns.types string:string
#### A masked pattern was here ####
              name default.srcpart
              numFiles 1
              numRows 500
              partition_columns ds/hr
              partition_columns.types string:string
              rawDataSize 5312
              serialization.ddl struct srcpart { string key, string value}
              serialization.format 1
              serialization.lib org.apache.hadoop.hive.serde2.lazy.LazySimpleSerDe
              totalSize 5812
#### A masked pattern was here ####
            serde: org.apache.hadoop.hive.serde2.lazy.LazySimpleSerDe
          
              input format: org.apache.hadoop.mapred.TextInputFormat
              output format: org.apache.hadoop.hive.ql.io.HiveIgnoreKeyTextOutputFormat
              properties:
                bucket_count -1
                bucketing_version 2
                column.name.delimiter ,
                columns key,value
                columns.comments 'default','default'
                columns.types string:string
#### A masked pattern was here ####
                name default.srcpart
                partition_columns ds/hr
                partition_columns.types string:string
                serialization.ddl struct srcpart { string key, string value}
                serialization.format 1
                serialization.lib org.apache.hadoop.hive.serde2.lazy.LazySimpleSerDe
#### A masked pattern was here ####
              serde: org.apache.hadoop.hive.serde2.lazy.LazySimpleSerDe
              name: default.srcpart
            name: default.srcpart
      Truncated Path -> Alias:
        /srcpart/ds=2008-04-08/hr=11 [srcpart]
        /srcpart/ds=2008-04-08/hr=12 [srcpart]
        /srcpart/ds=2008-04-09/hr=11 [srcpart]
        /srcpart/ds=2008-04-09/hr=12 [srcpart]

  Stage: Stage-0
    Fetch Operator
      limit: -1
      Processor Tree:
        ListSink

PREHOOK: query: SELECT
  CAST(key AS INT) AS user_id, value
  FROM srcpart
  WHERE ds='2008-04-08' and
  ( CASE WHEN (value LIKE 'aaa%' OR value LIKE 'vvv%')
   THEN 1
   ELSE 0  end ) > 0
PREHOOK: type: QUERY
PREHOOK: Input: default@srcpart
PREHOOK: Input: default@srcpart@ds=2008-04-08/hr=11
PREHOOK: Input: default@srcpart@ds=2008-04-08/hr=12
PREHOOK: Input: default@srcpart@ds=2008-04-09/hr=11
PREHOOK: Input: default@srcpart@ds=2008-04-09/hr=12
#### A masked pattern was here ####
POSTHOOK: query: SELECT
  CAST(key AS INT) AS user_id, value
  FROM srcpart
  WHERE ds='2008-04-08' and
  ( CASE WHEN (value LIKE 'aaa%' OR value LIKE 'vvv%')
   THEN 1
   ELSE 0  end ) > 0
POSTHOOK: type: QUERY
POSTHOOK: Input: default@srcpart
POSTHOOK: Input: default@srcpart@ds=2008-04-08/hr=11
POSTHOOK: Input: default@srcpart@ds=2008-04-08/hr=12
POSTHOOK: Input: default@srcpart@ds=2008-04-09/hr=11
POSTHOOK: Input: default@srcpart@ds=2008-04-09/hr=12
#### A masked pattern was here ####<|MERGE_RESOLUTION|>--- conflicted
+++ resolved
@@ -24,12 +24,9 @@
 POSTHOOK: Input: default@srcpart@ds=2008-04-08/hr=11
 POSTHOOK: Input: default@srcpart@ds=2008-04-08/hr=12
 #### A masked pattern was here ####
-<<<<<<< HEAD
-=======
 OPTIMIZED SQL: SELECT CAST(`key` AS INTEGER) AS `user_id`, `value`
 FROM `default`.`srcpart`
 WHERE `ds` = '2008-04-08' AND (`value` LIKE 'aaa%' OR `value` LIKE 'vvv%')
->>>>>>> 720a0f27
 STAGE DEPENDENCIES:
   Stage-1 is a root stage
   Stage-0 depends on stages: Stage-1
@@ -238,12 +235,9 @@
 POSTHOOK: Input: default@srcpart@ds=2008-04-09/hr=11
 POSTHOOK: Input: default@srcpart@ds=2008-04-09/hr=12
 #### A masked pattern was here ####
-<<<<<<< HEAD
-=======
 OPTIMIZED SQL: SELECT CAST(`key` AS INTEGER) AS `user_id`, `value`
 FROM `default`.`srcpart`
 WHERE `ds` = '2008-04-08' AND (`value` LIKE 'aaa%' OR `value` LIKE 'vvv%')
->>>>>>> 720a0f27
 STAGE DEPENDENCIES:
   Stage-1 is a root stage
   Stage-0 depends on stages: Stage-1
