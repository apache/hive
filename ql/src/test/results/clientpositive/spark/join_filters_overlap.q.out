--- conflicted
+++ resolved
@@ -18,8 +18,6 @@
 POSTHOOK: type: QUERY
 POSTHOOK: Input: default@a_n4
 #### A masked pattern was here ####
-<<<<<<< HEAD
-=======
 OPTIMIZED SQL: SELECT *
 FROM (SELECT `key`, `value`
 FROM `default`.`a_n4`) AS `t`
@@ -29,7 +27,6 @@
 LEFT JOIN (SELECT `key`, CAST(60 AS INTEGER) AS `value`
 FROM `default`.`a_n4`
 WHERE `value` = 60) AS `t3` ON `t`.`key` = `t3`.`key` AND `t`.`value` = 60
->>>>>>> 720a0f27
 STAGE DEPENDENCIES:
   Stage-1 is a root stage
   Stage-0 depends on stages: Stage-1
@@ -346,8 +343,6 @@
 POSTHOOK: type: QUERY
 POSTHOOK: Input: default@a_n4
 #### A masked pattern was here ####
-<<<<<<< HEAD
-=======
 OPTIMIZED SQL: SELECT *
 FROM (SELECT `key`, CAST(50 AS INTEGER) AS `value`
 FROM `default`.`a_n4`
@@ -357,7 +352,6 @@
 LEFT JOIN (SELECT `key`, CAST(60 AS INTEGER) AS `value`
 FROM `default`.`a_n4`
 WHERE `value` = 60) AS `t3` ON `t1`.`key` = `t3`.`key` AND `t1`.`value` = 60
->>>>>>> 720a0f27
 STAGE DEPENDENCIES:
   Stage-1 is a root stage
   Stage-0 depends on stages: Stage-1
@@ -674,8 +668,6 @@
 POSTHOOK: type: QUERY
 POSTHOOK: Input: default@a_n4
 #### A masked pattern was here ####
-<<<<<<< HEAD
-=======
 OPTIMIZED SQL: SELECT *
 FROM (SELECT `key`, CAST(50 AS INTEGER) AS `value`
 FROM `default`.`a_n4`
@@ -685,7 +677,6 @@
 LEFT JOIN (SELECT `key`, CAST(60 AS INTEGER) AS `value`
 FROM `default`.`a_n4`
 WHERE `value` = 60) AS `t3` ON `t1`.`key` = `t3`.`key` AND `t1`.`value` = 60
->>>>>>> 720a0f27
 STAGE DEPENDENCIES:
   Stage-1 is a root stage
   Stage-0 depends on stages: Stage-1
@@ -1002,8 +993,6 @@
 POSTHOOK: type: QUERY
 POSTHOOK: Input: default@a_n4
 #### A masked pattern was here ####
-<<<<<<< HEAD
-=======
 OPTIMIZED SQL: SELECT *
 FROM (SELECT `key`, `value`
 FROM `default`.`a_n4`) AS `t`
@@ -1015,7 +1004,6 @@
 LEFT JOIN (SELECT `key`, CAST(40 AS INTEGER) AS `value`
 FROM `default`.`a_n4`
 WHERE `value` = 40) AS `t4` ON `t`.`key` = `t4`.`key` AND `t`.`value` = 40
->>>>>>> 720a0f27
 STAGE DEPENDENCIES:
   Stage-1 is a root stage
   Stage-0 depends on stages: Stage-1
@@ -1400,8 +1388,6 @@
 POSTHOOK: type: QUERY
 POSTHOOK: Input: default@a_n4
 #### A masked pattern was here ####
-<<<<<<< HEAD
-=======
 OPTIMIZED SQL: SELECT *
 FROM (SELECT `key`, `value`
 FROM `default`.`a_n4`) AS `t`
@@ -1414,7 +1400,6 @@
 LEFT JOIN (SELECT `key`, CAST(40 AS INTEGER) AS `value`
 FROM `default`.`a_n4`
 WHERE `value` = 40) AS `t5` ON `t`.`key` = `t5`.`key` AND `t`.`value` = 40
->>>>>>> 720a0f27
 STAGE DEPENDENCIES:
   Stage-1 is a root stage
   Stage-0 depends on stages: Stage-1
