--- conflicted
+++ resolved
@@ -113,8 +113,6 @@
 POSTHOOK: Input: default@bucket_small_n12@ds=2008-04-08
 POSTHOOK: Input: default@bucket_small_n12@ds=2008-04-09
 #### A masked pattern was here ####
-<<<<<<< HEAD
-=======
 OPTIMIZED SQL: SELECT COUNT(*) AS `$f0`
 FROM (SELECT `key`
 FROM `default`.`bucket_small_n12`
@@ -122,7 +120,6 @@
 INNER JOIN (SELECT `key`
 FROM `default`.`bucket_big_n12`
 WHERE `key` IS NOT NULL) AS `t2` ON `t0`.`key` = `t2`.`key`
->>>>>>> 720a0f27
 STAGE DEPENDENCIES:
   Stage-1 is a root stage
   Stage-0 depends on stages: Stage-1
@@ -295,8 +292,6 @@
 POSTHOOK: Input: default@bucket_small_n12@ds=2008-04-08
 POSTHOOK: Input: default@bucket_small_n12@ds=2008-04-09
 #### A masked pattern was here ####
-<<<<<<< HEAD
-=======
 OPTIMIZED SQL: SELECT COUNT(*) AS `$f0`
 FROM (SELECT `key`
 FROM `default`.`bucket_big_n12`
@@ -304,7 +299,6 @@
 INNER JOIN (SELECT `key`
 FROM `default`.`bucket_small_n12`
 WHERE `key` IS NOT NULL) AS `t2` ON `t0`.`key` = `t2`.`key`
->>>>>>> 720a0f27
 STAGE DEPENDENCIES:
   Stage-1 is a root stage
   Stage-0 depends on stages: Stage-1
@@ -477,8 +471,6 @@
 POSTHOOK: Input: default@bucket_small_n12@ds=2008-04-08
 POSTHOOK: Input: default@bucket_small_n12@ds=2008-04-09
 #### A masked pattern was here ####
-<<<<<<< HEAD
-=======
 OPTIMIZED SQL: SELECT COUNT(*) AS `$f0`
 FROM (SELECT `key`
 FROM `default`.`bucket_big_n12`
@@ -486,7 +478,6 @@
 INNER JOIN (SELECT `key`
 FROM `default`.`bucket_small_n12`
 WHERE `key` IS NOT NULL) AS `t2` ON `t0`.`key` = `t2`.`key`
->>>>>>> 720a0f27
 STAGE DEPENDENCIES:
   Stage-1 is a root stage
   Stage-0 depends on stages: Stage-1
