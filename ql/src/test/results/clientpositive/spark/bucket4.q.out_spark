--- conflicted
+++ resolved
@@ -18,11 +18,8 @@
 POSTHOOK: type: QUERY
 POSTHOOK: Input: default@src
 POSTHOOK: Output: default@bucket4_1
-<<<<<<< HEAD
-=======
 OPTIMIZED SQL: SELECT `key`, `value`
 FROM `default`.`src`
->>>>>>> 720a0f27
 STAGE DEPENDENCIES:
   Stage-1 is a root stage
   Stage-0 depends on stages: Stage-1
