PREHOOK: query: EXPLAIN EXTENDED
 FROM 
  src a
 RIGHT OUTER JOIN 
  srcpart b 
 ON (a.key = b.key AND b.ds = '2008-04-08')
 SELECT a.key, a.value, b.key, b.value
 WHERE a.key > 10 AND a.key < 20 AND b.key > 15 AND b.key < 25
PREHOOK: type: QUERY
PREHOOK: Input: default@src
PREHOOK: Input: default@srcpart
PREHOOK: Input: default@srcpart@ds=2008-04-08/hr=11
PREHOOK: Input: default@srcpart@ds=2008-04-08/hr=12
#### A masked pattern was here ####
POSTHOOK: query: EXPLAIN EXTENDED
 FROM 
  src a
 RIGHT OUTER JOIN 
  srcpart b 
 ON (a.key = b.key AND b.ds = '2008-04-08')
 SELECT a.key, a.value, b.key, b.value
 WHERE a.key > 10 AND a.key < 20 AND b.key > 15 AND b.key < 25
POSTHOOK: type: QUERY
POSTHOOK: Input: default@src
POSTHOOK: Input: default@srcpart
POSTHOOK: Input: default@srcpart@ds=2008-04-08/hr=11
POSTHOOK: Input: default@srcpart@ds=2008-04-08/hr=12
#### A masked pattern was here ####
<<<<<<< HEAD
=======
OPTIMIZED SQL: SELECT `t0`.`key`, `t0`.`value`, `t2`.`key` AS `key1`, `t2`.`value` AS `value1`
FROM (SELECT `key`, `value`
FROM `default`.`src`
WHERE `key` < 20 AND `key` > 15) AS `t0`
INNER JOIN (SELECT `key`, `value`, CAST('2008-04-08' AS STRING) AS `ds`
FROM `default`.`srcpart`
WHERE `key` > 15 AND `ds` = '2008-04-08' AND `key` < 20) AS `t2` ON `t0`.`key` = `t2`.`key`
>>>>>>> 720a0f27
STAGE DEPENDENCIES:
  Stage-1 is a root stage
  Stage-0 depends on stages: Stage-1

STAGE PLANS:
  Stage: Stage-1
    Spark
      Edges:
        Reducer 2 <- Map 1 (PARTITION-LEVEL SORT, 2), Map 3 (PARTITION-LEVEL SORT, 2)
#### A masked pattern was here ####
      Vertices:
        Map 1 
            Map Operator Tree:
                TableScan
                  alias: a
                  Statistics: Num rows: 500 Data size: 5312 Basic stats: COMPLETE Column stats: NONE
                  GatherStats: false
                  Filter Operator
                    isSamplingPred: false
                    predicate: ((UDFToDouble(key) < 20.0D) and (UDFToDouble(key) > 15.0D)) (type: boolean)
                    Statistics: Num rows: 55 Data size: 584 Basic stats: COMPLETE Column stats: NONE
                    Select Operator
                      expressions: key (type: string), value (type: string)
                      outputColumnNames: _col0, _col1
                      Statistics: Num rows: 55 Data size: 584 Basic stats: COMPLETE Column stats: NONE
                      Reduce Output Operator
                        key expressions: _col0 (type: string)
                        null sort order: a
                        sort order: +
                        Map-reduce partition columns: _col0 (type: string)
                        Statistics: Num rows: 55 Data size: 584 Basic stats: COMPLETE Column stats: NONE
                        tag: 0
                        value expressions: _col1 (type: string)
                        auto parallelism: false
            Execution mode: vectorized
            Path -> Alias:
#### A masked pattern was here ####
            Path -> Partition:
#### A masked pattern was here ####
                Partition
                  base file name: src
                  input format: org.apache.hadoop.mapred.TextInputFormat
                  output format: org.apache.hadoop.hive.ql.io.HiveIgnoreKeyTextOutputFormat
                  properties:
                    COLUMN_STATS_ACCURATE {"BASIC_STATS":"true","COLUMN_STATS":{"key":"true","value":"true"}}
                    bucket_count -1
                    bucketing_version 2
                    column.name.delimiter ,
                    columns key,value
                    columns.comments 'default','default'
                    columns.types string:string
#### A masked pattern was here ####
                    name default.src
                    numFiles 1
                    numRows 500
                    rawDataSize 5312
                    serialization.ddl struct src { string key, string value}
                    serialization.format 1
                    serialization.lib org.apache.hadoop.hive.serde2.lazy.LazySimpleSerDe
                    totalSize 5812
#### A masked pattern was here ####
                  serde: org.apache.hadoop.hive.serde2.lazy.LazySimpleSerDe
                
                    input format: org.apache.hadoop.mapred.TextInputFormat
                    output format: org.apache.hadoop.hive.ql.io.HiveIgnoreKeyTextOutputFormat
                    properties:
                      COLUMN_STATS_ACCURATE {"BASIC_STATS":"true","COLUMN_STATS":{"key":"true","value":"true"}}
                      bucket_count -1
                      bucketing_version 2
                      column.name.delimiter ,
                      columns key,value
                      columns.comments 'default','default'
                      columns.types string:string
#### A masked pattern was here ####
                      name default.src
                      numFiles 1
                      numRows 500
                      rawDataSize 5312
                      serialization.ddl struct src { string key, string value}
                      serialization.format 1
                      serialization.lib org.apache.hadoop.hive.serde2.lazy.LazySimpleSerDe
                      totalSize 5812
#### A masked pattern was here ####
                    serde: org.apache.hadoop.hive.serde2.lazy.LazySimpleSerDe
                    name: default.src
                  name: default.src
            Truncated Path -> Alias:
              /src [$hdt$_0:a]
        Map 3 
            Map Operator Tree:
                TableScan
                  alias: b
                  Statistics: Num rows: 1000 Data size: 10624 Basic stats: COMPLETE Column stats: NONE
                  GatherStats: false
                  Filter Operator
                    isSamplingPred: false
                    predicate: ((UDFToDouble(key) < 20.0D) and (UDFToDouble(key) > 15.0D)) (type: boolean)
                    Statistics: Num rows: 111 Data size: 1179 Basic stats: COMPLETE Column stats: NONE
                    Select Operator
                      expressions: key (type: string), value (type: string)
                      outputColumnNames: _col0, _col1
                      Statistics: Num rows: 111 Data size: 1179 Basic stats: COMPLETE Column stats: NONE
                      Reduce Output Operator
                        key expressions: _col0 (type: string)
                        null sort order: a
                        sort order: +
                        Map-reduce partition columns: _col0 (type: string)
                        Statistics: Num rows: 111 Data size: 1179 Basic stats: COMPLETE Column stats: NONE
                        tag: 1
                        value expressions: _col1 (type: string)
                        auto parallelism: false
            Execution mode: vectorized
            Path -> Alias:
#### A masked pattern was here ####
            Path -> Partition:
#### A masked pattern was here ####
                Partition
                  base file name: hr=11
                  input format: org.apache.hadoop.mapred.TextInputFormat
                  output format: org.apache.hadoop.hive.ql.io.HiveIgnoreKeyTextOutputFormat
                  partition values:
                    ds 2008-04-08
                    hr 11
                  properties:
                    COLUMN_STATS_ACCURATE {"BASIC_STATS":"true","COLUMN_STATS":{"key":"true","value":"true"}}
                    bucket_count -1
                    column.name.delimiter ,
                    columns key,value
                    columns.comments 'default','default'
                    columns.types string:string
#### A masked pattern was here ####
                    name default.srcpart
                    numFiles 1
                    numRows 500
                    partition_columns ds/hr
                    partition_columns.types string:string
                    rawDataSize 5312
                    serialization.ddl struct srcpart { string key, string value}
                    serialization.format 1
                    serialization.lib org.apache.hadoop.hive.serde2.lazy.LazySimpleSerDe
                    totalSize 5812
#### A masked pattern was here ####
                  serde: org.apache.hadoop.hive.serde2.lazy.LazySimpleSerDe
                
                    input format: org.apache.hadoop.mapred.TextInputFormat
                    output format: org.apache.hadoop.hive.ql.io.HiveIgnoreKeyTextOutputFormat
                    properties:
                      bucket_count -1
                      bucketing_version 2
                      column.name.delimiter ,
                      columns key,value
                      columns.comments 'default','default'
                      columns.types string:string
#### A masked pattern was here ####
                      name default.srcpart
                      partition_columns ds/hr
                      partition_columns.types string:string
                      serialization.ddl struct srcpart { string key, string value}
                      serialization.format 1
                      serialization.lib org.apache.hadoop.hive.serde2.lazy.LazySimpleSerDe
#### A masked pattern was here ####
                    serde: org.apache.hadoop.hive.serde2.lazy.LazySimpleSerDe
                    name: default.srcpart
                  name: default.srcpart
#### A masked pattern was here ####
                Partition
                  base file name: hr=12
                  input format: org.apache.hadoop.mapred.TextInputFormat
                  output format: org.apache.hadoop.hive.ql.io.HiveIgnoreKeyTextOutputFormat
                  partition values:
                    ds 2008-04-08
                    hr 12
                  properties:
                    COLUMN_STATS_ACCURATE {"BASIC_STATS":"true","COLUMN_STATS":{"key":"true","value":"true"}}
                    bucket_count -1
                    column.name.delimiter ,
                    columns key,value
                    columns.comments 'default','default'
                    columns.types string:string
#### A masked pattern was here ####
                    name default.srcpart
                    numFiles 1
                    numRows 500
                    partition_columns ds/hr
                    partition_columns.types string:string
                    rawDataSize 5312
                    serialization.ddl struct srcpart { string key, string value}
                    serialization.format 1
                    serialization.lib org.apache.hadoop.hive.serde2.lazy.LazySimpleSerDe
                    totalSize 5812
#### A masked pattern was here ####
                  serde: org.apache.hadoop.hive.serde2.lazy.LazySimpleSerDe
                
                    input format: org.apache.hadoop.mapred.TextInputFormat
                    output format: org.apache.hadoop.hive.ql.io.HiveIgnoreKeyTextOutputFormat
                    properties:
                      bucket_count -1
                      bucketing_version 2
                      column.name.delimiter ,
                      columns key,value
                      columns.comments 'default','default'
                      columns.types string:string
#### A masked pattern was here ####
                      name default.srcpart
                      partition_columns ds/hr
                      partition_columns.types string:string
                      serialization.ddl struct srcpart { string key, string value}
                      serialization.format 1
                      serialization.lib org.apache.hadoop.hive.serde2.lazy.LazySimpleSerDe
#### A masked pattern was here ####
                    serde: org.apache.hadoop.hive.serde2.lazy.LazySimpleSerDe
                    name: default.srcpart
                  name: default.srcpart
            Truncated Path -> Alias:
              /srcpart/ds=2008-04-08/hr=11 [$hdt$_1:b]
              /srcpart/ds=2008-04-08/hr=12 [$hdt$_1:b]
        Reducer 2 
            Needs Tagging: true
            Reduce Operator Tree:
              Join Operator
                condition map:
                     Inner Join 0 to 1
                keys:
                  0 _col0 (type: string)
                  1 _col0 (type: string)
                outputColumnNames: _col0, _col1, _col2, _col3
                Statistics: Num rows: 122 Data size: 1296 Basic stats: COMPLETE Column stats: NONE
                File Output Operator
                  compressed: false
                  GlobalTableId: 0
#### A masked pattern was here ####
                  NumFilesPerFileSink: 1
                  Statistics: Num rows: 122 Data size: 1296 Basic stats: COMPLETE Column stats: NONE
#### A masked pattern was here ####
                  table:
                      input format: org.apache.hadoop.mapred.SequenceFileInputFormat
                      output format: org.apache.hadoop.hive.ql.io.HiveSequenceFileOutputFormat
                      properties:
                        columns _col0,_col1,_col2,_col3
                        columns.types string:string:string:string
                        escape.delim \
                        hive.serialization.extend.additional.nesting.levels true
                        serialization.escape.crlf true
                        serialization.format 1
                        serialization.lib org.apache.hadoop.hive.serde2.lazy.LazySimpleSerDe
                      serde: org.apache.hadoop.hive.serde2.lazy.LazySimpleSerDe
                  TotalFiles: 1
                  GatherStats: false
                  MultiFileSpray: false

  Stage: Stage-0
    Fetch Operator
      limit: -1
      Processor Tree:
        ListSink

PREHOOK: query: FROM 
  src a
 RIGHT OUTER JOIN 
  srcpart b 
 ON (a.key = b.key AND b.ds = '2008-04-08')
 SELECT a.key, a.value, b.key, b.value
 WHERE a.key > 10 AND a.key < 20 AND b.key > 15 AND b.key < 25
PREHOOK: type: QUERY
PREHOOK: Input: default@src
PREHOOK: Input: default@srcpart
PREHOOK: Input: default@srcpart@ds=2008-04-08/hr=11
PREHOOK: Input: default@srcpart@ds=2008-04-08/hr=12
#### A masked pattern was here ####
POSTHOOK: query: FROM 
  src a
 RIGHT OUTER JOIN 
  srcpart b 
 ON (a.key = b.key AND b.ds = '2008-04-08')
 SELECT a.key, a.value, b.key, b.value
 WHERE a.key > 10 AND a.key < 20 AND b.key > 15 AND b.key < 25
POSTHOOK: type: QUERY
POSTHOOK: Input: default@src
POSTHOOK: Input: default@srcpart
POSTHOOK: Input: default@srcpart@ds=2008-04-08/hr=11
POSTHOOK: Input: default@srcpart@ds=2008-04-08/hr=12
#### A masked pattern was here ####
17	val_17	17	val_17
17	val_17	17	val_17
18	val_18	18	val_18
18	val_18	18	val_18
18	val_18	18	val_18
18	val_18	18	val_18
18	val_18	18	val_18
18	val_18	18	val_18
18	val_18	18	val_18
18	val_18	18	val_18
19	val_19	19	val_19
19	val_19	19	val_19
PREHOOK: query: EXPLAIN EXTENDED
 FROM 
  srcpart a
 RIGHT OUTER JOIN 
  src b 
 ON (a.key = b.key AND a.ds = '2008-04-08')
 SELECT a.key, a.value, b.key, b.value
 WHERE a.key > 10 AND a.key < 20 AND b.key > 15 AND b.key < 25
PREHOOK: type: QUERY
PREHOOK: Input: default@src
PREHOOK: Input: default@srcpart
PREHOOK: Input: default@srcpart@ds=2008-04-08/hr=11
PREHOOK: Input: default@srcpart@ds=2008-04-08/hr=12
#### A masked pattern was here ####
POSTHOOK: query: EXPLAIN EXTENDED
 FROM 
  srcpart a
 RIGHT OUTER JOIN 
  src b 
 ON (a.key = b.key AND a.ds = '2008-04-08')
 SELECT a.key, a.value, b.key, b.value
 WHERE a.key > 10 AND a.key < 20 AND b.key > 15 AND b.key < 25
POSTHOOK: type: QUERY
POSTHOOK: Input: default@src
POSTHOOK: Input: default@srcpart
POSTHOOK: Input: default@srcpart@ds=2008-04-08/hr=11
POSTHOOK: Input: default@srcpart@ds=2008-04-08/hr=12
#### A masked pattern was here ####
<<<<<<< HEAD
=======
OPTIMIZED SQL: SELECT `t0`.`key`, `t0`.`value`, `t2`.`key` AS `key1`, `t2`.`value` AS `value1`
FROM (SELECT `key`, `value`, CAST('2008-04-08' AS STRING) AS `ds`
FROM `default`.`srcpart`
WHERE `ds` = '2008-04-08' AND `key` < 20 AND `key` > 15) AS `t0`
INNER JOIN (SELECT `key`, `value`
FROM `default`.`src`
WHERE `key` > 15 AND `key` < 20) AS `t2` ON `t0`.`key` = `t2`.`key`
>>>>>>> 720a0f27
STAGE DEPENDENCIES:
  Stage-1 is a root stage
  Stage-0 depends on stages: Stage-1

STAGE PLANS:
  Stage: Stage-1
    Spark
      Edges:
        Reducer 2 <- Map 1 (PARTITION-LEVEL SORT, 2), Map 3 (PARTITION-LEVEL SORT, 2)
#### A masked pattern was here ####
      Vertices:
        Map 1 
            Map Operator Tree:
                TableScan
                  alias: a
                  Statistics: Num rows: 1000 Data size: 10624 Basic stats: COMPLETE Column stats: NONE
                  GatherStats: false
                  Filter Operator
                    isSamplingPred: false
                    predicate: ((UDFToDouble(key) < 20.0D) and (UDFToDouble(key) > 15.0D)) (type: boolean)
                    Statistics: Num rows: 111 Data size: 1179 Basic stats: COMPLETE Column stats: NONE
                    Select Operator
                      expressions: key (type: string), value (type: string)
                      outputColumnNames: _col0, _col1
                      Statistics: Num rows: 111 Data size: 1179 Basic stats: COMPLETE Column stats: NONE
                      Reduce Output Operator
                        key expressions: _col0 (type: string)
                        null sort order: a
                        sort order: +
                        Map-reduce partition columns: _col0 (type: string)
                        Statistics: Num rows: 111 Data size: 1179 Basic stats: COMPLETE Column stats: NONE
                        tag: 0
                        value expressions: _col1 (type: string)
                        auto parallelism: false
            Execution mode: vectorized
            Path -> Alias:
#### A masked pattern was here ####
            Path -> Partition:
#### A masked pattern was here ####
                Partition
                  base file name: hr=11
                  input format: org.apache.hadoop.mapred.TextInputFormat
                  output format: org.apache.hadoop.hive.ql.io.HiveIgnoreKeyTextOutputFormat
                  partition values:
                    ds 2008-04-08
                    hr 11
                  properties:
                    COLUMN_STATS_ACCURATE {"BASIC_STATS":"true","COLUMN_STATS":{"key":"true","value":"true"}}
                    bucket_count -1
                    column.name.delimiter ,
                    columns key,value
                    columns.comments 'default','default'
                    columns.types string:string
#### A masked pattern was here ####
                    name default.srcpart
                    numFiles 1
                    numRows 500
                    partition_columns ds/hr
                    partition_columns.types string:string
                    rawDataSize 5312
                    serialization.ddl struct srcpart { string key, string value}
                    serialization.format 1
                    serialization.lib org.apache.hadoop.hive.serde2.lazy.LazySimpleSerDe
                    totalSize 5812
#### A masked pattern was here ####
                  serde: org.apache.hadoop.hive.serde2.lazy.LazySimpleSerDe
                
                    input format: org.apache.hadoop.mapred.TextInputFormat
                    output format: org.apache.hadoop.hive.ql.io.HiveIgnoreKeyTextOutputFormat
                    properties:
                      bucket_count -1
                      bucketing_version 2
                      column.name.delimiter ,
                      columns key,value
                      columns.comments 'default','default'
                      columns.types string:string
#### A masked pattern was here ####
                      name default.srcpart
                      partition_columns ds/hr
                      partition_columns.types string:string
                      serialization.ddl struct srcpart { string key, string value}
                      serialization.format 1
                      serialization.lib org.apache.hadoop.hive.serde2.lazy.LazySimpleSerDe
#### A masked pattern was here ####
                    serde: org.apache.hadoop.hive.serde2.lazy.LazySimpleSerDe
                    name: default.srcpart
                  name: default.srcpart
#### A masked pattern was here ####
                Partition
                  base file name: hr=12
                  input format: org.apache.hadoop.mapred.TextInputFormat
                  output format: org.apache.hadoop.hive.ql.io.HiveIgnoreKeyTextOutputFormat
                  partition values:
                    ds 2008-04-08
                    hr 12
                  properties:
                    COLUMN_STATS_ACCURATE {"BASIC_STATS":"true","COLUMN_STATS":{"key":"true","value":"true"}}
                    bucket_count -1
                    column.name.delimiter ,
                    columns key,value
                    columns.comments 'default','default'
                    columns.types string:string
#### A masked pattern was here ####
                    name default.srcpart
                    numFiles 1
                    numRows 500
                    partition_columns ds/hr
                    partition_columns.types string:string
                    rawDataSize 5312
                    serialization.ddl struct srcpart { string key, string value}
                    serialization.format 1
                    serialization.lib org.apache.hadoop.hive.serde2.lazy.LazySimpleSerDe
                    totalSize 5812
#### A masked pattern was here ####
                  serde: org.apache.hadoop.hive.serde2.lazy.LazySimpleSerDe
                
                    input format: org.apache.hadoop.mapred.TextInputFormat
                    output format: org.apache.hadoop.hive.ql.io.HiveIgnoreKeyTextOutputFormat
                    properties:
                      bucket_count -1
                      bucketing_version 2
                      column.name.delimiter ,
                      columns key,value
                      columns.comments 'default','default'
                      columns.types string:string
#### A masked pattern was here ####
                      name default.srcpart
                      partition_columns ds/hr
                      partition_columns.types string:string
                      serialization.ddl struct srcpart { string key, string value}
                      serialization.format 1
                      serialization.lib org.apache.hadoop.hive.serde2.lazy.LazySimpleSerDe
#### A masked pattern was here ####
                    serde: org.apache.hadoop.hive.serde2.lazy.LazySimpleSerDe
                    name: default.srcpart
                  name: default.srcpart
            Truncated Path -> Alias:
              /srcpart/ds=2008-04-08/hr=11 [$hdt$_0:a]
              /srcpart/ds=2008-04-08/hr=12 [$hdt$_0:a]
        Map 3 
            Map Operator Tree:
                TableScan
                  alias: b
                  Statistics: Num rows: 500 Data size: 5312 Basic stats: COMPLETE Column stats: NONE
                  GatherStats: false
                  Filter Operator
                    isSamplingPred: false
                    predicate: ((UDFToDouble(key) < 20.0D) and (UDFToDouble(key) > 15.0D)) (type: boolean)
                    Statistics: Num rows: 55 Data size: 584 Basic stats: COMPLETE Column stats: NONE
                    Select Operator
                      expressions: key (type: string), value (type: string)
                      outputColumnNames: _col0, _col1
                      Statistics: Num rows: 55 Data size: 584 Basic stats: COMPLETE Column stats: NONE
                      Reduce Output Operator
                        key expressions: _col0 (type: string)
                        null sort order: a
                        sort order: +
                        Map-reduce partition columns: _col0 (type: string)
                        Statistics: Num rows: 55 Data size: 584 Basic stats: COMPLETE Column stats: NONE
                        tag: 1
                        value expressions: _col1 (type: string)
                        auto parallelism: false
            Execution mode: vectorized
            Path -> Alias:
#### A masked pattern was here ####
            Path -> Partition:
#### A masked pattern was here ####
                Partition
                  base file name: src
                  input format: org.apache.hadoop.mapred.TextInputFormat
                  output format: org.apache.hadoop.hive.ql.io.HiveIgnoreKeyTextOutputFormat
                  properties:
                    COLUMN_STATS_ACCURATE {"BASIC_STATS":"true","COLUMN_STATS":{"key":"true","value":"true"}}
                    bucket_count -1
                    bucketing_version 2
                    column.name.delimiter ,
                    columns key,value
                    columns.comments 'default','default'
                    columns.types string:string
#### A masked pattern was here ####
                    name default.src
                    numFiles 1
                    numRows 500
                    rawDataSize 5312
                    serialization.ddl struct src { string key, string value}
                    serialization.format 1
                    serialization.lib org.apache.hadoop.hive.serde2.lazy.LazySimpleSerDe
                    totalSize 5812
#### A masked pattern was here ####
                  serde: org.apache.hadoop.hive.serde2.lazy.LazySimpleSerDe
                
                    input format: org.apache.hadoop.mapred.TextInputFormat
                    output format: org.apache.hadoop.hive.ql.io.HiveIgnoreKeyTextOutputFormat
                    properties:
                      COLUMN_STATS_ACCURATE {"BASIC_STATS":"true","COLUMN_STATS":{"key":"true","value":"true"}}
                      bucket_count -1
                      bucketing_version 2
                      column.name.delimiter ,
                      columns key,value
                      columns.comments 'default','default'
                      columns.types string:string
#### A masked pattern was here ####
                      name default.src
                      numFiles 1
                      numRows 500
                      rawDataSize 5312
                      serialization.ddl struct src { string key, string value}
                      serialization.format 1
                      serialization.lib org.apache.hadoop.hive.serde2.lazy.LazySimpleSerDe
                      totalSize 5812
#### A masked pattern was here ####
                    serde: org.apache.hadoop.hive.serde2.lazy.LazySimpleSerDe
                    name: default.src
                  name: default.src
            Truncated Path -> Alias:
              /src [$hdt$_1:b]
        Reducer 2 
            Needs Tagging: true
            Reduce Operator Tree:
              Join Operator
                condition map:
                     Inner Join 0 to 1
                keys:
                  0 _col0 (type: string)
                  1 _col0 (type: string)
                outputColumnNames: _col0, _col1, _col3, _col4
                Statistics: Num rows: 122 Data size: 1296 Basic stats: COMPLETE Column stats: NONE
                Select Operator
                  expressions: _col0 (type: string), _col1 (type: string), _col3 (type: string), _col4 (type: string)
                  outputColumnNames: _col0, _col1, _col2, _col3
                  Statistics: Num rows: 122 Data size: 1296 Basic stats: COMPLETE Column stats: NONE
                  File Output Operator
                    compressed: false
                    GlobalTableId: 0
#### A masked pattern was here ####
                    NumFilesPerFileSink: 1
                    Statistics: Num rows: 122 Data size: 1296 Basic stats: COMPLETE Column stats: NONE
#### A masked pattern was here ####
                    table:
                        input format: org.apache.hadoop.mapred.SequenceFileInputFormat
                        output format: org.apache.hadoop.hive.ql.io.HiveSequenceFileOutputFormat
                        properties:
                          columns _col0,_col1,_col2,_col3
                          columns.types string:string:string:string
                          escape.delim \
                          hive.serialization.extend.additional.nesting.levels true
                          serialization.escape.crlf true
                          serialization.format 1
                          serialization.lib org.apache.hadoop.hive.serde2.lazy.LazySimpleSerDe
                        serde: org.apache.hadoop.hive.serde2.lazy.LazySimpleSerDe
                    TotalFiles: 1
                    GatherStats: false
                    MultiFileSpray: false

  Stage: Stage-0
    Fetch Operator
      limit: -1
      Processor Tree:
        ListSink

PREHOOK: query: FROM 
  srcpart a
 RIGHT OUTER JOIN 
  src b 
 ON (a.key = b.key AND a.ds = '2008-04-08')
 SELECT a.key, a.value, b.key, b.value
 WHERE a.key > 10 AND a.key < 20 AND b.key > 15 AND b.key < 25
PREHOOK: type: QUERY
PREHOOK: Input: default@src
PREHOOK: Input: default@srcpart
PREHOOK: Input: default@srcpart@ds=2008-04-08/hr=11
PREHOOK: Input: default@srcpart@ds=2008-04-08/hr=12
#### A masked pattern was here ####
POSTHOOK: query: FROM 
  srcpart a
 RIGHT OUTER JOIN 
  src b 
 ON (a.key = b.key AND a.ds = '2008-04-08')
 SELECT a.key, a.value, b.key, b.value
 WHERE a.key > 10 AND a.key < 20 AND b.key > 15 AND b.key < 25
POSTHOOK: type: QUERY
POSTHOOK: Input: default@src
POSTHOOK: Input: default@srcpart
POSTHOOK: Input: default@srcpart@ds=2008-04-08/hr=11
POSTHOOK: Input: default@srcpart@ds=2008-04-08/hr=12
#### A masked pattern was here ####
17	val_17	17	val_17
17	val_17	17	val_17
18	val_18	18	val_18
18	val_18	18	val_18
18	val_18	18	val_18
18	val_18	18	val_18
18	val_18	18	val_18
18	val_18	18	val_18
18	val_18	18	val_18
18	val_18	18	val_18
19	val_19	19	val_19
19	val_19	19	val_19
PREHOOK: query: EXPLAIN EXTENDED
 FROM 
  src a
 RIGHT OUTER JOIN 
  srcpart b 
 ON (a.key = b.key)
 SELECT a.key, a.value, b.key, b.value
 WHERE a.key > 10 AND a.key < 20 AND b.key > 15 AND b.key < 25 AND b.ds = '2008-04-08'
PREHOOK: type: QUERY
PREHOOK: Input: default@src
PREHOOK: Input: default@srcpart
PREHOOK: Input: default@srcpart@ds=2008-04-08/hr=11
PREHOOK: Input: default@srcpart@ds=2008-04-08/hr=12
#### A masked pattern was here ####
POSTHOOK: query: EXPLAIN EXTENDED
 FROM 
  src a
 RIGHT OUTER JOIN 
  srcpart b 
 ON (a.key = b.key)
 SELECT a.key, a.value, b.key, b.value
 WHERE a.key > 10 AND a.key < 20 AND b.key > 15 AND b.key < 25 AND b.ds = '2008-04-08'
POSTHOOK: type: QUERY
POSTHOOK: Input: default@src
POSTHOOK: Input: default@srcpart
POSTHOOK: Input: default@srcpart@ds=2008-04-08/hr=11
POSTHOOK: Input: default@srcpart@ds=2008-04-08/hr=12
#### A masked pattern was here ####
<<<<<<< HEAD
=======
OPTIMIZED SQL: SELECT `t0`.`key`, `t0`.`value`, `t2`.`key` AS `key1`, `t2`.`value` AS `value1`
FROM (SELECT `key`, `value`
FROM `default`.`src`
WHERE `key` < 20 AND `key` > 15) AS `t0`
INNER JOIN (SELECT `key`, `value`, CAST('2008-04-08' AS STRING) AS `ds`
FROM `default`.`srcpart`
WHERE `key` > 15 AND `ds` = '2008-04-08' AND `key` < 20) AS `t2` ON `t0`.`key` = `t2`.`key`
>>>>>>> 720a0f27
STAGE DEPENDENCIES:
  Stage-1 is a root stage
  Stage-0 depends on stages: Stage-1

STAGE PLANS:
  Stage: Stage-1
    Spark
      Edges:
        Reducer 2 <- Map 1 (PARTITION-LEVEL SORT, 2), Map 3 (PARTITION-LEVEL SORT, 2)
#### A masked pattern was here ####
      Vertices:
        Map 1 
            Map Operator Tree:
                TableScan
                  alias: a
                  Statistics: Num rows: 500 Data size: 5312 Basic stats: COMPLETE Column stats: NONE
                  GatherStats: false
                  Filter Operator
                    isSamplingPred: false
                    predicate: ((UDFToDouble(key) < 20.0D) and (UDFToDouble(key) > 15.0D)) (type: boolean)
                    Statistics: Num rows: 55 Data size: 584 Basic stats: COMPLETE Column stats: NONE
                    Select Operator
                      expressions: key (type: string), value (type: string)
                      outputColumnNames: _col0, _col1
                      Statistics: Num rows: 55 Data size: 584 Basic stats: COMPLETE Column stats: NONE
                      Reduce Output Operator
                        key expressions: _col0 (type: string)
                        null sort order: a
                        sort order: +
                        Map-reduce partition columns: _col0 (type: string)
                        Statistics: Num rows: 55 Data size: 584 Basic stats: COMPLETE Column stats: NONE
                        tag: 0
                        value expressions: _col1 (type: string)
                        auto parallelism: false
            Execution mode: vectorized
            Path -> Alias:
#### A masked pattern was here ####
            Path -> Partition:
#### A masked pattern was here ####
                Partition
                  base file name: src
                  input format: org.apache.hadoop.mapred.TextInputFormat
                  output format: org.apache.hadoop.hive.ql.io.HiveIgnoreKeyTextOutputFormat
                  properties:
                    COLUMN_STATS_ACCURATE {"BASIC_STATS":"true","COLUMN_STATS":{"key":"true","value":"true"}}
                    bucket_count -1
                    bucketing_version 2
                    column.name.delimiter ,
                    columns key,value
                    columns.comments 'default','default'
                    columns.types string:string
#### A masked pattern was here ####
                    name default.src
                    numFiles 1
                    numRows 500
                    rawDataSize 5312
                    serialization.ddl struct src { string key, string value}
                    serialization.format 1
                    serialization.lib org.apache.hadoop.hive.serde2.lazy.LazySimpleSerDe
                    totalSize 5812
#### A masked pattern was here ####
                  serde: org.apache.hadoop.hive.serde2.lazy.LazySimpleSerDe
                
                    input format: org.apache.hadoop.mapred.TextInputFormat
                    output format: org.apache.hadoop.hive.ql.io.HiveIgnoreKeyTextOutputFormat
                    properties:
                      COLUMN_STATS_ACCURATE {"BASIC_STATS":"true","COLUMN_STATS":{"key":"true","value":"true"}}
                      bucket_count -1
                      bucketing_version 2
                      column.name.delimiter ,
                      columns key,value
                      columns.comments 'default','default'
                      columns.types string:string
#### A masked pattern was here ####
                      name default.src
                      numFiles 1
                      numRows 500
                      rawDataSize 5312
                      serialization.ddl struct src { string key, string value}
                      serialization.format 1
                      serialization.lib org.apache.hadoop.hive.serde2.lazy.LazySimpleSerDe
                      totalSize 5812
#### A masked pattern was here ####
                    serde: org.apache.hadoop.hive.serde2.lazy.LazySimpleSerDe
                    name: default.src
                  name: default.src
            Truncated Path -> Alias:
              /src [$hdt$_0:a]
        Map 3 
            Map Operator Tree:
                TableScan
                  alias: b
                  Statistics: Num rows: 1000 Data size: 10624 Basic stats: COMPLETE Column stats: NONE
                  GatherStats: false
                  Filter Operator
                    isSamplingPred: false
                    predicate: ((UDFToDouble(key) < 20.0D) and (UDFToDouble(key) > 15.0D)) (type: boolean)
                    Statistics: Num rows: 111 Data size: 1179 Basic stats: COMPLETE Column stats: NONE
                    Select Operator
                      expressions: key (type: string), value (type: string)
                      outputColumnNames: _col0, _col1
                      Statistics: Num rows: 111 Data size: 1179 Basic stats: COMPLETE Column stats: NONE
                      Reduce Output Operator
                        key expressions: _col0 (type: string)
                        null sort order: a
                        sort order: +
                        Map-reduce partition columns: _col0 (type: string)
                        Statistics: Num rows: 111 Data size: 1179 Basic stats: COMPLETE Column stats: NONE
                        tag: 1
                        value expressions: _col1 (type: string)
                        auto parallelism: false
            Execution mode: vectorized
            Path -> Alias:
#### A masked pattern was here ####
            Path -> Partition:
#### A masked pattern was here ####
                Partition
                  base file name: hr=11
                  input format: org.apache.hadoop.mapred.TextInputFormat
                  output format: org.apache.hadoop.hive.ql.io.HiveIgnoreKeyTextOutputFormat
                  partition values:
                    ds 2008-04-08
                    hr 11
                  properties:
                    COLUMN_STATS_ACCURATE {"BASIC_STATS":"true","COLUMN_STATS":{"key":"true","value":"true"}}
                    bucket_count -1
                    column.name.delimiter ,
                    columns key,value
                    columns.comments 'default','default'
                    columns.types string:string
#### A masked pattern was here ####
                    name default.srcpart
                    numFiles 1
                    numRows 500
                    partition_columns ds/hr
                    partition_columns.types string:string
                    rawDataSize 5312
                    serialization.ddl struct srcpart { string key, string value}
                    serialization.format 1
                    serialization.lib org.apache.hadoop.hive.serde2.lazy.LazySimpleSerDe
                    totalSize 5812
#### A masked pattern was here ####
                  serde: org.apache.hadoop.hive.serde2.lazy.LazySimpleSerDe
                
                    input format: org.apache.hadoop.mapred.TextInputFormat
                    output format: org.apache.hadoop.hive.ql.io.HiveIgnoreKeyTextOutputFormat
                    properties:
                      bucket_count -1
                      bucketing_version 2
                      column.name.delimiter ,
                      columns key,value
                      columns.comments 'default','default'
                      columns.types string:string
#### A masked pattern was here ####
                      name default.srcpart
                      partition_columns ds/hr
                      partition_columns.types string:string
                      serialization.ddl struct srcpart { string key, string value}
                      serialization.format 1
                      serialization.lib org.apache.hadoop.hive.serde2.lazy.LazySimpleSerDe
#### A masked pattern was here ####
                    serde: org.apache.hadoop.hive.serde2.lazy.LazySimpleSerDe
                    name: default.srcpart
                  name: default.srcpart
#### A masked pattern was here ####
                Partition
                  base file name: hr=12
                  input format: org.apache.hadoop.mapred.TextInputFormat
                  output format: org.apache.hadoop.hive.ql.io.HiveIgnoreKeyTextOutputFormat
                  partition values:
                    ds 2008-04-08
                    hr 12
                  properties:
                    COLUMN_STATS_ACCURATE {"BASIC_STATS":"true","COLUMN_STATS":{"key":"true","value":"true"}}
                    bucket_count -1
                    column.name.delimiter ,
                    columns key,value
                    columns.comments 'default','default'
                    columns.types string:string
#### A masked pattern was here ####
                    name default.srcpart
                    numFiles 1
                    numRows 500
                    partition_columns ds/hr
                    partition_columns.types string:string
                    rawDataSize 5312
                    serialization.ddl struct srcpart { string key, string value}
                    serialization.format 1
                    serialization.lib org.apache.hadoop.hive.serde2.lazy.LazySimpleSerDe
                    totalSize 5812
#### A masked pattern was here ####
                  serde: org.apache.hadoop.hive.serde2.lazy.LazySimpleSerDe
                
                    input format: org.apache.hadoop.mapred.TextInputFormat
                    output format: org.apache.hadoop.hive.ql.io.HiveIgnoreKeyTextOutputFormat
                    properties:
                      bucket_count -1
                      bucketing_version 2
                      column.name.delimiter ,
                      columns key,value
                      columns.comments 'default','default'
                      columns.types string:string
#### A masked pattern was here ####
                      name default.srcpart
                      partition_columns ds/hr
                      partition_columns.types string:string
                      serialization.ddl struct srcpart { string key, string value}
                      serialization.format 1
                      serialization.lib org.apache.hadoop.hive.serde2.lazy.LazySimpleSerDe
#### A masked pattern was here ####
                    serde: org.apache.hadoop.hive.serde2.lazy.LazySimpleSerDe
                    name: default.srcpart
                  name: default.srcpart
            Truncated Path -> Alias:
              /srcpart/ds=2008-04-08/hr=11 [$hdt$_1:b]
              /srcpart/ds=2008-04-08/hr=12 [$hdt$_1:b]
        Reducer 2 
            Needs Tagging: true
            Reduce Operator Tree:
              Join Operator
                condition map:
                     Inner Join 0 to 1
                keys:
                  0 _col0 (type: string)
                  1 _col0 (type: string)
                outputColumnNames: _col0, _col1, _col2, _col3
                Statistics: Num rows: 122 Data size: 1296 Basic stats: COMPLETE Column stats: NONE
                File Output Operator
                  compressed: false
                  GlobalTableId: 0
#### A masked pattern was here ####
                  NumFilesPerFileSink: 1
                  Statistics: Num rows: 122 Data size: 1296 Basic stats: COMPLETE Column stats: NONE
#### A masked pattern was here ####
                  table:
                      input format: org.apache.hadoop.mapred.SequenceFileInputFormat
                      output format: org.apache.hadoop.hive.ql.io.HiveSequenceFileOutputFormat
                      properties:
                        columns _col0,_col1,_col2,_col3
                        columns.types string:string:string:string
                        escape.delim \
                        hive.serialization.extend.additional.nesting.levels true
                        serialization.escape.crlf true
                        serialization.format 1
                        serialization.lib org.apache.hadoop.hive.serde2.lazy.LazySimpleSerDe
                      serde: org.apache.hadoop.hive.serde2.lazy.LazySimpleSerDe
                  TotalFiles: 1
                  GatherStats: false
                  MultiFileSpray: false

  Stage: Stage-0
    Fetch Operator
      limit: -1
      Processor Tree:
        ListSink

PREHOOK: query: FROM 
  src a
 RIGHT OUTER JOIN 
  srcpart b 
 ON (a.key = b.key)
 SELECT a.key, a.value, b.key, b.value
 WHERE a.key > 10 AND a.key < 20 AND b.key > 15 AND b.key < 25 AND b.ds = '2008-04-08'
PREHOOK: type: QUERY
PREHOOK: Input: default@src
PREHOOK: Input: default@srcpart
PREHOOK: Input: default@srcpart@ds=2008-04-08/hr=11
PREHOOK: Input: default@srcpart@ds=2008-04-08/hr=12
#### A masked pattern was here ####
POSTHOOK: query: FROM 
  src a
 RIGHT OUTER JOIN 
  srcpart b 
 ON (a.key = b.key)
 SELECT a.key, a.value, b.key, b.value
 WHERE a.key > 10 AND a.key < 20 AND b.key > 15 AND b.key < 25 AND b.ds = '2008-04-08'
POSTHOOK: type: QUERY
POSTHOOK: Input: default@src
POSTHOOK: Input: default@srcpart
POSTHOOK: Input: default@srcpart@ds=2008-04-08/hr=11
POSTHOOK: Input: default@srcpart@ds=2008-04-08/hr=12
#### A masked pattern was here ####
17	val_17	17	val_17
17	val_17	17	val_17
18	val_18	18	val_18
18	val_18	18	val_18
18	val_18	18	val_18
18	val_18	18	val_18
18	val_18	18	val_18
18	val_18	18	val_18
18	val_18	18	val_18
18	val_18	18	val_18
19	val_19	19	val_19
19	val_19	19	val_19
PREHOOK: query: EXPLAIN EXTENDED
 FROM 
  srcpart a
 RIGHT OUTER JOIN 
  src b 
 ON (a.key = b.key)
 SELECT a.key, a.value, b.key, b.value
 WHERE a.key > 10 AND a.key < 20 AND b.key > 15 AND b.key < 25 AND a.ds = '2008-04-08'
PREHOOK: type: QUERY
PREHOOK: Input: default@src
PREHOOK: Input: default@srcpart
PREHOOK: Input: default@srcpart@ds=2008-04-08/hr=11
PREHOOK: Input: default@srcpart@ds=2008-04-08/hr=12
#### A masked pattern was here ####
POSTHOOK: query: EXPLAIN EXTENDED
 FROM 
  srcpart a
 RIGHT OUTER JOIN 
  src b 
 ON (a.key = b.key)
 SELECT a.key, a.value, b.key, b.value
 WHERE a.key > 10 AND a.key < 20 AND b.key > 15 AND b.key < 25 AND a.ds = '2008-04-08'
POSTHOOK: type: QUERY
POSTHOOK: Input: default@src
POSTHOOK: Input: default@srcpart
POSTHOOK: Input: default@srcpart@ds=2008-04-08/hr=11
POSTHOOK: Input: default@srcpart@ds=2008-04-08/hr=12
#### A masked pattern was here ####
<<<<<<< HEAD
=======
OPTIMIZED SQL: SELECT `t0`.`key`, `t0`.`value`, `t2`.`key` AS `key1`, `t2`.`value` AS `value1`
FROM (SELECT `key`, `value`, CAST('2008-04-08' AS STRING) AS `ds`
FROM `default`.`srcpart`
WHERE `key` < 20 AND `ds` = '2008-04-08' AND `key` > 15) AS `t0`
INNER JOIN (SELECT `key`, `value`
FROM `default`.`src`
WHERE `key` > 15 AND `key` < 20) AS `t2` ON `t0`.`key` = `t2`.`key`
>>>>>>> 720a0f27
STAGE DEPENDENCIES:
  Stage-1 is a root stage
  Stage-0 depends on stages: Stage-1

STAGE PLANS:
  Stage: Stage-1
    Spark
      Edges:
        Reducer 2 <- Map 1 (PARTITION-LEVEL SORT, 2), Map 3 (PARTITION-LEVEL SORT, 2)
#### A masked pattern was here ####
      Vertices:
        Map 1 
            Map Operator Tree:
                TableScan
                  alias: a
                  Statistics: Num rows: 1000 Data size: 10624 Basic stats: COMPLETE Column stats: NONE
                  GatherStats: false
                  Filter Operator
                    isSamplingPred: false
                    predicate: ((UDFToDouble(key) < 20.0D) and (UDFToDouble(key) > 15.0D)) (type: boolean)
                    Statistics: Num rows: 111 Data size: 1179 Basic stats: COMPLETE Column stats: NONE
                    Select Operator
                      expressions: key (type: string), value (type: string)
                      outputColumnNames: _col0, _col1
                      Statistics: Num rows: 111 Data size: 1179 Basic stats: COMPLETE Column stats: NONE
                      Reduce Output Operator
                        key expressions: _col0 (type: string)
                        null sort order: a
                        sort order: +
                        Map-reduce partition columns: _col0 (type: string)
                        Statistics: Num rows: 111 Data size: 1179 Basic stats: COMPLETE Column stats: NONE
                        tag: 0
                        value expressions: _col1 (type: string)
                        auto parallelism: false
            Execution mode: vectorized
            Path -> Alias:
#### A masked pattern was here ####
            Path -> Partition:
#### A masked pattern was here ####
                Partition
                  base file name: hr=11
                  input format: org.apache.hadoop.mapred.TextInputFormat
                  output format: org.apache.hadoop.hive.ql.io.HiveIgnoreKeyTextOutputFormat
                  partition values:
                    ds 2008-04-08
                    hr 11
                  properties:
                    COLUMN_STATS_ACCURATE {"BASIC_STATS":"true","COLUMN_STATS":{"key":"true","value":"true"}}
                    bucket_count -1
                    column.name.delimiter ,
                    columns key,value
                    columns.comments 'default','default'
                    columns.types string:string
#### A masked pattern was here ####
                    name default.srcpart
                    numFiles 1
                    numRows 500
                    partition_columns ds/hr
                    partition_columns.types string:string
                    rawDataSize 5312
                    serialization.ddl struct srcpart { string key, string value}
                    serialization.format 1
                    serialization.lib org.apache.hadoop.hive.serde2.lazy.LazySimpleSerDe
                    totalSize 5812
#### A masked pattern was here ####
                  serde: org.apache.hadoop.hive.serde2.lazy.LazySimpleSerDe
                
                    input format: org.apache.hadoop.mapred.TextInputFormat
                    output format: org.apache.hadoop.hive.ql.io.HiveIgnoreKeyTextOutputFormat
                    properties:
                      bucket_count -1
                      bucketing_version 2
                      column.name.delimiter ,
                      columns key,value
                      columns.comments 'default','default'
                      columns.types string:string
#### A masked pattern was here ####
                      name default.srcpart
                      partition_columns ds/hr
                      partition_columns.types string:string
                      serialization.ddl struct srcpart { string key, string value}
                      serialization.format 1
                      serialization.lib org.apache.hadoop.hive.serde2.lazy.LazySimpleSerDe
#### A masked pattern was here ####
                    serde: org.apache.hadoop.hive.serde2.lazy.LazySimpleSerDe
                    name: default.srcpart
                  name: default.srcpart
#### A masked pattern was here ####
                Partition
                  base file name: hr=12
                  input format: org.apache.hadoop.mapred.TextInputFormat
                  output format: org.apache.hadoop.hive.ql.io.HiveIgnoreKeyTextOutputFormat
                  partition values:
                    ds 2008-04-08
                    hr 12
                  properties:
                    COLUMN_STATS_ACCURATE {"BASIC_STATS":"true","COLUMN_STATS":{"key":"true","value":"true"}}
                    bucket_count -1
                    column.name.delimiter ,
                    columns key,value
                    columns.comments 'default','default'
                    columns.types string:string
#### A masked pattern was here ####
                    name default.srcpart
                    numFiles 1
                    numRows 500
                    partition_columns ds/hr
                    partition_columns.types string:string
                    rawDataSize 5312
                    serialization.ddl struct srcpart { string key, string value}
                    serialization.format 1
                    serialization.lib org.apache.hadoop.hive.serde2.lazy.LazySimpleSerDe
                    totalSize 5812
#### A masked pattern was here ####
                  serde: org.apache.hadoop.hive.serde2.lazy.LazySimpleSerDe
                
                    input format: org.apache.hadoop.mapred.TextInputFormat
                    output format: org.apache.hadoop.hive.ql.io.HiveIgnoreKeyTextOutputFormat
                    properties:
                      bucket_count -1
                      bucketing_version 2
                      column.name.delimiter ,
                      columns key,value
                      columns.comments 'default','default'
                      columns.types string:string
#### A masked pattern was here ####
                      name default.srcpart
                      partition_columns ds/hr
                      partition_columns.types string:string
                      serialization.ddl struct srcpart { string key, string value}
                      serialization.format 1
                      serialization.lib org.apache.hadoop.hive.serde2.lazy.LazySimpleSerDe
#### A masked pattern was here ####
                    serde: org.apache.hadoop.hive.serde2.lazy.LazySimpleSerDe
                    name: default.srcpart
                  name: default.srcpart
            Truncated Path -> Alias:
              /srcpart/ds=2008-04-08/hr=11 [$hdt$_0:a]
              /srcpart/ds=2008-04-08/hr=12 [$hdt$_0:a]
        Map 3 
            Map Operator Tree:
                TableScan
                  alias: b
                  Statistics: Num rows: 500 Data size: 5312 Basic stats: COMPLETE Column stats: NONE
                  GatherStats: false
                  Filter Operator
                    isSamplingPred: false
                    predicate: ((UDFToDouble(key) < 20.0D) and (UDFToDouble(key) > 15.0D)) (type: boolean)
                    Statistics: Num rows: 55 Data size: 584 Basic stats: COMPLETE Column stats: NONE
                    Select Operator
                      expressions: key (type: string), value (type: string)
                      outputColumnNames: _col0, _col1
                      Statistics: Num rows: 55 Data size: 584 Basic stats: COMPLETE Column stats: NONE
                      Reduce Output Operator
                        key expressions: _col0 (type: string)
                        null sort order: a
                        sort order: +
                        Map-reduce partition columns: _col0 (type: string)
                        Statistics: Num rows: 55 Data size: 584 Basic stats: COMPLETE Column stats: NONE
                        tag: 1
                        value expressions: _col1 (type: string)
                        auto parallelism: false
            Execution mode: vectorized
            Path -> Alias:
#### A masked pattern was here ####
            Path -> Partition:
#### A masked pattern was here ####
                Partition
                  base file name: src
                  input format: org.apache.hadoop.mapred.TextInputFormat
                  output format: org.apache.hadoop.hive.ql.io.HiveIgnoreKeyTextOutputFormat
                  properties:
                    COLUMN_STATS_ACCURATE {"BASIC_STATS":"true","COLUMN_STATS":{"key":"true","value":"true"}}
                    bucket_count -1
                    bucketing_version 2
                    column.name.delimiter ,
                    columns key,value
                    columns.comments 'default','default'
                    columns.types string:string
#### A masked pattern was here ####
                    name default.src
                    numFiles 1
                    numRows 500
                    rawDataSize 5312
                    serialization.ddl struct src { string key, string value}
                    serialization.format 1
                    serialization.lib org.apache.hadoop.hive.serde2.lazy.LazySimpleSerDe
                    totalSize 5812
#### A masked pattern was here ####
                  serde: org.apache.hadoop.hive.serde2.lazy.LazySimpleSerDe
                
                    input format: org.apache.hadoop.mapred.TextInputFormat
                    output format: org.apache.hadoop.hive.ql.io.HiveIgnoreKeyTextOutputFormat
                    properties:
                      COLUMN_STATS_ACCURATE {"BASIC_STATS":"true","COLUMN_STATS":{"key":"true","value":"true"}}
                      bucket_count -1
                      bucketing_version 2
                      column.name.delimiter ,
                      columns key,value
                      columns.comments 'default','default'
                      columns.types string:string
#### A masked pattern was here ####
                      name default.src
                      numFiles 1
                      numRows 500
                      rawDataSize 5312
                      serialization.ddl struct src { string key, string value}
                      serialization.format 1
                      serialization.lib org.apache.hadoop.hive.serde2.lazy.LazySimpleSerDe
                      totalSize 5812
#### A masked pattern was here ####
                    serde: org.apache.hadoop.hive.serde2.lazy.LazySimpleSerDe
                    name: default.src
                  name: default.src
            Truncated Path -> Alias:
              /src [$hdt$_1:b]
        Reducer 2 
            Needs Tagging: true
            Reduce Operator Tree:
              Join Operator
                condition map:
                     Inner Join 0 to 1
                keys:
                  0 _col0 (type: string)
                  1 _col0 (type: string)
                outputColumnNames: _col0, _col1, _col3, _col4
                Statistics: Num rows: 122 Data size: 1296 Basic stats: COMPLETE Column stats: NONE
                Select Operator
                  expressions: _col0 (type: string), _col1 (type: string), _col3 (type: string), _col4 (type: string)
                  outputColumnNames: _col0, _col1, _col2, _col3
                  Statistics: Num rows: 122 Data size: 1296 Basic stats: COMPLETE Column stats: NONE
                  File Output Operator
                    compressed: false
                    GlobalTableId: 0
#### A masked pattern was here ####
                    NumFilesPerFileSink: 1
                    Statistics: Num rows: 122 Data size: 1296 Basic stats: COMPLETE Column stats: NONE
#### A masked pattern was here ####
                    table:
                        input format: org.apache.hadoop.mapred.SequenceFileInputFormat
                        output format: org.apache.hadoop.hive.ql.io.HiveSequenceFileOutputFormat
                        properties:
                          columns _col0,_col1,_col2,_col3
                          columns.types string:string:string:string
                          escape.delim \
                          hive.serialization.extend.additional.nesting.levels true
                          serialization.escape.crlf true
                          serialization.format 1
                          serialization.lib org.apache.hadoop.hive.serde2.lazy.LazySimpleSerDe
                        serde: org.apache.hadoop.hive.serde2.lazy.LazySimpleSerDe
                    TotalFiles: 1
                    GatherStats: false
                    MultiFileSpray: false

  Stage: Stage-0
    Fetch Operator
      limit: -1
      Processor Tree:
        ListSink

PREHOOK: query: FROM 
  srcpart a
 RIGHT OUTER JOIN 
  src b 
 ON (a.key = b.key)
 SELECT a.key, a.value, b.key, b.value
 WHERE a.key > 10 AND a.key < 20 AND b.key > 15 AND b.key < 25 AND a.ds = '2008-04-08'
PREHOOK: type: QUERY
PREHOOK: Input: default@src
PREHOOK: Input: default@srcpart
PREHOOK: Input: default@srcpart@ds=2008-04-08/hr=11
PREHOOK: Input: default@srcpart@ds=2008-04-08/hr=12
#### A masked pattern was here ####
POSTHOOK: query: FROM 
  srcpart a
 RIGHT OUTER JOIN 
  src b 
 ON (a.key = b.key)
 SELECT a.key, a.value, b.key, b.value
 WHERE a.key > 10 AND a.key < 20 AND b.key > 15 AND b.key < 25 AND a.ds = '2008-04-08'
POSTHOOK: type: QUERY
POSTHOOK: Input: default@src
POSTHOOK: Input: default@srcpart
POSTHOOK: Input: default@srcpart@ds=2008-04-08/hr=11
POSTHOOK: Input: default@srcpart@ds=2008-04-08/hr=12
#### A masked pattern was here ####
17	val_17	17	val_17
17	val_17	17	val_17
18	val_18	18	val_18
18	val_18	18	val_18
18	val_18	18	val_18
18	val_18	18	val_18
18	val_18	18	val_18
18	val_18	18	val_18
18	val_18	18	val_18
18	val_18	18	val_18
19	val_19	19	val_19
19	val_19	19	val_19<|MERGE_RESOLUTION|>--- conflicted
+++ resolved
@@ -26,8 +26,6 @@
 POSTHOOK: Input: default@srcpart@ds=2008-04-08/hr=11
 POSTHOOK: Input: default@srcpart@ds=2008-04-08/hr=12
 #### A masked pattern was here ####
-<<<<<<< HEAD
-=======
 OPTIMIZED SQL: SELECT `t0`.`key`, `t0`.`value`, `t2`.`key` AS `key1`, `t2`.`value` AS `value1`
 FROM (SELECT `key`, `value`
 FROM `default`.`src`
@@ -35,7 +33,6 @@
 INNER JOIN (SELECT `key`, `value`, CAST('2008-04-08' AS STRING) AS `ds`
 FROM `default`.`srcpart`
 WHERE `key` > 15 AND `ds` = '2008-04-08' AND `key` < 20) AS `t2` ON `t0`.`key` = `t2`.`key`
->>>>>>> 720a0f27
 STAGE DEPENDENCIES:
   Stage-1 is a root stage
   Stage-0 depends on stages: Stage-1
@@ -358,8 +355,6 @@
 POSTHOOK: Input: default@srcpart@ds=2008-04-08/hr=11
 POSTHOOK: Input: default@srcpart@ds=2008-04-08/hr=12
 #### A masked pattern was here ####
-<<<<<<< HEAD
-=======
 OPTIMIZED SQL: SELECT `t0`.`key`, `t0`.`value`, `t2`.`key` AS `key1`, `t2`.`value` AS `value1`
 FROM (SELECT `key`, `value`, CAST('2008-04-08' AS STRING) AS `ds`
 FROM `default`.`srcpart`
@@ -367,7 +362,6 @@
 INNER JOIN (SELECT `key`, `value`
 FROM `default`.`src`
 WHERE `key` > 15 AND `key` < 20) AS `t2` ON `t0`.`key` = `t2`.`key`
->>>>>>> 720a0f27
 STAGE DEPENDENCIES:
   Stage-1 is a root stage
   Stage-0 depends on stages: Stage-1
@@ -694,8 +688,6 @@
 POSTHOOK: Input: default@srcpart@ds=2008-04-08/hr=11
 POSTHOOK: Input: default@srcpart@ds=2008-04-08/hr=12
 #### A masked pattern was here ####
-<<<<<<< HEAD
-=======
 OPTIMIZED SQL: SELECT `t0`.`key`, `t0`.`value`, `t2`.`key` AS `key1`, `t2`.`value` AS `value1`
 FROM (SELECT `key`, `value`
 FROM `default`.`src`
@@ -703,7 +695,6 @@
 INNER JOIN (SELECT `key`, `value`, CAST('2008-04-08' AS STRING) AS `ds`
 FROM `default`.`srcpart`
 WHERE `key` > 15 AND `ds` = '2008-04-08' AND `key` < 20) AS `t2` ON `t0`.`key` = `t2`.`key`
->>>>>>> 720a0f27
 STAGE DEPENDENCIES:
   Stage-1 is a root stage
   Stage-0 depends on stages: Stage-1
@@ -1026,8 +1017,6 @@
 POSTHOOK: Input: default@srcpart@ds=2008-04-08/hr=11
 POSTHOOK: Input: default@srcpart@ds=2008-04-08/hr=12
 #### A masked pattern was here ####
-<<<<<<< HEAD
-=======
 OPTIMIZED SQL: SELECT `t0`.`key`, `t0`.`value`, `t2`.`key` AS `key1`, `t2`.`value` AS `value1`
 FROM (SELECT `key`, `value`, CAST('2008-04-08' AS STRING) AS `ds`
 FROM `default`.`srcpart`
@@ -1035,7 +1024,6 @@
 INNER JOIN (SELECT `key`, `value`
 FROM `default`.`src`
 WHERE `key` > 15 AND `key` < 20) AS `t2` ON `t0`.`key` = `t2`.`key`
->>>>>>> 720a0f27
 STAGE DEPENDENCIES:
   Stage-1 is a root stage
   Stage-0 depends on stages: Stage-1
