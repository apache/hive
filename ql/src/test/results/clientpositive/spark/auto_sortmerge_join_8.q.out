PREHOOK: query: CREATE TABLE bucket_small_n5 (key string, value string) partitioned by (ds string) CLUSTERED BY (key) SORTED BY (key) INTO 2 BUCKETS STORED AS TEXTFILE
PREHOOK: type: CREATETABLE
PREHOOK: Output: database:default
PREHOOK: Output: default@bucket_small_n5
POSTHOOK: query: CREATE TABLE bucket_small_n5 (key string, value string) partitioned by (ds string) CLUSTERED BY (key) SORTED BY (key) INTO 2 BUCKETS STORED AS TEXTFILE
POSTHOOK: type: CREATETABLE
POSTHOOK: Output: database:default
POSTHOOK: Output: default@bucket_small_n5
PREHOOK: query: load data local inpath '../../data/files/auto_sortmerge_join/small/000000_0' INTO TABLE bucket_small_n5 partition(ds='2008-04-08')
PREHOOK: type: LOAD
#### A masked pattern was here ####
PREHOOK: Output: default@bucket_small_n5
POSTHOOK: query: load data local inpath '../../data/files/auto_sortmerge_join/small/000000_0' INTO TABLE bucket_small_n5 partition(ds='2008-04-08')
POSTHOOK: type: LOAD
#### A masked pattern was here ####
POSTHOOK: Output: default@bucket_small_n5
POSTHOOK: Output: default@bucket_small_n5@ds=2008-04-08
PREHOOK: query: load data local inpath '../../data/files/auto_sortmerge_join/small/000001_0' INTO TABLE bucket_small_n5 partition(ds='2008-04-08')
PREHOOK: type: LOAD
#### A masked pattern was here ####
PREHOOK: Output: default@bucket_small_n5@ds=2008-04-08
POSTHOOK: query: load data local inpath '../../data/files/auto_sortmerge_join/small/000001_0' INTO TABLE bucket_small_n5 partition(ds='2008-04-08')
POSTHOOK: type: LOAD
#### A masked pattern was here ####
POSTHOOK: Output: default@bucket_small_n5@ds=2008-04-08
PREHOOK: query: load data local inpath '../../data/files/auto_sortmerge_join/small/000000_0' INTO TABLE bucket_small_n5 partition(ds='2008-04-09')
PREHOOK: type: LOAD
#### A masked pattern was here ####
PREHOOK: Output: default@bucket_small_n5
POSTHOOK: query: load data local inpath '../../data/files/auto_sortmerge_join/small/000000_0' INTO TABLE bucket_small_n5 partition(ds='2008-04-09')
POSTHOOK: type: LOAD
#### A masked pattern was here ####
POSTHOOK: Output: default@bucket_small_n5
POSTHOOK: Output: default@bucket_small_n5@ds=2008-04-09
PREHOOK: query: load data local inpath '../../data/files/auto_sortmerge_join/small/000001_0' INTO TABLE bucket_small_n5 partition(ds='2008-04-09')
PREHOOK: type: LOAD
#### A masked pattern was here ####
PREHOOK: Output: default@bucket_small_n5@ds=2008-04-09
POSTHOOK: query: load data local inpath '../../data/files/auto_sortmerge_join/small/000001_0' INTO TABLE bucket_small_n5 partition(ds='2008-04-09')
POSTHOOK: type: LOAD
#### A masked pattern was here ####
POSTHOOK: Output: default@bucket_small_n5@ds=2008-04-09
PREHOOK: query: CREATE TABLE bucket_big_n5 (key string, value string) partitioned by (ds string) CLUSTERED BY (key) SORTED BY (key) INTO 4 BUCKETS STORED AS TEXTFILE
PREHOOK: type: CREATETABLE
PREHOOK: Output: database:default
PREHOOK: Output: default@bucket_big_n5
POSTHOOK: query: CREATE TABLE bucket_big_n5 (key string, value string) partitioned by (ds string) CLUSTERED BY (key) SORTED BY (key) INTO 4 BUCKETS STORED AS TEXTFILE
POSTHOOK: type: CREATETABLE
POSTHOOK: Output: database:default
POSTHOOK: Output: default@bucket_big_n5
PREHOOK: query: load data local inpath '../../data/files/auto_sortmerge_join/big/000000_0' INTO TABLE bucket_big_n5 partition(ds='2008-04-08')
PREHOOK: type: LOAD
#### A masked pattern was here ####
PREHOOK: Output: default@bucket_big_n5
POSTHOOK: query: load data local inpath '../../data/files/auto_sortmerge_join/big/000000_0' INTO TABLE bucket_big_n5 partition(ds='2008-04-08')
POSTHOOK: type: LOAD
#### A masked pattern was here ####
POSTHOOK: Output: default@bucket_big_n5
POSTHOOK: Output: default@bucket_big_n5@ds=2008-04-08
PREHOOK: query: load data local inpath '../../data/files/auto_sortmerge_join/big/000001_0' INTO TABLE bucket_big_n5 partition(ds='2008-04-08')
PREHOOK: type: LOAD
#### A masked pattern was here ####
PREHOOK: Output: default@bucket_big_n5@ds=2008-04-08
POSTHOOK: query: load data local inpath '../../data/files/auto_sortmerge_join/big/000001_0' INTO TABLE bucket_big_n5 partition(ds='2008-04-08')
POSTHOOK: type: LOAD
#### A masked pattern was here ####
POSTHOOK: Output: default@bucket_big_n5@ds=2008-04-08
PREHOOK: query: load data local inpath '../../data/files/auto_sortmerge_join/big/000002_0' INTO TABLE bucket_big_n5 partition(ds='2008-04-08')
PREHOOK: type: LOAD
#### A masked pattern was here ####
PREHOOK: Output: default@bucket_big_n5@ds=2008-04-08
POSTHOOK: query: load data local inpath '../../data/files/auto_sortmerge_join/big/000002_0' INTO TABLE bucket_big_n5 partition(ds='2008-04-08')
POSTHOOK: type: LOAD
#### A masked pattern was here ####
POSTHOOK: Output: default@bucket_big_n5@ds=2008-04-08
PREHOOK: query: load data local inpath '../../data/files/auto_sortmerge_join/big/000003_0' INTO TABLE bucket_big_n5 partition(ds='2008-04-08')
PREHOOK: type: LOAD
#### A masked pattern was here ####
PREHOOK: Output: default@bucket_big_n5@ds=2008-04-08
POSTHOOK: query: load data local inpath '../../data/files/auto_sortmerge_join/big/000003_0' INTO TABLE bucket_big_n5 partition(ds='2008-04-08')
POSTHOOK: type: LOAD
#### A masked pattern was here ####
POSTHOOK: Output: default@bucket_big_n5@ds=2008-04-08
PREHOOK: query: load data local inpath '../../data/files/auto_sortmerge_join/big/000000_0' INTO TABLE bucket_big_n5 partition(ds='2008-04-09')
PREHOOK: type: LOAD
#### A masked pattern was here ####
PREHOOK: Output: default@bucket_big_n5
POSTHOOK: query: load data local inpath '../../data/files/auto_sortmerge_join/big/000000_0' INTO TABLE bucket_big_n5 partition(ds='2008-04-09')
POSTHOOK: type: LOAD
#### A masked pattern was here ####
POSTHOOK: Output: default@bucket_big_n5
POSTHOOK: Output: default@bucket_big_n5@ds=2008-04-09
PREHOOK: query: load data local inpath '../../data/files/auto_sortmerge_join/big/000001_0' INTO TABLE bucket_big_n5 partition(ds='2008-04-09')
PREHOOK: type: LOAD
#### A masked pattern was here ####
PREHOOK: Output: default@bucket_big_n5@ds=2008-04-09
POSTHOOK: query: load data local inpath '../../data/files/auto_sortmerge_join/big/000001_0' INTO TABLE bucket_big_n5 partition(ds='2008-04-09')
POSTHOOK: type: LOAD
#### A masked pattern was here ####
POSTHOOK: Output: default@bucket_big_n5@ds=2008-04-09
PREHOOK: query: load data local inpath '../../data/files/auto_sortmerge_join/big/000002_0' INTO TABLE bucket_big_n5 partition(ds='2008-04-09')
PREHOOK: type: LOAD
#### A masked pattern was here ####
PREHOOK: Output: default@bucket_big_n5@ds=2008-04-09
POSTHOOK: query: load data local inpath '../../data/files/auto_sortmerge_join/big/000002_0' INTO TABLE bucket_big_n5 partition(ds='2008-04-09')
POSTHOOK: type: LOAD
#### A masked pattern was here ####
POSTHOOK: Output: default@bucket_big_n5@ds=2008-04-09
PREHOOK: query: load data local inpath '../../data/files/auto_sortmerge_join/big/000003_0' INTO TABLE bucket_big_n5 partition(ds='2008-04-09')
PREHOOK: type: LOAD
#### A masked pattern was here ####
PREHOOK: Output: default@bucket_big_n5@ds=2008-04-09
POSTHOOK: query: load data local inpath '../../data/files/auto_sortmerge_join/big/000003_0' INTO TABLE bucket_big_n5 partition(ds='2008-04-09')
POSTHOOK: type: LOAD
#### A masked pattern was here ####
POSTHOOK: Output: default@bucket_big_n5@ds=2008-04-09
PREHOOK: query: explain extended select count(*) FROM bucket_small_n5 a JOIN bucket_big_n5 b ON a.key = b.key
PREHOOK: type: QUERY
PREHOOK: Input: default@bucket_big_n5
PREHOOK: Input: default@bucket_big_n5@ds=2008-04-08
PREHOOK: Input: default@bucket_big_n5@ds=2008-04-09
PREHOOK: Input: default@bucket_small_n5
PREHOOK: Input: default@bucket_small_n5@ds=2008-04-08
PREHOOK: Input: default@bucket_small_n5@ds=2008-04-09
#### A masked pattern was here ####
POSTHOOK: query: explain extended select count(*) FROM bucket_small_n5 a JOIN bucket_big_n5 b ON a.key = b.key
POSTHOOK: type: QUERY
POSTHOOK: Input: default@bucket_big_n5
POSTHOOK: Input: default@bucket_big_n5@ds=2008-04-08
POSTHOOK: Input: default@bucket_big_n5@ds=2008-04-09
POSTHOOK: Input: default@bucket_small_n5
POSTHOOK: Input: default@bucket_small_n5@ds=2008-04-08
POSTHOOK: Input: default@bucket_small_n5@ds=2008-04-09
#### A masked pattern was here ####
<<<<<<< HEAD
=======
OPTIMIZED SQL: SELECT COUNT(*) AS `$f0`
FROM (SELECT `key`
FROM `default`.`bucket_small_n5`
WHERE `key` IS NOT NULL) AS `t0`
INNER JOIN (SELECT `key`
FROM `default`.`bucket_big_n5`
WHERE `key` IS NOT NULL) AS `t2` ON `t0`.`key` = `t2`.`key`
>>>>>>> 720a0f27
STAGE DEPENDENCIES:
  Stage-1 is a root stage
  Stage-0 depends on stages: Stage-1

STAGE PLANS:
  Stage: Stage-1
    Spark
      Edges:
        Reducer 2 <- Map 1 (GROUP, 1)
#### A masked pattern was here ####
      Vertices:
        Map 1 
            Map Operator Tree:
                TableScan
                  alias: b
                  Statistics: Num rows: 240 Data size: 116240 Basic stats: PARTIAL Column stats: NONE
                  GatherStats: false
                  Filter Operator
                    isSamplingPred: false
                    predicate: key is not null (type: boolean)
                    Statistics: Num rows: 240 Data size: 116240 Basic stats: PARTIAL Column stats: NONE
                    Select Operator
                      expressions: key (type: string)
                      outputColumnNames: _col0
                      Statistics: Num rows: 240 Data size: 116240 Basic stats: PARTIAL Column stats: NONE
                      Sorted Merge Bucket Map Join Operator
                        condition map:
                             Inner Join 0 to 1
                        keys:
                          0 _col0 (type: string)
                          1 _col0 (type: string)
                        Position of Big Table: 1
                        Statistics: Num rows: 264 Data size: 127864 Basic stats: PARTIAL Column stats: NONE
                        BucketMapJoin: true
                        Group By Operator
                          aggregations: count()
                          mode: hash
                          outputColumnNames: _col0
                          Statistics: Num rows: 1 Data size: 8 Basic stats: PARTIAL Column stats: NONE
                          Reduce Output Operator
                            null sort order: 
                            sort order: 
                            Statistics: Num rows: 1 Data size: 8 Basic stats: PARTIAL Column stats: NONE
                            tag: -1
                            value expressions: _col0 (type: bigint)
                            auto parallelism: false
            Path -> Alias:
#### A masked pattern was here ####
            Path -> Partition:
#### A masked pattern was here ####
                Partition
                  base file name: ds=2008-04-08
                  input format: org.apache.hadoop.mapred.TextInputFormat
                  output format: org.apache.hadoop.hive.ql.io.HiveIgnoreKeyTextOutputFormat
                  partition values:
                    ds 2008-04-08
                  properties:
                    bucket_count 4
                    bucket_field_name key
                    column.name.delimiter ,
                    columns key,value
                    columns.comments 
                    columns.types string:string
#### A masked pattern was here ####
                    name default.bucket_big_n5
                    numFiles 4
                    numRows 0
                    partition_columns ds
                    partition_columns.types string
                    rawDataSize 0
                    serialization.ddl struct bucket_big_n5 { string key, string value}
                    serialization.format 1
                    serialization.lib org.apache.hadoop.hive.serde2.lazy.LazySimpleSerDe
                    totalSize 5812
#### A masked pattern was here ####
                  serde: org.apache.hadoop.hive.serde2.lazy.LazySimpleSerDe
                
                    input format: org.apache.hadoop.mapred.TextInputFormat
                    output format: org.apache.hadoop.hive.ql.io.HiveIgnoreKeyTextOutputFormat
                    properties:
                      SORTBUCKETCOLSPREFIX TRUE
                      bucket_count 4
                      bucket_field_name key
                      bucketing_version 2
                      column.name.delimiter ,
                      columns key,value
                      columns.comments 
                      columns.types string:string
#### A masked pattern was here ####
                      name default.bucket_big_n5
                      partition_columns ds
                      partition_columns.types string
                      serialization.ddl struct bucket_big_n5 { string key, string value}
                      serialization.format 1
                      serialization.lib org.apache.hadoop.hive.serde2.lazy.LazySimpleSerDe
#### A masked pattern was here ####
                    serde: org.apache.hadoop.hive.serde2.lazy.LazySimpleSerDe
                    name: default.bucket_big_n5
                  name: default.bucket_big_n5
#### A masked pattern was here ####
                Partition
                  base file name: ds=2008-04-09
                  input format: org.apache.hadoop.mapred.TextInputFormat
                  output format: org.apache.hadoop.hive.ql.io.HiveIgnoreKeyTextOutputFormat
                  partition values:
                    ds 2008-04-09
                  properties:
                    bucket_count 4
                    bucket_field_name key
                    column.name.delimiter ,
                    columns key,value
                    columns.comments 
                    columns.types string:string
#### A masked pattern was here ####
                    name default.bucket_big_n5
                    numFiles 4
                    numRows 0
                    partition_columns ds
                    partition_columns.types string
                    rawDataSize 0
                    serialization.ddl struct bucket_big_n5 { string key, string value}
                    serialization.format 1
                    serialization.lib org.apache.hadoop.hive.serde2.lazy.LazySimpleSerDe
                    totalSize 5812
#### A masked pattern was here ####
                  serde: org.apache.hadoop.hive.serde2.lazy.LazySimpleSerDe
                
                    input format: org.apache.hadoop.mapred.TextInputFormat
                    output format: org.apache.hadoop.hive.ql.io.HiveIgnoreKeyTextOutputFormat
                    properties:
                      SORTBUCKETCOLSPREFIX TRUE
                      bucket_count 4
                      bucket_field_name key
                      bucketing_version 2
                      column.name.delimiter ,
                      columns key,value
                      columns.comments 
                      columns.types string:string
#### A masked pattern was here ####
                      name default.bucket_big_n5
                      partition_columns ds
                      partition_columns.types string
                      serialization.ddl struct bucket_big_n5 { string key, string value}
                      serialization.format 1
                      serialization.lib org.apache.hadoop.hive.serde2.lazy.LazySimpleSerDe
#### A masked pattern was here ####
                    serde: org.apache.hadoop.hive.serde2.lazy.LazySimpleSerDe
                    name: default.bucket_big_n5
                  name: default.bucket_big_n5
            Truncated Path -> Alias:
              /bucket_big_n5/ds=2008-04-08 [$hdt$_1:b]
              /bucket_big_n5/ds=2008-04-09 [$hdt$_1:b]
        Reducer 2 
            Execution mode: vectorized
            Needs Tagging: false
            Reduce Operator Tree:
              Group By Operator
                aggregations: count(VALUE._col0)
                mode: mergepartial
                outputColumnNames: _col0
                Statistics: Num rows: 1 Data size: 8 Basic stats: PARTIAL Column stats: NONE
                File Output Operator
                  compressed: false
                  GlobalTableId: 0
#### A masked pattern was here ####
                  NumFilesPerFileSink: 1
                  Statistics: Num rows: 1 Data size: 8 Basic stats: PARTIAL Column stats: NONE
#### A masked pattern was here ####
                  table:
                      input format: org.apache.hadoop.mapred.SequenceFileInputFormat
                      output format: org.apache.hadoop.hive.ql.io.HiveSequenceFileOutputFormat
                      properties:
                        columns _col0
                        columns.types bigint
                        escape.delim \
                        hive.serialization.extend.additional.nesting.levels true
                        serialization.escape.crlf true
                        serialization.format 1
                        serialization.lib org.apache.hadoop.hive.serde2.lazy.LazySimpleSerDe
                      serde: org.apache.hadoop.hive.serde2.lazy.LazySimpleSerDe
                  TotalFiles: 1
                  GatherStats: false
                  MultiFileSpray: false

  Stage: Stage-0
    Fetch Operator
      limit: -1
      Processor Tree:
        ListSink

PREHOOK: query: select count(*) FROM bucket_small_n5 a JOIN bucket_big_n5 b ON a.key = b.key
PREHOOK: type: QUERY
PREHOOK: Input: default@bucket_big_n5
PREHOOK: Input: default@bucket_big_n5@ds=2008-04-08
PREHOOK: Input: default@bucket_big_n5@ds=2008-04-09
PREHOOK: Input: default@bucket_small_n5
PREHOOK: Input: default@bucket_small_n5@ds=2008-04-08
PREHOOK: Input: default@bucket_small_n5@ds=2008-04-09
#### A masked pattern was here ####
POSTHOOK: query: select count(*) FROM bucket_small_n5 a JOIN bucket_big_n5 b ON a.key = b.key
POSTHOOK: type: QUERY
POSTHOOK: Input: default@bucket_big_n5
POSTHOOK: Input: default@bucket_big_n5@ds=2008-04-08
POSTHOOK: Input: default@bucket_big_n5@ds=2008-04-09
POSTHOOK: Input: default@bucket_small_n5
POSTHOOK: Input: default@bucket_small_n5@ds=2008-04-08
POSTHOOK: Input: default@bucket_small_n5@ds=2008-04-09
#### A masked pattern was here ####
76
PREHOOK: query: explain extended select count(*) FROM bucket_big_n5 a JOIN bucket_small_n5 b ON a.key = b.key
PREHOOK: type: QUERY
PREHOOK: Input: default@bucket_big_n5
PREHOOK: Input: default@bucket_big_n5@ds=2008-04-08
PREHOOK: Input: default@bucket_big_n5@ds=2008-04-09
PREHOOK: Input: default@bucket_small_n5
PREHOOK: Input: default@bucket_small_n5@ds=2008-04-08
PREHOOK: Input: default@bucket_small_n5@ds=2008-04-09
#### A masked pattern was here ####
POSTHOOK: query: explain extended select count(*) FROM bucket_big_n5 a JOIN bucket_small_n5 b ON a.key = b.key
POSTHOOK: type: QUERY
POSTHOOK: Input: default@bucket_big_n5
POSTHOOK: Input: default@bucket_big_n5@ds=2008-04-08
POSTHOOK: Input: default@bucket_big_n5@ds=2008-04-09
POSTHOOK: Input: default@bucket_small_n5
POSTHOOK: Input: default@bucket_small_n5@ds=2008-04-08
POSTHOOK: Input: default@bucket_small_n5@ds=2008-04-09
#### A masked pattern was here ####
<<<<<<< HEAD
=======
OPTIMIZED SQL: SELECT COUNT(*) AS `$f0`
FROM (SELECT `key`
FROM `default`.`bucket_big_n5`
WHERE `key` IS NOT NULL) AS `t0`
INNER JOIN (SELECT `key`
FROM `default`.`bucket_small_n5`
WHERE `key` IS NOT NULL) AS `t2` ON `t0`.`key` = `t2`.`key`
>>>>>>> 720a0f27
STAGE DEPENDENCIES:
  Stage-1 is a root stage
  Stage-0 depends on stages: Stage-1

STAGE PLANS:
  Stage: Stage-1
    Spark
      Edges:
        Reducer 2 <- Map 1 (GROUP, 1)
#### A masked pattern was here ####
      Vertices:
        Map 1 
            Map Operator Tree:
                TableScan
                  alias: a
                  Statistics: Num rows: 240 Data size: 116240 Basic stats: PARTIAL Column stats: NONE
                  GatherStats: false
                  Filter Operator
                    isSamplingPred: false
                    predicate: key is not null (type: boolean)
                    Statistics: Num rows: 240 Data size: 116240 Basic stats: PARTIAL Column stats: NONE
                    Select Operator
                      expressions: key (type: string)
                      outputColumnNames: _col0
                      Statistics: Num rows: 240 Data size: 116240 Basic stats: PARTIAL Column stats: NONE
                      Sorted Merge Bucket Map Join Operator
                        condition map:
                             Inner Join 0 to 1
                        keys:
                          0 _col0 (type: string)
                          1 _col0 (type: string)
                        Position of Big Table: 0
                        Statistics: Num rows: 264 Data size: 127864 Basic stats: PARTIAL Column stats: NONE
                        BucketMapJoin: true
                        Group By Operator
                          aggregations: count()
                          mode: hash
                          outputColumnNames: _col0
                          Statistics: Num rows: 1 Data size: 8 Basic stats: PARTIAL Column stats: NONE
                          Reduce Output Operator
                            null sort order: 
                            sort order: 
                            Statistics: Num rows: 1 Data size: 8 Basic stats: PARTIAL Column stats: NONE
                            tag: -1
                            value expressions: _col0 (type: bigint)
                            auto parallelism: false
            Path -> Alias:
#### A masked pattern was here ####
            Path -> Partition:
#### A masked pattern was here ####
                Partition
                  base file name: ds=2008-04-08
                  input format: org.apache.hadoop.mapred.TextInputFormat
                  output format: org.apache.hadoop.hive.ql.io.HiveIgnoreKeyTextOutputFormat
                  partition values:
                    ds 2008-04-08
                  properties:
                    bucket_count 4
                    bucket_field_name key
                    column.name.delimiter ,
                    columns key,value
                    columns.comments 
                    columns.types string:string
#### A masked pattern was here ####
                    name default.bucket_big_n5
                    numFiles 4
                    numRows 0
                    partition_columns ds
                    partition_columns.types string
                    rawDataSize 0
                    serialization.ddl struct bucket_big_n5 { string key, string value}
                    serialization.format 1
                    serialization.lib org.apache.hadoop.hive.serde2.lazy.LazySimpleSerDe
                    totalSize 5812
#### A masked pattern was here ####
                  serde: org.apache.hadoop.hive.serde2.lazy.LazySimpleSerDe
                
                    input format: org.apache.hadoop.mapred.TextInputFormat
                    output format: org.apache.hadoop.hive.ql.io.HiveIgnoreKeyTextOutputFormat
                    properties:
                      SORTBUCKETCOLSPREFIX TRUE
                      bucket_count 4
                      bucket_field_name key
                      bucketing_version 2
                      column.name.delimiter ,
                      columns key,value
                      columns.comments 
                      columns.types string:string
#### A masked pattern was here ####
                      name default.bucket_big_n5
                      partition_columns ds
                      partition_columns.types string
                      serialization.ddl struct bucket_big_n5 { string key, string value}
                      serialization.format 1
                      serialization.lib org.apache.hadoop.hive.serde2.lazy.LazySimpleSerDe
#### A masked pattern was here ####
                    serde: org.apache.hadoop.hive.serde2.lazy.LazySimpleSerDe
                    name: default.bucket_big_n5
                  name: default.bucket_big_n5
#### A masked pattern was here ####
                Partition
                  base file name: ds=2008-04-09
                  input format: org.apache.hadoop.mapred.TextInputFormat
                  output format: org.apache.hadoop.hive.ql.io.HiveIgnoreKeyTextOutputFormat
                  partition values:
                    ds 2008-04-09
                  properties:
                    bucket_count 4
                    bucket_field_name key
                    column.name.delimiter ,
                    columns key,value
                    columns.comments 
                    columns.types string:string
#### A masked pattern was here ####
                    name default.bucket_big_n5
                    numFiles 4
                    numRows 0
                    partition_columns ds
                    partition_columns.types string
                    rawDataSize 0
                    serialization.ddl struct bucket_big_n5 { string key, string value}
                    serialization.format 1
                    serialization.lib org.apache.hadoop.hive.serde2.lazy.LazySimpleSerDe
                    totalSize 5812
#### A masked pattern was here ####
                  serde: org.apache.hadoop.hive.serde2.lazy.LazySimpleSerDe
                
                    input format: org.apache.hadoop.mapred.TextInputFormat
                    output format: org.apache.hadoop.hive.ql.io.HiveIgnoreKeyTextOutputFormat
                    properties:
                      SORTBUCKETCOLSPREFIX TRUE
                      bucket_count 4
                      bucket_field_name key
                      bucketing_version 2
                      column.name.delimiter ,
                      columns key,value
                      columns.comments 
                      columns.types string:string
#### A masked pattern was here ####
                      name default.bucket_big_n5
                      partition_columns ds
                      partition_columns.types string
                      serialization.ddl struct bucket_big_n5 { string key, string value}
                      serialization.format 1
                      serialization.lib org.apache.hadoop.hive.serde2.lazy.LazySimpleSerDe
#### A masked pattern was here ####
                    serde: org.apache.hadoop.hive.serde2.lazy.LazySimpleSerDe
                    name: default.bucket_big_n5
                  name: default.bucket_big_n5
            Truncated Path -> Alias:
              /bucket_big_n5/ds=2008-04-08 [$hdt$_0:a]
              /bucket_big_n5/ds=2008-04-09 [$hdt$_0:a]
        Reducer 2 
            Execution mode: vectorized
            Needs Tagging: false
            Reduce Operator Tree:
              Group By Operator
                aggregations: count(VALUE._col0)
                mode: mergepartial
                outputColumnNames: _col0
                Statistics: Num rows: 1 Data size: 8 Basic stats: PARTIAL Column stats: NONE
                File Output Operator
                  compressed: false
                  GlobalTableId: 0
#### A masked pattern was here ####
                  NumFilesPerFileSink: 1
                  Statistics: Num rows: 1 Data size: 8 Basic stats: PARTIAL Column stats: NONE
#### A masked pattern was here ####
                  table:
                      input format: org.apache.hadoop.mapred.SequenceFileInputFormat
                      output format: org.apache.hadoop.hive.ql.io.HiveSequenceFileOutputFormat
                      properties:
                        columns _col0
                        columns.types bigint
                        escape.delim \
                        hive.serialization.extend.additional.nesting.levels true
                        serialization.escape.crlf true
                        serialization.format 1
                        serialization.lib org.apache.hadoop.hive.serde2.lazy.LazySimpleSerDe
                      serde: org.apache.hadoop.hive.serde2.lazy.LazySimpleSerDe
                  TotalFiles: 1
                  GatherStats: false
                  MultiFileSpray: false

  Stage: Stage-0
    Fetch Operator
      limit: -1
      Processor Tree:
        ListSink

PREHOOK: query: select count(*) FROM bucket_big_n5 a JOIN bucket_small_n5 b ON a.key = b.key
PREHOOK: type: QUERY
PREHOOK: Input: default@bucket_big_n5
PREHOOK: Input: default@bucket_big_n5@ds=2008-04-08
PREHOOK: Input: default@bucket_big_n5@ds=2008-04-09
PREHOOK: Input: default@bucket_small_n5
PREHOOK: Input: default@bucket_small_n5@ds=2008-04-08
PREHOOK: Input: default@bucket_small_n5@ds=2008-04-09
#### A masked pattern was here ####
POSTHOOK: query: select count(*) FROM bucket_big_n5 a JOIN bucket_small_n5 b ON a.key = b.key
POSTHOOK: type: QUERY
POSTHOOK: Input: default@bucket_big_n5
POSTHOOK: Input: default@bucket_big_n5@ds=2008-04-08
POSTHOOK: Input: default@bucket_big_n5@ds=2008-04-09
POSTHOOK: Input: default@bucket_small_n5
POSTHOOK: Input: default@bucket_small_n5@ds=2008-04-08
POSTHOOK: Input: default@bucket_small_n5@ds=2008-04-09
#### A masked pattern was here ####
76
PREHOOK: query: explain extended select count(*) FROM bucket_big_n5 a JOIN bucket_small_n5 b ON a.key = b.key
PREHOOK: type: QUERY
PREHOOK: Input: default@bucket_big_n5
PREHOOK: Input: default@bucket_big_n5@ds=2008-04-08
PREHOOK: Input: default@bucket_big_n5@ds=2008-04-09
PREHOOK: Input: default@bucket_small_n5
PREHOOK: Input: default@bucket_small_n5@ds=2008-04-08
PREHOOK: Input: default@bucket_small_n5@ds=2008-04-09
#### A masked pattern was here ####
POSTHOOK: query: explain extended select count(*) FROM bucket_big_n5 a JOIN bucket_small_n5 b ON a.key = b.key
POSTHOOK: type: QUERY
POSTHOOK: Input: default@bucket_big_n5
POSTHOOK: Input: default@bucket_big_n5@ds=2008-04-08
POSTHOOK: Input: default@bucket_big_n5@ds=2008-04-09
POSTHOOK: Input: default@bucket_small_n5
POSTHOOK: Input: default@bucket_small_n5@ds=2008-04-08
POSTHOOK: Input: default@bucket_small_n5@ds=2008-04-09
#### A masked pattern was here ####
<<<<<<< HEAD
=======
OPTIMIZED SQL: SELECT COUNT(*) AS `$f0`
FROM (SELECT `key`
FROM `default`.`bucket_big_n5`
WHERE `key` IS NOT NULL) AS `t0`
INNER JOIN (SELECT `key`
FROM `default`.`bucket_small_n5`
WHERE `key` IS NOT NULL) AS `t2` ON `t0`.`key` = `t2`.`key`
>>>>>>> 720a0f27
STAGE DEPENDENCIES:
  Stage-1 is a root stage
  Stage-0 depends on stages: Stage-1

STAGE PLANS:
  Stage: Stage-1
    Spark
      Edges:
        Reducer 2 <- Map 1 (GROUP, 1)
#### A masked pattern was here ####
      Vertices:
        Map 1 
            Map Operator Tree:
                TableScan
                  alias: a
                  Statistics: Num rows: 240 Data size: 116240 Basic stats: PARTIAL Column stats: NONE
                  GatherStats: false
                  Filter Operator
                    isSamplingPred: false
                    predicate: key is not null (type: boolean)
                    Statistics: Num rows: 240 Data size: 116240 Basic stats: PARTIAL Column stats: NONE
                    Select Operator
                      expressions: key (type: string)
                      outputColumnNames: _col0
                      Statistics: Num rows: 240 Data size: 116240 Basic stats: PARTIAL Column stats: NONE
                      Sorted Merge Bucket Map Join Operator
                        condition map:
                             Inner Join 0 to 1
                        keys:
                          0 _col0 (type: string)
                          1 _col0 (type: string)
                        Position of Big Table: 0
                        Statistics: Num rows: 264 Data size: 127864 Basic stats: PARTIAL Column stats: NONE
                        BucketMapJoin: true
                        Group By Operator
                          aggregations: count()
                          mode: hash
                          outputColumnNames: _col0
                          Statistics: Num rows: 1 Data size: 8 Basic stats: PARTIAL Column stats: NONE
                          Reduce Output Operator
                            null sort order: 
                            sort order: 
                            Statistics: Num rows: 1 Data size: 8 Basic stats: PARTIAL Column stats: NONE
                            tag: -1
                            value expressions: _col0 (type: bigint)
                            auto parallelism: false
            Path -> Alias:
#### A masked pattern was here ####
            Path -> Partition:
#### A masked pattern was here ####
                Partition
                  base file name: ds=2008-04-08
                  input format: org.apache.hadoop.mapred.TextInputFormat
                  output format: org.apache.hadoop.hive.ql.io.HiveIgnoreKeyTextOutputFormat
                  partition values:
                    ds 2008-04-08
                  properties:
                    bucket_count 4
                    bucket_field_name key
                    column.name.delimiter ,
                    columns key,value
                    columns.comments 
                    columns.types string:string
#### A masked pattern was here ####
                    name default.bucket_big_n5
                    numFiles 4
                    numRows 0
                    partition_columns ds
                    partition_columns.types string
                    rawDataSize 0
                    serialization.ddl struct bucket_big_n5 { string key, string value}
                    serialization.format 1
                    serialization.lib org.apache.hadoop.hive.serde2.lazy.LazySimpleSerDe
                    totalSize 5812
#### A masked pattern was here ####
                  serde: org.apache.hadoop.hive.serde2.lazy.LazySimpleSerDe
                
                    input format: org.apache.hadoop.mapred.TextInputFormat
                    output format: org.apache.hadoop.hive.ql.io.HiveIgnoreKeyTextOutputFormat
                    properties:
                      SORTBUCKETCOLSPREFIX TRUE
                      bucket_count 4
                      bucket_field_name key
                      bucketing_version 2
                      column.name.delimiter ,
                      columns key,value
                      columns.comments 
                      columns.types string:string
#### A masked pattern was here ####
                      name default.bucket_big_n5
                      partition_columns ds
                      partition_columns.types string
                      serialization.ddl struct bucket_big_n5 { string key, string value}
                      serialization.format 1
                      serialization.lib org.apache.hadoop.hive.serde2.lazy.LazySimpleSerDe
#### A masked pattern was here ####
                    serde: org.apache.hadoop.hive.serde2.lazy.LazySimpleSerDe
                    name: default.bucket_big_n5
                  name: default.bucket_big_n5
#### A masked pattern was here ####
                Partition
                  base file name: ds=2008-04-09
                  input format: org.apache.hadoop.mapred.TextInputFormat
                  output format: org.apache.hadoop.hive.ql.io.HiveIgnoreKeyTextOutputFormat
                  partition values:
                    ds 2008-04-09
                  properties:
                    bucket_count 4
                    bucket_field_name key
                    column.name.delimiter ,
                    columns key,value
                    columns.comments 
                    columns.types string:string
#### A masked pattern was here ####
                    name default.bucket_big_n5
                    numFiles 4
                    numRows 0
                    partition_columns ds
                    partition_columns.types string
                    rawDataSize 0
                    serialization.ddl struct bucket_big_n5 { string key, string value}
                    serialization.format 1
                    serialization.lib org.apache.hadoop.hive.serde2.lazy.LazySimpleSerDe
                    totalSize 5812
#### A masked pattern was here ####
                  serde: org.apache.hadoop.hive.serde2.lazy.LazySimpleSerDe
                
                    input format: org.apache.hadoop.mapred.TextInputFormat
                    output format: org.apache.hadoop.hive.ql.io.HiveIgnoreKeyTextOutputFormat
                    properties:
                      SORTBUCKETCOLSPREFIX TRUE
                      bucket_count 4
                      bucket_field_name key
                      bucketing_version 2
                      column.name.delimiter ,
                      columns key,value
                      columns.comments 
                      columns.types string:string
#### A masked pattern was here ####
                      name default.bucket_big_n5
                      partition_columns ds
                      partition_columns.types string
                      serialization.ddl struct bucket_big_n5 { string key, string value}
                      serialization.format 1
                      serialization.lib org.apache.hadoop.hive.serde2.lazy.LazySimpleSerDe
#### A masked pattern was here ####
                    serde: org.apache.hadoop.hive.serde2.lazy.LazySimpleSerDe
                    name: default.bucket_big_n5
                  name: default.bucket_big_n5
            Truncated Path -> Alias:
              /bucket_big_n5/ds=2008-04-08 [$hdt$_0:a]
              /bucket_big_n5/ds=2008-04-09 [$hdt$_0:a]
        Reducer 2 
            Execution mode: vectorized
            Needs Tagging: false
            Reduce Operator Tree:
              Group By Operator
                aggregations: count(VALUE._col0)
                mode: mergepartial
                outputColumnNames: _col0
                Statistics: Num rows: 1 Data size: 8 Basic stats: PARTIAL Column stats: NONE
                File Output Operator
                  compressed: false
                  GlobalTableId: 0
#### A masked pattern was here ####
                  NumFilesPerFileSink: 1
                  Statistics: Num rows: 1 Data size: 8 Basic stats: PARTIAL Column stats: NONE
#### A masked pattern was here ####
                  table:
                      input format: org.apache.hadoop.mapred.SequenceFileInputFormat
                      output format: org.apache.hadoop.hive.ql.io.HiveSequenceFileOutputFormat
                      properties:
                        columns _col0
                        columns.types bigint
                        escape.delim \
                        hive.serialization.extend.additional.nesting.levels true
                        serialization.escape.crlf true
                        serialization.format 1
                        serialization.lib org.apache.hadoop.hive.serde2.lazy.LazySimpleSerDe
                      serde: org.apache.hadoop.hive.serde2.lazy.LazySimpleSerDe
                  TotalFiles: 1
                  GatherStats: false
                  MultiFileSpray: false

  Stage: Stage-0
    Fetch Operator
      limit: -1
      Processor Tree:
        ListSink

PREHOOK: query: select count(*) FROM bucket_big_n5 a JOIN bucket_small_n5 b ON a.key = b.key
PREHOOK: type: QUERY
PREHOOK: Input: default@bucket_big_n5
PREHOOK: Input: default@bucket_big_n5@ds=2008-04-08
PREHOOK: Input: default@bucket_big_n5@ds=2008-04-09
PREHOOK: Input: default@bucket_small_n5
PREHOOK: Input: default@bucket_small_n5@ds=2008-04-08
PREHOOK: Input: default@bucket_small_n5@ds=2008-04-09
#### A masked pattern was here ####
POSTHOOK: query: select count(*) FROM bucket_big_n5 a JOIN bucket_small_n5 b ON a.key = b.key
POSTHOOK: type: QUERY
POSTHOOK: Input: default@bucket_big_n5
POSTHOOK: Input: default@bucket_big_n5@ds=2008-04-08
POSTHOOK: Input: default@bucket_big_n5@ds=2008-04-09
POSTHOOK: Input: default@bucket_small_n5
POSTHOOK: Input: default@bucket_small_n5@ds=2008-04-08
POSTHOOK: Input: default@bucket_small_n5@ds=2008-04-09
#### A masked pattern was here ####
76<|MERGE_RESOLUTION|>--- conflicted
+++ resolved
@@ -132,8 +132,6 @@
 POSTHOOK: Input: default@bucket_small_n5@ds=2008-04-08
 POSTHOOK: Input: default@bucket_small_n5@ds=2008-04-09
 #### A masked pattern was here ####
-<<<<<<< HEAD
-=======
 OPTIMIZED SQL: SELECT COUNT(*) AS `$f0`
 FROM (SELECT `key`
 FROM `default`.`bucket_small_n5`
@@ -141,7 +139,6 @@
 INNER JOIN (SELECT `key`
 FROM `default`.`bucket_big_n5`
 WHERE `key` IS NOT NULL) AS `t2` ON `t0`.`key` = `t2`.`key`
->>>>>>> 720a0f27
 STAGE DEPENDENCIES:
   Stage-1 is a root stage
   Stage-0 depends on stages: Stage-1
@@ -369,8 +366,6 @@
 POSTHOOK: Input: default@bucket_small_n5@ds=2008-04-08
 POSTHOOK: Input: default@bucket_small_n5@ds=2008-04-09
 #### A masked pattern was here ####
-<<<<<<< HEAD
-=======
 OPTIMIZED SQL: SELECT COUNT(*) AS `$f0`
 FROM (SELECT `key`
 FROM `default`.`bucket_big_n5`
@@ -378,7 +373,6 @@
 INNER JOIN (SELECT `key`
 FROM `default`.`bucket_small_n5`
 WHERE `key` IS NOT NULL) AS `t2` ON `t0`.`key` = `t2`.`key`
->>>>>>> 720a0f27
 STAGE DEPENDENCIES:
   Stage-1 is a root stage
   Stage-0 depends on stages: Stage-1
@@ -606,8 +600,6 @@
 POSTHOOK: Input: default@bucket_small_n5@ds=2008-04-08
 POSTHOOK: Input: default@bucket_small_n5@ds=2008-04-09
 #### A masked pattern was here ####
-<<<<<<< HEAD
-=======
 OPTIMIZED SQL: SELECT COUNT(*) AS `$f0`
 FROM (SELECT `key`
 FROM `default`.`bucket_big_n5`
@@ -615,7 +607,6 @@
 INNER JOIN (SELECT `key`
 FROM `default`.`bucket_small_n5`
 WHERE `key` IS NOT NULL) AS `t2` ON `t0`.`key` = `t2`.`key`
->>>>>>> 720a0f27
 STAGE DEPENDENCIES:
   Stage-1 is a root stage
   Stage-0 depends on stages: Stage-1
