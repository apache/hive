--- conflicted
+++ resolved
@@ -60,13 +60,10 @@
 POSTHOOK: Input: default@pcr_t1@ds=2000-04-08
 POSTHOOK: Input: default@pcr_t1@ds=2000-04-09
 #### A masked pattern was here ####
-<<<<<<< HEAD
-=======
 OPTIMIZED SQL: SELECT `key`, `value`, `ds`
 FROM `default`.`pcr_t1`
 WHERE `ds` <= '2000-04-09' AND `key` < 5
 ORDER BY `key`, `ds`
->>>>>>> 720a0f27
 STAGE DEPENDENCIES:
   Stage-1 is a root stage
   Stage-0 depends on stages: Stage-1
@@ -276,13 +273,10 @@
 POSTHOOK: Input: default@pcr_t1@ds=2000-04-09
 POSTHOOK: Input: default@pcr_t1@ds=2000-04-10
 #### A masked pattern was here ####
-<<<<<<< HEAD
-=======
 OPTIMIZED SQL: SELECT `key`, `value`
 FROM `default`.`pcr_t1`
 WHERE `ds` <= '2000-04-09' OR `key` < 5
 ORDER BY `key`
->>>>>>> 720a0f27
 STAGE DEPENDENCIES:
   Stage-1 is a root stage
   Stage-0 depends on stages: Stage-1
@@ -576,13 +570,10 @@
 POSTHOOK: Input: default@pcr_t1@ds=2000-04-08
 POSTHOOK: Input: default@pcr_t1@ds=2000-04-09
 #### A masked pattern was here ####
-<<<<<<< HEAD
-=======
 OPTIMIZED SQL: SELECT `key`, `value`, `ds`
 FROM `default`.`pcr_t1`
 WHERE `ds` <= '2000-04-09' AND `key` < 5 AND `value` <> 'val_2'
 ORDER BY `key`, `ds`
->>>>>>> 720a0f27
 STAGE DEPENDENCIES:
   Stage-1 is a root stage
   Stage-0 depends on stages: Stage-1
@@ -792,13 +783,10 @@
 POSTHOOK: Input: default@pcr_t1@ds=2000-04-08
 POSTHOOK: Input: default@pcr_t1@ds=2000-04-10
 #### A masked pattern was here ####
-<<<<<<< HEAD
-=======
 OPTIMIZED SQL: SELECT `key`, `value`, `ds`
 FROM `default`.`pcr_t1`
 WHERE `ds` < '2000-04-09' AND `key` < 5 OR `ds` > '2000-04-09' AND `value` = 'val_5'
 ORDER BY `key`, `ds`
->>>>>>> 720a0f27
 STAGE DEPENDENCIES:
   Stage-1 is a root stage
   Stage-0 depends on stages: Stage-1
@@ -1012,13 +1000,10 @@
 POSTHOOK: Input: default@pcr_t1@ds=2000-04-09
 POSTHOOK: Input: default@pcr_t1@ds=2000-04-10
 #### A masked pattern was here ####
-<<<<<<< HEAD
-=======
 OPTIMIZED SQL: SELECT `key`, `value`, `ds`
 FROM `default`.`pcr_t1`
 WHERE `ds` < '2000-04-10' AND `key` < 5 OR `ds` > '2000-04-08' AND `value` = 'val_5'
 ORDER BY `key`, `ds`
->>>>>>> 720a0f27
 STAGE DEPENDENCIES:
   Stage-1 is a root stage
   Stage-0 depends on stages: Stage-1
@@ -1291,13 +1276,10 @@
 POSTHOOK: Input: default@pcr_t1@ds=2000-04-09
 POSTHOOK: Input: default@pcr_t1@ds=2000-04-10
 #### A masked pattern was here ####
-<<<<<<< HEAD
-=======
 OPTIMIZED SQL: SELECT `key`, `value`, `ds`
 FROM `default`.`pcr_t1`
 WHERE (`ds` < '2000-04-10' OR `key` < 5) AND (`ds` > '2000-04-08' OR `value` = 'val_5')
 ORDER BY `key`, `ds`
->>>>>>> 720a0f27
 STAGE DEPENDENCIES:
   Stage-1 is a root stage
   Stage-0 depends on stages: Stage-1
@@ -1576,14 +1558,11 @@
 POSTHOOK: Input: default@pcr_t1@ds=2000-04-08
 POSTHOOK: Input: default@pcr_t1@ds=2000-04-09
 #### A masked pattern was here ####
-<<<<<<< HEAD
-=======
 OPTIMIZED SQL: SELECT CAST(14 AS INTEGER) AS `key`, `value`
 FROM (SELECT `value`
 FROM `default`.`pcr_t1`
 WHERE (`ds` = '2000-04-08' OR `ds` = '2000-04-09') AND `key` = 14
 ORDER BY `value`) AS `t1`
->>>>>>> 720a0f27
 STAGE DEPENDENCIES:
   Stage-1 is a root stage
   Stage-0 depends on stages: Stage-1
@@ -1780,13 +1759,10 @@
 POSTHOOK: Input: default@pcr_t1@ds=2000-04-08
 POSTHOOK: Input: default@pcr_t1@ds=2000-04-09
 #### A masked pattern was here ####
-<<<<<<< HEAD
-=======
 OPTIMIZED SQL: SELECT `key`, `value`
 FROM `default`.`pcr_t1`
 WHERE `ds` = '2000-04-08' OR `ds` = '2000-04-09'
 ORDER BY `key`, `value`
->>>>>>> 720a0f27
 STAGE DEPENDENCIES:
   Stage-1 is a root stage
   Stage-0 depends on stages: Stage-1
@@ -2021,13 +1997,10 @@
 POSTHOOK: Input: default@pcr_t1@ds=2000-04-09
 POSTHOOK: Input: default@pcr_t1@ds=2000-04-10
 #### A masked pattern was here ####
-<<<<<<< HEAD
-=======
 OPTIMIZED SQL: SELECT `key`, `value`
 FROM `default`.`pcr_t1`
 WHERE `ds` >= '2000-04-08' OR `ds` IS NOT NULL
 ORDER BY `key`, `value`
->>>>>>> 720a0f27
 STAGE DEPENDENCIES:
   Stage-1 is a root stage
   Stage-0 depends on stages: Stage-1
@@ -2331,13 +2304,10 @@
 POSTHOOK: Input: default@pcr_t1@ds=2000-04-08
 POSTHOOK: Input: default@pcr_t1@ds=2000-04-09
 #### A masked pattern was here ####
-<<<<<<< HEAD
-=======
 OPTIMIZED SQL: SELECT `key`, `value`, `ds`
 FROM `default`.`pcr_t1`
 WHERE `ds` = '2000-04-08' AND `key` = 1 OR `ds` = '2000-04-09' AND `key` = 2
 ORDER BY `key`, `value`, `ds`
->>>>>>> 720a0f27
 STAGE DEPENDENCIES:
   Stage-1 is a root stage
   Stage-0 depends on stages: Stage-1
@@ -2533,8 +2503,6 @@
 POSTHOOK: Input: default@pcr_t1
 POSTHOOK: Input: default@pcr_t1@ds=2000-04-08
 #### A masked pattern was here ####
-<<<<<<< HEAD
-=======
 OPTIMIZED SQL: SELECT `t4`.`key`, `t4`.`value`, CAST('2000-04-08' AS STRING) AS `ds`, `t4`.`key1`, `t4`.`value1`, CAST('2000-04-08' AS STRING) AS `ds1`
 FROM (SELECT `t0`.`key`, `t0`.`value`, `t2`.`key` AS `key1`, `t2`.`value` AS `value1`
 FROM (SELECT `key`, `value`, CAST('2000-04-08' AS STRING) AS `ds`
@@ -2544,7 +2512,6 @@
 FROM `default`.`pcr_t1`
 WHERE `ds` = '2000-04-08' AND `key` IS NOT NULL) AS `t2` ON `t0`.`key` = `t2`.`key`
 ORDER BY `t0`.`key`) AS `t4`
->>>>>>> 720a0f27
 STAGE DEPENDENCIES:
   Stage-1 is a root stage
   Stage-0 depends on stages: Stage-1
@@ -2831,8 +2798,6 @@
 POSTHOOK: Input: default@pcr_t1@ds=2000-04-08
 POSTHOOK: Input: default@pcr_t1@ds=2000-04-09
 #### A masked pattern was here ####
-<<<<<<< HEAD
-=======
 OPTIMIZED SQL: SELECT `t4`.`key`, `t4`.`value`, CAST('2000-04-08' AS STRING) AS `ds`, `t4`.`key1`, `t4`.`value1`, CAST('2000-04-09' AS STRING) AS `ds1`
 FROM (SELECT `t0`.`key`, `t0`.`value`, `t2`.`key` AS `key1`, `t2`.`value` AS `value1`
 FROM (SELECT `key`, `value`, CAST('2000-04-08' AS STRING) AS `ds`
@@ -2842,7 +2807,6 @@
 FROM `default`.`pcr_t1`
 WHERE `ds` = '2000-04-09' AND `key` IS NOT NULL) AS `t2` ON `t0`.`key` = `t2`.`key`
 ORDER BY `t0`.`key`) AS `t4`
->>>>>>> 720a0f27
 STAGE DEPENDENCIES:
   Stage-1 is a root stage
   Stage-0 depends on stages: Stage-1
@@ -3145,13 +3109,10 @@
 POSTHOOK: Input: default@pcr_t1@ds=2000-04-10
 POSTHOOK: Input: default@pcr_t1@ds=2000-04-11
 #### A masked pattern was here ####
-<<<<<<< HEAD
-=======
 OPTIMIZED SQL: SELECT `key`, `value`, `ds`
 FROM `default`.`pcr_t1`
 WHERE `ds` > '2000-04-08' AND `ds` < '2000-04-11' OR `ds` >= '2000-04-08' AND `ds` <= '2000-04-11' AND `key` = 2
 ORDER BY `key`, `value`, `ds`
->>>>>>> 720a0f27
 STAGE DEPENDENCIES:
   Stage-1 is a root stage
   Stage-0 depends on stages: Stage-1
@@ -3494,13 +3455,10 @@
 POSTHOOK: Input: default@pcr_t1@ds=2000-04-09
 POSTHOOK: Input: default@pcr_t1@ds=2000-04-10
 #### A masked pattern was here ####
-<<<<<<< HEAD
-=======
 OPTIMIZED SQL: SELECT `key`, `value`, `ds`
 FROM `default`.`pcr_t1`
 WHERE `ds` > '2000-04-08' AND `ds` < '2000-04-11' OR `ds` <= '2000-04-09' AND `key` = 2
 ORDER BY `key`, `value`, `ds`
->>>>>>> 720a0f27
 STAGE DEPENDENCIES:
   Stage-1 is a root stage
   Stage-0 depends on stages: Stage-1
@@ -4317,14 +4275,11 @@
 POSTHOOK: Input: default@srcpart
 POSTHOOK: Input: default@srcpart@ds=2008-04-08/hr=11
 #### A masked pattern was here ####
-<<<<<<< HEAD
-=======
 OPTIMIZED SQL: SELECT `key`, `value`
 FROM `default`.`srcpart`
 WHERE `ds` = '2008-04-08' AND `hr` = 11
 ORDER BY `key`
 LIMIT 10
->>>>>>> 720a0f27
 STAGE DEPENDENCIES:
   Stage-1 is a root stage
   Stage-0 depends on stages: Stage-1
@@ -4471,14 +4426,11 @@
 POSTHOOK: Input: default@srcpart@ds=2008-04-08/hr=11
 POSTHOOK: Input: default@srcpart@ds=2008-04-08/hr=12
 #### A masked pattern was here ####
-<<<<<<< HEAD
-=======
 OPTIMIZED SQL: SELECT `key`, `value`, CAST('2008-04-08' AS STRING) AS `ds`, `hr`
 FROM (SELECT `key`, `value`, `hr`
 FROM `default`.`srcpart`
 WHERE `ds` = '2008-04-08' AND (`hr` = '11' OR `hr` = '12') AND `key` = 11
 ORDER BY `key`, `hr`) AS `t1`
->>>>>>> 720a0f27
 STAGE DEPENDENCIES:
   Stage-1 is a root stage
   Stage-0 depends on stages: Stage-1
@@ -4680,14 +4632,11 @@
 POSTHOOK: Input: default@srcpart@ds=2008-04-08/hr=11
 POSTHOOK: Input: default@srcpart@ds=2008-04-09/hr=11
 #### A masked pattern was here ####
-<<<<<<< HEAD
-=======
 OPTIMIZED SQL: SELECT `key`, `value`, `ds`, CAST('11' AS STRING) AS `hr`
 FROM (SELECT `key`, `value`, `ds`
 FROM `default`.`srcpart`
 WHERE `hr` = '11' AND `key` = 11
 ORDER BY `key`, `ds`) AS `t1`
->>>>>>> 720a0f27
 STAGE DEPENDENCIES:
   Stage-1 is a root stage
   Stage-0 depends on stages: Stage-1
