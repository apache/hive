PREHOOK: query: CREATE TABLE T1_n80(key STRING, val STRING)
CLUSTERED BY (key) SORTED BY (key) INTO 2 BUCKETS STORED AS TEXTFILE
PREHOOK: type: CREATETABLE
PREHOOK: Output: database:default
PREHOOK: Output: default@T1_n80
POSTHOOK: query: CREATE TABLE T1_n80(key STRING, val STRING)
CLUSTERED BY (key) SORTED BY (key) INTO 2 BUCKETS STORED AS TEXTFILE
POSTHOOK: type: CREATETABLE
POSTHOOK: Output: database:default
POSTHOOK: Output: default@T1_n80
PREHOOK: query: LOAD DATA LOCAL INPATH '../../data/files/bucket_files/000000_0' INTO TABLE T1_n80
PREHOOK: type: LOAD
#### A masked pattern was here ####
PREHOOK: Output: default@t1_n80
POSTHOOK: query: LOAD DATA LOCAL INPATH '../../data/files/bucket_files/000000_0' INTO TABLE T1_n80
POSTHOOK: type: LOAD
#### A masked pattern was here ####
POSTHOOK: Output: default@t1_n80
PREHOOK: query: INSERT OVERWRITE TABLE T1_n80 select key, val from T1_n80
PREHOOK: type: QUERY
PREHOOK: Input: default@t1_n80
PREHOOK: Output: default@t1_n80
POSTHOOK: query: INSERT OVERWRITE TABLE T1_n80 select key, val from T1_n80
POSTHOOK: type: QUERY
POSTHOOK: Input: default@t1_n80
POSTHOOK: Output: default@t1_n80
POSTHOOK: Lineage: t1_n80.key SIMPLE [(t1_n80)t1_n80.FieldSchema(name:key, type:string, comment:null), ]
POSTHOOK: Lineage: t1_n80.val SIMPLE [(t1_n80)t1_n80.FieldSchema(name:val, type:string, comment:null), ]
PREHOOK: query: CREATE TABLE outputTbl1_n18(key int, cnt int)
PREHOOK: type: CREATETABLE
PREHOOK: Output: database:default
PREHOOK: Output: default@outputTbl1_n18
POSTHOOK: query: CREATE TABLE outputTbl1_n18(key int, cnt int)
POSTHOOK: type: CREATETABLE
POSTHOOK: Output: database:default
POSTHOOK: Output: default@outputTbl1_n18
PREHOOK: query: EXPLAIN EXTENDED
INSERT OVERWRITE TABLE outputTbl1_n18
SELECT key, count(1) FROM T1_n80 GROUP BY key
PREHOOK: type: QUERY
PREHOOK: Input: default@t1_n80
PREHOOK: Output: default@outputtbl1_n18
POSTHOOK: query: EXPLAIN EXTENDED
INSERT OVERWRITE TABLE outputTbl1_n18
SELECT key, count(1) FROM T1_n80 GROUP BY key
POSTHOOK: type: QUERY
POSTHOOK: Input: default@t1_n80
POSTHOOK: Output: default@outputtbl1_n18
<<<<<<< HEAD
=======
OPTIMIZED SQL: SELECT `key`, COUNT(*) AS `$f1`
FROM `default`.`t1_n80`
GROUP BY `key`
>>>>>>> 720a0f27
STAGE DEPENDENCIES:
  Stage-1 is a root stage
  Stage-0 depends on stages: Stage-1
  Stage-2 depends on stages: Stage-0

STAGE PLANS:
  Stage: Stage-1
    Spark
#### A masked pattern was here ####
      Vertices:
        Map 1 
            Map Operator Tree:
                TableScan
                  alias: t1_n80
                  Statistics: Num rows: 6 Data size: 24 Basic stats: COMPLETE Column stats: NONE
                  GatherStats: false
                  Select Operator
                    expressions: key (type: string)
                    outputColumnNames: key
                    Statistics: Num rows: 6 Data size: 24 Basic stats: COMPLETE Column stats: NONE
                    Group By Operator
                      aggregations: count()
                      keys: key (type: string)
                      mode: final
                      outputColumnNames: _col0, _col1
                      Statistics: Num rows: 3 Data size: 12 Basic stats: COMPLETE Column stats: NONE
                      Select Operator
                        expressions: UDFToInteger(_col0) (type: int), UDFToInteger(_col1) (type: int)
                        outputColumnNames: _col0, _col1
                        Statistics: Num rows: 3 Data size: 12 Basic stats: COMPLETE Column stats: NONE
                        File Output Operator
                          compressed: false
                          GlobalTableId: 1
#### A masked pattern was here ####
                          NumFilesPerFileSink: 1
                          Statistics: Num rows: 3 Data size: 12 Basic stats: COMPLETE Column stats: NONE
#### A masked pattern was here ####
                          table:
                              input format: org.apache.hadoop.mapred.TextInputFormat
                              output format: org.apache.hadoop.hive.ql.io.HiveIgnoreKeyTextOutputFormat
                              properties:
                                COLUMN_STATS_ACCURATE {"BASIC_STATS":"true","COLUMN_STATS":{"cnt":"true","key":"true"}}
                                bucket_count -1
                                bucketing_version 2
                                column.name.delimiter ,
                                columns key,cnt
                                columns.comments 
                                columns.types int:int
#### A masked pattern was here ####
                                name default.outputtbl1_n18
                                numFiles 0
                                numRows 0
                                rawDataSize 0
                                serialization.ddl struct outputtbl1_n18 { i32 key, i32 cnt}
                                serialization.format 1
                                serialization.lib org.apache.hadoop.hive.serde2.lazy.LazySimpleSerDe
                                totalSize 0
#### A masked pattern was here ####
                              serde: org.apache.hadoop.hive.serde2.lazy.LazySimpleSerDe
                              name: default.outputtbl1_n18
                          TotalFiles: 1
                          GatherStats: true
                          MultiFileSpray: false
            Execution mode: vectorized
            Path -> Alias:
#### A masked pattern was here ####
            Path -> Partition:
#### A masked pattern was here ####
                Partition
                  base file name: t1_n80
                  input format: org.apache.hadoop.mapred.TextInputFormat
                  output format: org.apache.hadoop.hive.ql.io.HiveIgnoreKeyTextOutputFormat
                  properties:
                    COLUMN_STATS_ACCURATE {"BASIC_STATS":"true"}
                    SORTBUCKETCOLSPREFIX TRUE
                    bucket_count 2
                    bucket_field_name key
                    bucketing_version 2
                    column.name.delimiter ,
                    columns key,val
                    columns.comments 
                    columns.types string:string
#### A masked pattern was here ####
                    name default.t1_n80
                    numFiles 2
                    numRows 6
                    rawDataSize 24
                    serialization.ddl struct t1_n80 { string key, string val}
                    serialization.format 1
                    serialization.lib org.apache.hadoop.hive.serde2.lazy.LazySimpleSerDe
                    totalSize 30
#### A masked pattern was here ####
                  serde: org.apache.hadoop.hive.serde2.lazy.LazySimpleSerDe
                
                    input format: org.apache.hadoop.mapred.TextInputFormat
                    output format: org.apache.hadoop.hive.ql.io.HiveIgnoreKeyTextOutputFormat
                    properties:
                      COLUMN_STATS_ACCURATE {"BASIC_STATS":"true"}
                      SORTBUCKETCOLSPREFIX TRUE
                      bucket_count 2
                      bucket_field_name key
                      bucketing_version 2
                      column.name.delimiter ,
                      columns key,val
                      columns.comments 
                      columns.types string:string
#### A masked pattern was here ####
                      name default.t1_n80
                      numFiles 2
                      numRows 6
                      rawDataSize 24
                      serialization.ddl struct t1_n80 { string key, string val}
                      serialization.format 1
                      serialization.lib org.apache.hadoop.hive.serde2.lazy.LazySimpleSerDe
                      totalSize 30
#### A masked pattern was here ####
                    serde: org.apache.hadoop.hive.serde2.lazy.LazySimpleSerDe
                    name: default.t1_n80
                  name: default.t1_n80
            Truncated Path -> Alias:
              /t1_n80 [t1_n80]

  Stage: Stage-0
    Move Operator
      tables:
          replace: true
#### A masked pattern was here ####
          table:
              input format: org.apache.hadoop.mapred.TextInputFormat
              output format: org.apache.hadoop.hive.ql.io.HiveIgnoreKeyTextOutputFormat
              properties:
                COLUMN_STATS_ACCURATE {"BASIC_STATS":"true","COLUMN_STATS":{"cnt":"true","key":"true"}}
                bucket_count -1
                bucketing_version 2
                column.name.delimiter ,
                columns key,cnt
                columns.comments 
                columns.types int:int
#### A masked pattern was here ####
                name default.outputtbl1_n18
                numFiles 0
                numRows 0
                rawDataSize 0
                serialization.ddl struct outputtbl1_n18 { i32 key, i32 cnt}
                serialization.format 1
                serialization.lib org.apache.hadoop.hive.serde2.lazy.LazySimpleSerDe
                totalSize 0
#### A masked pattern was here ####
              serde: org.apache.hadoop.hive.serde2.lazy.LazySimpleSerDe
              name: default.outputtbl1_n18

  Stage: Stage-2
    Stats Work
      Basic Stats Work:
#### A masked pattern was here ####

PREHOOK: query: INSERT OVERWRITE TABLE outputTbl1_n18
SELECT key, count(1) FROM T1_n80 GROUP BY key
PREHOOK: type: QUERY
PREHOOK: Input: default@t1_n80
PREHOOK: Output: default@outputtbl1_n18
POSTHOOK: query: INSERT OVERWRITE TABLE outputTbl1_n18
SELECT key, count(1) FROM T1_n80 GROUP BY key
POSTHOOK: type: QUERY
POSTHOOK: Input: default@t1_n80
POSTHOOK: Output: default@outputtbl1_n18
POSTHOOK: Lineage: outputtbl1_n18.cnt EXPRESSION [(t1_n80)t1_n80.null, ]
POSTHOOK: Lineage: outputtbl1_n18.key EXPRESSION [(t1_n80)t1_n80.FieldSchema(name:key, type:string, comment:null), ]
PREHOOK: query: SELECT * FROM outputTbl1_n18
PREHOOK: type: QUERY
PREHOOK: Input: default@outputtbl1_n18
#### A masked pattern was here ####
POSTHOOK: query: SELECT * FROM outputTbl1_n18
POSTHOOK: type: QUERY
POSTHOOK: Input: default@outputtbl1_n18
#### A masked pattern was here ####
1	1
2	1
3	1
7	1
8	2
PREHOOK: query: CREATE TABLE outputTbl2_n5(key1 int, key2 string, cnt int)
PREHOOK: type: CREATETABLE
PREHOOK: Output: database:default
PREHOOK: Output: default@outputTbl2_n5
POSTHOOK: query: CREATE TABLE outputTbl2_n5(key1 int, key2 string, cnt int)
POSTHOOK: type: CREATETABLE
POSTHOOK: Output: database:default
POSTHOOK: Output: default@outputTbl2_n5
PREHOOK: query: EXPLAIN EXTENDED
INSERT OVERWRITE TABLE outputTbl2_n5
SELECT key, val, count(1) FROM T1_n80 GROUP BY key, val
PREHOOK: type: QUERY
PREHOOK: Input: default@t1_n80
PREHOOK: Output: default@outputtbl2_n5
POSTHOOK: query: EXPLAIN EXTENDED
INSERT OVERWRITE TABLE outputTbl2_n5
SELECT key, val, count(1) FROM T1_n80 GROUP BY key, val
POSTHOOK: type: QUERY
POSTHOOK: Input: default@t1_n80
POSTHOOK: Output: default@outputtbl2_n5
<<<<<<< HEAD
=======
OPTIMIZED SQL: SELECT `key`, `val`, COUNT(*) AS `$f2`
FROM `default`.`t1_n80`
GROUP BY `key`, `val`
>>>>>>> 720a0f27
STAGE DEPENDENCIES:
  Stage-1 is a root stage
  Stage-0 depends on stages: Stage-1
  Stage-2 depends on stages: Stage-0

STAGE PLANS:
  Stage: Stage-1
    Spark
      Edges:
        Reducer 2 <- Map 1 (GROUP, 2)
#### A masked pattern was here ####
      Vertices:
        Map 1 
            Map Operator Tree:
                TableScan
                  alias: t1_n80
                  Statistics: Num rows: 6 Data size: 24 Basic stats: COMPLETE Column stats: NONE
                  GatherStats: false
                  Select Operator
                    expressions: key (type: string), val (type: string)
                    outputColumnNames: key, val
                    Statistics: Num rows: 6 Data size: 24 Basic stats: COMPLETE Column stats: NONE
                    Group By Operator
                      aggregations: count()
                      keys: key (type: string), val (type: string)
                      mode: hash
                      outputColumnNames: _col0, _col1, _col2
                      Statistics: Num rows: 6 Data size: 24 Basic stats: COMPLETE Column stats: NONE
                      Reduce Output Operator
                        key expressions: _col0 (type: string), _col1 (type: string)
                        null sort order: aa
                        sort order: ++
                        Map-reduce partition columns: _col0 (type: string), _col1 (type: string)
                        Statistics: Num rows: 6 Data size: 24 Basic stats: COMPLETE Column stats: NONE
                        tag: -1
                        value expressions: _col2 (type: bigint)
                        auto parallelism: false
            Execution mode: vectorized
            Path -> Alias:
#### A masked pattern was here ####
            Path -> Partition:
#### A masked pattern was here ####
                Partition
                  base file name: t1_n80
                  input format: org.apache.hadoop.mapred.TextInputFormat
                  output format: org.apache.hadoop.hive.ql.io.HiveIgnoreKeyTextOutputFormat
                  properties:
                    COLUMN_STATS_ACCURATE {"BASIC_STATS":"true"}
                    SORTBUCKETCOLSPREFIX TRUE
                    bucket_count 2
                    bucket_field_name key
                    bucketing_version 2
                    column.name.delimiter ,
                    columns key,val
                    columns.comments 
                    columns.types string:string
#### A masked pattern was here ####
                    name default.t1_n80
                    numFiles 2
                    numRows 6
                    rawDataSize 24
                    serialization.ddl struct t1_n80 { string key, string val}
                    serialization.format 1
                    serialization.lib org.apache.hadoop.hive.serde2.lazy.LazySimpleSerDe
                    totalSize 30
#### A masked pattern was here ####
                  serde: org.apache.hadoop.hive.serde2.lazy.LazySimpleSerDe
                
                    input format: org.apache.hadoop.mapred.TextInputFormat
                    output format: org.apache.hadoop.hive.ql.io.HiveIgnoreKeyTextOutputFormat
                    properties:
                      COLUMN_STATS_ACCURATE {"BASIC_STATS":"true"}
                      SORTBUCKETCOLSPREFIX TRUE
                      bucket_count 2
                      bucket_field_name key
                      bucketing_version 2
                      column.name.delimiter ,
                      columns key,val
                      columns.comments 
                      columns.types string:string
#### A masked pattern was here ####
                      name default.t1_n80
                      numFiles 2
                      numRows 6
                      rawDataSize 24
                      serialization.ddl struct t1_n80 { string key, string val}
                      serialization.format 1
                      serialization.lib org.apache.hadoop.hive.serde2.lazy.LazySimpleSerDe
                      totalSize 30
#### A masked pattern was here ####
                    serde: org.apache.hadoop.hive.serde2.lazy.LazySimpleSerDe
                    name: default.t1_n80
                  name: default.t1_n80
            Truncated Path -> Alias:
              /t1_n80 [t1_n80]
        Reducer 2 
            Execution mode: vectorized
            Needs Tagging: false
            Reduce Operator Tree:
              Group By Operator
                aggregations: count(VALUE._col0)
                keys: KEY._col0 (type: string), KEY._col1 (type: string)
                mode: mergepartial
                outputColumnNames: _col0, _col1, _col2
                Statistics: Num rows: 3 Data size: 12 Basic stats: COMPLETE Column stats: NONE
                Select Operator
                  expressions: UDFToInteger(_col0) (type: int), _col1 (type: string), UDFToInteger(_col2) (type: int)
                  outputColumnNames: _col0, _col1, _col2
                  Statistics: Num rows: 3 Data size: 12 Basic stats: COMPLETE Column stats: NONE
                  File Output Operator
                    compressed: false
                    GlobalTableId: 1
#### A masked pattern was here ####
                    NumFilesPerFileSink: 1
                    Statistics: Num rows: 3 Data size: 12 Basic stats: COMPLETE Column stats: NONE
#### A masked pattern was here ####
                    table:
                        input format: org.apache.hadoop.mapred.TextInputFormat
                        output format: org.apache.hadoop.hive.ql.io.HiveIgnoreKeyTextOutputFormat
                        properties:
                          COLUMN_STATS_ACCURATE {"BASIC_STATS":"true","COLUMN_STATS":{"cnt":"true","key1":"true","key2":"true"}}
                          bucket_count -1
                          bucketing_version 2
                          column.name.delimiter ,
                          columns key1,key2,cnt
                          columns.comments 
                          columns.types int:string:int
#### A masked pattern was here ####
                          name default.outputtbl2_n5
                          numFiles 0
                          numRows 0
                          rawDataSize 0
                          serialization.ddl struct outputtbl2_n5 { i32 key1, string key2, i32 cnt}
                          serialization.format 1
                          serialization.lib org.apache.hadoop.hive.serde2.lazy.LazySimpleSerDe
                          totalSize 0
#### A masked pattern was here ####
                        serde: org.apache.hadoop.hive.serde2.lazy.LazySimpleSerDe
                        name: default.outputtbl2_n5
                    TotalFiles: 1
                    GatherStats: true
                    MultiFileSpray: false

  Stage: Stage-0
    Move Operator
      tables:
          replace: true
#### A masked pattern was here ####
          table:
              input format: org.apache.hadoop.mapred.TextInputFormat
              output format: org.apache.hadoop.hive.ql.io.HiveIgnoreKeyTextOutputFormat
              properties:
                COLUMN_STATS_ACCURATE {"BASIC_STATS":"true","COLUMN_STATS":{"cnt":"true","key1":"true","key2":"true"}}
                bucket_count -1
                bucketing_version 2
                column.name.delimiter ,
                columns key1,key2,cnt
                columns.comments 
                columns.types int:string:int
#### A masked pattern was here ####
                name default.outputtbl2_n5
                numFiles 0
                numRows 0
                rawDataSize 0
                serialization.ddl struct outputtbl2_n5 { i32 key1, string key2, i32 cnt}
                serialization.format 1
                serialization.lib org.apache.hadoop.hive.serde2.lazy.LazySimpleSerDe
                totalSize 0
#### A masked pattern was here ####
              serde: org.apache.hadoop.hive.serde2.lazy.LazySimpleSerDe
              name: default.outputtbl2_n5

  Stage: Stage-2
    Stats Work
      Basic Stats Work:
#### A masked pattern was here ####

PREHOOK: query: INSERT OVERWRITE TABLE outputTbl2_n5
SELECT key, val, count(1) FROM T1_n80 GROUP BY key, val
PREHOOK: type: QUERY
PREHOOK: Input: default@t1_n80
PREHOOK: Output: default@outputtbl2_n5
POSTHOOK: query: INSERT OVERWRITE TABLE outputTbl2_n5
SELECT key, val, count(1) FROM T1_n80 GROUP BY key, val
POSTHOOK: type: QUERY
POSTHOOK: Input: default@t1_n80
POSTHOOK: Output: default@outputtbl2_n5
POSTHOOK: Lineage: outputtbl2_n5.cnt EXPRESSION [(t1_n80)t1_n80.null, ]
POSTHOOK: Lineage: outputtbl2_n5.key1 EXPRESSION [(t1_n80)t1_n80.FieldSchema(name:key, type:string, comment:null), ]
POSTHOOK: Lineage: outputtbl2_n5.key2 SIMPLE [(t1_n80)t1_n80.FieldSchema(name:val, type:string, comment:null), ]
PREHOOK: query: SELECT * FROM outputTbl2_n5
PREHOOK: type: QUERY
PREHOOK: Input: default@outputtbl2_n5
#### A masked pattern was here ####
POSTHOOK: query: SELECT * FROM outputTbl2_n5
POSTHOOK: type: QUERY
POSTHOOK: Input: default@outputtbl2_n5
#### A masked pattern was here ####
1	11	1
2	12	1
3	13	1
7	17	1
8	18	1
8	28	1
PREHOOK: query: EXPLAIN EXTENDED 
INSERT OVERWRITE TABLE outputTbl1_n18
SELECT key, count(1) FROM (SELECT key, val FROM T1_n80) subq1 GROUP BY key
PREHOOK: type: QUERY
PREHOOK: Input: default@t1_n80
PREHOOK: Output: default@outputtbl1_n18
POSTHOOK: query: EXPLAIN EXTENDED 
INSERT OVERWRITE TABLE outputTbl1_n18
SELECT key, count(1) FROM (SELECT key, val FROM T1_n80) subq1 GROUP BY key
POSTHOOK: type: QUERY
POSTHOOK: Input: default@t1_n80
POSTHOOK: Output: default@outputtbl1_n18
<<<<<<< HEAD
=======
OPTIMIZED SQL: SELECT `key`, COUNT(*) AS `$f1`
FROM `default`.`t1_n80`
GROUP BY `key`
>>>>>>> 720a0f27
STAGE DEPENDENCIES:
  Stage-1 is a root stage
  Stage-0 depends on stages: Stage-1
  Stage-2 depends on stages: Stage-0

STAGE PLANS:
  Stage: Stage-1
    Spark
#### A masked pattern was here ####
      Vertices:
        Map 1 
            Map Operator Tree:
                TableScan
                  alias: t1_n80
                  Statistics: Num rows: 6 Data size: 24 Basic stats: COMPLETE Column stats: NONE
                  GatherStats: false
                  Select Operator
                    expressions: key (type: string)
                    outputColumnNames: key
                    Statistics: Num rows: 6 Data size: 24 Basic stats: COMPLETE Column stats: NONE
                    Group By Operator
                      aggregations: count()
                      keys: key (type: string)
                      mode: final
                      outputColumnNames: _col0, _col1
                      Statistics: Num rows: 3 Data size: 12 Basic stats: COMPLETE Column stats: NONE
                      Select Operator
                        expressions: UDFToInteger(_col0) (type: int), UDFToInteger(_col1) (type: int)
                        outputColumnNames: _col0, _col1
                        Statistics: Num rows: 3 Data size: 12 Basic stats: COMPLETE Column stats: NONE
                        File Output Operator
                          compressed: false
                          GlobalTableId: 1
#### A masked pattern was here ####
                          NumFilesPerFileSink: 1
                          Statistics: Num rows: 3 Data size: 12 Basic stats: COMPLETE Column stats: NONE
#### A masked pattern was here ####
                          table:
                              input format: org.apache.hadoop.mapred.TextInputFormat
                              output format: org.apache.hadoop.hive.ql.io.HiveIgnoreKeyTextOutputFormat
                              properties:
                                COLUMN_STATS_ACCURATE {"BASIC_STATS":"true"}
                                bucket_count -1
                                bucketing_version 2
                                column.name.delimiter ,
                                columns key,cnt
                                columns.comments 
                                columns.types int:int
#### A masked pattern was here ####
                                name default.outputtbl1_n18
                                numFiles 2
                                numRows 5
                                rawDataSize 15
                                serialization.ddl struct outputtbl1_n18 { i32 key, i32 cnt}
                                serialization.format 1
                                serialization.lib org.apache.hadoop.hive.serde2.lazy.LazySimpleSerDe
                                totalSize 20
#### A masked pattern was here ####
                              serde: org.apache.hadoop.hive.serde2.lazy.LazySimpleSerDe
                              name: default.outputtbl1_n18
                          TotalFiles: 1
                          GatherStats: true
                          MultiFileSpray: false
            Execution mode: vectorized
            Path -> Alias:
#### A masked pattern was here ####
            Path -> Partition:
#### A masked pattern was here ####
                Partition
                  base file name: t1_n80
                  input format: org.apache.hadoop.mapred.TextInputFormat
                  output format: org.apache.hadoop.hive.ql.io.HiveIgnoreKeyTextOutputFormat
                  properties:
                    COLUMN_STATS_ACCURATE {"BASIC_STATS":"true"}
                    SORTBUCKETCOLSPREFIX TRUE
                    bucket_count 2
                    bucket_field_name key
                    bucketing_version 2
                    column.name.delimiter ,
                    columns key,val
                    columns.comments 
                    columns.types string:string
#### A masked pattern was here ####
                    name default.t1_n80
                    numFiles 2
                    numRows 6
                    rawDataSize 24
                    serialization.ddl struct t1_n80 { string key, string val}
                    serialization.format 1
                    serialization.lib org.apache.hadoop.hive.serde2.lazy.LazySimpleSerDe
                    totalSize 30
#### A masked pattern was here ####
                  serde: org.apache.hadoop.hive.serde2.lazy.LazySimpleSerDe
                
                    input format: org.apache.hadoop.mapred.TextInputFormat
                    output format: org.apache.hadoop.hive.ql.io.HiveIgnoreKeyTextOutputFormat
                    properties:
                      COLUMN_STATS_ACCURATE {"BASIC_STATS":"true"}
                      SORTBUCKETCOLSPREFIX TRUE
                      bucket_count 2
                      bucket_field_name key
                      bucketing_version 2
                      column.name.delimiter ,
                      columns key,val
                      columns.comments 
                      columns.types string:string
#### A masked pattern was here ####
                      name default.t1_n80
                      numFiles 2
                      numRows 6
                      rawDataSize 24
                      serialization.ddl struct t1_n80 { string key, string val}
                      serialization.format 1
                      serialization.lib org.apache.hadoop.hive.serde2.lazy.LazySimpleSerDe
                      totalSize 30
#### A masked pattern was here ####
                    serde: org.apache.hadoop.hive.serde2.lazy.LazySimpleSerDe
                    name: default.t1_n80
                  name: default.t1_n80
            Truncated Path -> Alias:
              /t1_n80 [t1_n80]

  Stage: Stage-0
    Move Operator
      tables:
          replace: true
#### A masked pattern was here ####
          table:
              input format: org.apache.hadoop.mapred.TextInputFormat
              output format: org.apache.hadoop.hive.ql.io.HiveIgnoreKeyTextOutputFormat
              properties:
                COLUMN_STATS_ACCURATE {"BASIC_STATS":"true"}
                bucket_count -1
                bucketing_version 2
                column.name.delimiter ,
                columns key,cnt
                columns.comments 
                columns.types int:int
#### A masked pattern was here ####
                name default.outputtbl1_n18
                numFiles 2
                numRows 5
                rawDataSize 15
                serialization.ddl struct outputtbl1_n18 { i32 key, i32 cnt}
                serialization.format 1
                serialization.lib org.apache.hadoop.hive.serde2.lazy.LazySimpleSerDe
                totalSize 20
#### A masked pattern was here ####
              serde: org.apache.hadoop.hive.serde2.lazy.LazySimpleSerDe
              name: default.outputtbl1_n18

  Stage: Stage-2
    Stats Work
      Basic Stats Work:
#### A masked pattern was here ####

PREHOOK: query: INSERT OVERWRITE TABLE outputTbl1_n18
SELECT key, count(1) FROM (SELECT key, val FROM T1_n80) subq1 GROUP BY key
PREHOOK: type: QUERY
PREHOOK: Input: default@t1_n80
PREHOOK: Output: default@outputtbl1_n18
POSTHOOK: query: INSERT OVERWRITE TABLE outputTbl1_n18
SELECT key, count(1) FROM (SELECT key, val FROM T1_n80) subq1 GROUP BY key
POSTHOOK: type: QUERY
POSTHOOK: Input: default@t1_n80
POSTHOOK: Output: default@outputtbl1_n18
POSTHOOK: Lineage: outputtbl1_n18.cnt EXPRESSION [(t1_n80)t1_n80.null, ]
POSTHOOK: Lineage: outputtbl1_n18.key EXPRESSION [(t1_n80)t1_n80.FieldSchema(name:key, type:string, comment:null), ]
PREHOOK: query: SELECT * FROM outputTbl1_n18
PREHOOK: type: QUERY
PREHOOK: Input: default@outputtbl1_n18
#### A masked pattern was here ####
POSTHOOK: query: SELECT * FROM outputTbl1_n18
POSTHOOK: type: QUERY
POSTHOOK: Input: default@outputtbl1_n18
#### A masked pattern was here ####
1	1
2	1
3	1
7	1
8	2
PREHOOK: query: EXPLAIN EXTENDED
INSERT OVERWRITE TABLE outputTbl1_n18
SELECT k, count(1) FROM (SELECT key as k, val as v FROM T1_n80) subq1 GROUP BY k
PREHOOK: type: QUERY
PREHOOK: Input: default@t1_n80
PREHOOK: Output: default@outputtbl1_n18
POSTHOOK: query: EXPLAIN EXTENDED
INSERT OVERWRITE TABLE outputTbl1_n18
SELECT k, count(1) FROM (SELECT key as k, val as v FROM T1_n80) subq1 GROUP BY k
POSTHOOK: type: QUERY
POSTHOOK: Input: default@t1_n80
POSTHOOK: Output: default@outputtbl1_n18
<<<<<<< HEAD
=======
OPTIMIZED SQL: SELECT `key`, COUNT(*) AS `$f1`
FROM `default`.`t1_n80`
GROUP BY `key`
>>>>>>> 720a0f27
STAGE DEPENDENCIES:
  Stage-1 is a root stage
  Stage-0 depends on stages: Stage-1
  Stage-2 depends on stages: Stage-0

STAGE PLANS:
  Stage: Stage-1
    Spark
#### A masked pattern was here ####
      Vertices:
        Map 1 
            Map Operator Tree:
                TableScan
                  alias: t1_n80
                  Statistics: Num rows: 6 Data size: 24 Basic stats: COMPLETE Column stats: NONE
                  GatherStats: false
                  Select Operator
                    expressions: key (type: string)
                    outputColumnNames: key
                    Statistics: Num rows: 6 Data size: 24 Basic stats: COMPLETE Column stats: NONE
                    Group By Operator
                      aggregations: count()
                      keys: key (type: string)
                      mode: final
                      outputColumnNames: _col0, _col1
                      Statistics: Num rows: 3 Data size: 12 Basic stats: COMPLETE Column stats: NONE
                      Select Operator
                        expressions: UDFToInteger(_col0) (type: int), UDFToInteger(_col1) (type: int)
                        outputColumnNames: _col0, _col1
                        Statistics: Num rows: 3 Data size: 12 Basic stats: COMPLETE Column stats: NONE
                        File Output Operator
                          compressed: false
                          GlobalTableId: 1
#### A masked pattern was here ####
                          NumFilesPerFileSink: 1
                          Statistics: Num rows: 3 Data size: 12 Basic stats: COMPLETE Column stats: NONE
#### A masked pattern was here ####
                          table:
                              input format: org.apache.hadoop.mapred.TextInputFormat
                              output format: org.apache.hadoop.hive.ql.io.HiveIgnoreKeyTextOutputFormat
                              properties:
                                COLUMN_STATS_ACCURATE {"BASIC_STATS":"true"}
                                bucket_count -1
                                bucketing_version 2
                                column.name.delimiter ,
                                columns key,cnt
                                columns.comments 
                                columns.types int:int
#### A masked pattern was here ####
                                name default.outputtbl1_n18
                                numFiles 2
                                numRows 5
                                rawDataSize 15
                                serialization.ddl struct outputtbl1_n18 { i32 key, i32 cnt}
                                serialization.format 1
                                serialization.lib org.apache.hadoop.hive.serde2.lazy.LazySimpleSerDe
                                totalSize 20
#### A masked pattern was here ####
                              serde: org.apache.hadoop.hive.serde2.lazy.LazySimpleSerDe
                              name: default.outputtbl1_n18
                          TotalFiles: 1
                          GatherStats: true
                          MultiFileSpray: false
            Execution mode: vectorized
            Path -> Alias:
#### A masked pattern was here ####
            Path -> Partition:
#### A masked pattern was here ####
                Partition
                  base file name: t1_n80
                  input format: org.apache.hadoop.mapred.TextInputFormat
                  output format: org.apache.hadoop.hive.ql.io.HiveIgnoreKeyTextOutputFormat
                  properties:
                    COLUMN_STATS_ACCURATE {"BASIC_STATS":"true"}
                    SORTBUCKETCOLSPREFIX TRUE
                    bucket_count 2
                    bucket_field_name key
                    bucketing_version 2
                    column.name.delimiter ,
                    columns key,val
                    columns.comments 
                    columns.types string:string
#### A masked pattern was here ####
                    name default.t1_n80
                    numFiles 2
                    numRows 6
                    rawDataSize 24
                    serialization.ddl struct t1_n80 { string key, string val}
                    serialization.format 1
                    serialization.lib org.apache.hadoop.hive.serde2.lazy.LazySimpleSerDe
                    totalSize 30
#### A masked pattern was here ####
                  serde: org.apache.hadoop.hive.serde2.lazy.LazySimpleSerDe
                
                    input format: org.apache.hadoop.mapred.TextInputFormat
                    output format: org.apache.hadoop.hive.ql.io.HiveIgnoreKeyTextOutputFormat
                    properties:
                      COLUMN_STATS_ACCURATE {"BASIC_STATS":"true"}
                      SORTBUCKETCOLSPREFIX TRUE
                      bucket_count 2
                      bucket_field_name key
                      bucketing_version 2
                      column.name.delimiter ,
                      columns key,val
                      columns.comments 
                      columns.types string:string
#### A masked pattern was here ####
                      name default.t1_n80
                      numFiles 2
                      numRows 6
                      rawDataSize 24
                      serialization.ddl struct t1_n80 { string key, string val}
                      serialization.format 1
                      serialization.lib org.apache.hadoop.hive.serde2.lazy.LazySimpleSerDe
                      totalSize 30
#### A masked pattern was here ####
                    serde: org.apache.hadoop.hive.serde2.lazy.LazySimpleSerDe
                    name: default.t1_n80
                  name: default.t1_n80
            Truncated Path -> Alias:
              /t1_n80 [t1_n80]

  Stage: Stage-0
    Move Operator
      tables:
          replace: true
#### A masked pattern was here ####
          table:
              input format: org.apache.hadoop.mapred.TextInputFormat
              output format: org.apache.hadoop.hive.ql.io.HiveIgnoreKeyTextOutputFormat
              properties:
                COLUMN_STATS_ACCURATE {"BASIC_STATS":"true"}
                bucket_count -1
                bucketing_version 2
                column.name.delimiter ,
                columns key,cnt
                columns.comments 
                columns.types int:int
#### A masked pattern was here ####
                name default.outputtbl1_n18
                numFiles 2
                numRows 5
                rawDataSize 15
                serialization.ddl struct outputtbl1_n18 { i32 key, i32 cnt}
                serialization.format 1
                serialization.lib org.apache.hadoop.hive.serde2.lazy.LazySimpleSerDe
                totalSize 20
#### A masked pattern was here ####
              serde: org.apache.hadoop.hive.serde2.lazy.LazySimpleSerDe
              name: default.outputtbl1_n18

  Stage: Stage-2
    Stats Work
      Basic Stats Work:
#### A masked pattern was here ####

PREHOOK: query: INSERT OVERWRITE TABLE outputTbl1_n18
SELECT k, count(1) FROM (SELECT key as k, val as v FROM T1_n80) subq1 GROUP BY k
PREHOOK: type: QUERY
PREHOOK: Input: default@t1_n80
PREHOOK: Output: default@outputtbl1_n18
POSTHOOK: query: INSERT OVERWRITE TABLE outputTbl1_n18
SELECT k, count(1) FROM (SELECT key as k, val as v FROM T1_n80) subq1 GROUP BY k
POSTHOOK: type: QUERY
POSTHOOK: Input: default@t1_n80
POSTHOOK: Output: default@outputtbl1_n18
POSTHOOK: Lineage: outputtbl1_n18.cnt EXPRESSION [(t1_n80)t1_n80.null, ]
POSTHOOK: Lineage: outputtbl1_n18.key EXPRESSION [(t1_n80)t1_n80.FieldSchema(name:key, type:string, comment:null), ]
PREHOOK: query: SELECT * FROM outputTbl1_n18
PREHOOK: type: QUERY
PREHOOK: Input: default@outputtbl1_n18
#### A masked pattern was here ####
POSTHOOK: query: SELECT * FROM outputTbl1_n18
POSTHOOK: type: QUERY
POSTHOOK: Input: default@outputtbl1_n18
#### A masked pattern was here ####
1	1
2	1
3	1
7	1
8	2
PREHOOK: query: CREATE TABLE outputTbl3_n2(key1 int, key2 int, cnt int)
PREHOOK: type: CREATETABLE
PREHOOK: Output: database:default
PREHOOK: Output: default@outputTbl3_n2
POSTHOOK: query: CREATE TABLE outputTbl3_n2(key1 int, key2 int, cnt int)
POSTHOOK: type: CREATETABLE
POSTHOOK: Output: database:default
POSTHOOK: Output: default@outputTbl3_n2
PREHOOK: query: EXPLAIN EXTENDED 
INSERT OVERWRITE TABLE outputTbl3_n2
SELECT 1, key, count(1) FROM T1_n80 GROUP BY 1, key
PREHOOK: type: QUERY
PREHOOK: Input: default@t1_n80
PREHOOK: Output: default@outputtbl3_n2
POSTHOOK: query: EXPLAIN EXTENDED 
INSERT OVERWRITE TABLE outputTbl3_n2
SELECT 1, key, count(1) FROM T1_n80 GROUP BY 1, key
POSTHOOK: type: QUERY
POSTHOOK: Input: default@t1_n80
POSTHOOK: Output: default@outputtbl3_n2
<<<<<<< HEAD
=======
OPTIMIZED SQL: SELECT 1 AS `_o__c0`, `key`, COUNT(*) AS `_o__c2`
FROM `default`.`t1_n80`
GROUP BY `key`
>>>>>>> 720a0f27
STAGE DEPENDENCIES:
  Stage-1 is a root stage
  Stage-0 depends on stages: Stage-1
  Stage-2 depends on stages: Stage-0

STAGE PLANS:
  Stage: Stage-1
    Spark
#### A masked pattern was here ####
      Vertices:
        Map 1 
            Map Operator Tree:
                TableScan
                  alias: t1_n80
                  Statistics: Num rows: 6 Data size: 24 Basic stats: COMPLETE Column stats: NONE
                  GatherStats: false
                  Select Operator
                    expressions: key (type: string)
                    outputColumnNames: key
                    Statistics: Num rows: 6 Data size: 24 Basic stats: COMPLETE Column stats: NONE
                    Group By Operator
                      aggregations: count()
                      keys: key (type: string)
                      mode: final
                      outputColumnNames: _col0, _col1
                      Statistics: Num rows: 3 Data size: 12 Basic stats: COMPLETE Column stats: NONE
                      Select Operator
                        expressions: 1 (type: int), UDFToInteger(_col0) (type: int), UDFToInteger(_col1) (type: int)
                        outputColumnNames: _col0, _col1, _col2
                        Statistics: Num rows: 3 Data size: 12 Basic stats: COMPLETE Column stats: NONE
                        File Output Operator
                          compressed: false
                          GlobalTableId: 1
#### A masked pattern was here ####
                          NumFilesPerFileSink: 1
                          Statistics: Num rows: 3 Data size: 12 Basic stats: COMPLETE Column stats: NONE
#### A masked pattern was here ####
                          table:
                              input format: org.apache.hadoop.mapred.TextInputFormat
                              output format: org.apache.hadoop.hive.ql.io.HiveIgnoreKeyTextOutputFormat
                              properties:
                                COLUMN_STATS_ACCURATE {"BASIC_STATS":"true","COLUMN_STATS":{"cnt":"true","key1":"true","key2":"true"}}
                                bucket_count -1
                                bucketing_version 2
                                column.name.delimiter ,
                                columns key1,key2,cnt
                                columns.comments 
                                columns.types int:int:int
#### A masked pattern was here ####
                                name default.outputtbl3_n2
                                numFiles 0
                                numRows 0
                                rawDataSize 0
                                serialization.ddl struct outputtbl3_n2 { i32 key1, i32 key2, i32 cnt}
                                serialization.format 1
                                serialization.lib org.apache.hadoop.hive.serde2.lazy.LazySimpleSerDe
                                totalSize 0
#### A masked pattern was here ####
                              serde: org.apache.hadoop.hive.serde2.lazy.LazySimpleSerDe
                              name: default.outputtbl3_n2
                          TotalFiles: 1
                          GatherStats: true
                          MultiFileSpray: false
            Execution mode: vectorized
            Path -> Alias:
#### A masked pattern was here ####
            Path -> Partition:
#### A masked pattern was here ####
                Partition
                  base file name: t1_n80
                  input format: org.apache.hadoop.mapred.TextInputFormat
                  output format: org.apache.hadoop.hive.ql.io.HiveIgnoreKeyTextOutputFormat
                  properties:
                    COLUMN_STATS_ACCURATE {"BASIC_STATS":"true"}
                    SORTBUCKETCOLSPREFIX TRUE
                    bucket_count 2
                    bucket_field_name key
                    bucketing_version 2
                    column.name.delimiter ,
                    columns key,val
                    columns.comments 
                    columns.types string:string
#### A masked pattern was here ####
                    name default.t1_n80
                    numFiles 2
                    numRows 6
                    rawDataSize 24
                    serialization.ddl struct t1_n80 { string key, string val}
                    serialization.format 1
                    serialization.lib org.apache.hadoop.hive.serde2.lazy.LazySimpleSerDe
                    totalSize 30
#### A masked pattern was here ####
                  serde: org.apache.hadoop.hive.serde2.lazy.LazySimpleSerDe
                
                    input format: org.apache.hadoop.mapred.TextInputFormat
                    output format: org.apache.hadoop.hive.ql.io.HiveIgnoreKeyTextOutputFormat
                    properties:
                      COLUMN_STATS_ACCURATE {"BASIC_STATS":"true"}
                      SORTBUCKETCOLSPREFIX TRUE
                      bucket_count 2
                      bucket_field_name key
                      bucketing_version 2
                      column.name.delimiter ,
                      columns key,val
                      columns.comments 
                      columns.types string:string
#### A masked pattern was here ####
                      name default.t1_n80
                      numFiles 2
                      numRows 6
                      rawDataSize 24
                      serialization.ddl struct t1_n80 { string key, string val}
                      serialization.format 1
                      serialization.lib org.apache.hadoop.hive.serde2.lazy.LazySimpleSerDe
                      totalSize 30
#### A masked pattern was here ####
                    serde: org.apache.hadoop.hive.serde2.lazy.LazySimpleSerDe
                    name: default.t1_n80
                  name: default.t1_n80
            Truncated Path -> Alias:
              /t1_n80 [t1_n80]

  Stage: Stage-0
    Move Operator
      tables:
          replace: true
#### A masked pattern was here ####
          table:
              input format: org.apache.hadoop.mapred.TextInputFormat
              output format: org.apache.hadoop.hive.ql.io.HiveIgnoreKeyTextOutputFormat
              properties:
                COLUMN_STATS_ACCURATE {"BASIC_STATS":"true","COLUMN_STATS":{"cnt":"true","key1":"true","key2":"true"}}
                bucket_count -1
                bucketing_version 2
                column.name.delimiter ,
                columns key1,key2,cnt
                columns.comments 
                columns.types int:int:int
#### A masked pattern was here ####
                name default.outputtbl3_n2
                numFiles 0
                numRows 0
                rawDataSize 0
                serialization.ddl struct outputtbl3_n2 { i32 key1, i32 key2, i32 cnt}
                serialization.format 1
                serialization.lib org.apache.hadoop.hive.serde2.lazy.LazySimpleSerDe
                totalSize 0
#### A masked pattern was here ####
              serde: org.apache.hadoop.hive.serde2.lazy.LazySimpleSerDe
              name: default.outputtbl3_n2

  Stage: Stage-2
    Stats Work
      Basic Stats Work:
#### A masked pattern was here ####

PREHOOK: query: INSERT OVERWRITE TABLE outputTbl3_n2
SELECT 1, key, count(1) FROM T1_n80 GROUP BY 1, key
PREHOOK: type: QUERY
PREHOOK: Input: default@t1_n80
PREHOOK: Output: default@outputtbl3_n2
POSTHOOK: query: INSERT OVERWRITE TABLE outputTbl3_n2
SELECT 1, key, count(1) FROM T1_n80 GROUP BY 1, key
POSTHOOK: type: QUERY
POSTHOOK: Input: default@t1_n80
POSTHOOK: Output: default@outputtbl3_n2
POSTHOOK: Lineage: outputtbl3_n2.cnt EXPRESSION [(t1_n80)t1_n80.null, ]
POSTHOOK: Lineage: outputtbl3_n2.key1 SIMPLE []
POSTHOOK: Lineage: outputtbl3_n2.key2 EXPRESSION [(t1_n80)t1_n80.FieldSchema(name:key, type:string, comment:null), ]
PREHOOK: query: SELECT * FROM outputTbl3_n2
PREHOOK: type: QUERY
PREHOOK: Input: default@outputtbl3_n2
#### A masked pattern was here ####
POSTHOOK: query: SELECT * FROM outputTbl3_n2
POSTHOOK: type: QUERY
POSTHOOK: Input: default@outputtbl3_n2
#### A masked pattern was here ####
1	1	1
1	2	1
1	3	1
1	7	1
1	8	2
PREHOOK: query: CREATE TABLE outputTbl4_n2(key1 int, key2 int, key3 string, cnt int)
PREHOOK: type: CREATETABLE
PREHOOK: Output: database:default
PREHOOK: Output: default@outputTbl4_n2
POSTHOOK: query: CREATE TABLE outputTbl4_n2(key1 int, key2 int, key3 string, cnt int)
POSTHOOK: type: CREATETABLE
POSTHOOK: Output: database:default
POSTHOOK: Output: default@outputTbl4_n2
PREHOOK: query: EXPLAIN EXTENDED 
INSERT OVERWRITE TABLE outputTbl4_n2
SELECT key, 1, val, count(1) FROM T1_n80 GROUP BY key, 1, val
PREHOOK: type: QUERY
PREHOOK: Input: default@t1_n80
PREHOOK: Output: default@outputtbl4_n2
POSTHOOK: query: EXPLAIN EXTENDED 
INSERT OVERWRITE TABLE outputTbl4_n2
SELECT key, 1, val, count(1) FROM T1_n80 GROUP BY key, 1, val
POSTHOOK: type: QUERY
POSTHOOK: Input: default@t1_n80
POSTHOOK: Output: default@outputtbl4_n2
<<<<<<< HEAD
=======
OPTIMIZED SQL: SELECT `key`, 1 AS `_o__c1`, `val`, COUNT(*) AS `_o__c3`
FROM `default`.`t1_n80`
GROUP BY `key`, `val`
>>>>>>> 720a0f27
STAGE DEPENDENCIES:
  Stage-1 is a root stage
  Stage-0 depends on stages: Stage-1
  Stage-2 depends on stages: Stage-0

STAGE PLANS:
  Stage: Stage-1
    Spark
      Edges:
        Reducer 2 <- Map 1 (GROUP, 2)
#### A masked pattern was here ####
      Vertices:
        Map 1 
            Map Operator Tree:
                TableScan
                  alias: t1_n80
                  Statistics: Num rows: 6 Data size: 24 Basic stats: COMPLETE Column stats: NONE
                  GatherStats: false
                  Select Operator
                    expressions: key (type: string), val (type: string)
                    outputColumnNames: key, val
                    Statistics: Num rows: 6 Data size: 24 Basic stats: COMPLETE Column stats: NONE
                    Group By Operator
                      aggregations: count()
                      keys: key (type: string), val (type: string)
                      mode: hash
                      outputColumnNames: _col0, _col1, _col2
                      Statistics: Num rows: 6 Data size: 24 Basic stats: COMPLETE Column stats: NONE
                      Reduce Output Operator
                        key expressions: _col0 (type: string), _col1 (type: string)
                        null sort order: aa
                        sort order: ++
                        Map-reduce partition columns: _col0 (type: string), _col1 (type: string)
                        Statistics: Num rows: 6 Data size: 24 Basic stats: COMPLETE Column stats: NONE
                        tag: -1
                        value expressions: _col2 (type: bigint)
                        auto parallelism: false
            Execution mode: vectorized
            Path -> Alias:
#### A masked pattern was here ####
            Path -> Partition:
#### A masked pattern was here ####
                Partition
                  base file name: t1_n80
                  input format: org.apache.hadoop.mapred.TextInputFormat
                  output format: org.apache.hadoop.hive.ql.io.HiveIgnoreKeyTextOutputFormat
                  properties:
                    COLUMN_STATS_ACCURATE {"BASIC_STATS":"true"}
                    SORTBUCKETCOLSPREFIX TRUE
                    bucket_count 2
                    bucket_field_name key
                    bucketing_version 2
                    column.name.delimiter ,
                    columns key,val
                    columns.comments 
                    columns.types string:string
#### A masked pattern was here ####
                    name default.t1_n80
                    numFiles 2
                    numRows 6
                    rawDataSize 24
                    serialization.ddl struct t1_n80 { string key, string val}
                    serialization.format 1
                    serialization.lib org.apache.hadoop.hive.serde2.lazy.LazySimpleSerDe
                    totalSize 30
#### A masked pattern was here ####
                  serde: org.apache.hadoop.hive.serde2.lazy.LazySimpleSerDe
                
                    input format: org.apache.hadoop.mapred.TextInputFormat
                    output format: org.apache.hadoop.hive.ql.io.HiveIgnoreKeyTextOutputFormat
                    properties:
                      COLUMN_STATS_ACCURATE {"BASIC_STATS":"true"}
                      SORTBUCKETCOLSPREFIX TRUE
                      bucket_count 2
                      bucket_field_name key
                      bucketing_version 2
                      column.name.delimiter ,
                      columns key,val
                      columns.comments 
                      columns.types string:string
#### A masked pattern was here ####
                      name default.t1_n80
                      numFiles 2
                      numRows 6
                      rawDataSize 24
                      serialization.ddl struct t1_n80 { string key, string val}
                      serialization.format 1
                      serialization.lib org.apache.hadoop.hive.serde2.lazy.LazySimpleSerDe
                      totalSize 30
#### A masked pattern was here ####
                    serde: org.apache.hadoop.hive.serde2.lazy.LazySimpleSerDe
                    name: default.t1_n80
                  name: default.t1_n80
            Truncated Path -> Alias:
              /t1_n80 [t1_n80]
        Reducer 2 
            Execution mode: vectorized
            Needs Tagging: false
            Reduce Operator Tree:
              Group By Operator
                aggregations: count(VALUE._col0)
                keys: KEY._col0 (type: string), KEY._col1 (type: string)
                mode: mergepartial
                outputColumnNames: _col0, _col1, _col2
                Statistics: Num rows: 3 Data size: 12 Basic stats: COMPLETE Column stats: NONE
                Select Operator
                  expressions: UDFToInteger(_col0) (type: int), 1 (type: int), _col1 (type: string), UDFToInteger(_col2) (type: int)
                  outputColumnNames: _col0, _col1, _col2, _col3
                  Statistics: Num rows: 3 Data size: 12 Basic stats: COMPLETE Column stats: NONE
                  File Output Operator
                    compressed: false
                    GlobalTableId: 1
#### A masked pattern was here ####
                    NumFilesPerFileSink: 1
                    Statistics: Num rows: 3 Data size: 12 Basic stats: COMPLETE Column stats: NONE
#### A masked pattern was here ####
                    table:
                        input format: org.apache.hadoop.mapred.TextInputFormat
                        output format: org.apache.hadoop.hive.ql.io.HiveIgnoreKeyTextOutputFormat
                        properties:
                          COLUMN_STATS_ACCURATE {"BASIC_STATS":"true","COLUMN_STATS":{"cnt":"true","key1":"true","key2":"true","key3":"true"}}
                          bucket_count -1
                          bucketing_version 2
                          column.name.delimiter ,
                          columns key1,key2,key3,cnt
                          columns.comments 
                          columns.types int:int:string:int
#### A masked pattern was here ####
                          name default.outputtbl4_n2
                          numFiles 0
                          numRows 0
                          rawDataSize 0
                          serialization.ddl struct outputtbl4_n2 { i32 key1, i32 key2, string key3, i32 cnt}
                          serialization.format 1
                          serialization.lib org.apache.hadoop.hive.serde2.lazy.LazySimpleSerDe
                          totalSize 0
#### A masked pattern was here ####
                        serde: org.apache.hadoop.hive.serde2.lazy.LazySimpleSerDe
                        name: default.outputtbl4_n2
                    TotalFiles: 1
                    GatherStats: true
                    MultiFileSpray: false

  Stage: Stage-0
    Move Operator
      tables:
          replace: true
#### A masked pattern was here ####
          table:
              input format: org.apache.hadoop.mapred.TextInputFormat
              output format: org.apache.hadoop.hive.ql.io.HiveIgnoreKeyTextOutputFormat
              properties:
                COLUMN_STATS_ACCURATE {"BASIC_STATS":"true","COLUMN_STATS":{"cnt":"true","key1":"true","key2":"true","key3":"true"}}
                bucket_count -1
                bucketing_version 2
                column.name.delimiter ,
                columns key1,key2,key3,cnt
                columns.comments 
                columns.types int:int:string:int
#### A masked pattern was here ####
                name default.outputtbl4_n2
                numFiles 0
                numRows 0
                rawDataSize 0
                serialization.ddl struct outputtbl4_n2 { i32 key1, i32 key2, string key3, i32 cnt}
                serialization.format 1
                serialization.lib org.apache.hadoop.hive.serde2.lazy.LazySimpleSerDe
                totalSize 0
#### A masked pattern was here ####
              serde: org.apache.hadoop.hive.serde2.lazy.LazySimpleSerDe
              name: default.outputtbl4_n2

  Stage: Stage-2
    Stats Work
      Basic Stats Work:
#### A masked pattern was here ####

PREHOOK: query: INSERT OVERWRITE TABLE outputTbl4_n2
SELECT key, 1, val, count(1) FROM T1_n80 GROUP BY key, 1, val
PREHOOK: type: QUERY
PREHOOK: Input: default@t1_n80
PREHOOK: Output: default@outputtbl4_n2
POSTHOOK: query: INSERT OVERWRITE TABLE outputTbl4_n2
SELECT key, 1, val, count(1) FROM T1_n80 GROUP BY key, 1, val
POSTHOOK: type: QUERY
POSTHOOK: Input: default@t1_n80
POSTHOOK: Output: default@outputtbl4_n2
POSTHOOK: Lineage: outputtbl4_n2.cnt EXPRESSION [(t1_n80)t1_n80.null, ]
POSTHOOK: Lineage: outputtbl4_n2.key1 EXPRESSION [(t1_n80)t1_n80.FieldSchema(name:key, type:string, comment:null), ]
POSTHOOK: Lineage: outputtbl4_n2.key2 SIMPLE []
POSTHOOK: Lineage: outputtbl4_n2.key3 SIMPLE [(t1_n80)t1_n80.FieldSchema(name:val, type:string, comment:null), ]
PREHOOK: query: SELECT * FROM outputTbl4_n2
PREHOOK: type: QUERY
PREHOOK: Input: default@outputtbl4_n2
#### A masked pattern was here ####
POSTHOOK: query: SELECT * FROM outputTbl4_n2
POSTHOOK: type: QUERY
POSTHOOK: Input: default@outputtbl4_n2
#### A masked pattern was here ####
1	1	11	1
2	1	12	1
3	1	13	1
7	1	17	1
8	1	18	1
8	1	28	1
PREHOOK: query: EXPLAIN EXTENDED 
INSERT OVERWRITE TABLE outputTbl3_n2
SELECT key, key + 1, count(1) FROM T1_n80 GROUP BY key, key + 1
PREHOOK: type: QUERY
PREHOOK: Input: default@t1_n80
PREHOOK: Output: default@outputtbl3_n2
POSTHOOK: query: EXPLAIN EXTENDED 
INSERT OVERWRITE TABLE outputTbl3_n2
SELECT key, key + 1, count(1) FROM T1_n80 GROUP BY key, key + 1
POSTHOOK: type: QUERY
POSTHOOK: Input: default@t1_n80
POSTHOOK: Output: default@outputtbl3_n2
<<<<<<< HEAD
=======
OPTIMIZED SQL: SELECT `key` AS `$f0`, CAST(`key` AS DOUBLE) + CAST(1 AS DOUBLE) AS `$f1`, COUNT(*) AS `$f2`
FROM `default`.`t1_n80`
GROUP BY `key`, CAST(`key` AS DOUBLE) + CAST(1 AS DOUBLE)
>>>>>>> 720a0f27
STAGE DEPENDENCIES:
  Stage-1 is a root stage
  Stage-0 depends on stages: Stage-1
  Stage-2 depends on stages: Stage-0

STAGE PLANS:
  Stage: Stage-1
    Spark
      Edges:
        Reducer 2 <- Map 1 (GROUP, 2)
#### A masked pattern was here ####
      Vertices:
        Map 1 
            Map Operator Tree:
                TableScan
                  alias: t1_n80
                  Statistics: Num rows: 6 Data size: 24 Basic stats: COMPLETE Column stats: NONE
                  GatherStats: false
                  Select Operator
                    expressions: key (type: string), (UDFToDouble(key) + 1.0D) (type: double)
                    outputColumnNames: _col0, _col1
                    Statistics: Num rows: 6 Data size: 24 Basic stats: COMPLETE Column stats: NONE
                    Group By Operator
                      aggregations: count()
                      keys: _col0 (type: string), _col1 (type: double)
                      mode: hash
                      outputColumnNames: _col0, _col1, _col2
                      Statistics: Num rows: 6 Data size: 24 Basic stats: COMPLETE Column stats: NONE
                      Reduce Output Operator
                        key expressions: _col0 (type: string), _col1 (type: double)
                        null sort order: aa
                        sort order: ++
                        Map-reduce partition columns: _col0 (type: string), _col1 (type: double)
                        Statistics: Num rows: 6 Data size: 24 Basic stats: COMPLETE Column stats: NONE
                        tag: -1
                        value expressions: _col2 (type: bigint)
                        auto parallelism: false
            Execution mode: vectorized
            Path -> Alias:
#### A masked pattern was here ####
            Path -> Partition:
#### A masked pattern was here ####
                Partition
                  base file name: t1_n80
                  input format: org.apache.hadoop.mapred.TextInputFormat
                  output format: org.apache.hadoop.hive.ql.io.HiveIgnoreKeyTextOutputFormat
                  properties:
                    COLUMN_STATS_ACCURATE {"BASIC_STATS":"true"}
                    SORTBUCKETCOLSPREFIX TRUE
                    bucket_count 2
                    bucket_field_name key
                    bucketing_version 2
                    column.name.delimiter ,
                    columns key,val
                    columns.comments 
                    columns.types string:string
#### A masked pattern was here ####
                    name default.t1_n80
                    numFiles 2
                    numRows 6
                    rawDataSize 24
                    serialization.ddl struct t1_n80 { string key, string val}
                    serialization.format 1
                    serialization.lib org.apache.hadoop.hive.serde2.lazy.LazySimpleSerDe
                    totalSize 30
#### A masked pattern was here ####
                  serde: org.apache.hadoop.hive.serde2.lazy.LazySimpleSerDe
                
                    input format: org.apache.hadoop.mapred.TextInputFormat
                    output format: org.apache.hadoop.hive.ql.io.HiveIgnoreKeyTextOutputFormat
                    properties:
                      COLUMN_STATS_ACCURATE {"BASIC_STATS":"true"}
                      SORTBUCKETCOLSPREFIX TRUE
                      bucket_count 2
                      bucket_field_name key
                      bucketing_version 2
                      column.name.delimiter ,
                      columns key,val
                      columns.comments 
                      columns.types string:string
#### A masked pattern was here ####
                      name default.t1_n80
                      numFiles 2
                      numRows 6
                      rawDataSize 24
                      serialization.ddl struct t1_n80 { string key, string val}
                      serialization.format 1
                      serialization.lib org.apache.hadoop.hive.serde2.lazy.LazySimpleSerDe
                      totalSize 30
#### A masked pattern was here ####
                    serde: org.apache.hadoop.hive.serde2.lazy.LazySimpleSerDe
                    name: default.t1_n80
                  name: default.t1_n80
            Truncated Path -> Alias:
              /t1_n80 [$hdt$_0:t1_n80]
        Reducer 2 
            Execution mode: vectorized
            Needs Tagging: false
            Reduce Operator Tree:
              Group By Operator
                aggregations: count(VALUE._col0)
                keys: KEY._col0 (type: string), KEY._col1 (type: double)
                mode: mergepartial
                outputColumnNames: _col0, _col1, _col2
                Statistics: Num rows: 3 Data size: 12 Basic stats: COMPLETE Column stats: NONE
                Select Operator
                  expressions: UDFToInteger(_col0) (type: int), UDFToInteger(_col1) (type: int), UDFToInteger(_col2) (type: int)
                  outputColumnNames: _col0, _col1, _col2
                  Statistics: Num rows: 3 Data size: 12 Basic stats: COMPLETE Column stats: NONE
                  File Output Operator
                    compressed: false
                    GlobalTableId: 1
#### A masked pattern was here ####
                    NumFilesPerFileSink: 1
                    Statistics: Num rows: 3 Data size: 12 Basic stats: COMPLETE Column stats: NONE
#### A masked pattern was here ####
                    table:
                        input format: org.apache.hadoop.mapred.TextInputFormat
                        output format: org.apache.hadoop.hive.ql.io.HiveIgnoreKeyTextOutputFormat
                        properties:
                          COLUMN_STATS_ACCURATE {"BASIC_STATS":"true"}
                          bucket_count -1
                          bucketing_version 2
                          column.name.delimiter ,
                          columns key1,key2,cnt
                          columns.comments 
                          columns.types int:int:int
#### A masked pattern was here ####
                          name default.outputtbl3_n2
                          numFiles 2
                          numRows 5
                          rawDataSize 25
                          serialization.ddl struct outputtbl3_n2 { i32 key1, i32 key2, i32 cnt}
                          serialization.format 1
                          serialization.lib org.apache.hadoop.hive.serde2.lazy.LazySimpleSerDe
                          totalSize 30
#### A masked pattern was here ####
                        serde: org.apache.hadoop.hive.serde2.lazy.LazySimpleSerDe
                        name: default.outputtbl3_n2
                    TotalFiles: 1
                    GatherStats: true
                    MultiFileSpray: false

  Stage: Stage-0
    Move Operator
      tables:
          replace: true
#### A masked pattern was here ####
          table:
              input format: org.apache.hadoop.mapred.TextInputFormat
              output format: org.apache.hadoop.hive.ql.io.HiveIgnoreKeyTextOutputFormat
              properties:
                COLUMN_STATS_ACCURATE {"BASIC_STATS":"true"}
                bucket_count -1
                bucketing_version 2
                column.name.delimiter ,
                columns key1,key2,cnt
                columns.comments 
                columns.types int:int:int
#### A masked pattern was here ####
                name default.outputtbl3_n2
                numFiles 2
                numRows 5
                rawDataSize 25
                serialization.ddl struct outputtbl3_n2 { i32 key1, i32 key2, i32 cnt}
                serialization.format 1
                serialization.lib org.apache.hadoop.hive.serde2.lazy.LazySimpleSerDe
                totalSize 30
#### A masked pattern was here ####
              serde: org.apache.hadoop.hive.serde2.lazy.LazySimpleSerDe
              name: default.outputtbl3_n2

  Stage: Stage-2
    Stats Work
      Basic Stats Work:
#### A masked pattern was here ####

PREHOOK: query: INSERT OVERWRITE TABLE outputTbl3_n2
SELECT key, key + 1, count(1) FROM T1_n80 GROUP BY key, key + 1
PREHOOK: type: QUERY
PREHOOK: Input: default@t1_n80
PREHOOK: Output: default@outputtbl3_n2
POSTHOOK: query: INSERT OVERWRITE TABLE outputTbl3_n2
SELECT key, key + 1, count(1) FROM T1_n80 GROUP BY key, key + 1
POSTHOOK: type: QUERY
POSTHOOK: Input: default@t1_n80
POSTHOOK: Output: default@outputtbl3_n2
POSTHOOK: Lineage: outputtbl3_n2.cnt EXPRESSION [(t1_n80)t1_n80.null, ]
POSTHOOK: Lineage: outputtbl3_n2.key1 EXPRESSION [(t1_n80)t1_n80.FieldSchema(name:key, type:string, comment:null), ]
POSTHOOK: Lineage: outputtbl3_n2.key2 EXPRESSION [(t1_n80)t1_n80.FieldSchema(name:key, type:string, comment:null), ]
PREHOOK: query: SELECT * FROM outputTbl3_n2
PREHOOK: type: QUERY
PREHOOK: Input: default@outputtbl3_n2
#### A masked pattern was here ####
POSTHOOK: query: SELECT * FROM outputTbl3_n2
POSTHOOK: type: QUERY
POSTHOOK: Input: default@outputtbl3_n2
#### A masked pattern was here ####
1	2	1
2	3	1
3	4	1
7	8	1
8	9	2
PREHOOK: query: EXPLAIN EXTENDED 
INSERT OVERWRITE TABLE outputTbl1_n18
SELECT key + key, sum(cnt) from
(SELECT key, count(1) as cnt FROM T1_n80 GROUP BY key) subq1
group by key + key
PREHOOK: type: QUERY
PREHOOK: Input: default@t1_n80
PREHOOK: Output: default@outputtbl1_n18
POSTHOOK: query: EXPLAIN EXTENDED 
INSERT OVERWRITE TABLE outputTbl1_n18
SELECT key + key, sum(cnt) from
(SELECT key, count(1) as cnt FROM T1_n80 GROUP BY key) subq1
group by key + key
POSTHOOK: type: QUERY
POSTHOOK: Input: default@t1_n80
POSTHOOK: Output: default@outputtbl1_n18
<<<<<<< HEAD
=======
OPTIMIZED SQL: SELECT CAST(`key` AS DOUBLE) + CAST(`key` AS DOUBLE) AS `$f0`, SUM(COUNT(*)) AS `$f1`
FROM `default`.`t1_n80`
GROUP BY CAST(`key` AS DOUBLE) + CAST(`key` AS DOUBLE)
>>>>>>> 720a0f27
STAGE DEPENDENCIES:
  Stage-1 is a root stage
  Stage-0 depends on stages: Stage-1
  Stage-2 depends on stages: Stage-0

STAGE PLANS:
  Stage: Stage-1
    Spark
      Edges:
        Reducer 2 <- Map 1 (GROUP, 2)
#### A masked pattern was here ####
      Vertices:
        Map 1 
            Map Operator Tree:
                TableScan
                  alias: t1_n80
                  Statistics: Num rows: 6 Data size: 24 Basic stats: COMPLETE Column stats: NONE
                  GatherStats: false
                  Select Operator
                    expressions: key (type: string)
                    outputColumnNames: key
                    Statistics: Num rows: 6 Data size: 24 Basic stats: COMPLETE Column stats: NONE
                    Group By Operator
                      aggregations: count()
                      keys: key (type: string)
                      mode: final
                      outputColumnNames: _col0, _col1
                      Statistics: Num rows: 3 Data size: 12 Basic stats: COMPLETE Column stats: NONE
                      Select Operator
                        expressions: (UDFToDouble(_col0) + UDFToDouble(_col0)) (type: double), _col1 (type: bigint)
                        outputColumnNames: _col0, _col1
                        Statistics: Num rows: 3 Data size: 12 Basic stats: COMPLETE Column stats: NONE
                        Group By Operator
                          aggregations: sum(_col1)
                          keys: _col0 (type: double)
                          mode: hash
                          outputColumnNames: _col0, _col1
                          Statistics: Num rows: 3 Data size: 12 Basic stats: COMPLETE Column stats: NONE
                          Reduce Output Operator
                            key expressions: _col0 (type: double)
                            null sort order: a
                            sort order: +
                            Map-reduce partition columns: _col0 (type: double)
                            Statistics: Num rows: 3 Data size: 12 Basic stats: COMPLETE Column stats: NONE
                            tag: -1
                            value expressions: _col1 (type: bigint)
                            auto parallelism: false
            Execution mode: vectorized
            Path -> Alias:
#### A masked pattern was here ####
            Path -> Partition:
#### A masked pattern was here ####
                Partition
                  base file name: t1_n80
                  input format: org.apache.hadoop.mapred.TextInputFormat
                  output format: org.apache.hadoop.hive.ql.io.HiveIgnoreKeyTextOutputFormat
                  properties:
                    COLUMN_STATS_ACCURATE {"BASIC_STATS":"true"}
                    SORTBUCKETCOLSPREFIX TRUE
                    bucket_count 2
                    bucket_field_name key
                    bucketing_version 2
                    column.name.delimiter ,
                    columns key,val
                    columns.comments 
                    columns.types string:string
#### A masked pattern was here ####
                    name default.t1_n80
                    numFiles 2
                    numRows 6
                    rawDataSize 24
                    serialization.ddl struct t1_n80 { string key, string val}
                    serialization.format 1
                    serialization.lib org.apache.hadoop.hive.serde2.lazy.LazySimpleSerDe
                    totalSize 30
#### A masked pattern was here ####
                  serde: org.apache.hadoop.hive.serde2.lazy.LazySimpleSerDe
                
                    input format: org.apache.hadoop.mapred.TextInputFormat
                    output format: org.apache.hadoop.hive.ql.io.HiveIgnoreKeyTextOutputFormat
                    properties:
                      COLUMN_STATS_ACCURATE {"BASIC_STATS":"true"}
                      SORTBUCKETCOLSPREFIX TRUE
                      bucket_count 2
                      bucket_field_name key
                      bucketing_version 2
                      column.name.delimiter ,
                      columns key,val
                      columns.comments 
                      columns.types string:string
#### A masked pattern was here ####
                      name default.t1_n80
                      numFiles 2
                      numRows 6
                      rawDataSize 24
                      serialization.ddl struct t1_n80 { string key, string val}
                      serialization.format 1
                      serialization.lib org.apache.hadoop.hive.serde2.lazy.LazySimpleSerDe
                      totalSize 30
#### A masked pattern was here ####
                    serde: org.apache.hadoop.hive.serde2.lazy.LazySimpleSerDe
                    name: default.t1_n80
                  name: default.t1_n80
            Truncated Path -> Alias:
              /t1_n80 [$hdt$_0:t1_n80]
        Reducer 2 
            Execution mode: vectorized
            Needs Tagging: false
            Reduce Operator Tree:
              Group By Operator
                aggregations: sum(VALUE._col0)
                keys: KEY._col0 (type: double)
                mode: mergepartial
                outputColumnNames: _col0, _col1
                Statistics: Num rows: 1 Data size: 4 Basic stats: COMPLETE Column stats: NONE
                Select Operator
                  expressions: UDFToInteger(_col0) (type: int), UDFToInteger(_col1) (type: int)
                  outputColumnNames: _col0, _col1
                  Statistics: Num rows: 1 Data size: 4 Basic stats: COMPLETE Column stats: NONE
                  File Output Operator
                    compressed: false
                    GlobalTableId: 1
#### A masked pattern was here ####
                    NumFilesPerFileSink: 1
                    Statistics: Num rows: 1 Data size: 4 Basic stats: COMPLETE Column stats: NONE
#### A masked pattern was here ####
                    table:
                        input format: org.apache.hadoop.mapred.TextInputFormat
                        output format: org.apache.hadoop.hive.ql.io.HiveIgnoreKeyTextOutputFormat
                        properties:
                          COLUMN_STATS_ACCURATE {"BASIC_STATS":"true"}
                          bucket_count -1
                          bucketing_version 2
                          column.name.delimiter ,
                          columns key,cnt
                          columns.comments 
                          columns.types int:int
#### A masked pattern was here ####
                          name default.outputtbl1_n18
                          numFiles 2
                          numRows 5
                          rawDataSize 15
                          serialization.ddl struct outputtbl1_n18 { i32 key, i32 cnt}
                          serialization.format 1
                          serialization.lib org.apache.hadoop.hive.serde2.lazy.LazySimpleSerDe
                          totalSize 20
#### A masked pattern was here ####
                        serde: org.apache.hadoop.hive.serde2.lazy.LazySimpleSerDe
                        name: default.outputtbl1_n18
                    TotalFiles: 1
                    GatherStats: true
                    MultiFileSpray: false

  Stage: Stage-0
    Move Operator
      tables:
          replace: true
#### A masked pattern was here ####
          table:
              input format: org.apache.hadoop.mapred.TextInputFormat
              output format: org.apache.hadoop.hive.ql.io.HiveIgnoreKeyTextOutputFormat
              properties:
                COLUMN_STATS_ACCURATE {"BASIC_STATS":"true"}
                bucket_count -1
                bucketing_version 2
                column.name.delimiter ,
                columns key,cnt
                columns.comments 
                columns.types int:int
#### A masked pattern was here ####
                name default.outputtbl1_n18
                numFiles 2
                numRows 5
                rawDataSize 15
                serialization.ddl struct outputtbl1_n18 { i32 key, i32 cnt}
                serialization.format 1
                serialization.lib org.apache.hadoop.hive.serde2.lazy.LazySimpleSerDe
                totalSize 20
#### A masked pattern was here ####
              serde: org.apache.hadoop.hive.serde2.lazy.LazySimpleSerDe
              name: default.outputtbl1_n18

  Stage: Stage-2
    Stats Work
      Basic Stats Work:
#### A masked pattern was here ####

PREHOOK: query: INSERT OVERWRITE TABLE outputTbl1_n18
SELECT key + key, sum(cnt) from
(SELECT key, count(1) as cnt FROM T1_n80 GROUP BY key) subq1
group by key + key
PREHOOK: type: QUERY
PREHOOK: Input: default@t1_n80
PREHOOK: Output: default@outputtbl1_n18
POSTHOOK: query: INSERT OVERWRITE TABLE outputTbl1_n18
SELECT key + key, sum(cnt) from
(SELECT key, count(1) as cnt FROM T1_n80 GROUP BY key) subq1
group by key + key
POSTHOOK: type: QUERY
POSTHOOK: Input: default@t1_n80
POSTHOOK: Output: default@outputtbl1_n18
POSTHOOK: Lineage: outputtbl1_n18.cnt EXPRESSION [(t1_n80)t1_n80.null, ]
POSTHOOK: Lineage: outputtbl1_n18.key EXPRESSION [(t1_n80)t1_n80.FieldSchema(name:key, type:string, comment:null), ]
PREHOOK: query: SELECT * FROM outputTbl1_n18
PREHOOK: type: QUERY
PREHOOK: Input: default@outputtbl1_n18
#### A masked pattern was here ####
POSTHOOK: query: SELECT * FROM outputTbl1_n18
POSTHOOK: type: QUERY
POSTHOOK: Input: default@outputtbl1_n18
#### A masked pattern was here ####
14	1
16	2
2	1
4	1
6	1
PREHOOK: query: EXPLAIN EXTENDED 
INSERT OVERWRITE TABLE outputTbl1_n18
SELECT * FROM (
SELECT key, count(1) FROM T1_n80 GROUP BY key
  UNION ALL
SELECT key, count(1) FROM T1_n80 GROUP BY key
) subq1
PREHOOK: type: QUERY
PREHOOK: Input: default@t1_n80
PREHOOK: Output: default@outputtbl1_n18
POSTHOOK: query: EXPLAIN EXTENDED 
INSERT OVERWRITE TABLE outputTbl1_n18
SELECT * FROM (
SELECT key, count(1) FROM T1_n80 GROUP BY key
  UNION ALL
SELECT key, count(1) FROM T1_n80 GROUP BY key
) subq1
POSTHOOK: type: QUERY
POSTHOOK: Input: default@t1_n80
POSTHOOK: Output: default@outputtbl1_n18
<<<<<<< HEAD
=======
OPTIMIZED SQL: SELECT `key`, COUNT(*) AS `$f1`
FROM `default`.`t1_n80`
GROUP BY `key`
UNION ALL
SELECT `key`, COUNT(*) AS `$f1`
FROM `default`.`t1_n80`
GROUP BY `key`
>>>>>>> 720a0f27
STAGE DEPENDENCIES:
  Stage-1 is a root stage
  Stage-0 depends on stages: Stage-1
  Stage-2 depends on stages: Stage-0

STAGE PLANS:
  Stage: Stage-1
    Spark
#### A masked pattern was here ####
      Vertices:
        Map 1 
            Map Operator Tree:
                TableScan
                  alias: t1_n80
                  Statistics: Num rows: 6 Data size: 24 Basic stats: COMPLETE Column stats: NONE
                  GatherStats: false
                  Select Operator
                    expressions: key (type: string)
                    outputColumnNames: key
                    Statistics: Num rows: 6 Data size: 24 Basic stats: COMPLETE Column stats: NONE
                    Group By Operator
                      aggregations: count()
                      keys: key (type: string)
                      mode: final
                      outputColumnNames: _col0, _col1
                      Statistics: Num rows: 3 Data size: 12 Basic stats: COMPLETE Column stats: NONE
                      Select Operator
                        expressions: UDFToInteger(_col0) (type: int), UDFToInteger(_col1) (type: int)
                        outputColumnNames: _col0, _col1
                        Statistics: Num rows: 6 Data size: 24 Basic stats: COMPLETE Column stats: NONE
                        File Output Operator
                          compressed: false
                          GlobalTableId: 1
#### A masked pattern was here ####
                          NumFilesPerFileSink: 1
                          Statistics: Num rows: 6 Data size: 24 Basic stats: COMPLETE Column stats: NONE
#### A masked pattern was here ####
                          table:
                              input format: org.apache.hadoop.mapred.TextInputFormat
                              output format: org.apache.hadoop.hive.ql.io.HiveIgnoreKeyTextOutputFormat
                              properties:
                                COLUMN_STATS_ACCURATE {"BASIC_STATS":"true"}
                                bucket_count -1
                                bucketing_version 2
                                column.name.delimiter ,
                                columns key,cnt
                                columns.comments 
                                columns.types int:int
#### A masked pattern was here ####
                                name default.outputtbl1_n18
                                numFiles 2
                                numRows 5
                                rawDataSize 17
                                serialization.ddl struct outputtbl1_n18 { i32 key, i32 cnt}
                                serialization.format 1
                                serialization.lib org.apache.hadoop.hive.serde2.lazy.LazySimpleSerDe
                                totalSize 22
#### A masked pattern was here ####
                              serde: org.apache.hadoop.hive.serde2.lazy.LazySimpleSerDe
                              name: default.outputtbl1_n18
                          TotalFiles: 1
                          GatherStats: true
                          MultiFileSpray: false
            Execution mode: vectorized
            Path -> Alias:
#### A masked pattern was here ####
            Path -> Partition:
#### A masked pattern was here ####
                Partition
                  base file name: t1_n80
                  input format: org.apache.hadoop.mapred.TextInputFormat
                  output format: org.apache.hadoop.hive.ql.io.HiveIgnoreKeyTextOutputFormat
                  properties:
                    COLUMN_STATS_ACCURATE {"BASIC_STATS":"true"}
                    SORTBUCKETCOLSPREFIX TRUE
                    bucket_count 2
                    bucket_field_name key
                    bucketing_version 2
                    column.name.delimiter ,
                    columns key,val
                    columns.comments 
                    columns.types string:string
#### A masked pattern was here ####
                    name default.t1_n80
                    numFiles 2
                    numRows 6
                    rawDataSize 24
                    serialization.ddl struct t1_n80 { string key, string val}
                    serialization.format 1
                    serialization.lib org.apache.hadoop.hive.serde2.lazy.LazySimpleSerDe
                    totalSize 30
#### A masked pattern was here ####
                  serde: org.apache.hadoop.hive.serde2.lazy.LazySimpleSerDe
                
                    input format: org.apache.hadoop.mapred.TextInputFormat
                    output format: org.apache.hadoop.hive.ql.io.HiveIgnoreKeyTextOutputFormat
                    properties:
                      COLUMN_STATS_ACCURATE {"BASIC_STATS":"true"}
                      SORTBUCKETCOLSPREFIX TRUE
                      bucket_count 2
                      bucket_field_name key
                      bucketing_version 2
                      column.name.delimiter ,
                      columns key,val
                      columns.comments 
                      columns.types string:string
#### A masked pattern was here ####
                      name default.t1_n80
                      numFiles 2
                      numRows 6
                      rawDataSize 24
                      serialization.ddl struct t1_n80 { string key, string val}
                      serialization.format 1
                      serialization.lib org.apache.hadoop.hive.serde2.lazy.LazySimpleSerDe
                      totalSize 30
#### A masked pattern was here ####
                    serde: org.apache.hadoop.hive.serde2.lazy.LazySimpleSerDe
                    name: default.t1_n80
                  name: default.t1_n80
            Truncated Path -> Alias:
              /t1_n80 [$hdt$_0-subquery1:t1_n80]
        Map 2 
            Map Operator Tree:
                TableScan
                  alias: t1_n80
                  Statistics: Num rows: 6 Data size: 24 Basic stats: COMPLETE Column stats: NONE
                  GatherStats: false
                  Select Operator
                    expressions: key (type: string)
                    outputColumnNames: key
                    Statistics: Num rows: 6 Data size: 24 Basic stats: COMPLETE Column stats: NONE
                    Group By Operator
                      aggregations: count()
                      keys: key (type: string)
                      mode: final
                      outputColumnNames: _col0, _col1
                      Statistics: Num rows: 3 Data size: 12 Basic stats: COMPLETE Column stats: NONE
                      Select Operator
                        expressions: UDFToInteger(_col0) (type: int), UDFToInteger(_col1) (type: int)
                        outputColumnNames: _col0, _col1
                        Statistics: Num rows: 6 Data size: 24 Basic stats: COMPLETE Column stats: NONE
                        File Output Operator
                          compressed: false
                          GlobalTableId: 1
#### A masked pattern was here ####
                          NumFilesPerFileSink: 1
                          Statistics: Num rows: 6 Data size: 24 Basic stats: COMPLETE Column stats: NONE
#### A masked pattern was here ####
                          table:
                              input format: org.apache.hadoop.mapred.TextInputFormat
                              output format: org.apache.hadoop.hive.ql.io.HiveIgnoreKeyTextOutputFormat
                              properties:
                                COLUMN_STATS_ACCURATE {"BASIC_STATS":"true"}
                                bucket_count -1
                                bucketing_version 2
                                column.name.delimiter ,
                                columns key,cnt
                                columns.comments 
                                columns.types int:int
#### A masked pattern was here ####
                                name default.outputtbl1_n18
                                numFiles 2
                                numRows 5
                                rawDataSize 17
                                serialization.ddl struct outputtbl1_n18 { i32 key, i32 cnt}
                                serialization.format 1
                                serialization.lib org.apache.hadoop.hive.serde2.lazy.LazySimpleSerDe
                                totalSize 22
#### A masked pattern was here ####
                              serde: org.apache.hadoop.hive.serde2.lazy.LazySimpleSerDe
                              name: default.outputtbl1_n18
                          TotalFiles: 1
                          GatherStats: true
                          MultiFileSpray: false
            Execution mode: vectorized
            Path -> Alias:
#### A masked pattern was here ####
            Path -> Partition:
#### A masked pattern was here ####
                Partition
                  base file name: t1_n80
                  input format: org.apache.hadoop.mapred.TextInputFormat
                  output format: org.apache.hadoop.hive.ql.io.HiveIgnoreKeyTextOutputFormat
                  properties:
                    COLUMN_STATS_ACCURATE {"BASIC_STATS":"true"}
                    SORTBUCKETCOLSPREFIX TRUE
                    bucket_count 2
                    bucket_field_name key
                    bucketing_version 2
                    column.name.delimiter ,
                    columns key,val
                    columns.comments 
                    columns.types string:string
#### A masked pattern was here ####
                    name default.t1_n80
                    numFiles 2
                    numRows 6
                    rawDataSize 24
                    serialization.ddl struct t1_n80 { string key, string val}
                    serialization.format 1
                    serialization.lib org.apache.hadoop.hive.serde2.lazy.LazySimpleSerDe
                    totalSize 30
#### A masked pattern was here ####
                  serde: org.apache.hadoop.hive.serde2.lazy.LazySimpleSerDe
                
                    input format: org.apache.hadoop.mapred.TextInputFormat
                    output format: org.apache.hadoop.hive.ql.io.HiveIgnoreKeyTextOutputFormat
                    properties:
                      COLUMN_STATS_ACCURATE {"BASIC_STATS":"true"}
                      SORTBUCKETCOLSPREFIX TRUE
                      bucket_count 2
                      bucket_field_name key
                      bucketing_version 2
                      column.name.delimiter ,
                      columns key,val
                      columns.comments 
                      columns.types string:string
#### A masked pattern was here ####
                      name default.t1_n80
                      numFiles 2
                      numRows 6
                      rawDataSize 24
                      serialization.ddl struct t1_n80 { string key, string val}
                      serialization.format 1
                      serialization.lib org.apache.hadoop.hive.serde2.lazy.LazySimpleSerDe
                      totalSize 30
#### A masked pattern was here ####
                    serde: org.apache.hadoop.hive.serde2.lazy.LazySimpleSerDe
                    name: default.t1_n80
                  name: default.t1_n80
            Truncated Path -> Alias:
              /t1_n80 [$hdt$_0-subquery2:t1_n80]

  Stage: Stage-0
    Move Operator
      tables:
          replace: true
#### A masked pattern was here ####
          table:
              input format: org.apache.hadoop.mapred.TextInputFormat
              output format: org.apache.hadoop.hive.ql.io.HiveIgnoreKeyTextOutputFormat
              properties:
                COLUMN_STATS_ACCURATE {"BASIC_STATS":"true"}
                bucket_count -1
                bucketing_version 2
                column.name.delimiter ,
                columns key,cnt
                columns.comments 
                columns.types int:int
#### A masked pattern was here ####
                name default.outputtbl1_n18
                numFiles 2
                numRows 5
                rawDataSize 17
                serialization.ddl struct outputtbl1_n18 { i32 key, i32 cnt}
                serialization.format 1
                serialization.lib org.apache.hadoop.hive.serde2.lazy.LazySimpleSerDe
                totalSize 22
#### A masked pattern was here ####
              serde: org.apache.hadoop.hive.serde2.lazy.LazySimpleSerDe
              name: default.outputtbl1_n18

  Stage: Stage-2
    Stats Work
      Basic Stats Work:
#### A masked pattern was here ####

PREHOOK: query: INSERT OVERWRITE TABLE outputTbl1_n18
SELECT * FROM (
SELECT key, count(1) FROM T1_n80 GROUP BY key
  UNION ALL
SELECT key, count(1) FROM T1_n80 GROUP BY key
) subq1
PREHOOK: type: QUERY
PREHOOK: Input: default@t1_n80
PREHOOK: Output: default@outputtbl1_n18
POSTHOOK: query: INSERT OVERWRITE TABLE outputTbl1_n18
SELECT * FROM (
SELECT key, count(1) FROM T1_n80 GROUP BY key
  UNION ALL
SELECT key, count(1) FROM T1_n80 GROUP BY key
) subq1
POSTHOOK: type: QUERY
POSTHOOK: Input: default@t1_n80
POSTHOOK: Output: default@outputtbl1_n18
POSTHOOK: Lineage: outputtbl1_n18.cnt EXPRESSION [(t1_n80)t1_n80.null, ]
POSTHOOK: Lineage: outputtbl1_n18.key EXPRESSION [(t1_n80)t1_n80.FieldSchema(name:key, type:string, comment:null), ]
PREHOOK: query: SELECT * FROM outputTbl1_n18
PREHOOK: type: QUERY
PREHOOK: Input: default@outputtbl1_n18
#### A masked pattern was here ####
POSTHOOK: query: SELECT * FROM outputTbl1_n18
POSTHOOK: type: QUERY
POSTHOOK: Input: default@outputtbl1_n18
#### A masked pattern was here ####
1	1
1	1
2	1
2	1
3	1
3	1
7	1
7	1
8	2
8	2
PREHOOK: query: EXPLAIN EXTENDED
INSERT OVERWRITE TABLE outputTbl1_n18
SELECT * FROM (
SELECT key, count(1) FROM T1_n80 GROUP BY key
  UNION ALL
SELECT cast(key + key as string) as key, count(1) FROM T1_n80 GROUP BY key + key
) subq1
PREHOOK: type: QUERY
PREHOOK: Input: default@t1_n80
PREHOOK: Output: default@outputtbl1_n18
POSTHOOK: query: EXPLAIN EXTENDED
INSERT OVERWRITE TABLE outputTbl1_n18
SELECT * FROM (
SELECT key, count(1) FROM T1_n80 GROUP BY key
  UNION ALL
SELECT cast(key + key as string) as key, count(1) FROM T1_n80 GROUP BY key + key
) subq1
POSTHOOK: type: QUERY
POSTHOOK: Input: default@t1_n80
POSTHOOK: Output: default@outputtbl1_n18
<<<<<<< HEAD
=======
OPTIMIZED SQL: SELECT `key`, COUNT(*) AS `$f1`
FROM `default`.`t1_n80`
GROUP BY `key`
UNION ALL
SELECT CAST(CAST(`key` AS DOUBLE) + CAST(`key` AS DOUBLE) AS STRING) AS `key`, COUNT(*) AS `_o__c1`
FROM `default`.`t1_n80`
GROUP BY CAST(`key` AS DOUBLE) + CAST(`key` AS DOUBLE)
>>>>>>> 720a0f27
STAGE DEPENDENCIES:
  Stage-1 is a root stage
  Stage-0 depends on stages: Stage-1
  Stage-2 depends on stages: Stage-0

STAGE PLANS:
  Stage: Stage-1
    Spark
      Edges:
        Reducer 3 <- Map 2 (GROUP, 2)
#### A masked pattern was here ####
      Vertices:
        Map 1 
            Map Operator Tree:
                TableScan
                  alias: t1_n80
                  Statistics: Num rows: 6 Data size: 24 Basic stats: COMPLETE Column stats: NONE
                  GatherStats: false
                  Select Operator
                    expressions: key (type: string)
                    outputColumnNames: key
                    Statistics: Num rows: 6 Data size: 24 Basic stats: COMPLETE Column stats: NONE
                    Group By Operator
                      aggregations: count()
                      keys: key (type: string)
                      mode: final
                      outputColumnNames: _col0, _col1
                      Statistics: Num rows: 3 Data size: 12 Basic stats: COMPLETE Column stats: NONE
                      Select Operator
                        expressions: UDFToInteger(_col0) (type: int), UDFToInteger(_col1) (type: int)
                        outputColumnNames: _col0, _col1
                        Statistics: Num rows: 6 Data size: 24 Basic stats: COMPLETE Column stats: NONE
                        File Output Operator
                          compressed: false
                          GlobalTableId: 1
#### A masked pattern was here ####
                          NumFilesPerFileSink: 1
                          Statistics: Num rows: 6 Data size: 24 Basic stats: COMPLETE Column stats: NONE
#### A masked pattern was here ####
                          table:
                              input format: org.apache.hadoop.mapred.TextInputFormat
                              output format: org.apache.hadoop.hive.ql.io.HiveIgnoreKeyTextOutputFormat
                              properties:
                                COLUMN_STATS_ACCURATE {"BASIC_STATS":"true"}
                                bucket_count -1
                                bucketing_version 2
                                column.name.delimiter ,
                                columns key,cnt
                                columns.comments 
                                columns.types int:int
#### A masked pattern was here ####
                                name default.outputtbl1_n18
                                numFiles 4
                                numRows 10
                                rawDataSize 30
                                serialization.ddl struct outputtbl1_n18 { i32 key, i32 cnt}
                                serialization.format 1
                                serialization.lib org.apache.hadoop.hive.serde2.lazy.LazySimpleSerDe
                                totalSize 40
#### A masked pattern was here ####
                              serde: org.apache.hadoop.hive.serde2.lazy.LazySimpleSerDe
                              name: default.outputtbl1_n18
                          TotalFiles: 1
                          GatherStats: true
                          MultiFileSpray: false
            Execution mode: vectorized
            Path -> Alias:
#### A masked pattern was here ####
            Path -> Partition:
#### A masked pattern was here ####
                Partition
                  base file name: t1_n80
                  input format: org.apache.hadoop.mapred.TextInputFormat
                  output format: org.apache.hadoop.hive.ql.io.HiveIgnoreKeyTextOutputFormat
                  properties:
                    COLUMN_STATS_ACCURATE {"BASIC_STATS":"true"}
                    SORTBUCKETCOLSPREFIX TRUE
                    bucket_count 2
                    bucket_field_name key
                    bucketing_version 2
                    column.name.delimiter ,
                    columns key,val
                    columns.comments 
                    columns.types string:string
#### A masked pattern was here ####
                    name default.t1_n80
                    numFiles 2
                    numRows 6
                    rawDataSize 24
                    serialization.ddl struct t1_n80 { string key, string val}
                    serialization.format 1
                    serialization.lib org.apache.hadoop.hive.serde2.lazy.LazySimpleSerDe
                    totalSize 30
#### A masked pattern was here ####
                  serde: org.apache.hadoop.hive.serde2.lazy.LazySimpleSerDe
                
                    input format: org.apache.hadoop.mapred.TextInputFormat
                    output format: org.apache.hadoop.hive.ql.io.HiveIgnoreKeyTextOutputFormat
                    properties:
                      COLUMN_STATS_ACCURATE {"BASIC_STATS":"true"}
                      SORTBUCKETCOLSPREFIX TRUE
                      bucket_count 2
                      bucket_field_name key
                      bucketing_version 2
                      column.name.delimiter ,
                      columns key,val
                      columns.comments 
                      columns.types string:string
#### A masked pattern was here ####
                      name default.t1_n80
                      numFiles 2
                      numRows 6
                      rawDataSize 24
                      serialization.ddl struct t1_n80 { string key, string val}
                      serialization.format 1
                      serialization.lib org.apache.hadoop.hive.serde2.lazy.LazySimpleSerDe
                      totalSize 30
#### A masked pattern was here ####
                    serde: org.apache.hadoop.hive.serde2.lazy.LazySimpleSerDe
                    name: default.t1_n80
                  name: default.t1_n80
            Truncated Path -> Alias:
              /t1_n80 [$hdt$_0-subquery1:t1_n80]
        Map 2 
            Map Operator Tree:
                TableScan
                  alias: t1_n80
                  Statistics: Num rows: 6 Data size: 24 Basic stats: COMPLETE Column stats: NONE
                  GatherStats: false
                  Select Operator
                    expressions: (UDFToDouble(key) + UDFToDouble(key)) (type: double)
                    outputColumnNames: _col0
                    Statistics: Num rows: 6 Data size: 24 Basic stats: COMPLETE Column stats: NONE
                    Group By Operator
                      aggregations: count()
                      keys: _col0 (type: double)
                      mode: hash
                      outputColumnNames: _col0, _col1
                      Statistics: Num rows: 6 Data size: 24 Basic stats: COMPLETE Column stats: NONE
                      Reduce Output Operator
                        key expressions: _col0 (type: double)
                        null sort order: a
                        sort order: +
                        Map-reduce partition columns: _col0 (type: double)
                        Statistics: Num rows: 6 Data size: 24 Basic stats: COMPLETE Column stats: NONE
                        tag: -1
                        value expressions: _col1 (type: bigint)
                        auto parallelism: false
            Execution mode: vectorized
            Path -> Alias:
#### A masked pattern was here ####
            Path -> Partition:
#### A masked pattern was here ####
                Partition
                  base file name: t1_n80
                  input format: org.apache.hadoop.mapred.TextInputFormat
                  output format: org.apache.hadoop.hive.ql.io.HiveIgnoreKeyTextOutputFormat
                  properties:
                    COLUMN_STATS_ACCURATE {"BASIC_STATS":"true"}
                    SORTBUCKETCOLSPREFIX TRUE
                    bucket_count 2
                    bucket_field_name key
                    bucketing_version 2
                    column.name.delimiter ,
                    columns key,val
                    columns.comments 
                    columns.types string:string
#### A masked pattern was here ####
                    name default.t1_n80
                    numFiles 2
                    numRows 6
                    rawDataSize 24
                    serialization.ddl struct t1_n80 { string key, string val}
                    serialization.format 1
                    serialization.lib org.apache.hadoop.hive.serde2.lazy.LazySimpleSerDe
                    totalSize 30
#### A masked pattern was here ####
                  serde: org.apache.hadoop.hive.serde2.lazy.LazySimpleSerDe
                
                    input format: org.apache.hadoop.mapred.TextInputFormat
                    output format: org.apache.hadoop.hive.ql.io.HiveIgnoreKeyTextOutputFormat
                    properties:
                      COLUMN_STATS_ACCURATE {"BASIC_STATS":"true"}
                      SORTBUCKETCOLSPREFIX TRUE
                      bucket_count 2
                      bucket_field_name key
                      bucketing_version 2
                      column.name.delimiter ,
                      columns key,val
                      columns.comments 
                      columns.types string:string
#### A masked pattern was here ####
                      name default.t1_n80
                      numFiles 2
                      numRows 6
                      rawDataSize 24
                      serialization.ddl struct t1_n80 { string key, string val}
                      serialization.format 1
                      serialization.lib org.apache.hadoop.hive.serde2.lazy.LazySimpleSerDe
                      totalSize 30
#### A masked pattern was here ####
                    serde: org.apache.hadoop.hive.serde2.lazy.LazySimpleSerDe
                    name: default.t1_n80
                  name: default.t1_n80
            Truncated Path -> Alias:
              /t1_n80 [$hdt$_0-subquery2:$hdt$_0:t1_n80]
        Reducer 3 
            Execution mode: vectorized
            Needs Tagging: false
            Reduce Operator Tree:
              Group By Operator
                aggregations: count(VALUE._col0)
                keys: KEY._col0 (type: double)
                mode: mergepartial
                outputColumnNames: _col0, _col1
                Statistics: Num rows: 3 Data size: 12 Basic stats: COMPLETE Column stats: NONE
                Select Operator
                  expressions: UDFToString(_col0) (type: string), _col1 (type: bigint)
                  outputColumnNames: _col0, _col1
                  Statistics: Num rows: 3 Data size: 12 Basic stats: COMPLETE Column stats: NONE
                  Select Operator
                    expressions: UDFToInteger(_col0) (type: int), UDFToInteger(_col1) (type: int)
                    outputColumnNames: _col0, _col1
                    Statistics: Num rows: 6 Data size: 24 Basic stats: COMPLETE Column stats: NONE
                    File Output Operator
                      compressed: false
                      GlobalTableId: 1
#### A masked pattern was here ####
                      NumFilesPerFileSink: 1
                      Statistics: Num rows: 6 Data size: 24 Basic stats: COMPLETE Column stats: NONE
#### A masked pattern was here ####
                      table:
                          input format: org.apache.hadoop.mapred.TextInputFormat
                          output format: org.apache.hadoop.hive.ql.io.HiveIgnoreKeyTextOutputFormat
                          properties:
                            COLUMN_STATS_ACCURATE {"BASIC_STATS":"true"}
                            bucket_count -1
                            bucketing_version 2
                            column.name.delimiter ,
                            columns key,cnt
                            columns.comments 
                            columns.types int:int
#### A masked pattern was here ####
                            name default.outputtbl1_n18
                            numFiles 4
                            numRows 10
                            rawDataSize 30
                            serialization.ddl struct outputtbl1_n18 { i32 key, i32 cnt}
                            serialization.format 1
                            serialization.lib org.apache.hadoop.hive.serde2.lazy.LazySimpleSerDe
                            totalSize 40
#### A masked pattern was here ####
                          serde: org.apache.hadoop.hive.serde2.lazy.LazySimpleSerDe
                          name: default.outputtbl1_n18
                      TotalFiles: 1
                      GatherStats: true
                      MultiFileSpray: false

  Stage: Stage-0
    Move Operator
      tables:
          replace: true
#### A masked pattern was here ####
          table:
              input format: org.apache.hadoop.mapred.TextInputFormat
              output format: org.apache.hadoop.hive.ql.io.HiveIgnoreKeyTextOutputFormat
              properties:
                COLUMN_STATS_ACCURATE {"BASIC_STATS":"true"}
                bucket_count -1
                bucketing_version 2
                column.name.delimiter ,
                columns key,cnt
                columns.comments 
                columns.types int:int
#### A masked pattern was here ####
                name default.outputtbl1_n18
                numFiles 4
                numRows 10
                rawDataSize 30
                serialization.ddl struct outputtbl1_n18 { i32 key, i32 cnt}
                serialization.format 1
                serialization.lib org.apache.hadoop.hive.serde2.lazy.LazySimpleSerDe
                totalSize 40
#### A masked pattern was here ####
              serde: org.apache.hadoop.hive.serde2.lazy.LazySimpleSerDe
              name: default.outputtbl1_n18

  Stage: Stage-2
    Stats Work
      Basic Stats Work:
#### A masked pattern was here ####

PREHOOK: query: INSERT OVERWRITE TABLE outputTbl1_n18
SELECT * FROM (
SELECT key, count(1) as cnt FROM T1_n80 GROUP BY key
  UNION ALL
SELECT cast(key + key as string) as key, count(1) as cnt FROM T1_n80 GROUP BY key + key
) subq1
PREHOOK: type: QUERY
PREHOOK: Input: default@t1_n80
PREHOOK: Output: default@outputtbl1_n18
POSTHOOK: query: INSERT OVERWRITE TABLE outputTbl1_n18
SELECT * FROM (
SELECT key, count(1) as cnt FROM T1_n80 GROUP BY key
  UNION ALL
SELECT cast(key + key as string) as key, count(1) as cnt FROM T1_n80 GROUP BY key + key
) subq1
POSTHOOK: type: QUERY
POSTHOOK: Input: default@t1_n80
POSTHOOK: Output: default@outputtbl1_n18
POSTHOOK: Lineage: outputtbl1_n18.cnt EXPRESSION [(t1_n80)t1_n80.null, ]
POSTHOOK: Lineage: outputtbl1_n18.key EXPRESSION [(t1_n80)t1_n80.FieldSchema(name:key, type:string, comment:null), ]
PREHOOK: query: SELECT * FROM outputTbl1_n18
PREHOOK: type: QUERY
PREHOOK: Input: default@outputtbl1_n18
#### A masked pattern was here ####
POSTHOOK: query: SELECT * FROM outputTbl1_n18
POSTHOOK: type: QUERY
POSTHOOK: Input: default@outputtbl1_n18
#### A masked pattern was here ####
1	1
14	1
16	2
2	1
2	1
3	1
4	1
6	1
7	1
8	2
PREHOOK: query: EXPLAIN EXTENDED 
INSERT OVERWRITE TABLE outputTbl1_n18
SELECT subq1.key, subq1.cnt+subq2.cnt FROM 
(SELECT key, count(1) as cnt FROM T1_n80 GROUP BY key) subq1
JOIN
(SELECT key, count(1) as cnt FROM T1_n80 GROUP BY key) subq2
ON subq1.key = subq2.key
PREHOOK: type: QUERY
PREHOOK: Input: default@t1_n80
PREHOOK: Output: default@outputtbl1_n18
POSTHOOK: query: EXPLAIN EXTENDED 
INSERT OVERWRITE TABLE outputTbl1_n18
SELECT subq1.key, subq1.cnt+subq2.cnt FROM 
(SELECT key, count(1) as cnt FROM T1_n80 GROUP BY key) subq1
JOIN
(SELECT key, count(1) as cnt FROM T1_n80 GROUP BY key) subq2
ON subq1.key = subq2.key
POSTHOOK: type: QUERY
POSTHOOK: Input: default@t1_n80
POSTHOOK: Output: default@outputtbl1_n18
<<<<<<< HEAD
=======
OPTIMIZED SQL: SELECT `t0`.`key`, `t0`.`$f1` + `t2`.`$f1` AS `_o__c1`
FROM (SELECT `key`, COUNT(*) AS `$f1`
FROM `default`.`t1_n80`
WHERE `key` IS NOT NULL
GROUP BY `key`) AS `t0`
INNER JOIN (SELECT `key`, COUNT(*) AS `$f1`
FROM `default`.`t1_n80`
WHERE `key` IS NOT NULL
GROUP BY `key`) AS `t2` ON `t0`.`key` = `t2`.`key`
>>>>>>> 720a0f27
STAGE DEPENDENCIES:
  Stage-1 is a root stage
  Stage-0 depends on stages: Stage-1
  Stage-2 depends on stages: Stage-0

STAGE PLANS:
  Stage: Stage-1
    Spark
      Edges:
        Reducer 2 <- Map 1 (PARTITION-LEVEL SORT, 2), Map 3 (PARTITION-LEVEL SORT, 2)
#### A masked pattern was here ####
      Vertices:
        Map 1 
            Map Operator Tree:
                TableScan
                  alias: t1_n80
                  Statistics: Num rows: 6 Data size: 24 Basic stats: COMPLETE Column stats: NONE
                  GatherStats: false
                  Filter Operator
                    isSamplingPred: false
                    predicate: key is not null (type: boolean)
                    Statistics: Num rows: 6 Data size: 24 Basic stats: COMPLETE Column stats: NONE
                    Group By Operator
                      aggregations: count()
                      keys: key (type: string)
                      mode: final
                      outputColumnNames: _col0, _col1
                      Statistics: Num rows: 3 Data size: 12 Basic stats: COMPLETE Column stats: NONE
                      Reduce Output Operator
                        key expressions: _col0 (type: string)
                        null sort order: a
                        sort order: +
                        Map-reduce partition columns: _col0 (type: string)
                        Statistics: Num rows: 3 Data size: 12 Basic stats: COMPLETE Column stats: NONE
                        tag: 0
                        value expressions: _col1 (type: bigint)
                        auto parallelism: false
            Execution mode: vectorized
            Path -> Alias:
#### A masked pattern was here ####
            Path -> Partition:
#### A masked pattern was here ####
                Partition
                  base file name: t1_n80
                  input format: org.apache.hadoop.mapred.TextInputFormat
                  output format: org.apache.hadoop.hive.ql.io.HiveIgnoreKeyTextOutputFormat
                  properties:
                    COLUMN_STATS_ACCURATE {"BASIC_STATS":"true"}
                    SORTBUCKETCOLSPREFIX TRUE
                    bucket_count 2
                    bucket_field_name key
                    bucketing_version 2
                    column.name.delimiter ,
                    columns key,val
                    columns.comments 
                    columns.types string:string
#### A masked pattern was here ####
                    name default.t1_n80
                    numFiles 2
                    numRows 6
                    rawDataSize 24
                    serialization.ddl struct t1_n80 { string key, string val}
                    serialization.format 1
                    serialization.lib org.apache.hadoop.hive.serde2.lazy.LazySimpleSerDe
                    totalSize 30
#### A masked pattern was here ####
                  serde: org.apache.hadoop.hive.serde2.lazy.LazySimpleSerDe
                
                    input format: org.apache.hadoop.mapred.TextInputFormat
                    output format: org.apache.hadoop.hive.ql.io.HiveIgnoreKeyTextOutputFormat
                    properties:
                      COLUMN_STATS_ACCURATE {"BASIC_STATS":"true"}
                      SORTBUCKETCOLSPREFIX TRUE
                      bucket_count 2
                      bucket_field_name key
                      bucketing_version 2
                      column.name.delimiter ,
                      columns key,val
                      columns.comments 
                      columns.types string:string
#### A masked pattern was here ####
                      name default.t1_n80
                      numFiles 2
                      numRows 6
                      rawDataSize 24
                      serialization.ddl struct t1_n80 { string key, string val}
                      serialization.format 1
                      serialization.lib org.apache.hadoop.hive.serde2.lazy.LazySimpleSerDe
                      totalSize 30
#### A masked pattern was here ####
                    serde: org.apache.hadoop.hive.serde2.lazy.LazySimpleSerDe
                    name: default.t1_n80
                  name: default.t1_n80
            Truncated Path -> Alias:
              /t1_n80 [$hdt$_0:t1_n80]
        Map 3 
            Map Operator Tree:
                TableScan
                  alias: t1_n80
                  Statistics: Num rows: 6 Data size: 24 Basic stats: COMPLETE Column stats: NONE
                  GatherStats: false
                  Filter Operator
                    isSamplingPred: false
                    predicate: key is not null (type: boolean)
                    Statistics: Num rows: 6 Data size: 24 Basic stats: COMPLETE Column stats: NONE
                    Group By Operator
                      aggregations: count()
                      keys: key (type: string)
                      mode: final
                      outputColumnNames: _col0, _col1
                      Statistics: Num rows: 3 Data size: 12 Basic stats: COMPLETE Column stats: NONE
                      Reduce Output Operator
                        key expressions: _col0 (type: string)
                        null sort order: a
                        sort order: +
                        Map-reduce partition columns: _col0 (type: string)
                        Statistics: Num rows: 3 Data size: 12 Basic stats: COMPLETE Column stats: NONE
                        tag: 1
                        value expressions: _col1 (type: bigint)
                        auto parallelism: false
            Execution mode: vectorized
            Path -> Alias:
#### A masked pattern was here ####
            Path -> Partition:
#### A masked pattern was here ####
                Partition
                  base file name: t1_n80
                  input format: org.apache.hadoop.mapred.TextInputFormat
                  output format: org.apache.hadoop.hive.ql.io.HiveIgnoreKeyTextOutputFormat
                  properties:
                    COLUMN_STATS_ACCURATE {"BASIC_STATS":"true"}
                    SORTBUCKETCOLSPREFIX TRUE
                    bucket_count 2
                    bucket_field_name key
                    bucketing_version 2
                    column.name.delimiter ,
                    columns key,val
                    columns.comments 
                    columns.types string:string
#### A masked pattern was here ####
                    name default.t1_n80
                    numFiles 2
                    numRows 6
                    rawDataSize 24
                    serialization.ddl struct t1_n80 { string key, string val}
                    serialization.format 1
                    serialization.lib org.apache.hadoop.hive.serde2.lazy.LazySimpleSerDe
                    totalSize 30
#### A masked pattern was here ####
                  serde: org.apache.hadoop.hive.serde2.lazy.LazySimpleSerDe
                
                    input format: org.apache.hadoop.mapred.TextInputFormat
                    output format: org.apache.hadoop.hive.ql.io.HiveIgnoreKeyTextOutputFormat
                    properties:
                      COLUMN_STATS_ACCURATE {"BASIC_STATS":"true"}
                      SORTBUCKETCOLSPREFIX TRUE
                      bucket_count 2
                      bucket_field_name key
                      bucketing_version 2
                      column.name.delimiter ,
                      columns key,val
                      columns.comments 
                      columns.types string:string
#### A masked pattern was here ####
                      name default.t1_n80
                      numFiles 2
                      numRows 6
                      rawDataSize 24
                      serialization.ddl struct t1_n80 { string key, string val}
                      serialization.format 1
                      serialization.lib org.apache.hadoop.hive.serde2.lazy.LazySimpleSerDe
                      totalSize 30
#### A masked pattern was here ####
                    serde: org.apache.hadoop.hive.serde2.lazy.LazySimpleSerDe
                    name: default.t1_n80
                  name: default.t1_n80
            Truncated Path -> Alias:
              /t1_n80 [$hdt$_1:t1_n80]
        Reducer 2 
            Needs Tagging: true
            Reduce Operator Tree:
              Join Operator
                condition map:
                     Inner Join 0 to 1
                keys:
                  0 _col0 (type: string)
                  1 _col0 (type: string)
                outputColumnNames: _col0, _col1, _col3
                Statistics: Num rows: 3 Data size: 13 Basic stats: COMPLETE Column stats: NONE
                Select Operator
                  expressions: UDFToInteger(_col0) (type: int), UDFToInteger((_col1 + _col3)) (type: int)
                  outputColumnNames: _col0, _col1
                  Statistics: Num rows: 3 Data size: 13 Basic stats: COMPLETE Column stats: NONE
                  File Output Operator
                    compressed: false
                    GlobalTableId: 1
#### A masked pattern was here ####
                    NumFilesPerFileSink: 1
                    Statistics: Num rows: 3 Data size: 13 Basic stats: COMPLETE Column stats: NONE
#### A masked pattern was here ####
                    table:
                        input format: org.apache.hadoop.mapred.TextInputFormat
                        output format: org.apache.hadoop.hive.ql.io.HiveIgnoreKeyTextOutputFormat
                        properties:
                          COLUMN_STATS_ACCURATE {"BASIC_STATS":"true"}
                          bucket_count -1
                          bucketing_version 2
                          column.name.delimiter ,
                          columns key,cnt
                          columns.comments 
                          columns.types int:int
#### A masked pattern was here ####
                          name default.outputtbl1_n18
                          numFiles 4
                          numRows 10
                          rawDataSize 32
                          serialization.ddl struct outputtbl1_n18 { i32 key, i32 cnt}
                          serialization.format 1
                          serialization.lib org.apache.hadoop.hive.serde2.lazy.LazySimpleSerDe
                          totalSize 42
#### A masked pattern was here ####
                        serde: org.apache.hadoop.hive.serde2.lazy.LazySimpleSerDe
                        name: default.outputtbl1_n18
                    TotalFiles: 1
                    GatherStats: true
                    MultiFileSpray: false

  Stage: Stage-0
    Move Operator
      tables:
          replace: true
#### A masked pattern was here ####
          table:
              input format: org.apache.hadoop.mapred.TextInputFormat
              output format: org.apache.hadoop.hive.ql.io.HiveIgnoreKeyTextOutputFormat
              properties:
                COLUMN_STATS_ACCURATE {"BASIC_STATS":"true"}
                bucket_count -1
                bucketing_version 2
                column.name.delimiter ,
                columns key,cnt
                columns.comments 
                columns.types int:int
#### A masked pattern was here ####
                name default.outputtbl1_n18
                numFiles 4
                numRows 10
                rawDataSize 32
                serialization.ddl struct outputtbl1_n18 { i32 key, i32 cnt}
                serialization.format 1
                serialization.lib org.apache.hadoop.hive.serde2.lazy.LazySimpleSerDe
                totalSize 42
#### A masked pattern was here ####
              serde: org.apache.hadoop.hive.serde2.lazy.LazySimpleSerDe
              name: default.outputtbl1_n18

  Stage: Stage-2
    Stats Work
      Basic Stats Work:
#### A masked pattern was here ####

PREHOOK: query: INSERT OVERWRITE TABLE outputTbl1_n18
SELECT subq1.key, subq1.cnt+subq2.cnt FROM 
(SELECT key, count(1) as cnt FROM T1_n80 GROUP BY key) subq1
JOIN
(SELECT key, count(1) as cnt FROM T1_n80 GROUP BY key) subq2
ON subq1.key = subq2.key
PREHOOK: type: QUERY
PREHOOK: Input: default@t1_n80
PREHOOK: Output: default@outputtbl1_n18
POSTHOOK: query: INSERT OVERWRITE TABLE outputTbl1_n18
SELECT subq1.key, subq1.cnt+subq2.cnt FROM 
(SELECT key, count(1) as cnt FROM T1_n80 GROUP BY key) subq1
JOIN
(SELECT key, count(1) as cnt FROM T1_n80 GROUP BY key) subq2
ON subq1.key = subq2.key
POSTHOOK: type: QUERY
POSTHOOK: Input: default@t1_n80
POSTHOOK: Output: default@outputtbl1_n18
POSTHOOK: Lineage: outputtbl1_n18.cnt EXPRESSION [(t1_n80)t1_n80.null, ]
POSTHOOK: Lineage: outputtbl1_n18.key EXPRESSION [(t1_n80)t1_n80.FieldSchema(name:key, type:string, comment:null), ]
PREHOOK: query: SELECT * FROM outputTbl1_n18
PREHOOK: type: QUERY
PREHOOK: Input: default@outputtbl1_n18
#### A masked pattern was here ####
POSTHOOK: query: SELECT * FROM outputTbl1_n18
POSTHOOK: type: QUERY
POSTHOOK: Input: default@outputtbl1_n18
#### A masked pattern was here ####
1	2
2	2
3	2
7	2
8	4
PREHOOK: query: EXPLAIN EXTENDED 
SELECT * FROM 
(SELECT key, count(1) FROM T1_n80 GROUP BY key) subq1
JOIN
(SELECT key, val, count(1) FROM T1_n80 GROUP BY key, val) subq2
ON subq1.key = subq2.key
PREHOOK: type: QUERY
PREHOOK: Input: default@t1_n80
#### A masked pattern was here ####
POSTHOOK: query: EXPLAIN EXTENDED 
SELECT * FROM 
(SELECT key, count(1) FROM T1_n80 GROUP BY key) subq1
JOIN
(SELECT key, val, count(1) FROM T1_n80 GROUP BY key, val) subq2
ON subq1.key = subq2.key
POSTHOOK: type: QUERY
POSTHOOK: Input: default@t1_n80
#### A masked pattern was here ####
<<<<<<< HEAD
=======
OPTIMIZED SQL: SELECT *
FROM (SELECT `key`, COUNT(*) AS `$f1`
FROM `default`.`t1_n80`
WHERE `key` IS NOT NULL
GROUP BY `key`) AS `t0`
INNER JOIN (SELECT `key`, `val`, COUNT(*) AS `$f2`
FROM `default`.`t1_n80`
WHERE `key` IS NOT NULL
GROUP BY `key`, `val`) AS `t2` ON `t0`.`key` = `t2`.`key`
>>>>>>> 720a0f27
STAGE DEPENDENCIES:
  Stage-1 is a root stage
  Stage-0 depends on stages: Stage-1

STAGE PLANS:
  Stage: Stage-1
    Spark
      Edges:
        Reducer 2 <- Map 1 (PARTITION-LEVEL SORT, 2), Reducer 4 (PARTITION-LEVEL SORT, 2)
        Reducer 4 <- Map 3 (GROUP, 2)
#### A masked pattern was here ####
      Vertices:
        Map 1 
            Map Operator Tree:
                TableScan
                  alias: t1_n80
                  Statistics: Num rows: 6 Data size: 24 Basic stats: COMPLETE Column stats: NONE
                  GatherStats: false
                  Filter Operator
                    isSamplingPred: false
                    predicate: key is not null (type: boolean)
                    Statistics: Num rows: 6 Data size: 24 Basic stats: COMPLETE Column stats: NONE
                    Group By Operator
                      aggregations: count()
                      keys: key (type: string)
                      mode: final
                      outputColumnNames: _col0, _col1
                      Statistics: Num rows: 3 Data size: 12 Basic stats: COMPLETE Column stats: NONE
                      Reduce Output Operator
                        key expressions: _col0 (type: string)
                        null sort order: a
                        sort order: +
                        Map-reduce partition columns: _col0 (type: string)
                        Statistics: Num rows: 3 Data size: 12 Basic stats: COMPLETE Column stats: NONE
                        tag: 0
                        value expressions: _col1 (type: bigint)
                        auto parallelism: false
            Execution mode: vectorized
            Path -> Alias:
#### A masked pattern was here ####
            Path -> Partition:
#### A masked pattern was here ####
                Partition
                  base file name: t1_n80
                  input format: org.apache.hadoop.mapred.TextInputFormat
                  output format: org.apache.hadoop.hive.ql.io.HiveIgnoreKeyTextOutputFormat
                  properties:
                    COLUMN_STATS_ACCURATE {"BASIC_STATS":"true"}
                    SORTBUCKETCOLSPREFIX TRUE
                    bucket_count 2
                    bucket_field_name key
                    bucketing_version 2
                    column.name.delimiter ,
                    columns key,val
                    columns.comments 
                    columns.types string:string
#### A masked pattern was here ####
                    name default.t1_n80
                    numFiles 2
                    numRows 6
                    rawDataSize 24
                    serialization.ddl struct t1_n80 { string key, string val}
                    serialization.format 1
                    serialization.lib org.apache.hadoop.hive.serde2.lazy.LazySimpleSerDe
                    totalSize 30
#### A masked pattern was here ####
                  serde: org.apache.hadoop.hive.serde2.lazy.LazySimpleSerDe
                
                    input format: org.apache.hadoop.mapred.TextInputFormat
                    output format: org.apache.hadoop.hive.ql.io.HiveIgnoreKeyTextOutputFormat
                    properties:
                      COLUMN_STATS_ACCURATE {"BASIC_STATS":"true"}
                      SORTBUCKETCOLSPREFIX TRUE
                      bucket_count 2
                      bucket_field_name key
                      bucketing_version 2
                      column.name.delimiter ,
                      columns key,val
                      columns.comments 
                      columns.types string:string
#### A masked pattern was here ####
                      name default.t1_n80
                      numFiles 2
                      numRows 6
                      rawDataSize 24
                      serialization.ddl struct t1_n80 { string key, string val}
                      serialization.format 1
                      serialization.lib org.apache.hadoop.hive.serde2.lazy.LazySimpleSerDe
                      totalSize 30
#### A masked pattern was here ####
                    serde: org.apache.hadoop.hive.serde2.lazy.LazySimpleSerDe
                    name: default.t1_n80
                  name: default.t1_n80
            Truncated Path -> Alias:
              /t1_n80 [$hdt$_0:t1_n80]
        Map 3 
            Map Operator Tree:
                TableScan
                  alias: t1_n80
                  Statistics: Num rows: 6 Data size: 24 Basic stats: COMPLETE Column stats: NONE
                  GatherStats: false
                  Filter Operator
                    isSamplingPred: false
                    predicate: key is not null (type: boolean)
                    Statistics: Num rows: 6 Data size: 24 Basic stats: COMPLETE Column stats: NONE
                    Group By Operator
                      aggregations: count()
                      keys: key (type: string), val (type: string)
                      mode: hash
                      outputColumnNames: _col0, _col1, _col2
                      Statistics: Num rows: 6 Data size: 24 Basic stats: COMPLETE Column stats: NONE
                      Reduce Output Operator
                        key expressions: _col0 (type: string), _col1 (type: string)
                        null sort order: aa
                        sort order: ++
                        Map-reduce partition columns: _col0 (type: string), _col1 (type: string)
                        Statistics: Num rows: 6 Data size: 24 Basic stats: COMPLETE Column stats: NONE
                        tag: -1
                        value expressions: _col2 (type: bigint)
                        auto parallelism: false
            Execution mode: vectorized
            Path -> Alias:
#### A masked pattern was here ####
            Path -> Partition:
#### A masked pattern was here ####
                Partition
                  base file name: t1_n80
                  input format: org.apache.hadoop.mapred.TextInputFormat
                  output format: org.apache.hadoop.hive.ql.io.HiveIgnoreKeyTextOutputFormat
                  properties:
                    COLUMN_STATS_ACCURATE {"BASIC_STATS":"true"}
                    SORTBUCKETCOLSPREFIX TRUE
                    bucket_count 2
                    bucket_field_name key
                    bucketing_version 2
                    column.name.delimiter ,
                    columns key,val
                    columns.comments 
                    columns.types string:string
#### A masked pattern was here ####
                    name default.t1_n80
                    numFiles 2
                    numRows 6
                    rawDataSize 24
                    serialization.ddl struct t1_n80 { string key, string val}
                    serialization.format 1
                    serialization.lib org.apache.hadoop.hive.serde2.lazy.LazySimpleSerDe
                    totalSize 30
#### A masked pattern was here ####
                  serde: org.apache.hadoop.hive.serde2.lazy.LazySimpleSerDe
                
                    input format: org.apache.hadoop.mapred.TextInputFormat
                    output format: org.apache.hadoop.hive.ql.io.HiveIgnoreKeyTextOutputFormat
                    properties:
                      COLUMN_STATS_ACCURATE {"BASIC_STATS":"true"}
                      SORTBUCKETCOLSPREFIX TRUE
                      bucket_count 2
                      bucket_field_name key
                      bucketing_version 2
                      column.name.delimiter ,
                      columns key,val
                      columns.comments 
                      columns.types string:string
#### A masked pattern was here ####
                      name default.t1_n80
                      numFiles 2
                      numRows 6
                      rawDataSize 24
                      serialization.ddl struct t1_n80 { string key, string val}
                      serialization.format 1
                      serialization.lib org.apache.hadoop.hive.serde2.lazy.LazySimpleSerDe
                      totalSize 30
#### A masked pattern was here ####
                    serde: org.apache.hadoop.hive.serde2.lazy.LazySimpleSerDe
                    name: default.t1_n80
                  name: default.t1_n80
            Truncated Path -> Alias:
              /t1_n80 [$hdt$_1:t1_n80]
        Reducer 2 
            Needs Tagging: true
            Reduce Operator Tree:
              Join Operator
                condition map:
                     Inner Join 0 to 1
                keys:
                  0 _col0 (type: string)
                  1 _col0 (type: string)
                outputColumnNames: _col0, _col1, _col2, _col3, _col4
                Statistics: Num rows: 3 Data size: 13 Basic stats: COMPLETE Column stats: NONE
                File Output Operator
                  compressed: false
                  GlobalTableId: 0
#### A masked pattern was here ####
                  NumFilesPerFileSink: 1
                  Statistics: Num rows: 3 Data size: 13 Basic stats: COMPLETE Column stats: NONE
#### A masked pattern was here ####
                  table:
                      input format: org.apache.hadoop.mapred.SequenceFileInputFormat
                      output format: org.apache.hadoop.hive.ql.io.HiveSequenceFileOutputFormat
                      properties:
                        columns _col0,_col1,_col2,_col3,_col4
                        columns.types string:bigint:string:string:bigint
                        escape.delim \
                        hive.serialization.extend.additional.nesting.levels true
                        serialization.escape.crlf true
                        serialization.format 1
                        serialization.lib org.apache.hadoop.hive.serde2.lazy.LazySimpleSerDe
                      serde: org.apache.hadoop.hive.serde2.lazy.LazySimpleSerDe
                  TotalFiles: 1
                  GatherStats: false
                  MultiFileSpray: false
        Reducer 4 
            Execution mode: vectorized
            Needs Tagging: false
            Reduce Operator Tree:
              Group By Operator
                aggregations: count(VALUE._col0)
                keys: KEY._col0 (type: string), KEY._col1 (type: string)
                mode: mergepartial
                outputColumnNames: _col0, _col1, _col2
                Statistics: Num rows: 3 Data size: 12 Basic stats: COMPLETE Column stats: NONE
                Reduce Output Operator
                  key expressions: _col0 (type: string)
                  null sort order: a
                  sort order: +
                  Map-reduce partition columns: _col0 (type: string)
                  Statistics: Num rows: 3 Data size: 12 Basic stats: COMPLETE Column stats: NONE
                  tag: 1
                  value expressions: _col1 (type: string), _col2 (type: bigint)
                  auto parallelism: false

  Stage: Stage-0
    Fetch Operator
      limit: -1
      Processor Tree:
        ListSink

PREHOOK: query: CREATE TABLE T2_n49(key STRING, val STRING)
CLUSTERED BY (key, val) SORTED BY (key, val) INTO 2 BUCKETS STORED AS TEXTFILE
PREHOOK: type: CREATETABLE
PREHOOK: Output: database:default
PREHOOK: Output: default@T2_n49
POSTHOOK: query: CREATE TABLE T2_n49(key STRING, val STRING)
CLUSTERED BY (key, val) SORTED BY (key, val) INTO 2 BUCKETS STORED AS TEXTFILE
POSTHOOK: type: CREATETABLE
POSTHOOK: Output: database:default
POSTHOOK: Output: default@T2_n49
PREHOOK: query: INSERT OVERWRITE TABLE T2_n49 select key, val from T1_n80
PREHOOK: type: QUERY
PREHOOK: Input: default@t1_n80
PREHOOK: Output: default@t2_n49
POSTHOOK: query: INSERT OVERWRITE TABLE T2_n49 select key, val from T1_n80
POSTHOOK: type: QUERY
POSTHOOK: Input: default@t1_n80
POSTHOOK: Output: default@t2_n49
POSTHOOK: Lineage: t2_n49.key SIMPLE [(t1_n80)t1_n80.FieldSchema(name:key, type:string, comment:null), ]
POSTHOOK: Lineage: t2_n49.val SIMPLE [(t1_n80)t1_n80.FieldSchema(name:val, type:string, comment:null), ]
PREHOOK: query: EXPLAIN EXTENDED 
INSERT OVERWRITE TABLE outputTbl1_n18
SELECT key, count(1) FROM T2_n49 GROUP BY key
PREHOOK: type: QUERY
PREHOOK: Input: default@t2_n49
PREHOOK: Output: default@outputtbl1_n18
POSTHOOK: query: EXPLAIN EXTENDED 
INSERT OVERWRITE TABLE outputTbl1_n18
SELECT key, count(1) FROM T2_n49 GROUP BY key
POSTHOOK: type: QUERY
POSTHOOK: Input: default@t2_n49
POSTHOOK: Output: default@outputtbl1_n18
<<<<<<< HEAD
=======
OPTIMIZED SQL: SELECT `key`, COUNT(*) AS `$f1`
FROM `default`.`t2_n49`
GROUP BY `key`
>>>>>>> 720a0f27
STAGE DEPENDENCIES:
  Stage-1 is a root stage
  Stage-0 depends on stages: Stage-1
  Stage-2 depends on stages: Stage-0

STAGE PLANS:
  Stage: Stage-1
    Spark
      Edges:
        Reducer 2 <- Map 1 (GROUP, 2)
#### A masked pattern was here ####
      Vertices:
        Map 1 
            Map Operator Tree:
                TableScan
                  alias: t2_n49
                  Statistics: Num rows: 6 Data size: 24 Basic stats: COMPLETE Column stats: NONE
                  GatherStats: false
                  Select Operator
                    expressions: key (type: string)
                    outputColumnNames: key
                    Statistics: Num rows: 6 Data size: 24 Basic stats: COMPLETE Column stats: NONE
                    Group By Operator
                      aggregations: count()
                      bucketGroup: true
                      keys: key (type: string)
                      mode: hash
                      outputColumnNames: _col0, _col1
                      Statistics: Num rows: 6 Data size: 24 Basic stats: COMPLETE Column stats: NONE
                      Reduce Output Operator
                        key expressions: _col0 (type: string)
                        null sort order: a
                        sort order: +
                        Map-reduce partition columns: _col0 (type: string)
                        Statistics: Num rows: 6 Data size: 24 Basic stats: COMPLETE Column stats: NONE
                        tag: -1
                        value expressions: _col1 (type: bigint)
                        auto parallelism: false
            Execution mode: vectorized
            Path -> Alias:
#### A masked pattern was here ####
            Path -> Partition:
#### A masked pattern was here ####
                Partition
                  base file name: t2_n49
                  input format: org.apache.hadoop.mapred.TextInputFormat
                  output format: org.apache.hadoop.hive.ql.io.HiveIgnoreKeyTextOutputFormat
                  properties:
                    COLUMN_STATS_ACCURATE {"BASIC_STATS":"true"}
                    SORTBUCKETCOLSPREFIX TRUE
                    bucket_count 2
                    bucket_field_name key,val
                    bucketing_version 2
                    column.name.delimiter ,
                    columns key,val
                    columns.comments 
                    columns.types string:string
#### A masked pattern was here ####
                    name default.t2_n49
                    numFiles 2
                    numRows 6
                    rawDataSize 24
                    serialization.ddl struct t2_n49 { string key, string val}
                    serialization.format 1
                    serialization.lib org.apache.hadoop.hive.serde2.lazy.LazySimpleSerDe
                    totalSize 30
#### A masked pattern was here ####
                  serde: org.apache.hadoop.hive.serde2.lazy.LazySimpleSerDe
                
                    input format: org.apache.hadoop.mapred.TextInputFormat
                    output format: org.apache.hadoop.hive.ql.io.HiveIgnoreKeyTextOutputFormat
                    properties:
                      COLUMN_STATS_ACCURATE {"BASIC_STATS":"true"}
                      SORTBUCKETCOLSPREFIX TRUE
                      bucket_count 2
                      bucket_field_name key,val
                      bucketing_version 2
                      column.name.delimiter ,
                      columns key,val
                      columns.comments 
                      columns.types string:string
#### A masked pattern was here ####
                      name default.t2_n49
                      numFiles 2
                      numRows 6
                      rawDataSize 24
                      serialization.ddl struct t2_n49 { string key, string val}
                      serialization.format 1
                      serialization.lib org.apache.hadoop.hive.serde2.lazy.LazySimpleSerDe
                      totalSize 30
#### A masked pattern was here ####
                    serde: org.apache.hadoop.hive.serde2.lazy.LazySimpleSerDe
                    name: default.t2_n49
                  name: default.t2_n49
            Truncated Path -> Alias:
              /t2_n49 [t2_n49]
        Reducer 2 
            Execution mode: vectorized
            Needs Tagging: false
            Reduce Operator Tree:
              Group By Operator
                aggregations: count(VALUE._col0)
                keys: KEY._col0 (type: string)
                mode: mergepartial
                outputColumnNames: _col0, _col1
                Statistics: Num rows: 3 Data size: 12 Basic stats: COMPLETE Column stats: NONE
                Select Operator
                  expressions: UDFToInteger(_col0) (type: int), UDFToInteger(_col1) (type: int)
                  outputColumnNames: _col0, _col1
                  Statistics: Num rows: 3 Data size: 12 Basic stats: COMPLETE Column stats: NONE
                  File Output Operator
                    compressed: false
                    GlobalTableId: 1
#### A masked pattern was here ####
                    NumFilesPerFileSink: 1
                    Statistics: Num rows: 3 Data size: 12 Basic stats: COMPLETE Column stats: NONE
#### A masked pattern was here ####
                    table:
                        input format: org.apache.hadoop.mapred.TextInputFormat
                        output format: org.apache.hadoop.hive.ql.io.HiveIgnoreKeyTextOutputFormat
                        properties:
                          COLUMN_STATS_ACCURATE {"BASIC_STATS":"true"}
                          bucket_count -1
                          bucketing_version 2
                          column.name.delimiter ,
                          columns key,cnt
                          columns.comments 
                          columns.types int:int
#### A masked pattern was here ####
                          name default.outputtbl1_n18
                          numFiles 2
                          numRows 5
                          rawDataSize 15
                          serialization.ddl struct outputtbl1_n18 { i32 key, i32 cnt}
                          serialization.format 1
                          serialization.lib org.apache.hadoop.hive.serde2.lazy.LazySimpleSerDe
                          totalSize 20
#### A masked pattern was here ####
                        serde: org.apache.hadoop.hive.serde2.lazy.LazySimpleSerDe
                        name: default.outputtbl1_n18
                    TotalFiles: 1
                    GatherStats: true
                    MultiFileSpray: false

  Stage: Stage-0
    Move Operator
      tables:
          replace: true
#### A masked pattern was here ####
          table:
              input format: org.apache.hadoop.mapred.TextInputFormat
              output format: org.apache.hadoop.hive.ql.io.HiveIgnoreKeyTextOutputFormat
              properties:
                COLUMN_STATS_ACCURATE {"BASIC_STATS":"true"}
                bucket_count -1
                bucketing_version 2
                column.name.delimiter ,
                columns key,cnt
                columns.comments 
                columns.types int:int
#### A masked pattern was here ####
                name default.outputtbl1_n18
                numFiles 2
                numRows 5
                rawDataSize 15
                serialization.ddl struct outputtbl1_n18 { i32 key, i32 cnt}
                serialization.format 1
                serialization.lib org.apache.hadoop.hive.serde2.lazy.LazySimpleSerDe
                totalSize 20
#### A masked pattern was here ####
              serde: org.apache.hadoop.hive.serde2.lazy.LazySimpleSerDe
              name: default.outputtbl1_n18

  Stage: Stage-2
    Stats Work
      Basic Stats Work:
#### A masked pattern was here ####

PREHOOK: query: INSERT OVERWRITE TABLE outputTbl1_n18
SELECT key, count(1) FROM T2_n49 GROUP BY key
PREHOOK: type: QUERY
PREHOOK: Input: default@t2_n49
PREHOOK: Output: default@outputtbl1_n18
POSTHOOK: query: INSERT OVERWRITE TABLE outputTbl1_n18
SELECT key, count(1) FROM T2_n49 GROUP BY key
POSTHOOK: type: QUERY
POSTHOOK: Input: default@t2_n49
POSTHOOK: Output: default@outputtbl1_n18
POSTHOOK: Lineage: outputtbl1_n18.cnt EXPRESSION [(t2_n49)t2_n49.null, ]
POSTHOOK: Lineage: outputtbl1_n18.key EXPRESSION [(t2_n49)t2_n49.FieldSchema(name:key, type:string, comment:null), ]
PREHOOK: query: SELECT * FROM outputTbl1_n18
PREHOOK: type: QUERY
PREHOOK: Input: default@outputtbl1_n18
#### A masked pattern was here ####
POSTHOOK: query: SELECT * FROM outputTbl1_n18
POSTHOOK: type: QUERY
POSTHOOK: Input: default@outputtbl1_n18
#### A masked pattern was here ####
1	1
2	1
3	1
7	1
8	2
PREHOOK: query: EXPLAIN EXTENDED 
INSERT OVERWRITE TABLE outputTbl4_n2
SELECT key, 1, val, count(1) FROM T2_n49 GROUP BY key, 1, val
PREHOOK: type: QUERY
PREHOOK: Input: default@t2_n49
PREHOOK: Output: default@outputtbl4_n2
POSTHOOK: query: EXPLAIN EXTENDED 
INSERT OVERWRITE TABLE outputTbl4_n2
SELECT key, 1, val, count(1) FROM T2_n49 GROUP BY key, 1, val
POSTHOOK: type: QUERY
POSTHOOK: Input: default@t2_n49
POSTHOOK: Output: default@outputtbl4_n2
<<<<<<< HEAD
=======
OPTIMIZED SQL: SELECT `key`, 1 AS `_o__c1`, `val`, COUNT(*) AS `_o__c3`
FROM `default`.`t2_n49`
GROUP BY `key`, `val`
>>>>>>> 720a0f27
STAGE DEPENDENCIES:
  Stage-1 is a root stage
  Stage-0 depends on stages: Stage-1
  Stage-2 depends on stages: Stage-0

STAGE PLANS:
  Stage: Stage-1
    Spark
#### A masked pattern was here ####
      Vertices:
        Map 1 
            Map Operator Tree:
                TableScan
                  alias: t2_n49
                  Statistics: Num rows: 6 Data size: 24 Basic stats: COMPLETE Column stats: NONE
                  GatherStats: false
                  Select Operator
                    expressions: key (type: string), val (type: string)
                    outputColumnNames: key, val
                    Statistics: Num rows: 6 Data size: 24 Basic stats: COMPLETE Column stats: NONE
                    Group By Operator
                      aggregations: count()
                      keys: key (type: string), val (type: string)
                      mode: final
                      outputColumnNames: _col0, _col1, _col2
                      Statistics: Num rows: 3 Data size: 12 Basic stats: COMPLETE Column stats: NONE
                      Select Operator
                        expressions: UDFToInteger(_col0) (type: int), 1 (type: int), _col1 (type: string), UDFToInteger(_col2) (type: int)
                        outputColumnNames: _col0, _col1, _col2, _col3
                        Statistics: Num rows: 3 Data size: 12 Basic stats: COMPLETE Column stats: NONE
                        File Output Operator
                          compressed: false
                          GlobalTableId: 1
#### A masked pattern was here ####
                          NumFilesPerFileSink: 1
                          Statistics: Num rows: 3 Data size: 12 Basic stats: COMPLETE Column stats: NONE
#### A masked pattern was here ####
                          table:
                              input format: org.apache.hadoop.mapred.TextInputFormat
                              output format: org.apache.hadoop.hive.ql.io.HiveIgnoreKeyTextOutputFormat
                              properties:
                                COLUMN_STATS_ACCURATE {"BASIC_STATS":"true"}
                                bucket_count -1
                                bucketing_version 2
                                column.name.delimiter ,
                                columns key1,key2,key3,cnt
                                columns.comments 
                                columns.types int:int:string:int
#### A masked pattern was here ####
                                name default.outputtbl4_n2
                                numFiles 2
                                numRows 6
                                rawDataSize 48
                                serialization.ddl struct outputtbl4_n2 { i32 key1, i32 key2, string key3, i32 cnt}
                                serialization.format 1
                                serialization.lib org.apache.hadoop.hive.serde2.lazy.LazySimpleSerDe
                                totalSize 54
#### A masked pattern was here ####
                              serde: org.apache.hadoop.hive.serde2.lazy.LazySimpleSerDe
                              name: default.outputtbl4_n2
                          TotalFiles: 1
                          GatherStats: true
                          MultiFileSpray: false
            Execution mode: vectorized
            Path -> Alias:
#### A masked pattern was here ####
            Path -> Partition:
#### A masked pattern was here ####
                Partition
                  base file name: t2_n49
                  input format: org.apache.hadoop.mapred.TextInputFormat
                  output format: org.apache.hadoop.hive.ql.io.HiveIgnoreKeyTextOutputFormat
                  properties:
                    COLUMN_STATS_ACCURATE {"BASIC_STATS":"true"}
                    SORTBUCKETCOLSPREFIX TRUE
                    bucket_count 2
                    bucket_field_name key,val
                    bucketing_version 2
                    column.name.delimiter ,
                    columns key,val
                    columns.comments 
                    columns.types string:string
#### A masked pattern was here ####
                    name default.t2_n49
                    numFiles 2
                    numRows 6
                    rawDataSize 24
                    serialization.ddl struct t2_n49 { string key, string val}
                    serialization.format 1
                    serialization.lib org.apache.hadoop.hive.serde2.lazy.LazySimpleSerDe
                    totalSize 30
#### A masked pattern was here ####
                  serde: org.apache.hadoop.hive.serde2.lazy.LazySimpleSerDe
                
                    input format: org.apache.hadoop.mapred.TextInputFormat
                    output format: org.apache.hadoop.hive.ql.io.HiveIgnoreKeyTextOutputFormat
                    properties:
                      COLUMN_STATS_ACCURATE {"BASIC_STATS":"true"}
                      SORTBUCKETCOLSPREFIX TRUE
                      bucket_count 2
                      bucket_field_name key,val
                      bucketing_version 2
                      column.name.delimiter ,
                      columns key,val
                      columns.comments 
                      columns.types string:string
#### A masked pattern was here ####
                      name default.t2_n49
                      numFiles 2
                      numRows 6
                      rawDataSize 24
                      serialization.ddl struct t2_n49 { string key, string val}
                      serialization.format 1
                      serialization.lib org.apache.hadoop.hive.serde2.lazy.LazySimpleSerDe
                      totalSize 30
#### A masked pattern was here ####
                    serde: org.apache.hadoop.hive.serde2.lazy.LazySimpleSerDe
                    name: default.t2_n49
                  name: default.t2_n49
            Truncated Path -> Alias:
              /t2_n49 [t2_n49]

  Stage: Stage-0
    Move Operator
      tables:
          replace: true
#### A masked pattern was here ####
          table:
              input format: org.apache.hadoop.mapred.TextInputFormat
              output format: org.apache.hadoop.hive.ql.io.HiveIgnoreKeyTextOutputFormat
              properties:
                COLUMN_STATS_ACCURATE {"BASIC_STATS":"true"}
                bucket_count -1
                bucketing_version 2
                column.name.delimiter ,
                columns key1,key2,key3,cnt
                columns.comments 
                columns.types int:int:string:int
#### A masked pattern was here ####
                name default.outputtbl4_n2
                numFiles 2
                numRows 6
                rawDataSize 48
                serialization.ddl struct outputtbl4_n2 { i32 key1, i32 key2, string key3, i32 cnt}
                serialization.format 1
                serialization.lib org.apache.hadoop.hive.serde2.lazy.LazySimpleSerDe
                totalSize 54
#### A masked pattern was here ####
              serde: org.apache.hadoop.hive.serde2.lazy.LazySimpleSerDe
              name: default.outputtbl4_n2

  Stage: Stage-2
    Stats Work
      Basic Stats Work:
#### A masked pattern was here ####

PREHOOK: query: INSERT OVERWRITE TABLE outputTbl4_n2
SELECT key, 1, val, count(1) FROM T2_n49 GROUP BY key, 1, val
PREHOOK: type: QUERY
PREHOOK: Input: default@t2_n49
PREHOOK: Output: default@outputtbl4_n2
POSTHOOK: query: INSERT OVERWRITE TABLE outputTbl4_n2
SELECT key, 1, val, count(1) FROM T2_n49 GROUP BY key, 1, val
POSTHOOK: type: QUERY
POSTHOOK: Input: default@t2_n49
POSTHOOK: Output: default@outputtbl4_n2
POSTHOOK: Lineage: outputtbl4_n2.cnt EXPRESSION [(t2_n49)t2_n49.null, ]
POSTHOOK: Lineage: outputtbl4_n2.key1 EXPRESSION [(t2_n49)t2_n49.FieldSchema(name:key, type:string, comment:null), ]
POSTHOOK: Lineage: outputtbl4_n2.key2 SIMPLE []
POSTHOOK: Lineage: outputtbl4_n2.key3 SIMPLE [(t2_n49)t2_n49.FieldSchema(name:val, type:string, comment:null), ]
PREHOOK: query: SELECT * FROM outputTbl4_n2
PREHOOK: type: QUERY
PREHOOK: Input: default@outputtbl4_n2
#### A masked pattern was here ####
POSTHOOK: query: SELECT * FROM outputTbl4_n2
POSTHOOK: type: QUERY
POSTHOOK: Input: default@outputtbl4_n2
#### A masked pattern was here ####
1	1	11	1
2	1	12	1
3	1	13	1
7	1	17	1
8	1	18	1
8	1	28	1
PREHOOK: query: CREATE TABLE outputTbl5_n2(key1 int, key2 int, key3 string, key4 int, cnt int)
PREHOOK: type: CREATETABLE
PREHOOK: Output: database:default
PREHOOK: Output: default@outputTbl5_n2
POSTHOOK: query: CREATE TABLE outputTbl5_n2(key1 int, key2 int, key3 string, key4 int, cnt int)
POSTHOOK: type: CREATETABLE
POSTHOOK: Output: database:default
POSTHOOK: Output: default@outputTbl5_n2
PREHOOK: query: EXPLAIN EXTENDED 
INSERT OVERWRITE TABLE outputTbl5_n2
SELECT key, 1, val, 2, count(1) FROM T2_n49 GROUP BY key, 1, val, 2
PREHOOK: type: QUERY
PREHOOK: Input: default@t2_n49
PREHOOK: Output: default@outputtbl5_n2
POSTHOOK: query: EXPLAIN EXTENDED 
INSERT OVERWRITE TABLE outputTbl5_n2
SELECT key, 1, val, 2, count(1) FROM T2_n49 GROUP BY key, 1, val, 2
POSTHOOK: type: QUERY
POSTHOOK: Input: default@t2_n49
POSTHOOK: Output: default@outputtbl5_n2
<<<<<<< HEAD
=======
OPTIMIZED SQL: SELECT `key`, 1 AS `_o__c1`, `val`, 2 AS `_o__c3`, COUNT(*) AS `_o__c4`
FROM `default`.`t2_n49`
GROUP BY `key`, `val`
>>>>>>> 720a0f27
STAGE DEPENDENCIES:
  Stage-1 is a root stage
  Stage-0 depends on stages: Stage-1
  Stage-2 depends on stages: Stage-0

STAGE PLANS:
  Stage: Stage-1
    Spark
#### A masked pattern was here ####
      Vertices:
        Map 1 
            Map Operator Tree:
                TableScan
                  alias: t2_n49
                  Statistics: Num rows: 6 Data size: 24 Basic stats: COMPLETE Column stats: NONE
                  GatherStats: false
                  Select Operator
                    expressions: key (type: string), val (type: string)
                    outputColumnNames: key, val
                    Statistics: Num rows: 6 Data size: 24 Basic stats: COMPLETE Column stats: NONE
                    Group By Operator
                      aggregations: count()
                      keys: key (type: string), val (type: string)
                      mode: final
                      outputColumnNames: _col0, _col1, _col2
                      Statistics: Num rows: 3 Data size: 12 Basic stats: COMPLETE Column stats: NONE
                      Select Operator
                        expressions: UDFToInteger(_col0) (type: int), 1 (type: int), _col1 (type: string), 2 (type: int), UDFToInteger(_col2) (type: int)
                        outputColumnNames: _col0, _col1, _col2, _col3, _col4
                        Statistics: Num rows: 3 Data size: 12 Basic stats: COMPLETE Column stats: NONE
                        File Output Operator
                          compressed: false
                          GlobalTableId: 1
#### A masked pattern was here ####
                          NumFilesPerFileSink: 1
                          Statistics: Num rows: 3 Data size: 12 Basic stats: COMPLETE Column stats: NONE
#### A masked pattern was here ####
                          table:
                              input format: org.apache.hadoop.mapred.TextInputFormat
                              output format: org.apache.hadoop.hive.ql.io.HiveIgnoreKeyTextOutputFormat
                              properties:
                                COLUMN_STATS_ACCURATE {"BASIC_STATS":"true","COLUMN_STATS":{"cnt":"true","key1":"true","key2":"true","key3":"true","key4":"true"}}
                                bucket_count -1
                                bucketing_version 2
                                column.name.delimiter ,
                                columns key1,key2,key3,key4,cnt
                                columns.comments 
                                columns.types int:int:string:int:int
#### A masked pattern was here ####
                                name default.outputtbl5_n2
                                numFiles 0
                                numRows 0
                                rawDataSize 0
                                serialization.ddl struct outputtbl5_n2 { i32 key1, i32 key2, string key3, i32 key4, i32 cnt}
                                serialization.format 1
                                serialization.lib org.apache.hadoop.hive.serde2.lazy.LazySimpleSerDe
                                totalSize 0
#### A masked pattern was here ####
                              serde: org.apache.hadoop.hive.serde2.lazy.LazySimpleSerDe
                              name: default.outputtbl5_n2
                          TotalFiles: 1
                          GatherStats: true
                          MultiFileSpray: false
            Execution mode: vectorized
            Path -> Alias:
#### A masked pattern was here ####
            Path -> Partition:
#### A masked pattern was here ####
                Partition
                  base file name: t2_n49
                  input format: org.apache.hadoop.mapred.TextInputFormat
                  output format: org.apache.hadoop.hive.ql.io.HiveIgnoreKeyTextOutputFormat
                  properties:
                    COLUMN_STATS_ACCURATE {"BASIC_STATS":"true"}
                    SORTBUCKETCOLSPREFIX TRUE
                    bucket_count 2
                    bucket_field_name key,val
                    bucketing_version 2
                    column.name.delimiter ,
                    columns key,val
                    columns.comments 
                    columns.types string:string
#### A masked pattern was here ####
                    name default.t2_n49
                    numFiles 2
                    numRows 6
                    rawDataSize 24
                    serialization.ddl struct t2_n49 { string key, string val}
                    serialization.format 1
                    serialization.lib org.apache.hadoop.hive.serde2.lazy.LazySimpleSerDe
                    totalSize 30
#### A masked pattern was here ####
                  serde: org.apache.hadoop.hive.serde2.lazy.LazySimpleSerDe
                
                    input format: org.apache.hadoop.mapred.TextInputFormat
                    output format: org.apache.hadoop.hive.ql.io.HiveIgnoreKeyTextOutputFormat
                    properties:
                      COLUMN_STATS_ACCURATE {"BASIC_STATS":"true"}
                      SORTBUCKETCOLSPREFIX TRUE
                      bucket_count 2
                      bucket_field_name key,val
                      bucketing_version 2
                      column.name.delimiter ,
                      columns key,val
                      columns.comments 
                      columns.types string:string
#### A masked pattern was here ####
                      name default.t2_n49
                      numFiles 2
                      numRows 6
                      rawDataSize 24
                      serialization.ddl struct t2_n49 { string key, string val}
                      serialization.format 1
                      serialization.lib org.apache.hadoop.hive.serde2.lazy.LazySimpleSerDe
                      totalSize 30
#### A masked pattern was here ####
                    serde: org.apache.hadoop.hive.serde2.lazy.LazySimpleSerDe
                    name: default.t2_n49
                  name: default.t2_n49
            Truncated Path -> Alias:
              /t2_n49 [t2_n49]

  Stage: Stage-0
    Move Operator
      tables:
          replace: true
#### A masked pattern was here ####
          table:
              input format: org.apache.hadoop.mapred.TextInputFormat
              output format: org.apache.hadoop.hive.ql.io.HiveIgnoreKeyTextOutputFormat
              properties:
                COLUMN_STATS_ACCURATE {"BASIC_STATS":"true","COLUMN_STATS":{"cnt":"true","key1":"true","key2":"true","key3":"true","key4":"true"}}
                bucket_count -1
                bucketing_version 2
                column.name.delimiter ,
                columns key1,key2,key3,key4,cnt
                columns.comments 
                columns.types int:int:string:int:int
#### A masked pattern was here ####
                name default.outputtbl5_n2
                numFiles 0
                numRows 0
                rawDataSize 0
                serialization.ddl struct outputtbl5_n2 { i32 key1, i32 key2, string key3, i32 key4, i32 cnt}
                serialization.format 1
                serialization.lib org.apache.hadoop.hive.serde2.lazy.LazySimpleSerDe
                totalSize 0
#### A masked pattern was here ####
              serde: org.apache.hadoop.hive.serde2.lazy.LazySimpleSerDe
              name: default.outputtbl5_n2

  Stage: Stage-2
    Stats Work
      Basic Stats Work:
#### A masked pattern was here ####

PREHOOK: query: INSERT OVERWRITE TABLE outputTbl5_n2
SELECT key, 1, val, 2, count(1) FROM T2_n49 GROUP BY key, 1, val, 2
PREHOOK: type: QUERY
PREHOOK: Input: default@t2_n49
PREHOOK: Output: default@outputtbl5_n2
POSTHOOK: query: INSERT OVERWRITE TABLE outputTbl5_n2
SELECT key, 1, val, 2, count(1) FROM T2_n49 GROUP BY key, 1, val, 2
POSTHOOK: type: QUERY
POSTHOOK: Input: default@t2_n49
POSTHOOK: Output: default@outputtbl5_n2
POSTHOOK: Lineage: outputtbl5_n2.cnt EXPRESSION [(t2_n49)t2_n49.null, ]
POSTHOOK: Lineage: outputtbl5_n2.key1 EXPRESSION [(t2_n49)t2_n49.FieldSchema(name:key, type:string, comment:null), ]
POSTHOOK: Lineage: outputtbl5_n2.key2 SIMPLE []
POSTHOOK: Lineage: outputtbl5_n2.key3 SIMPLE [(t2_n49)t2_n49.FieldSchema(name:val, type:string, comment:null), ]
POSTHOOK: Lineage: outputtbl5_n2.key4 SIMPLE []
PREHOOK: query: SELECT * FROM outputTbl5_n2 
ORDER BY key1, key2, key3, key4
PREHOOK: type: QUERY
PREHOOK: Input: default@outputtbl5_n2
#### A masked pattern was here ####
POSTHOOK: query: SELECT * FROM outputTbl5_n2 
ORDER BY key1, key2, key3, key4
POSTHOOK: type: QUERY
POSTHOOK: Input: default@outputtbl5_n2
#### A masked pattern was here ####
1	1	11	2	1
2	1	12	2	1
3	1	13	2	1
7	1	17	2	1
8	1	18	2	1
8	1	28	2	1
PREHOOK: query: EXPLAIN EXTENDED
INSERT OVERWRITE TABLE outputTbl4_n2
SELECT key, constant, val, count(1) from 
(SELECT key, 1 as constant, val from T2_n49)subq
group by key, constant, val
PREHOOK: type: QUERY
PREHOOK: Input: default@t2_n49
PREHOOK: Output: default@outputtbl4_n2
POSTHOOK: query: EXPLAIN EXTENDED
INSERT OVERWRITE TABLE outputTbl4_n2
SELECT key, constant, val, count(1) from 
(SELECT key, 1 as constant, val from T2_n49)subq
group by key, constant, val
POSTHOOK: type: QUERY
POSTHOOK: Input: default@t2_n49
POSTHOOK: Output: default@outputtbl4_n2
<<<<<<< HEAD
=======
OPTIMIZED SQL: SELECT `key`, 1 AS `constant`, `val`, COUNT(*) AS `_o__c3`
FROM `default`.`t2_n49`
GROUP BY `key`, `val`
>>>>>>> 720a0f27
STAGE DEPENDENCIES:
  Stage-1 is a root stage
  Stage-0 depends on stages: Stage-1
  Stage-2 depends on stages: Stage-0

STAGE PLANS:
  Stage: Stage-1
    Spark
#### A masked pattern was here ####
      Vertices:
        Map 1 
            Map Operator Tree:
                TableScan
                  alias: t2_n49
                  Statistics: Num rows: 6 Data size: 24 Basic stats: COMPLETE Column stats: NONE
                  GatherStats: false
                  Select Operator
                    expressions: key (type: string), val (type: string)
                    outputColumnNames: key, val
                    Statistics: Num rows: 6 Data size: 24 Basic stats: COMPLETE Column stats: NONE
                    Group By Operator
                      aggregations: count()
                      keys: key (type: string), val (type: string)
                      mode: final
                      outputColumnNames: _col0, _col1, _col2
                      Statistics: Num rows: 3 Data size: 12 Basic stats: COMPLETE Column stats: NONE
                      Select Operator
                        expressions: UDFToInteger(_col0) (type: int), 1 (type: int), _col1 (type: string), UDFToInteger(_col2) (type: int)
                        outputColumnNames: _col0, _col1, _col2, _col3
                        Statistics: Num rows: 3 Data size: 12 Basic stats: COMPLETE Column stats: NONE
                        File Output Operator
                          compressed: false
                          GlobalTableId: 1
#### A masked pattern was here ####
                          NumFilesPerFileSink: 1
                          Statistics: Num rows: 3 Data size: 12 Basic stats: COMPLETE Column stats: NONE
#### A masked pattern was here ####
                          table:
                              input format: org.apache.hadoop.mapred.TextInputFormat
                              output format: org.apache.hadoop.hive.ql.io.HiveIgnoreKeyTextOutputFormat
                              properties:
                                COLUMN_STATS_ACCURATE {"BASIC_STATS":"true"}
                                bucket_count -1
                                bucketing_version 2
                                column.name.delimiter ,
                                columns key1,key2,key3,cnt
                                columns.comments 
                                columns.types int:int:string:int
#### A masked pattern was here ####
                                name default.outputtbl4_n2
                                numFiles 2
                                numRows 6
                                rawDataSize 48
                                serialization.ddl struct outputtbl4_n2 { i32 key1, i32 key2, string key3, i32 cnt}
                                serialization.format 1
                                serialization.lib org.apache.hadoop.hive.serde2.lazy.LazySimpleSerDe
                                totalSize 54
#### A masked pattern was here ####
                              serde: org.apache.hadoop.hive.serde2.lazy.LazySimpleSerDe
                              name: default.outputtbl4_n2
                          TotalFiles: 1
                          GatherStats: true
                          MultiFileSpray: false
            Execution mode: vectorized
            Path -> Alias:
#### A masked pattern was here ####
            Path -> Partition:
#### A masked pattern was here ####
                Partition
                  base file name: t2_n49
                  input format: org.apache.hadoop.mapred.TextInputFormat
                  output format: org.apache.hadoop.hive.ql.io.HiveIgnoreKeyTextOutputFormat
                  properties:
                    COLUMN_STATS_ACCURATE {"BASIC_STATS":"true"}
                    SORTBUCKETCOLSPREFIX TRUE
                    bucket_count 2
                    bucket_field_name key,val
                    bucketing_version 2
                    column.name.delimiter ,
                    columns key,val
                    columns.comments 
                    columns.types string:string
#### A masked pattern was here ####
                    name default.t2_n49
                    numFiles 2
                    numRows 6
                    rawDataSize 24
                    serialization.ddl struct t2_n49 { string key, string val}
                    serialization.format 1
                    serialization.lib org.apache.hadoop.hive.serde2.lazy.LazySimpleSerDe
                    totalSize 30
#### A masked pattern was here ####
                  serde: org.apache.hadoop.hive.serde2.lazy.LazySimpleSerDe
                
                    input format: org.apache.hadoop.mapred.TextInputFormat
                    output format: org.apache.hadoop.hive.ql.io.HiveIgnoreKeyTextOutputFormat
                    properties:
                      COLUMN_STATS_ACCURATE {"BASIC_STATS":"true"}
                      SORTBUCKETCOLSPREFIX TRUE
                      bucket_count 2
                      bucket_field_name key,val
                      bucketing_version 2
                      column.name.delimiter ,
                      columns key,val
                      columns.comments 
                      columns.types string:string
#### A masked pattern was here ####
                      name default.t2_n49
                      numFiles 2
                      numRows 6
                      rawDataSize 24
                      serialization.ddl struct t2_n49 { string key, string val}
                      serialization.format 1
                      serialization.lib org.apache.hadoop.hive.serde2.lazy.LazySimpleSerDe
                      totalSize 30
#### A masked pattern was here ####
                    serde: org.apache.hadoop.hive.serde2.lazy.LazySimpleSerDe
                    name: default.t2_n49
                  name: default.t2_n49
            Truncated Path -> Alias:
              /t2_n49 [t2_n49]

  Stage: Stage-0
    Move Operator
      tables:
          replace: true
#### A masked pattern was here ####
          table:
              input format: org.apache.hadoop.mapred.TextInputFormat
              output format: org.apache.hadoop.hive.ql.io.HiveIgnoreKeyTextOutputFormat
              properties:
                COLUMN_STATS_ACCURATE {"BASIC_STATS":"true"}
                bucket_count -1
                bucketing_version 2
                column.name.delimiter ,
                columns key1,key2,key3,cnt
                columns.comments 
                columns.types int:int:string:int
#### A masked pattern was here ####
                name default.outputtbl4_n2
                numFiles 2
                numRows 6
                rawDataSize 48
                serialization.ddl struct outputtbl4_n2 { i32 key1, i32 key2, string key3, i32 cnt}
                serialization.format 1
                serialization.lib org.apache.hadoop.hive.serde2.lazy.LazySimpleSerDe
                totalSize 54
#### A masked pattern was here ####
              serde: org.apache.hadoop.hive.serde2.lazy.LazySimpleSerDe
              name: default.outputtbl4_n2

  Stage: Stage-2
    Stats Work
      Basic Stats Work:
#### A masked pattern was here ####

PREHOOK: query: INSERT OVERWRITE TABLE outputTbl4_n2
SELECT key, constant, val, count(1) from 
(SELECT key, 1 as constant, val from T2_n49)subq
group by key, constant, val
PREHOOK: type: QUERY
PREHOOK: Input: default@t2_n49
PREHOOK: Output: default@outputtbl4_n2
POSTHOOK: query: INSERT OVERWRITE TABLE outputTbl4_n2
SELECT key, constant, val, count(1) from 
(SELECT key, 1 as constant, val from T2_n49)subq
group by key, constant, val
POSTHOOK: type: QUERY
POSTHOOK: Input: default@t2_n49
POSTHOOK: Output: default@outputtbl4_n2
POSTHOOK: Lineage: outputtbl4_n2.cnt EXPRESSION [(t2_n49)t2_n49.null, ]
POSTHOOK: Lineage: outputtbl4_n2.key1 EXPRESSION [(t2_n49)t2_n49.FieldSchema(name:key, type:string, comment:null), ]
POSTHOOK: Lineage: outputtbl4_n2.key2 SIMPLE []
POSTHOOK: Lineage: outputtbl4_n2.key3 SIMPLE [(t2_n49)t2_n49.FieldSchema(name:val, type:string, comment:null), ]
PREHOOK: query: SELECT * FROM outputTbl4_n2
PREHOOK: type: QUERY
PREHOOK: Input: default@outputtbl4_n2
#### A masked pattern was here ####
POSTHOOK: query: SELECT * FROM outputTbl4_n2
POSTHOOK: type: QUERY
POSTHOOK: Input: default@outputtbl4_n2
#### A masked pattern was here ####
1	1	11	1
2	1	12	1
3	1	13	1
7	1	17	1
8	1	18	1
8	1	28	1
PREHOOK: query: EXPLAIN EXTENDED
INSERT OVERWRITE TABLE outputTbl4_n2
select key, constant3, val, count(1) from
(
SELECT key, constant as constant2, val, 2 as constant3 from 
(SELECT key, 1 as constant, val from T2_n49)subq
)subq2
group by key, constant3, val
PREHOOK: type: QUERY
PREHOOK: Input: default@t2_n49
PREHOOK: Output: default@outputtbl4_n2
POSTHOOK: query: EXPLAIN EXTENDED
INSERT OVERWRITE TABLE outputTbl4_n2
select key, constant3, val, count(1) from
(
SELECT key, constant as constant2, val, 2 as constant3 from 
(SELECT key, 1 as constant, val from T2_n49)subq
)subq2
group by key, constant3, val
POSTHOOK: type: QUERY
POSTHOOK: Input: default@t2_n49
POSTHOOK: Output: default@outputtbl4_n2
<<<<<<< HEAD
=======
OPTIMIZED SQL: SELECT `key`, 2 AS `constant3`, `val`, COUNT(*) AS `_o__c3`
FROM `default`.`t2_n49`
GROUP BY `key`, `val`
>>>>>>> 720a0f27
STAGE DEPENDENCIES:
  Stage-1 is a root stage
  Stage-0 depends on stages: Stage-1
  Stage-2 depends on stages: Stage-0

STAGE PLANS:
  Stage: Stage-1
    Spark
#### A masked pattern was here ####
      Vertices:
        Map 1 
            Map Operator Tree:
                TableScan
                  alias: t2_n49
                  Statistics: Num rows: 6 Data size: 24 Basic stats: COMPLETE Column stats: NONE
                  GatherStats: false
                  Select Operator
                    expressions: key (type: string), val (type: string)
                    outputColumnNames: key, val
                    Statistics: Num rows: 6 Data size: 24 Basic stats: COMPLETE Column stats: NONE
                    Group By Operator
                      aggregations: count()
                      keys: key (type: string), val (type: string)
                      mode: final
                      outputColumnNames: _col0, _col1, _col2
                      Statistics: Num rows: 3 Data size: 12 Basic stats: COMPLETE Column stats: NONE
                      Select Operator
                        expressions: UDFToInteger(_col0) (type: int), 2 (type: int), _col1 (type: string), UDFToInteger(_col2) (type: int)
                        outputColumnNames: _col0, _col1, _col2, _col3
                        Statistics: Num rows: 3 Data size: 12 Basic stats: COMPLETE Column stats: NONE
                        File Output Operator
                          compressed: false
                          GlobalTableId: 1
#### A masked pattern was here ####
                          NumFilesPerFileSink: 1
                          Statistics: Num rows: 3 Data size: 12 Basic stats: COMPLETE Column stats: NONE
#### A masked pattern was here ####
                          table:
                              input format: org.apache.hadoop.mapred.TextInputFormat
                              output format: org.apache.hadoop.hive.ql.io.HiveIgnoreKeyTextOutputFormat
                              properties:
                                COLUMN_STATS_ACCURATE {"BASIC_STATS":"true"}
                                bucket_count -1
                                bucketing_version 2
                                column.name.delimiter ,
                                columns key1,key2,key3,cnt
                                columns.comments 
                                columns.types int:int:string:int
#### A masked pattern was here ####
                                name default.outputtbl4_n2
                                numFiles 2
                                numRows 6
                                rawDataSize 48
                                serialization.ddl struct outputtbl4_n2 { i32 key1, i32 key2, string key3, i32 cnt}
                                serialization.format 1
                                serialization.lib org.apache.hadoop.hive.serde2.lazy.LazySimpleSerDe
                                totalSize 54
#### A masked pattern was here ####
                              serde: org.apache.hadoop.hive.serde2.lazy.LazySimpleSerDe
                              name: default.outputtbl4_n2
                          TotalFiles: 1
                          GatherStats: true
                          MultiFileSpray: false
            Execution mode: vectorized
            Path -> Alias:
#### A masked pattern was here ####
            Path -> Partition:
#### A masked pattern was here ####
                Partition
                  base file name: t2_n49
                  input format: org.apache.hadoop.mapred.TextInputFormat
                  output format: org.apache.hadoop.hive.ql.io.HiveIgnoreKeyTextOutputFormat
                  properties:
                    COLUMN_STATS_ACCURATE {"BASIC_STATS":"true"}
                    SORTBUCKETCOLSPREFIX TRUE
                    bucket_count 2
                    bucket_field_name key,val
                    bucketing_version 2
                    column.name.delimiter ,
                    columns key,val
                    columns.comments 
                    columns.types string:string
#### A masked pattern was here ####
                    name default.t2_n49
                    numFiles 2
                    numRows 6
                    rawDataSize 24
                    serialization.ddl struct t2_n49 { string key, string val}
                    serialization.format 1
                    serialization.lib org.apache.hadoop.hive.serde2.lazy.LazySimpleSerDe
                    totalSize 30
#### A masked pattern was here ####
                  serde: org.apache.hadoop.hive.serde2.lazy.LazySimpleSerDe
                
                    input format: org.apache.hadoop.mapred.TextInputFormat
                    output format: org.apache.hadoop.hive.ql.io.HiveIgnoreKeyTextOutputFormat
                    properties:
                      COLUMN_STATS_ACCURATE {"BASIC_STATS":"true"}
                      SORTBUCKETCOLSPREFIX TRUE
                      bucket_count 2
                      bucket_field_name key,val
                      bucketing_version 2
                      column.name.delimiter ,
                      columns key,val
                      columns.comments 
                      columns.types string:string
#### A masked pattern was here ####
                      name default.t2_n49
                      numFiles 2
                      numRows 6
                      rawDataSize 24
                      serialization.ddl struct t2_n49 { string key, string val}
                      serialization.format 1
                      serialization.lib org.apache.hadoop.hive.serde2.lazy.LazySimpleSerDe
                      totalSize 30
#### A masked pattern was here ####
                    serde: org.apache.hadoop.hive.serde2.lazy.LazySimpleSerDe
                    name: default.t2_n49
                  name: default.t2_n49
            Truncated Path -> Alias:
              /t2_n49 [t2_n49]

  Stage: Stage-0
    Move Operator
      tables:
          replace: true
#### A masked pattern was here ####
          table:
              input format: org.apache.hadoop.mapred.TextInputFormat
              output format: org.apache.hadoop.hive.ql.io.HiveIgnoreKeyTextOutputFormat
              properties:
                COLUMN_STATS_ACCURATE {"BASIC_STATS":"true"}
                bucket_count -1
                bucketing_version 2
                column.name.delimiter ,
                columns key1,key2,key3,cnt
                columns.comments 
                columns.types int:int:string:int
#### A masked pattern was here ####
                name default.outputtbl4_n2
                numFiles 2
                numRows 6
                rawDataSize 48
                serialization.ddl struct outputtbl4_n2 { i32 key1, i32 key2, string key3, i32 cnt}
                serialization.format 1
                serialization.lib org.apache.hadoop.hive.serde2.lazy.LazySimpleSerDe
                totalSize 54
#### A masked pattern was here ####
              serde: org.apache.hadoop.hive.serde2.lazy.LazySimpleSerDe
              name: default.outputtbl4_n2

  Stage: Stage-2
    Stats Work
      Basic Stats Work:
#### A masked pattern was here ####

PREHOOK: query: INSERT OVERWRITE TABLE outputTbl4_n2
select key, constant3, val, count(1) from
(
SELECT key, constant as constant2, val, 2 as constant3 from 
(SELECT key, 1 as constant, val from T2_n49)subq
)subq2
group by key, constant3, val
PREHOOK: type: QUERY
PREHOOK: Input: default@t2_n49
PREHOOK: Output: default@outputtbl4_n2
POSTHOOK: query: INSERT OVERWRITE TABLE outputTbl4_n2
select key, constant3, val, count(1) from
(
SELECT key, constant as constant2, val, 2 as constant3 from 
(SELECT key, 1 as constant, val from T2_n49)subq
)subq2
group by key, constant3, val
POSTHOOK: type: QUERY
POSTHOOK: Input: default@t2_n49
POSTHOOK: Output: default@outputtbl4_n2
POSTHOOK: Lineage: outputtbl4_n2.cnt EXPRESSION [(t2_n49)t2_n49.null, ]
POSTHOOK: Lineage: outputtbl4_n2.key1 EXPRESSION [(t2_n49)t2_n49.FieldSchema(name:key, type:string, comment:null), ]
POSTHOOK: Lineage: outputtbl4_n2.key2 SIMPLE []
POSTHOOK: Lineage: outputtbl4_n2.key3 SIMPLE [(t2_n49)t2_n49.FieldSchema(name:val, type:string, comment:null), ]
PREHOOK: query: SELECT * FROM outputTbl4_n2
PREHOOK: type: QUERY
PREHOOK: Input: default@outputtbl4_n2
#### A masked pattern was here ####
POSTHOOK: query: SELECT * FROM outputTbl4_n2
POSTHOOK: type: QUERY
POSTHOOK: Input: default@outputtbl4_n2
#### A masked pattern was here ####
1	2	11	1
2	2	12	1
3	2	13	1
7	2	17	1
8	2	18	1
8	2	28	1
PREHOOK: query: CREATE TABLE DEST1_n80(key INT, cnt INT)
PREHOOK: type: CREATETABLE
PREHOOK: Output: database:default
PREHOOK: Output: default@DEST1_n80
POSTHOOK: query: CREATE TABLE DEST1_n80(key INT, cnt INT)
POSTHOOK: type: CREATETABLE
POSTHOOK: Output: database:default
POSTHOOK: Output: default@DEST1_n80
PREHOOK: query: CREATE TABLE DEST2_n18(key INT, val STRING, cnt INT)
PREHOOK: type: CREATETABLE
PREHOOK: Output: database:default
PREHOOK: Output: default@DEST2_n18
POSTHOOK: query: CREATE TABLE DEST2_n18(key INT, val STRING, cnt INT)
POSTHOOK: type: CREATETABLE
POSTHOOK: Output: database:default
POSTHOOK: Output: default@DEST2_n18
PREHOOK: query: EXPLAIN
FROM T2_n49
INSERT OVERWRITE TABLE DEST1_n80 SELECT key, count(1) GROUP BY key
INSERT OVERWRITE TABLE DEST2_n18 SELECT key, val, count(1) GROUP BY key, val
PREHOOK: type: QUERY
PREHOOK: Input: default@t2_n49
PREHOOK: Output: default@dest1_n80
PREHOOK: Output: default@dest2_n18
POSTHOOK: query: EXPLAIN
FROM T2_n49
INSERT OVERWRITE TABLE DEST1_n80 SELECT key, count(1) GROUP BY key
INSERT OVERWRITE TABLE DEST2_n18 SELECT key, val, count(1) GROUP BY key, val
POSTHOOK: type: QUERY
POSTHOOK: Input: default@t2_n49
POSTHOOK: Output: default@dest1_n80
POSTHOOK: Output: default@dest2_n18
STAGE DEPENDENCIES:
  Stage-2 is a root stage
  Stage-0 depends on stages: Stage-2
  Stage-3 depends on stages: Stage-0
  Stage-1 depends on stages: Stage-2
  Stage-4 depends on stages: Stage-1

STAGE PLANS:
  Stage: Stage-2
    Spark
      Edges:
        Reducer 2 <- Map 1 (GROUP, 31)
#### A masked pattern was here ####
      Vertices:
        Map 1 
            Map Operator Tree:
                TableScan
                  alias: t2_n49
                  Statistics: Num rows: 6 Data size: 24 Basic stats: COMPLETE Column stats: NONE
                  Select Operator
                    expressions: key (type: string)
                    outputColumnNames: key
                    Statistics: Num rows: 6 Data size: 24 Basic stats: COMPLETE Column stats: NONE
                    Group By Operator
                      aggregations: count(1)
                      bucketGroup: true
                      keys: key (type: string)
                      mode: hash
                      outputColumnNames: _col0, _col1
                      Statistics: Num rows: 6 Data size: 24 Basic stats: COMPLETE Column stats: NONE
                      Reduce Output Operator
                        key expressions: _col0 (type: string)
                        sort order: +
                        Map-reduce partition columns: _col0 (type: string)
                        Statistics: Num rows: 6 Data size: 24 Basic stats: COMPLETE Column stats: NONE
                        value expressions: _col1 (type: bigint)
                  Select Operator
                    expressions: key (type: string), val (type: string)
                    outputColumnNames: key, val
                    Statistics: Num rows: 6 Data size: 24 Basic stats: COMPLETE Column stats: NONE
                    Group By Operator
                      aggregations: count(1)
                      keys: key (type: string), val (type: string)
                      mode: final
                      outputColumnNames: _col0, _col1, _col2
                      Statistics: Num rows: 3 Data size: 12 Basic stats: COMPLETE Column stats: NONE
                      Select Operator
                        expressions: UDFToInteger(_col0) (type: int), _col1 (type: string), UDFToInteger(_col2) (type: int)
                        outputColumnNames: _col0, _col1, _col2
                        Statistics: Num rows: 3 Data size: 12 Basic stats: COMPLETE Column stats: NONE
                        File Output Operator
                          compressed: true
                          Statistics: Num rows: 3 Data size: 12 Basic stats: COMPLETE Column stats: NONE
                          table:
                              input format: org.apache.hadoop.mapred.TextInputFormat
                              output format: org.apache.hadoop.hive.ql.io.HiveIgnoreKeyTextOutputFormat
                              serde: org.apache.hadoop.hive.serde2.lazy.LazySimpleSerDe
                              name: default.dest2_n18
            Execution mode: vectorized
        Reducer 2 
            Execution mode: vectorized
            Reduce Operator Tree:
              Group By Operator
                aggregations: count(VALUE._col0)
                keys: KEY._col0 (type: string)
                mode: mergepartial
                outputColumnNames: _col0, _col1
                Statistics: Num rows: 3 Data size: 12 Basic stats: COMPLETE Column stats: NONE
                Select Operator
                  expressions: UDFToInteger(_col0) (type: int), UDFToInteger(_col1) (type: int)
                  outputColumnNames: _col0, _col1
                  Statistics: Num rows: 3 Data size: 12 Basic stats: COMPLETE Column stats: NONE
                  File Output Operator
                    compressed: true
                    Statistics: Num rows: 3 Data size: 12 Basic stats: COMPLETE Column stats: NONE
                    table:
                        input format: org.apache.hadoop.mapred.TextInputFormat
                        output format: org.apache.hadoop.hive.ql.io.HiveIgnoreKeyTextOutputFormat
                        serde: org.apache.hadoop.hive.serde2.lazy.LazySimpleSerDe
                        name: default.dest1_n80

  Stage: Stage-0
    Move Operator
      tables:
          replace: true
          table:
              input format: org.apache.hadoop.mapred.TextInputFormat
              output format: org.apache.hadoop.hive.ql.io.HiveIgnoreKeyTextOutputFormat
              serde: org.apache.hadoop.hive.serde2.lazy.LazySimpleSerDe
              name: default.dest1_n80

  Stage: Stage-3
    Stats Work
      Basic Stats Work:

  Stage: Stage-1
    Move Operator
      tables:
          replace: true
          table:
              input format: org.apache.hadoop.mapred.TextInputFormat
              output format: org.apache.hadoop.hive.ql.io.HiveIgnoreKeyTextOutputFormat
              serde: org.apache.hadoop.hive.serde2.lazy.LazySimpleSerDe
              name: default.dest2_n18

  Stage: Stage-4
    Stats Work
      Basic Stats Work:

PREHOOK: query: FROM T2_n49
INSERT OVERWRITE TABLE DEST1_n80 SELECT key, count(1) GROUP BY key
INSERT OVERWRITE TABLE DEST2_n18 SELECT key, val, count(1) GROUP BY key, val
PREHOOK: type: QUERY
PREHOOK: Input: default@t2_n49
PREHOOK: Output: default@dest1_n80
PREHOOK: Output: default@dest2_n18
POSTHOOK: query: FROM T2_n49
INSERT OVERWRITE TABLE DEST1_n80 SELECT key, count(1) GROUP BY key
INSERT OVERWRITE TABLE DEST2_n18 SELECT key, val, count(1) GROUP BY key, val
POSTHOOK: type: QUERY
POSTHOOK: Input: default@t2_n49
POSTHOOK: Output: default@dest1_n80
POSTHOOK: Output: default@dest2_n18
POSTHOOK: Lineage: dest1_n80.cnt EXPRESSION [(t2_n49)t2_n49.null, ]
POSTHOOK: Lineage: dest1_n80.key EXPRESSION [(t2_n49)t2_n49.FieldSchema(name:key, type:string, comment:null), ]
POSTHOOK: Lineage: dest2_n18.cnt EXPRESSION [(t2_n49)t2_n49.null, ]
POSTHOOK: Lineage: dest2_n18.key EXPRESSION [(t2_n49)t2_n49.FieldSchema(name:key, type:string, comment:null), ]
POSTHOOK: Lineage: dest2_n18.val SIMPLE [(t2_n49)t2_n49.FieldSchema(name:val, type:string, comment:null), ]
PREHOOK: query: select * from DEST1_n80
PREHOOK: type: QUERY
PREHOOK: Input: default@dest1_n80
#### A masked pattern was here ####
POSTHOOK: query: select * from DEST1_n80
POSTHOOK: type: QUERY
POSTHOOK: Input: default@dest1_n80
#### A masked pattern was here ####
1	1
2	1
3	1
7	1
8	2
PREHOOK: query: select * from DEST2_n18
PREHOOK: type: QUERY
PREHOOK: Input: default@dest2_n18
#### A masked pattern was here ####
POSTHOOK: query: select * from DEST2_n18
POSTHOOK: type: QUERY
POSTHOOK: Input: default@dest2_n18
#### A masked pattern was here ####
1	11	1
2	12	1
3	13	1
7	17	1
8	18	1
8	28	1
PREHOOK: query: EXPLAIN
FROM (select key, val from T2_n49 where key = 8) x
INSERT OVERWRITE TABLE DEST1_n80 SELECT key, count(1) GROUP BY key
INSERT OVERWRITE TABLE DEST2_n18 SELECT key, val, count(1) GROUP BY key, val
PREHOOK: type: QUERY
PREHOOK: Input: default@t2_n49
PREHOOK: Output: default@dest1_n80
PREHOOK: Output: default@dest2_n18
POSTHOOK: query: EXPLAIN
FROM (select key, val from T2_n49 where key = 8) x
INSERT OVERWRITE TABLE DEST1_n80 SELECT key, count(1) GROUP BY key
INSERT OVERWRITE TABLE DEST2_n18 SELECT key, val, count(1) GROUP BY key, val
POSTHOOK: type: QUERY
POSTHOOK: Input: default@t2_n49
POSTHOOK: Output: default@dest1_n80
POSTHOOK: Output: default@dest2_n18
STAGE DEPENDENCIES:
  Stage-2 is a root stage
  Stage-0 depends on stages: Stage-2
  Stage-3 depends on stages: Stage-0
  Stage-1 depends on stages: Stage-2
  Stage-4 depends on stages: Stage-1

STAGE PLANS:
  Stage: Stage-2
    Spark
      Edges:
        Reducer 2 <- Map 1 (GROUP, 31)
#### A masked pattern was here ####
      Vertices:
        Map 1 
            Map Operator Tree:
                TableScan
                  alias: t2_n49
                  Statistics: Num rows: 6 Data size: 24 Basic stats: COMPLETE Column stats: NONE
                  Filter Operator
                    predicate: (UDFToDouble(key) = 8.0D) (type: boolean)
                    Statistics: Num rows: 3 Data size: 12 Basic stats: COMPLETE Column stats: NONE
                    Select Operator
                      expressions: key (type: string), val (type: string)
                      outputColumnNames: _col0, _col1
                      Statistics: Num rows: 3 Data size: 12 Basic stats: COMPLETE Column stats: NONE
                      Select Operator
                        expressions: _col0 (type: string)
                        outputColumnNames: _col0
                        Statistics: Num rows: 3 Data size: 12 Basic stats: COMPLETE Column stats: NONE
                        Group By Operator
                          aggregations: count(1)
                          bucketGroup: true
                          keys: _col0 (type: string)
                          mode: hash
                          outputColumnNames: _col0, _col1
                          Statistics: Num rows: 3 Data size: 12 Basic stats: COMPLETE Column stats: NONE
                          Reduce Output Operator
                            key expressions: _col0 (type: string)
                            sort order: +
                            Map-reduce partition columns: _col0 (type: string)
                            Statistics: Num rows: 3 Data size: 12 Basic stats: COMPLETE Column stats: NONE
                            value expressions: _col1 (type: bigint)
                      Group By Operator
                        aggregations: count(1)
                        keys: _col0 (type: string), _col1 (type: string)
                        mode: final
                        outputColumnNames: _col0, _col1, _col2
                        Statistics: Num rows: 1 Data size: 4 Basic stats: COMPLETE Column stats: NONE
                        Select Operator
                          expressions: UDFToInteger(_col0) (type: int), _col1 (type: string), UDFToInteger(_col2) (type: int)
                          outputColumnNames: _col0, _col1, _col2
                          Statistics: Num rows: 1 Data size: 4 Basic stats: COMPLETE Column stats: NONE
                          File Output Operator
                            compressed: true
                            Statistics: Num rows: 1 Data size: 4 Basic stats: COMPLETE Column stats: NONE
                            table:
                                input format: org.apache.hadoop.mapred.TextInputFormat
                                output format: org.apache.hadoop.hive.ql.io.HiveIgnoreKeyTextOutputFormat
                                serde: org.apache.hadoop.hive.serde2.lazy.LazySimpleSerDe
                                name: default.dest2_n18
            Execution mode: vectorized
        Reducer 2 
            Execution mode: vectorized
            Reduce Operator Tree:
              Group By Operator
                aggregations: count(VALUE._col0)
                keys: KEY._col0 (type: string)
                mode: mergepartial
                outputColumnNames: _col0, _col1
                Statistics: Num rows: 1 Data size: 4 Basic stats: COMPLETE Column stats: NONE
                Select Operator
                  expressions: UDFToInteger(_col0) (type: int), UDFToInteger(_col1) (type: int)
                  outputColumnNames: _col0, _col1
                  Statistics: Num rows: 1 Data size: 4 Basic stats: COMPLETE Column stats: NONE
                  File Output Operator
                    compressed: true
                    Statistics: Num rows: 1 Data size: 4 Basic stats: COMPLETE Column stats: NONE
                    table:
                        input format: org.apache.hadoop.mapred.TextInputFormat
                        output format: org.apache.hadoop.hive.ql.io.HiveIgnoreKeyTextOutputFormat
                        serde: org.apache.hadoop.hive.serde2.lazy.LazySimpleSerDe
                        name: default.dest1_n80

  Stage: Stage-0
    Move Operator
      tables:
          replace: true
          table:
              input format: org.apache.hadoop.mapred.TextInputFormat
              output format: org.apache.hadoop.hive.ql.io.HiveIgnoreKeyTextOutputFormat
              serde: org.apache.hadoop.hive.serde2.lazy.LazySimpleSerDe
              name: default.dest1_n80

  Stage: Stage-3
    Stats Work
      Basic Stats Work:

  Stage: Stage-1
    Move Operator
      tables:
          replace: true
          table:
              input format: org.apache.hadoop.mapred.TextInputFormat
              output format: org.apache.hadoop.hive.ql.io.HiveIgnoreKeyTextOutputFormat
              serde: org.apache.hadoop.hive.serde2.lazy.LazySimpleSerDe
              name: default.dest2_n18

  Stage: Stage-4
    Stats Work
      Basic Stats Work:

PREHOOK: query: FROM (select key, val from T2_n49 where key = 8) x
INSERT OVERWRITE TABLE DEST1_n80 SELECT key, count(1) GROUP BY key
INSERT OVERWRITE TABLE DEST2_n18 SELECT key, val, count(1) GROUP BY key, val
PREHOOK: type: QUERY
PREHOOK: Input: default@t2_n49
PREHOOK: Output: default@dest1_n80
PREHOOK: Output: default@dest2_n18
POSTHOOK: query: FROM (select key, val from T2_n49 where key = 8) x
INSERT OVERWRITE TABLE DEST1_n80 SELECT key, count(1) GROUP BY key
INSERT OVERWRITE TABLE DEST2_n18 SELECT key, val, count(1) GROUP BY key, val
POSTHOOK: type: QUERY
POSTHOOK: Input: default@t2_n49
POSTHOOK: Output: default@dest1_n80
POSTHOOK: Output: default@dest2_n18
POSTHOOK: Lineage: dest1_n80.cnt EXPRESSION [(t2_n49)t2_n49.null, ]
POSTHOOK: Lineage: dest1_n80.key EXPRESSION [(t2_n49)t2_n49.FieldSchema(name:key, type:string, comment:null), ]
POSTHOOK: Lineage: dest2_n18.cnt EXPRESSION [(t2_n49)t2_n49.null, ]
POSTHOOK: Lineage: dest2_n18.key EXPRESSION [(t2_n49)t2_n49.FieldSchema(name:key, type:string, comment:null), ]
POSTHOOK: Lineage: dest2_n18.val SIMPLE [(t2_n49)t2_n49.FieldSchema(name:val, type:string, comment:null), ]
PREHOOK: query: select * from DEST1_n80
PREHOOK: type: QUERY
PREHOOK: Input: default@dest1_n80
#### A masked pattern was here ####
POSTHOOK: query: select * from DEST1_n80
POSTHOOK: type: QUERY
POSTHOOK: Input: default@dest1_n80
#### A masked pattern was here ####
8	2
PREHOOK: query: select * from DEST2_n18
PREHOOK: type: QUERY
PREHOOK: Input: default@dest2_n18
#### A masked pattern was here ####
POSTHOOK: query: select * from DEST2_n18
POSTHOOK: type: QUERY
POSTHOOK: Input: default@dest2_n18
#### A masked pattern was here ####
8	18	1
8	28	1<|MERGE_RESOLUTION|>--- conflicted
+++ resolved
@@ -46,12 +46,9 @@
 POSTHOOK: type: QUERY
 POSTHOOK: Input: default@t1_n80
 POSTHOOK: Output: default@outputtbl1_n18
-<<<<<<< HEAD
-=======
 OPTIMIZED SQL: SELECT `key`, COUNT(*) AS `$f1`
 FROM `default`.`t1_n80`
 GROUP BY `key`
->>>>>>> 720a0f27
 STAGE DEPENDENCIES:
   Stage-1 is a root stage
   Stage-0 depends on stages: Stage-1
@@ -253,12 +250,9 @@
 POSTHOOK: type: QUERY
 POSTHOOK: Input: default@t1_n80
 POSTHOOK: Output: default@outputtbl2_n5
-<<<<<<< HEAD
-=======
 OPTIMIZED SQL: SELECT `key`, `val`, COUNT(*) AS `$f2`
 FROM `default`.`t1_n80`
 GROUP BY `key`, `val`
->>>>>>> 720a0f27
 STAGE DEPENDENCIES:
   Stage-1 is a root stage
   Stage-0 depends on stages: Stage-1
@@ -475,12 +469,9 @@
 POSTHOOK: type: QUERY
 POSTHOOK: Input: default@t1_n80
 POSTHOOK: Output: default@outputtbl1_n18
-<<<<<<< HEAD
-=======
 OPTIMIZED SQL: SELECT `key`, COUNT(*) AS `$f1`
 FROM `default`.`t1_n80`
 GROUP BY `key`
->>>>>>> 720a0f27
 STAGE DEPENDENCIES:
   Stage-1 is a root stage
   Stage-0 depends on stages: Stage-1
@@ -674,12 +665,9 @@
 POSTHOOK: type: QUERY
 POSTHOOK: Input: default@t1_n80
 POSTHOOK: Output: default@outputtbl1_n18
-<<<<<<< HEAD
-=======
 OPTIMIZED SQL: SELECT `key`, COUNT(*) AS `$f1`
 FROM `default`.`t1_n80`
 GROUP BY `key`
->>>>>>> 720a0f27
 STAGE DEPENDENCIES:
   Stage-1 is a root stage
   Stage-0 depends on stages: Stage-1
@@ -881,12 +869,9 @@
 POSTHOOK: type: QUERY
 POSTHOOK: Input: default@t1_n80
 POSTHOOK: Output: default@outputtbl3_n2
-<<<<<<< HEAD
-=======
 OPTIMIZED SQL: SELECT 1 AS `_o__c0`, `key`, COUNT(*) AS `_o__c2`
 FROM `default`.`t1_n80`
 GROUP BY `key`
->>>>>>> 720a0f27
 STAGE DEPENDENCIES:
   Stage-1 is a root stage
   Stage-0 depends on stages: Stage-1
@@ -1089,12 +1074,9 @@
 POSTHOOK: type: QUERY
 POSTHOOK: Input: default@t1_n80
 POSTHOOK: Output: default@outputtbl4_n2
-<<<<<<< HEAD
-=======
 OPTIMIZED SQL: SELECT `key`, 1 AS `_o__c1`, `val`, COUNT(*) AS `_o__c3`
 FROM `default`.`t1_n80`
 GROUP BY `key`, `val`
->>>>>>> 720a0f27
 STAGE DEPENDENCIES:
   Stage-1 is a root stage
   Stage-0 depends on stages: Stage-1
@@ -1312,12 +1294,9 @@
 POSTHOOK: type: QUERY
 POSTHOOK: Input: default@t1_n80
 POSTHOOK: Output: default@outputtbl3_n2
-<<<<<<< HEAD
-=======
 OPTIMIZED SQL: SELECT `key` AS `$f0`, CAST(`key` AS DOUBLE) + CAST(1 AS DOUBLE) AS `$f1`, COUNT(*) AS `$f2`
 FROM `default`.`t1_n80`
 GROUP BY `key`, CAST(`key` AS DOUBLE) + CAST(1 AS DOUBLE)
->>>>>>> 720a0f27
 STAGE DEPENDENCIES:
   Stage-1 is a root stage
   Stage-0 depends on stages: Stage-1
@@ -1537,12 +1516,9 @@
 POSTHOOK: type: QUERY
 POSTHOOK: Input: default@t1_n80
 POSTHOOK: Output: default@outputtbl1_n18
-<<<<<<< HEAD
-=======
 OPTIMIZED SQL: SELECT CAST(`key` AS DOUBLE) + CAST(`key` AS DOUBLE) AS `$f0`, SUM(COUNT(*)) AS `$f1`
 FROM `default`.`t1_n80`
 GROUP BY CAST(`key` AS DOUBLE) + CAST(`key` AS DOUBLE)
->>>>>>> 720a0f27
 STAGE DEPENDENCIES:
   Stage-1 is a root stage
   Stage-0 depends on stages: Stage-1
@@ -1779,8 +1755,6 @@
 POSTHOOK: type: QUERY
 POSTHOOK: Input: default@t1_n80
 POSTHOOK: Output: default@outputtbl1_n18
-<<<<<<< HEAD
-=======
 OPTIMIZED SQL: SELECT `key`, COUNT(*) AS `$f1`
 FROM `default`.`t1_n80`
 GROUP BY `key`
@@ -1788,7 +1762,6 @@
 SELECT `key`, COUNT(*) AS `$f1`
 FROM `default`.`t1_n80`
 GROUP BY `key`
->>>>>>> 720a0f27
 STAGE DEPENDENCIES:
   Stage-1 is a root stage
   Stage-0 depends on stages: Stage-1
@@ -2114,8 +2087,6 @@
 POSTHOOK: type: QUERY
 POSTHOOK: Input: default@t1_n80
 POSTHOOK: Output: default@outputtbl1_n18
-<<<<<<< HEAD
-=======
 OPTIMIZED SQL: SELECT `key`, COUNT(*) AS `$f1`
 FROM `default`.`t1_n80`
 GROUP BY `key`
@@ -2123,7 +2094,6 @@
 SELECT CAST(CAST(`key` AS DOUBLE) + CAST(`key` AS DOUBLE) AS STRING) AS `key`, COUNT(*) AS `_o__c1`
 FROM `default`.`t1_n80`
 GROUP BY CAST(`key` AS DOUBLE) + CAST(`key` AS DOUBLE)
->>>>>>> 720a0f27
 STAGE DEPENDENCIES:
   Stage-1 is a root stage
   Stage-0 depends on stages: Stage-1
@@ -2474,8 +2444,6 @@
 POSTHOOK: type: QUERY
 POSTHOOK: Input: default@t1_n80
 POSTHOOK: Output: default@outputtbl1_n18
-<<<<<<< HEAD
-=======
 OPTIMIZED SQL: SELECT `t0`.`key`, `t0`.`$f1` + `t2`.`$f1` AS `_o__c1`
 FROM (SELECT `key`, COUNT(*) AS `$f1`
 FROM `default`.`t1_n80`
@@ -2485,7 +2453,6 @@
 FROM `default`.`t1_n80`
 WHERE `key` IS NOT NULL
 GROUP BY `key`) AS `t2` ON `t0`.`key` = `t2`.`key`
->>>>>>> 720a0f27
 STAGE DEPENDENCIES:
   Stage-1 is a root stage
   Stage-0 depends on stages: Stage-1
@@ -2798,8 +2765,6 @@
 POSTHOOK: type: QUERY
 POSTHOOK: Input: default@t1_n80
 #### A masked pattern was here ####
-<<<<<<< HEAD
-=======
 OPTIMIZED SQL: SELECT *
 FROM (SELECT `key`, COUNT(*) AS `$f1`
 FROM `default`.`t1_n80`
@@ -2809,7 +2774,6 @@
 FROM `default`.`t1_n80`
 WHERE `key` IS NOT NULL
 GROUP BY `key`, `val`) AS `t2` ON `t0`.`key` = `t2`.`key`
->>>>>>> 720a0f27
 STAGE DEPENDENCIES:
   Stage-1 is a root stage
   Stage-0 depends on stages: Stage-1
@@ -3079,12 +3043,9 @@
 POSTHOOK: type: QUERY
 POSTHOOK: Input: default@t2_n49
 POSTHOOK: Output: default@outputtbl1_n18
-<<<<<<< HEAD
-=======
 OPTIMIZED SQL: SELECT `key`, COUNT(*) AS `$f1`
 FROM `default`.`t2_n49`
 GROUP BY `key`
->>>>>>> 720a0f27
 STAGE DEPENDENCIES:
   Stage-1 is a root stage
   Stage-0 depends on stages: Stage-1
@@ -3300,12 +3261,9 @@
 POSTHOOK: type: QUERY
 POSTHOOK: Input: default@t2_n49
 POSTHOOK: Output: default@outputtbl4_n2
-<<<<<<< HEAD
-=======
 OPTIMIZED SQL: SELECT `key`, 1 AS `_o__c1`, `val`, COUNT(*) AS `_o__c3`
 FROM `default`.`t2_n49`
 GROUP BY `key`, `val`
->>>>>>> 720a0f27
 STAGE DEPENDENCIES:
   Stage-1 is a root stage
   Stage-0 depends on stages: Stage-1
@@ -3510,12 +3468,9 @@
 POSTHOOK: type: QUERY
 POSTHOOK: Input: default@t2_n49
 POSTHOOK: Output: default@outputtbl5_n2
-<<<<<<< HEAD
-=======
 OPTIMIZED SQL: SELECT `key`, 1 AS `_o__c1`, `val`, 2 AS `_o__c3`, COUNT(*) AS `_o__c4`
 FROM `default`.`t2_n49`
 GROUP BY `key`, `val`
->>>>>>> 720a0f27
 STAGE DEPENDENCIES:
   Stage-1 is a root stage
   Stage-0 depends on stages: Stage-1
@@ -3719,12 +3674,9 @@
 POSTHOOK: type: QUERY
 POSTHOOK: Input: default@t2_n49
 POSTHOOK: Output: default@outputtbl4_n2
-<<<<<<< HEAD
-=======
 OPTIMIZED SQL: SELECT `key`, 1 AS `constant`, `val`, COUNT(*) AS `_o__c3`
 FROM `default`.`t2_n49`
 GROUP BY `key`, `val`
->>>>>>> 720a0f27
 STAGE DEPENDENCIES:
   Stage-1 is a root stage
   Stage-0 depends on stages: Stage-1
@@ -3935,12 +3887,9 @@
 POSTHOOK: type: QUERY
 POSTHOOK: Input: default@t2_n49
 POSTHOOK: Output: default@outputtbl4_n2
-<<<<<<< HEAD
-=======
 OPTIMIZED SQL: SELECT `key`, 2 AS `constant3`, `val`, COUNT(*) AS `_o__c3`
 FROM `default`.`t2_n49`
 GROUP BY `key`, `val`
->>>>>>> 720a0f27
 STAGE DEPENDENCIES:
   Stage-1 is a root stage
   Stage-0 depends on stages: Stage-1
