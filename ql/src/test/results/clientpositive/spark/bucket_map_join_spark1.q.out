--- conflicted
+++ resolved
@@ -126,8 +126,6 @@
 POSTHOOK: Input: default@srcbucket_mapjoin_part_n19
 POSTHOOK: Input: default@srcbucket_mapjoin_part_n19@ds=2008-04-08
 POSTHOOK: Output: default@bucketmapjoin_tmp_result_n9
-<<<<<<< HEAD
-=======
 OPTIMIZED SQL: SELECT `t0`.`key`, `t0`.`value`, `t2`.`value` AS `value1`
 FROM (SELECT `key`, `value`
 FROM `default`.`srcbucket_mapjoin_part_n19`
@@ -135,7 +133,6 @@
 INNER JOIN (SELECT `key`, `value`, CAST('2008-04-08' AS STRING) AS `ds`
 FROM `default`.`srcbucket_mapjoin_part_2_n16`
 WHERE `ds` = '2008-04-08' AND `key` IS NOT NULL) AS `t2` ON `t0`.`key` = `t2`.`key`
->>>>>>> 720a0f27
 STAGE DEPENDENCIES:
   Stage-3 is a root stage
   Stage-1 depends on stages: Stage-3
@@ -458,8 +455,6 @@
 POSTHOOK: Input: default@srcbucket_mapjoin_part_n19
 POSTHOOK: Input: default@srcbucket_mapjoin_part_n19@ds=2008-04-08
 POSTHOOK: Output: default@bucketmapjoin_tmp_result_n9
-<<<<<<< HEAD
-=======
 OPTIMIZED SQL: SELECT `t0`.`key`, `t0`.`value`, `t2`.`value` AS `value1`
 FROM (SELECT `key`, `value`
 FROM `default`.`srcbucket_mapjoin_part_n19`
@@ -467,7 +462,6 @@
 INNER JOIN (SELECT `key`, `value`, CAST('2008-04-08' AS STRING) AS `ds`
 FROM `default`.`srcbucket_mapjoin_part_2_n16`
 WHERE `ds` = '2008-04-08' AND `key` IS NOT NULL) AS `t2` ON `t0`.`key` = `t2`.`key`
->>>>>>> 720a0f27
 STAGE DEPENDENCIES:
   Stage-3 is a root stage
   Stage-1 depends on stages: Stage-3
