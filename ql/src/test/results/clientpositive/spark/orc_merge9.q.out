--- conflicted
+++ resolved
@@ -131,62 +131,5 @@
 POSTHOOK: Output: hdfs://### HDFS PATH ###
 24576
 Found 2 items
-<<<<<<< HEAD
 -rw-r--r--   3 ### USER ### ### GROUP ###     295765 ### HDFS DATE ### hdfs://### HDFS PATH ###
--rw-r--r--   3 ### USER ### ### GROUP ###     295616 ### HDFS DATE ### hdfs://### HDFS PATH ###
-PREHOOK: query: insert into table a_merge select * from alltypesorc
-PREHOOK: type: QUERY
-PREHOOK: Input: default@alltypesorc
-PREHOOK: Output: default@a_merge
-POSTHOOK: query: insert into table a_merge select * from alltypesorc
-POSTHOOK: type: QUERY
-POSTHOOK: Input: default@alltypesorc
-POSTHOOK: Output: default@a_merge
-POSTHOOK: Lineage: a_merge.cbigint SIMPLE [(alltypesorc)alltypesorc.FieldSchema(name:cbigint, type:bigint, comment:null), ]
-POSTHOOK: Lineage: a_merge.cboolean1 SIMPLE [(alltypesorc)alltypesorc.FieldSchema(name:cboolean1, type:boolean, comment:null), ]
-POSTHOOK: Lineage: a_merge.cboolean2 SIMPLE [(alltypesorc)alltypesorc.FieldSchema(name:cboolean2, type:boolean, comment:null), ]
-POSTHOOK: Lineage: a_merge.cdouble SIMPLE [(alltypesorc)alltypesorc.FieldSchema(name:cdouble, type:double, comment:null), ]
-POSTHOOK: Lineage: a_merge.cfloat SIMPLE [(alltypesorc)alltypesorc.FieldSchema(name:cfloat, type:float, comment:null), ]
-POSTHOOK: Lineage: a_merge.cint SIMPLE [(alltypesorc)alltypesorc.FieldSchema(name:cint, type:int, comment:null), ]
-POSTHOOK: Lineage: a_merge.csmallint SIMPLE [(alltypesorc)alltypesorc.FieldSchema(name:csmallint, type:smallint, comment:null), ]
-POSTHOOK: Lineage: a_merge.cstring1 SIMPLE [(alltypesorc)alltypesorc.FieldSchema(name:cstring1, type:string, comment:null), ]
-POSTHOOK: Lineage: a_merge.cstring2 SIMPLE [(alltypesorc)alltypesorc.FieldSchema(name:cstring2, type:string, comment:null), ]
-POSTHOOK: Lineage: a_merge.ctimestamp1 SIMPLE [(alltypesorc)alltypesorc.FieldSchema(name:ctimestamp1, type:timestamp, comment:null), ]
-POSTHOOK: Lineage: a_merge.ctimestamp2 SIMPLE [(alltypesorc)alltypesorc.FieldSchema(name:ctimestamp2, type:timestamp, comment:null), ]
-POSTHOOK: Lineage: a_merge.ctinyint SIMPLE [(alltypesorc)alltypesorc.FieldSchema(name:ctinyint, type:tinyint, comment:null), ]
-Found 3 items
--rw-r--r--   3 ### USER ### ### GROUP ###     295765 ### HDFS DATE ### hdfs://### HDFS PATH ###
--rw-r--r--   3 ### USER ### ### GROUP ###     295616 ### HDFS DATE ### hdfs://### HDFS PATH ###
--rw-r--r--   3 ### USER ### ### GROUP ###     295765 ### HDFS DATE ### hdfs://### HDFS PATH ###
-PREHOOK: query: select count(*) from a_merge
-PREHOOK: type: QUERY
-PREHOOK: Input: default@a_merge
-PREHOOK: Output: hdfs://### HDFS PATH ###
-POSTHOOK: query: select count(*) from a_merge
-POSTHOOK: type: QUERY
-POSTHOOK: Input: default@a_merge
-POSTHOOK: Output: hdfs://### HDFS PATH ###
-36864
-PREHOOK: query: alter table a_merge concatenate
-PREHOOK: type: ALTER_TABLE_MERGE
-PREHOOK: Input: default@a_merge
-PREHOOK: Output: default@a_merge
-POSTHOOK: query: alter table a_merge concatenate
-POSTHOOK: type: ALTER_TABLE_MERGE
-POSTHOOK: Input: default@a_merge
-POSTHOOK: Output: default@a_merge
-PREHOOK: query: select count(*) from a_merge
-PREHOOK: type: QUERY
-PREHOOK: Input: default@a_merge
-PREHOOK: Output: hdfs://### HDFS PATH ###
-POSTHOOK: query: select count(*) from a_merge
-POSTHOOK: type: QUERY
-POSTHOOK: Input: default@a_merge
-POSTHOOK: Output: hdfs://### HDFS PATH ###
-36864
-Found 2 items
--rw-r--r--   3 ### USER ### ### GROUP ###     590713 ### HDFS DATE ### hdfs://### HDFS PATH ###
-=======
--rw-r--r--   3 ### USER ### ### GROUP ###     295765 ### HDFS DATE ### hdfs://### HDFS PATH ###
->>>>>>> 720a0f27
 -rw-r--r--   3 ### USER ### ### GROUP ###     295616 ### HDFS DATE ### hdfs://### HDFS PATH ###