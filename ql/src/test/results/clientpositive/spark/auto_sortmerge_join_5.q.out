--- conflicted
+++ resolved
@@ -72,8 +72,6 @@
 POSTHOOK: Input: default@bucket_big_n0
 POSTHOOK: Input: default@bucket_small_n0
 #### A masked pattern was here ####
-<<<<<<< HEAD
-=======
 OPTIMIZED SQL: SELECT COUNT(*) AS `$f0`
 FROM (SELECT `key`
 FROM `default`.`bucket_small_n0`
@@ -81,7 +79,6 @@
 INNER JOIN (SELECT `key`
 FROM `default`.`bucket_big_n0`
 WHERE `key` IS NOT NULL) AS `t2` ON `t0`.`key` = `t2`.`key`
->>>>>>> 720a0f27
 STAGE DEPENDENCIES:
   Stage-1 is a root stage
   Stage-0 depends on stages: Stage-1
@@ -242,8 +239,6 @@
 POSTHOOK: Input: default@bucket_big_n0
 POSTHOOK: Input: default@bucket_small_n0
 #### A masked pattern was here ####
-<<<<<<< HEAD
-=======
 OPTIMIZED SQL: SELECT COUNT(*) AS `$f0`
 FROM (SELECT `key`
 FROM `default`.`bucket_big_n0`
@@ -251,7 +246,6 @@
 INNER JOIN (SELECT `key`
 FROM `default`.`bucket_small_n0`
 WHERE `key` IS NOT NULL) AS `t2` ON `t0`.`key` = `t2`.`key`
->>>>>>> 720a0f27
 STAGE DEPENDENCIES:
   Stage-1 is a root stage
   Stage-0 depends on stages: Stage-1
@@ -412,8 +406,6 @@
 POSTHOOK: Input: default@bucket_big_n0
 POSTHOOK: Input: default@bucket_small_n0
 #### A masked pattern was here ####
-<<<<<<< HEAD
-=======
 OPTIMIZED SQL: SELECT COUNT(*) AS `$f0`
 FROM (SELECT `key`
 FROM `default`.`bucket_big_n0`
@@ -421,7 +413,6 @@
 INNER JOIN (SELECT `key`
 FROM `default`.`bucket_small_n0`
 WHERE `key` IS NOT NULL) AS `t2` ON `t0`.`key` = `t2`.`key`
->>>>>>> 720a0f27
 STAGE DEPENDENCIES:
   Stage-1 is a root stage
   Stage-0 depends on stages: Stage-1
