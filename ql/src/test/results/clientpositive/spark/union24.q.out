--- conflicted
+++ resolved
@@ -78,8 +78,6 @@
 POSTHOOK: Input: default@src4_n0
 POSTHOOK: Input: default@src5_n3
 #### A masked pattern was here ####
-<<<<<<< HEAD
-=======
 OPTIMIZED SQL: SELECT `key`, `count`
 FROM `default`.`src2_n6`
 WHERE `key` < 10
@@ -96,7 +94,6 @@
 FROM `default`.`src5_n3`
 WHERE `key` < 10
 GROUP BY `key`
->>>>>>> 720a0f27
 STAGE DEPENDENCIES:
   Stage-1 is a root stage
   Stage-0 depends on stages: Stage-1
@@ -578,8 +575,6 @@
 POSTHOOK: Input: default@src4_n0
 POSTHOOK: Input: default@src5_n3
 #### A masked pattern was here ####
-<<<<<<< HEAD
-=======
 OPTIMIZED SQL: SELECT `key`, `count`
 FROM `default`.`src2_n6`
 WHERE `key` < 10
@@ -595,7 +590,6 @@
 INNER JOIN (SELECT `key`, `count`
 FROM `default`.`src5_n3`
 WHERE `key` < 10) AS `t6` ON `t4`.`key` = `t6`.`key`
->>>>>>> 720a0f27
 STAGE DEPENDENCIES:
   Stage-1 is a root stage
   Stage-0 depends on stages: Stage-1
@@ -1053,8 +1047,6 @@
 POSTHOOK: Input: default@src4_n0
 POSTHOOK: Input: default@src5_n3
 #### A masked pattern was here ####
-<<<<<<< HEAD
-=======
 OPTIMIZED SQL: SELECT `key`, `count`
 FROM `default`.`src2_n6`
 WHERE `key` < 10
@@ -1071,7 +1063,6 @@
 FROM `default`.`src5_n3`
 WHERE `key` < 10) AS `t6` ON `t4`.`key` = `t6`.`key`
 GROUP BY `t4`.`key`
->>>>>>> 720a0f27
 STAGE DEPENDENCIES:
   Stage-1 is a root stage
   Stage-0 depends on stages: Stage-1
