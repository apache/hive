--- conflicted
+++ resolved
@@ -28,8 +28,6 @@
 POSTHOOK: type: QUERY
 POSTHOOK: Input: default@src
 #### A masked pattern was here ####
-<<<<<<< HEAD
-=======
 OPTIMIZED SQL: SELECT `t0`.`key`, `t4`.`k2`, `t4`.`k3`
 FROM (SELECT `key`
 FROM `default`.`src`
@@ -39,7 +37,6 @@
 WHERE `key` IS NOT NULL
 GROUP BY `key`
 HAVING CAST(MIN(`key`) AS DOUBLE) + 1 < 5.0) AS `t4` ON `t0`.`key` = `t4`.`key`
->>>>>>> 720a0f27
 STAGE DEPENDENCIES:
   Stage-1 is a root stage
   Stage-0 depends on stages: Stage-1
@@ -342,8 +339,6 @@
 POSTHOOK: type: QUERY
 POSTHOOK: Input: default@src
 #### A masked pattern was here ####
-<<<<<<< HEAD
-=======
 OPTIMIZED SQL: SELECT `t0`.`key`, `t4`.`k2`, `t4`.`k3`
 FROM (SELECT `key`
 FROM `default`.`src`
@@ -353,7 +348,6 @@
 WHERE `key` IS NOT NULL
 GROUP BY `key`
 HAVING CAST(MIN(`key`) AS DOUBLE) + 1 < 5.0) AS `t4` ON `t0`.`key` = `t4`.`key`
->>>>>>> 720a0f27
 STAGE DEPENDENCIES:
   Stage-1 is a root stage
   Stage-0 depends on stages: Stage-1
@@ -656,8 +650,6 @@
 POSTHOOK: type: QUERY
 POSTHOOK: Input: default@src
 #### A masked pattern was here ####
-<<<<<<< HEAD
-=======
 OPTIMIZED SQL: SELECT `t0`.`key`, `t4`.`k2`, `t4`.`k3`
 FROM (SELECT `key`
 FROM `default`.`src`
@@ -667,7 +659,6 @@
 WHERE `key` IS NOT NULL
 GROUP BY `key`
 HAVING CAST(MIN(`key`) AS DOUBLE) + 1 < 5.0) AS `t4` ON `t0`.`key` = `t4`.`key`
->>>>>>> 720a0f27
 STAGE DEPENDENCIES:
   Stage-1 is a root stage
   Stage-0 depends on stages: Stage-1
@@ -970,8 +961,6 @@
 POSTHOOK: type: QUERY
 POSTHOOK: Input: default@src
 #### A masked pattern was here ####
-<<<<<<< HEAD
-=======
 OPTIMIZED SQL: SELECT `t0`.`key`, `t4`.`k2`, `t4`.`k3`
 FROM (SELECT `key`
 FROM `default`.`src`
@@ -981,7 +970,6 @@
 WHERE `key` IS NOT NULL
 GROUP BY `key`
 HAVING CAST(MIN(`key`) AS DOUBLE) + 1 < 5.0) AS `t4` ON `t0`.`key` = `t4`.`key`
->>>>>>> 720a0f27
 STAGE DEPENDENCIES:
   Stage-1 is a root stage
   Stage-0 depends on stages: Stage-1
