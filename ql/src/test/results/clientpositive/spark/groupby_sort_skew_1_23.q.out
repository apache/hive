PREHOOK: query: CREATE TABLE T1_n56(key STRING, val STRING)
CLUSTERED BY (key) SORTED BY (key) INTO 2 BUCKETS STORED AS TEXTFILE
PREHOOK: type: CREATETABLE
PREHOOK: Output: database:default
PREHOOK: Output: default@T1_n56
POSTHOOK: query: CREATE TABLE T1_n56(key STRING, val STRING)
CLUSTERED BY (key) SORTED BY (key) INTO 2 BUCKETS STORED AS TEXTFILE
POSTHOOK: type: CREATETABLE
POSTHOOK: Output: database:default
POSTHOOK: Output: default@T1_n56
PREHOOK: query: LOAD DATA LOCAL INPATH '../../data/files/bucket_files/000000_0' INTO TABLE T1_n56
PREHOOK: type: LOAD
#### A masked pattern was here ####
PREHOOK: Output: default@t1_n56
POSTHOOK: query: LOAD DATA LOCAL INPATH '../../data/files/bucket_files/000000_0' INTO TABLE T1_n56
POSTHOOK: type: LOAD
#### A masked pattern was here ####
POSTHOOK: Output: default@t1_n56
PREHOOK: query: INSERT OVERWRITE TABLE T1_n56 select key, val from T1_n56
PREHOOK: type: QUERY
PREHOOK: Input: default@t1_n56
PREHOOK: Output: default@t1_n56
POSTHOOK: query: INSERT OVERWRITE TABLE T1_n56 select key, val from T1_n56
POSTHOOK: type: QUERY
POSTHOOK: Input: default@t1_n56
POSTHOOK: Output: default@t1_n56
POSTHOOK: Lineage: t1_n56.key SIMPLE [(t1_n56)t1_n56.FieldSchema(name:key, type:string, comment:null), ]
POSTHOOK: Lineage: t1_n56.val SIMPLE [(t1_n56)t1_n56.FieldSchema(name:val, type:string, comment:null), ]
PREHOOK: query: CREATE TABLE outputTbl1_n13(key int, cnt int)
PREHOOK: type: CREATETABLE
PREHOOK: Output: database:default
PREHOOK: Output: default@outputTbl1_n13
POSTHOOK: query: CREATE TABLE outputTbl1_n13(key int, cnt int)
POSTHOOK: type: CREATETABLE
POSTHOOK: Output: database:default
POSTHOOK: Output: default@outputTbl1_n13
PREHOOK: query: EXPLAIN EXTENDED
INSERT OVERWRITE TABLE outputTbl1_n13
SELECT key, count(1) FROM T1_n56 GROUP BY key
PREHOOK: type: QUERY
PREHOOK: Input: default@t1_n56
PREHOOK: Output: default@outputtbl1_n13
POSTHOOK: query: EXPLAIN EXTENDED
INSERT OVERWRITE TABLE outputTbl1_n13
SELECT key, count(1) FROM T1_n56 GROUP BY key
POSTHOOK: type: QUERY
POSTHOOK: Input: default@t1_n56
POSTHOOK: Output: default@outputtbl1_n13
<<<<<<< HEAD
=======
OPTIMIZED SQL: SELECT `key`, COUNT(*) AS `$f1`
FROM `default`.`t1_n56`
GROUP BY `key`
>>>>>>> 720a0f27
STAGE DEPENDENCIES:
  Stage-1 is a root stage
  Stage-0 depends on stages: Stage-1
  Stage-2 depends on stages: Stage-0

STAGE PLANS:
  Stage: Stage-1
    Spark
#### A masked pattern was here ####
      Vertices:
        Map 1 
            Map Operator Tree:
                TableScan
                  alias: t1_n56
                  Statistics: Num rows: 6 Data size: 24 Basic stats: COMPLETE Column stats: NONE
                  GatherStats: false
                  Select Operator
                    expressions: key (type: string)
                    outputColumnNames: key
                    Statistics: Num rows: 6 Data size: 24 Basic stats: COMPLETE Column stats: NONE
                    Group By Operator
                      aggregations: count()
                      keys: key (type: string)
                      mode: final
                      outputColumnNames: _col0, _col1
                      Statistics: Num rows: 3 Data size: 12 Basic stats: COMPLETE Column stats: NONE
                      Select Operator
                        expressions: UDFToInteger(_col0) (type: int), UDFToInteger(_col1) (type: int)
                        outputColumnNames: _col0, _col1
                        Statistics: Num rows: 3 Data size: 12 Basic stats: COMPLETE Column stats: NONE
                        File Output Operator
                          compressed: false
                          GlobalTableId: 1
#### A masked pattern was here ####
                          NumFilesPerFileSink: 1
                          Statistics: Num rows: 3 Data size: 12 Basic stats: COMPLETE Column stats: NONE
#### A masked pattern was here ####
                          table:
                              input format: org.apache.hadoop.mapred.TextInputFormat
                              output format: org.apache.hadoop.hive.ql.io.HiveIgnoreKeyTextOutputFormat
                              properties:
                                COLUMN_STATS_ACCURATE {"BASIC_STATS":"true","COLUMN_STATS":{"cnt":"true","key":"true"}}
                                bucket_count -1
                                bucketing_version 2
                                column.name.delimiter ,
                                columns key,cnt
                                columns.comments 
                                columns.types int:int
#### A masked pattern was here ####
                                name default.outputtbl1_n13
                                numFiles 0
                                numRows 0
                                rawDataSize 0
                                serialization.ddl struct outputtbl1_n13 { i32 key, i32 cnt}
                                serialization.format 1
                                serialization.lib org.apache.hadoop.hive.serde2.lazy.LazySimpleSerDe
                                totalSize 0
#### A masked pattern was here ####
                              serde: org.apache.hadoop.hive.serde2.lazy.LazySimpleSerDe
                              name: default.outputtbl1_n13
                          TotalFiles: 1
                          GatherStats: true
                          MultiFileSpray: false
            Execution mode: vectorized
            Path -> Alias:
#### A masked pattern was here ####
            Path -> Partition:
#### A masked pattern was here ####
                Partition
                  base file name: t1_n56
                  input format: org.apache.hadoop.mapred.TextInputFormat
                  output format: org.apache.hadoop.hive.ql.io.HiveIgnoreKeyTextOutputFormat
                  properties:
                    COLUMN_STATS_ACCURATE {"BASIC_STATS":"true"}
                    SORTBUCKETCOLSPREFIX TRUE
                    bucket_count 2
                    bucket_field_name key
                    bucketing_version 2
                    column.name.delimiter ,
                    columns key,val
                    columns.comments 
                    columns.types string:string
#### A masked pattern was here ####
                    name default.t1_n56
                    numFiles 2
                    numRows 6
                    rawDataSize 24
                    serialization.ddl struct t1_n56 { string key, string val}
                    serialization.format 1
                    serialization.lib org.apache.hadoop.hive.serde2.lazy.LazySimpleSerDe
                    totalSize 30
#### A masked pattern was here ####
                  serde: org.apache.hadoop.hive.serde2.lazy.LazySimpleSerDe
                
                    input format: org.apache.hadoop.mapred.TextInputFormat
                    output format: org.apache.hadoop.hive.ql.io.HiveIgnoreKeyTextOutputFormat
                    properties:
                      COLUMN_STATS_ACCURATE {"BASIC_STATS":"true"}
                      SORTBUCKETCOLSPREFIX TRUE
                      bucket_count 2
                      bucket_field_name key
                      bucketing_version 2
                      column.name.delimiter ,
                      columns key,val
                      columns.comments 
                      columns.types string:string
#### A masked pattern was here ####
                      name default.t1_n56
                      numFiles 2
                      numRows 6
                      rawDataSize 24
                      serialization.ddl struct t1_n56 { string key, string val}
                      serialization.format 1
                      serialization.lib org.apache.hadoop.hive.serde2.lazy.LazySimpleSerDe
                      totalSize 30
#### A masked pattern was here ####
                    serde: org.apache.hadoop.hive.serde2.lazy.LazySimpleSerDe
                    name: default.t1_n56
                  name: default.t1_n56
            Truncated Path -> Alias:
              /t1_n56 [t1_n56]

  Stage: Stage-0
    Move Operator
      tables:
          replace: true
#### A masked pattern was here ####
          table:
              input format: org.apache.hadoop.mapred.TextInputFormat
              output format: org.apache.hadoop.hive.ql.io.HiveIgnoreKeyTextOutputFormat
              properties:
                COLUMN_STATS_ACCURATE {"BASIC_STATS":"true","COLUMN_STATS":{"cnt":"true","key":"true"}}
                bucket_count -1
                bucketing_version 2
                column.name.delimiter ,
                columns key,cnt
                columns.comments 
                columns.types int:int
#### A masked pattern was here ####
                name default.outputtbl1_n13
                numFiles 0
                numRows 0
                rawDataSize 0
                serialization.ddl struct outputtbl1_n13 { i32 key, i32 cnt}
                serialization.format 1
                serialization.lib org.apache.hadoop.hive.serde2.lazy.LazySimpleSerDe
                totalSize 0
#### A masked pattern was here ####
              serde: org.apache.hadoop.hive.serde2.lazy.LazySimpleSerDe
              name: default.outputtbl1_n13

  Stage: Stage-2
    Stats Work
      Basic Stats Work:
#### A masked pattern was here ####

PREHOOK: query: INSERT OVERWRITE TABLE outputTbl1_n13
SELECT key, count(1) FROM T1_n56 GROUP BY key
PREHOOK: type: QUERY
PREHOOK: Input: default@t1_n56
PREHOOK: Output: default@outputtbl1_n13
POSTHOOK: query: INSERT OVERWRITE TABLE outputTbl1_n13
SELECT key, count(1) FROM T1_n56 GROUP BY key
POSTHOOK: type: QUERY
POSTHOOK: Input: default@t1_n56
POSTHOOK: Output: default@outputtbl1_n13
POSTHOOK: Lineage: outputtbl1_n13.cnt EXPRESSION [(t1_n56)t1_n56.null, ]
POSTHOOK: Lineage: outputtbl1_n13.key EXPRESSION [(t1_n56)t1_n56.FieldSchema(name:key, type:string, comment:null), ]
PREHOOK: query: SELECT * FROM outputTbl1_n13
PREHOOK: type: QUERY
PREHOOK: Input: default@outputtbl1_n13
#### A masked pattern was here ####
POSTHOOK: query: SELECT * FROM outputTbl1_n13
POSTHOOK: type: QUERY
POSTHOOK: Input: default@outputtbl1_n13
#### A masked pattern was here ####
1	1
2	1
3	1
7	1
8	2
PREHOOK: query: CREATE TABLE outputTbl2_n3(key1 int, key2 string, cnt int)
PREHOOK: type: CREATETABLE
PREHOOK: Output: database:default
PREHOOK: Output: default@outputTbl2_n3
POSTHOOK: query: CREATE TABLE outputTbl2_n3(key1 int, key2 string, cnt int)
POSTHOOK: type: CREATETABLE
POSTHOOK: Output: database:default
POSTHOOK: Output: default@outputTbl2_n3
PREHOOK: query: EXPLAIN EXTENDED
INSERT OVERWRITE TABLE outputTbl2_n3
SELECT key, val, count(1) FROM T1_n56 GROUP BY key, val
PREHOOK: type: QUERY
PREHOOK: Input: default@t1_n56
PREHOOK: Output: default@outputtbl2_n3
POSTHOOK: query: EXPLAIN EXTENDED
INSERT OVERWRITE TABLE outputTbl2_n3
SELECT key, val, count(1) FROM T1_n56 GROUP BY key, val
POSTHOOK: type: QUERY
POSTHOOK: Input: default@t1_n56
POSTHOOK: Output: default@outputtbl2_n3
<<<<<<< HEAD
=======
OPTIMIZED SQL: SELECT `key`, `val`, COUNT(*) AS `$f2`
FROM `default`.`t1_n56`
GROUP BY `key`, `val`
>>>>>>> 720a0f27
STAGE DEPENDENCIES:
  Stage-1 is a root stage
  Stage-0 depends on stages: Stage-1
  Stage-2 depends on stages: Stage-0

STAGE PLANS:
  Stage: Stage-1
    Spark
      Edges:
        Reducer 2 <- Map 1 (GROUP PARTITION-LEVEL SORT, 2)
        Reducer 3 <- Reducer 2 (GROUP, 2)
#### A masked pattern was here ####
      Vertices:
        Map 1 
            Map Operator Tree:
                TableScan
                  alias: t1_n56
                  Statistics: Num rows: 6 Data size: 24 Basic stats: COMPLETE Column stats: NONE
                  GatherStats: false
                  Select Operator
                    expressions: key (type: string), val (type: string)
                    outputColumnNames: key, val
                    Statistics: Num rows: 6 Data size: 24 Basic stats: COMPLETE Column stats: NONE
                    Group By Operator
                      aggregations: count()
                      keys: key (type: string), val (type: string)
                      mode: hash
                      outputColumnNames: _col0, _col1, _col2
                      Statistics: Num rows: 6 Data size: 24 Basic stats: COMPLETE Column stats: NONE
                      Reduce Output Operator
                        key expressions: _col0 (type: string), _col1 (type: string)
                        null sort order: aa
                        sort order: ++
                        Map-reduce partition columns: rand() (type: double)
                        Statistics: Num rows: 6 Data size: 24 Basic stats: COMPLETE Column stats: NONE
                        tag: -1
                        value expressions: _col2 (type: bigint)
                        auto parallelism: false
            Execution mode: vectorized
            Path -> Alias:
#### A masked pattern was here ####
            Path -> Partition:
#### A masked pattern was here ####
                Partition
                  base file name: t1_n56
                  input format: org.apache.hadoop.mapred.TextInputFormat
                  output format: org.apache.hadoop.hive.ql.io.HiveIgnoreKeyTextOutputFormat
                  properties:
                    COLUMN_STATS_ACCURATE {"BASIC_STATS":"true"}
                    SORTBUCKETCOLSPREFIX TRUE
                    bucket_count 2
                    bucket_field_name key
                    bucketing_version 2
                    column.name.delimiter ,
                    columns key,val
                    columns.comments 
                    columns.types string:string
#### A masked pattern was here ####
                    name default.t1_n56
                    numFiles 2
                    numRows 6
                    rawDataSize 24
                    serialization.ddl struct t1_n56 { string key, string val}
                    serialization.format 1
                    serialization.lib org.apache.hadoop.hive.serde2.lazy.LazySimpleSerDe
                    totalSize 30
#### A masked pattern was here ####
                  serde: org.apache.hadoop.hive.serde2.lazy.LazySimpleSerDe
                
                    input format: org.apache.hadoop.mapred.TextInputFormat
                    output format: org.apache.hadoop.hive.ql.io.HiveIgnoreKeyTextOutputFormat
                    properties:
                      COLUMN_STATS_ACCURATE {"BASIC_STATS":"true"}
                      SORTBUCKETCOLSPREFIX TRUE
                      bucket_count 2
                      bucket_field_name key
                      bucketing_version 2
                      column.name.delimiter ,
                      columns key,val
                      columns.comments 
                      columns.types string:string
#### A masked pattern was here ####
                      name default.t1_n56
                      numFiles 2
                      numRows 6
                      rawDataSize 24
                      serialization.ddl struct t1_n56 { string key, string val}
                      serialization.format 1
                      serialization.lib org.apache.hadoop.hive.serde2.lazy.LazySimpleSerDe
                      totalSize 30
#### A masked pattern was here ####
                    serde: org.apache.hadoop.hive.serde2.lazy.LazySimpleSerDe
                    name: default.t1_n56
                  name: default.t1_n56
            Truncated Path -> Alias:
              /t1_n56 [t1_n56]
        Reducer 2 
            Execution mode: vectorized
            Needs Tagging: false
            Reduce Operator Tree:
              Group By Operator
                aggregations: count(VALUE._col0)
                keys: KEY._col0 (type: string), KEY._col1 (type: string)
                mode: partials
                outputColumnNames: _col0, _col1, _col2
                Statistics: Num rows: 6 Data size: 24 Basic stats: COMPLETE Column stats: NONE
                Reduce Output Operator
                  key expressions: _col0 (type: string), _col1 (type: string)
                  null sort order: aa
                  sort order: ++
                  Map-reduce partition columns: _col0 (type: string), _col1 (type: string)
                  Statistics: Num rows: 6 Data size: 24 Basic stats: COMPLETE Column stats: NONE
                  tag: -1
                  value expressions: _col2 (type: bigint)
                  auto parallelism: false
        Reducer 3 
            Execution mode: vectorized
            Needs Tagging: false
            Reduce Operator Tree:
              Group By Operator
                aggregations: count(VALUE._col0)
                keys: KEY._col0 (type: string), KEY._col1 (type: string)
                mode: final
                outputColumnNames: _col0, _col1, _col2
                Statistics: Num rows: 3 Data size: 12 Basic stats: COMPLETE Column stats: NONE
                Select Operator
                  expressions: UDFToInteger(_col0) (type: int), _col1 (type: string), UDFToInteger(_col2) (type: int)
                  outputColumnNames: _col0, _col1, _col2
                  Statistics: Num rows: 3 Data size: 12 Basic stats: COMPLETE Column stats: NONE
                  File Output Operator
                    compressed: false
                    GlobalTableId: 1
#### A masked pattern was here ####
                    NumFilesPerFileSink: 1
                    Statistics: Num rows: 3 Data size: 12 Basic stats: COMPLETE Column stats: NONE
#### A masked pattern was here ####
                    table:
                        input format: org.apache.hadoop.mapred.TextInputFormat
                        output format: org.apache.hadoop.hive.ql.io.HiveIgnoreKeyTextOutputFormat
                        properties:
                          COLUMN_STATS_ACCURATE {"BASIC_STATS":"true","COLUMN_STATS":{"cnt":"true","key1":"true","key2":"true"}}
                          bucket_count -1
                          bucketing_version 2
                          column.name.delimiter ,
                          columns key1,key2,cnt
                          columns.comments 
                          columns.types int:string:int
#### A masked pattern was here ####
                          name default.outputtbl2_n3
                          numFiles 0
                          numRows 0
                          rawDataSize 0
                          serialization.ddl struct outputtbl2_n3 { i32 key1, string key2, i32 cnt}
                          serialization.format 1
                          serialization.lib org.apache.hadoop.hive.serde2.lazy.LazySimpleSerDe
                          totalSize 0
#### A masked pattern was here ####
                        serde: org.apache.hadoop.hive.serde2.lazy.LazySimpleSerDe
                        name: default.outputtbl2_n3
                    TotalFiles: 1
                    GatherStats: true
                    MultiFileSpray: false

  Stage: Stage-0
    Move Operator
      tables:
          replace: true
#### A masked pattern was here ####
          table:
              input format: org.apache.hadoop.mapred.TextInputFormat
              output format: org.apache.hadoop.hive.ql.io.HiveIgnoreKeyTextOutputFormat
              properties:
                COLUMN_STATS_ACCURATE {"BASIC_STATS":"true","COLUMN_STATS":{"cnt":"true","key1":"true","key2":"true"}}
                bucket_count -1
                bucketing_version 2
                column.name.delimiter ,
                columns key1,key2,cnt
                columns.comments 
                columns.types int:string:int
#### A masked pattern was here ####
                name default.outputtbl2_n3
                numFiles 0
                numRows 0
                rawDataSize 0
                serialization.ddl struct outputtbl2_n3 { i32 key1, string key2, i32 cnt}
                serialization.format 1
                serialization.lib org.apache.hadoop.hive.serde2.lazy.LazySimpleSerDe
                totalSize 0
#### A masked pattern was here ####
              serde: org.apache.hadoop.hive.serde2.lazy.LazySimpleSerDe
              name: default.outputtbl2_n3

  Stage: Stage-2
    Stats Work
      Basic Stats Work:
#### A masked pattern was here ####

PREHOOK: query: INSERT OVERWRITE TABLE outputTbl2_n3
SELECT key, val, count(1) FROM T1_n56 GROUP BY key, val
PREHOOK: type: QUERY
PREHOOK: Input: default@t1_n56
PREHOOK: Output: default@outputtbl2_n3
POSTHOOK: query: INSERT OVERWRITE TABLE outputTbl2_n3
SELECT key, val, count(1) FROM T1_n56 GROUP BY key, val
POSTHOOK: type: QUERY
POSTHOOK: Input: default@t1_n56
POSTHOOK: Output: default@outputtbl2_n3
POSTHOOK: Lineage: outputtbl2_n3.cnt EXPRESSION [(t1_n56)t1_n56.null, ]
POSTHOOK: Lineage: outputtbl2_n3.key1 EXPRESSION [(t1_n56)t1_n56.FieldSchema(name:key, type:string, comment:null), ]
POSTHOOK: Lineage: outputtbl2_n3.key2 SIMPLE [(t1_n56)t1_n56.FieldSchema(name:val, type:string, comment:null), ]
PREHOOK: query: SELECT * FROM outputTbl2_n3
PREHOOK: type: QUERY
PREHOOK: Input: default@outputtbl2_n3
#### A masked pattern was here ####
POSTHOOK: query: SELECT * FROM outputTbl2_n3
POSTHOOK: type: QUERY
POSTHOOK: Input: default@outputtbl2_n3
#### A masked pattern was here ####
1	11	1
2	12	1
3	13	1
7	17	1
8	18	1
8	28	1
PREHOOK: query: EXPLAIN EXTENDED 
INSERT OVERWRITE TABLE outputTbl1_n13
SELECT key, count(1) FROM (SELECT key, val FROM T1_n56) subq1 GROUP BY key
PREHOOK: type: QUERY
PREHOOK: Input: default@t1_n56
PREHOOK: Output: default@outputtbl1_n13
POSTHOOK: query: EXPLAIN EXTENDED 
INSERT OVERWRITE TABLE outputTbl1_n13
SELECT key, count(1) FROM (SELECT key, val FROM T1_n56) subq1 GROUP BY key
POSTHOOK: type: QUERY
POSTHOOK: Input: default@t1_n56
POSTHOOK: Output: default@outputtbl1_n13
<<<<<<< HEAD
=======
OPTIMIZED SQL: SELECT `key`, COUNT(*) AS `$f1`
FROM `default`.`t1_n56`
GROUP BY `key`
>>>>>>> 720a0f27
STAGE DEPENDENCIES:
  Stage-1 is a root stage
  Stage-0 depends on stages: Stage-1
  Stage-2 depends on stages: Stage-0

STAGE PLANS:
  Stage: Stage-1
    Spark
#### A masked pattern was here ####
      Vertices:
        Map 1 
            Map Operator Tree:
                TableScan
                  alias: t1_n56
                  Statistics: Num rows: 6 Data size: 24 Basic stats: COMPLETE Column stats: NONE
                  GatherStats: false
                  Select Operator
                    expressions: key (type: string)
                    outputColumnNames: key
                    Statistics: Num rows: 6 Data size: 24 Basic stats: COMPLETE Column stats: NONE
                    Group By Operator
                      aggregations: count()
                      keys: key (type: string)
                      mode: final
                      outputColumnNames: _col0, _col1
                      Statistics: Num rows: 3 Data size: 12 Basic stats: COMPLETE Column stats: NONE
                      Select Operator
                        expressions: UDFToInteger(_col0) (type: int), UDFToInteger(_col1) (type: int)
                        outputColumnNames: _col0, _col1
                        Statistics: Num rows: 3 Data size: 12 Basic stats: COMPLETE Column stats: NONE
                        File Output Operator
                          compressed: false
                          GlobalTableId: 1
#### A masked pattern was here ####
                          NumFilesPerFileSink: 1
                          Statistics: Num rows: 3 Data size: 12 Basic stats: COMPLETE Column stats: NONE
#### A masked pattern was here ####
                          table:
                              input format: org.apache.hadoop.mapred.TextInputFormat
                              output format: org.apache.hadoop.hive.ql.io.HiveIgnoreKeyTextOutputFormat
                              properties:
                                COLUMN_STATS_ACCURATE {"BASIC_STATS":"true"}
                                bucket_count -1
                                bucketing_version 2
                                column.name.delimiter ,
                                columns key,cnt
                                columns.comments 
                                columns.types int:int
#### A masked pattern was here ####
                                name default.outputtbl1_n13
                                numFiles 2
                                numRows 5
                                rawDataSize 15
                                serialization.ddl struct outputtbl1_n13 { i32 key, i32 cnt}
                                serialization.format 1
                                serialization.lib org.apache.hadoop.hive.serde2.lazy.LazySimpleSerDe
                                totalSize 20
#### A masked pattern was here ####
                              serde: org.apache.hadoop.hive.serde2.lazy.LazySimpleSerDe
                              name: default.outputtbl1_n13
                          TotalFiles: 1
                          GatherStats: true
                          MultiFileSpray: false
            Execution mode: vectorized
            Path -> Alias:
#### A masked pattern was here ####
            Path -> Partition:
#### A masked pattern was here ####
                Partition
                  base file name: t1_n56
                  input format: org.apache.hadoop.mapred.TextInputFormat
                  output format: org.apache.hadoop.hive.ql.io.HiveIgnoreKeyTextOutputFormat
                  properties:
                    COLUMN_STATS_ACCURATE {"BASIC_STATS":"true"}
                    SORTBUCKETCOLSPREFIX TRUE
                    bucket_count 2
                    bucket_field_name key
                    bucketing_version 2
                    column.name.delimiter ,
                    columns key,val
                    columns.comments 
                    columns.types string:string
#### A masked pattern was here ####
                    name default.t1_n56
                    numFiles 2
                    numRows 6
                    rawDataSize 24
                    serialization.ddl struct t1_n56 { string key, string val}
                    serialization.format 1
                    serialization.lib org.apache.hadoop.hive.serde2.lazy.LazySimpleSerDe
                    totalSize 30
#### A masked pattern was here ####
                  serde: org.apache.hadoop.hive.serde2.lazy.LazySimpleSerDe
                
                    input format: org.apache.hadoop.mapred.TextInputFormat
                    output format: org.apache.hadoop.hive.ql.io.HiveIgnoreKeyTextOutputFormat
                    properties:
                      COLUMN_STATS_ACCURATE {"BASIC_STATS":"true"}
                      SORTBUCKETCOLSPREFIX TRUE
                      bucket_count 2
                      bucket_field_name key
                      bucketing_version 2
                      column.name.delimiter ,
                      columns key,val
                      columns.comments 
                      columns.types string:string
#### A masked pattern was here ####
                      name default.t1_n56
                      numFiles 2
                      numRows 6
                      rawDataSize 24
                      serialization.ddl struct t1_n56 { string key, string val}
                      serialization.format 1
                      serialization.lib org.apache.hadoop.hive.serde2.lazy.LazySimpleSerDe
                      totalSize 30
#### A masked pattern was here ####
                    serde: org.apache.hadoop.hive.serde2.lazy.LazySimpleSerDe
                    name: default.t1_n56
                  name: default.t1_n56
            Truncated Path -> Alias:
              /t1_n56 [t1_n56]

  Stage: Stage-0
    Move Operator
      tables:
          replace: true
#### A masked pattern was here ####
          table:
              input format: org.apache.hadoop.mapred.TextInputFormat
              output format: org.apache.hadoop.hive.ql.io.HiveIgnoreKeyTextOutputFormat
              properties:
                COLUMN_STATS_ACCURATE {"BASIC_STATS":"true"}
                bucket_count -1
                bucketing_version 2
                column.name.delimiter ,
                columns key,cnt
                columns.comments 
                columns.types int:int
#### A masked pattern was here ####
                name default.outputtbl1_n13
                numFiles 2
                numRows 5
                rawDataSize 15
                serialization.ddl struct outputtbl1_n13 { i32 key, i32 cnt}
                serialization.format 1
                serialization.lib org.apache.hadoop.hive.serde2.lazy.LazySimpleSerDe
                totalSize 20
#### A masked pattern was here ####
              serde: org.apache.hadoop.hive.serde2.lazy.LazySimpleSerDe
              name: default.outputtbl1_n13

  Stage: Stage-2
    Stats Work
      Basic Stats Work:
#### A masked pattern was here ####

PREHOOK: query: INSERT OVERWRITE TABLE outputTbl1_n13
SELECT key, count(1) FROM (SELECT key, val FROM T1_n56) subq1 GROUP BY key
PREHOOK: type: QUERY
PREHOOK: Input: default@t1_n56
PREHOOK: Output: default@outputtbl1_n13
POSTHOOK: query: INSERT OVERWRITE TABLE outputTbl1_n13
SELECT key, count(1) FROM (SELECT key, val FROM T1_n56) subq1 GROUP BY key
POSTHOOK: type: QUERY
POSTHOOK: Input: default@t1_n56
POSTHOOK: Output: default@outputtbl1_n13
POSTHOOK: Lineage: outputtbl1_n13.cnt EXPRESSION [(t1_n56)t1_n56.null, ]
POSTHOOK: Lineage: outputtbl1_n13.key EXPRESSION [(t1_n56)t1_n56.FieldSchema(name:key, type:string, comment:null), ]
PREHOOK: query: SELECT * FROM outputTbl1_n13
PREHOOK: type: QUERY
PREHOOK: Input: default@outputtbl1_n13
#### A masked pattern was here ####
POSTHOOK: query: SELECT * FROM outputTbl1_n13
POSTHOOK: type: QUERY
POSTHOOK: Input: default@outputtbl1_n13
#### A masked pattern was here ####
1	1
2	1
3	1
7	1
8	2
PREHOOK: query: EXPLAIN EXTENDED
INSERT OVERWRITE TABLE outputTbl1_n13
SELECT k, count(1) FROM (SELECT key as k, val as v FROM T1_n56) subq1 GROUP BY k
PREHOOK: type: QUERY
PREHOOK: Input: default@t1_n56
PREHOOK: Output: default@outputtbl1_n13
POSTHOOK: query: EXPLAIN EXTENDED
INSERT OVERWRITE TABLE outputTbl1_n13
SELECT k, count(1) FROM (SELECT key as k, val as v FROM T1_n56) subq1 GROUP BY k
POSTHOOK: type: QUERY
POSTHOOK: Input: default@t1_n56
POSTHOOK: Output: default@outputtbl1_n13
<<<<<<< HEAD
=======
OPTIMIZED SQL: SELECT `key`, COUNT(*) AS `$f1`
FROM `default`.`t1_n56`
GROUP BY `key`
>>>>>>> 720a0f27
STAGE DEPENDENCIES:
  Stage-1 is a root stage
  Stage-0 depends on stages: Stage-1
  Stage-2 depends on stages: Stage-0

STAGE PLANS:
  Stage: Stage-1
    Spark
#### A masked pattern was here ####
      Vertices:
        Map 1 
            Map Operator Tree:
                TableScan
                  alias: t1_n56
                  Statistics: Num rows: 6 Data size: 24 Basic stats: COMPLETE Column stats: NONE
                  GatherStats: false
                  Select Operator
                    expressions: key (type: string)
                    outputColumnNames: key
                    Statistics: Num rows: 6 Data size: 24 Basic stats: COMPLETE Column stats: NONE
                    Group By Operator
                      aggregations: count()
                      keys: key (type: string)
                      mode: final
                      outputColumnNames: _col0, _col1
                      Statistics: Num rows: 3 Data size: 12 Basic stats: COMPLETE Column stats: NONE
                      Select Operator
                        expressions: UDFToInteger(_col0) (type: int), UDFToInteger(_col1) (type: int)
                        outputColumnNames: _col0, _col1
                        Statistics: Num rows: 3 Data size: 12 Basic stats: COMPLETE Column stats: NONE
                        File Output Operator
                          compressed: false
                          GlobalTableId: 1
#### A masked pattern was here ####
                          NumFilesPerFileSink: 1
                          Statistics: Num rows: 3 Data size: 12 Basic stats: COMPLETE Column stats: NONE
#### A masked pattern was here ####
                          table:
                              input format: org.apache.hadoop.mapred.TextInputFormat
                              output format: org.apache.hadoop.hive.ql.io.HiveIgnoreKeyTextOutputFormat
                              properties:
                                COLUMN_STATS_ACCURATE {"BASIC_STATS":"true"}
                                bucket_count -1
                                bucketing_version 2
                                column.name.delimiter ,
                                columns key,cnt
                                columns.comments 
                                columns.types int:int
#### A masked pattern was here ####
                                name default.outputtbl1_n13
                                numFiles 2
                                numRows 5
                                rawDataSize 15
                                serialization.ddl struct outputtbl1_n13 { i32 key, i32 cnt}
                                serialization.format 1
                                serialization.lib org.apache.hadoop.hive.serde2.lazy.LazySimpleSerDe
                                totalSize 20
#### A masked pattern was here ####
                              serde: org.apache.hadoop.hive.serde2.lazy.LazySimpleSerDe
                              name: default.outputtbl1_n13
                          TotalFiles: 1
                          GatherStats: true
                          MultiFileSpray: false
            Execution mode: vectorized
            Path -> Alias:
#### A masked pattern was here ####
            Path -> Partition:
#### A masked pattern was here ####
                Partition
                  base file name: t1_n56
                  input format: org.apache.hadoop.mapred.TextInputFormat
                  output format: org.apache.hadoop.hive.ql.io.HiveIgnoreKeyTextOutputFormat
                  properties:
                    COLUMN_STATS_ACCURATE {"BASIC_STATS":"true"}
                    SORTBUCKETCOLSPREFIX TRUE
                    bucket_count 2
                    bucket_field_name key
                    bucketing_version 2
                    column.name.delimiter ,
                    columns key,val
                    columns.comments 
                    columns.types string:string
#### A masked pattern was here ####
                    name default.t1_n56
                    numFiles 2
                    numRows 6
                    rawDataSize 24
                    serialization.ddl struct t1_n56 { string key, string val}
                    serialization.format 1
                    serialization.lib org.apache.hadoop.hive.serde2.lazy.LazySimpleSerDe
                    totalSize 30
#### A masked pattern was here ####
                  serde: org.apache.hadoop.hive.serde2.lazy.LazySimpleSerDe
                
                    input format: org.apache.hadoop.mapred.TextInputFormat
                    output format: org.apache.hadoop.hive.ql.io.HiveIgnoreKeyTextOutputFormat
                    properties:
                      COLUMN_STATS_ACCURATE {"BASIC_STATS":"true"}
                      SORTBUCKETCOLSPREFIX TRUE
                      bucket_count 2
                      bucket_field_name key
                      bucketing_version 2
                      column.name.delimiter ,
                      columns key,val
                      columns.comments 
                      columns.types string:string
#### A masked pattern was here ####
                      name default.t1_n56
                      numFiles 2
                      numRows 6
                      rawDataSize 24
                      serialization.ddl struct t1_n56 { string key, string val}
                      serialization.format 1
                      serialization.lib org.apache.hadoop.hive.serde2.lazy.LazySimpleSerDe
                      totalSize 30
#### A masked pattern was here ####
                    serde: org.apache.hadoop.hive.serde2.lazy.LazySimpleSerDe
                    name: default.t1_n56
                  name: default.t1_n56
            Truncated Path -> Alias:
              /t1_n56 [t1_n56]

  Stage: Stage-0
    Move Operator
      tables:
          replace: true
#### A masked pattern was here ####
          table:
              input format: org.apache.hadoop.mapred.TextInputFormat
              output format: org.apache.hadoop.hive.ql.io.HiveIgnoreKeyTextOutputFormat
              properties:
                COLUMN_STATS_ACCURATE {"BASIC_STATS":"true"}
                bucket_count -1
                bucketing_version 2
                column.name.delimiter ,
                columns key,cnt
                columns.comments 
                columns.types int:int
#### A masked pattern was here ####
                name default.outputtbl1_n13
                numFiles 2
                numRows 5
                rawDataSize 15
                serialization.ddl struct outputtbl1_n13 { i32 key, i32 cnt}
                serialization.format 1
                serialization.lib org.apache.hadoop.hive.serde2.lazy.LazySimpleSerDe
                totalSize 20
#### A masked pattern was here ####
              serde: org.apache.hadoop.hive.serde2.lazy.LazySimpleSerDe
              name: default.outputtbl1_n13

  Stage: Stage-2
    Stats Work
      Basic Stats Work:
#### A masked pattern was here ####

PREHOOK: query: INSERT OVERWRITE TABLE outputTbl1_n13
SELECT k, count(1) FROM (SELECT key as k, val as v FROM T1_n56) subq1 GROUP BY k
PREHOOK: type: QUERY
PREHOOK: Input: default@t1_n56
PREHOOK: Output: default@outputtbl1_n13
POSTHOOK: query: INSERT OVERWRITE TABLE outputTbl1_n13
SELECT k, count(1) FROM (SELECT key as k, val as v FROM T1_n56) subq1 GROUP BY k
POSTHOOK: type: QUERY
POSTHOOK: Input: default@t1_n56
POSTHOOK: Output: default@outputtbl1_n13
POSTHOOK: Lineage: outputtbl1_n13.cnt EXPRESSION [(t1_n56)t1_n56.null, ]
POSTHOOK: Lineage: outputtbl1_n13.key EXPRESSION [(t1_n56)t1_n56.FieldSchema(name:key, type:string, comment:null), ]
PREHOOK: query: SELECT * FROM outputTbl1_n13
PREHOOK: type: QUERY
PREHOOK: Input: default@outputtbl1_n13
#### A masked pattern was here ####
POSTHOOK: query: SELECT * FROM outputTbl1_n13
POSTHOOK: type: QUERY
POSTHOOK: Input: default@outputtbl1_n13
#### A masked pattern was here ####
1	1
2	1
3	1
7	1
8	2
PREHOOK: query: CREATE TABLE outputTbl3_n1(key1 int, key2 int, cnt int)
PREHOOK: type: CREATETABLE
PREHOOK: Output: database:default
PREHOOK: Output: default@outputTbl3_n1
POSTHOOK: query: CREATE TABLE outputTbl3_n1(key1 int, key2 int, cnt int)
POSTHOOK: type: CREATETABLE
POSTHOOK: Output: database:default
POSTHOOK: Output: default@outputTbl3_n1
PREHOOK: query: EXPLAIN EXTENDED 
INSERT OVERWRITE TABLE outputTbl3_n1
SELECT 1, key, count(1) FROM T1_n56 GROUP BY 1, key
PREHOOK: type: QUERY
PREHOOK: Input: default@t1_n56
PREHOOK: Output: default@outputtbl3_n1
POSTHOOK: query: EXPLAIN EXTENDED 
INSERT OVERWRITE TABLE outputTbl3_n1
SELECT 1, key, count(1) FROM T1_n56 GROUP BY 1, key
POSTHOOK: type: QUERY
POSTHOOK: Input: default@t1_n56
POSTHOOK: Output: default@outputtbl3_n1
<<<<<<< HEAD
=======
OPTIMIZED SQL: SELECT 1 AS `_o__c0`, `key`, COUNT(*) AS `_o__c2`
FROM `default`.`t1_n56`
GROUP BY `key`
>>>>>>> 720a0f27
STAGE DEPENDENCIES:
  Stage-1 is a root stage
  Stage-0 depends on stages: Stage-1
  Stage-2 depends on stages: Stage-0

STAGE PLANS:
  Stage: Stage-1
    Spark
#### A masked pattern was here ####
      Vertices:
        Map 1 
            Map Operator Tree:
                TableScan
                  alias: t1_n56
                  Statistics: Num rows: 6 Data size: 24 Basic stats: COMPLETE Column stats: NONE
                  GatherStats: false
                  Select Operator
                    expressions: key (type: string)
                    outputColumnNames: key
                    Statistics: Num rows: 6 Data size: 24 Basic stats: COMPLETE Column stats: NONE
                    Group By Operator
                      aggregations: count()
                      keys: key (type: string)
                      mode: final
                      outputColumnNames: _col0, _col1
                      Statistics: Num rows: 3 Data size: 12 Basic stats: COMPLETE Column stats: NONE
                      Select Operator
                        expressions: 1 (type: int), UDFToInteger(_col0) (type: int), UDFToInteger(_col1) (type: int)
                        outputColumnNames: _col0, _col1, _col2
                        Statistics: Num rows: 3 Data size: 12 Basic stats: COMPLETE Column stats: NONE
                        File Output Operator
                          compressed: false
                          GlobalTableId: 1
#### A masked pattern was here ####
                          NumFilesPerFileSink: 1
                          Statistics: Num rows: 3 Data size: 12 Basic stats: COMPLETE Column stats: NONE
#### A masked pattern was here ####
                          table:
                              input format: org.apache.hadoop.mapred.TextInputFormat
                              output format: org.apache.hadoop.hive.ql.io.HiveIgnoreKeyTextOutputFormat
                              properties:
                                COLUMN_STATS_ACCURATE {"BASIC_STATS":"true","COLUMN_STATS":{"cnt":"true","key1":"true","key2":"true"}}
                                bucket_count -1
                                bucketing_version 2
                                column.name.delimiter ,
                                columns key1,key2,cnt
                                columns.comments 
                                columns.types int:int:int
#### A masked pattern was here ####
                                name default.outputtbl3_n1
                                numFiles 0
                                numRows 0
                                rawDataSize 0
                                serialization.ddl struct outputtbl3_n1 { i32 key1, i32 key2, i32 cnt}
                                serialization.format 1
                                serialization.lib org.apache.hadoop.hive.serde2.lazy.LazySimpleSerDe
                                totalSize 0
#### A masked pattern was here ####
                              serde: org.apache.hadoop.hive.serde2.lazy.LazySimpleSerDe
                              name: default.outputtbl3_n1
                          TotalFiles: 1
                          GatherStats: true
                          MultiFileSpray: false
            Execution mode: vectorized
            Path -> Alias:
#### A masked pattern was here ####
            Path -> Partition:
#### A masked pattern was here ####
                Partition
                  base file name: t1_n56
                  input format: org.apache.hadoop.mapred.TextInputFormat
                  output format: org.apache.hadoop.hive.ql.io.HiveIgnoreKeyTextOutputFormat
                  properties:
                    COLUMN_STATS_ACCURATE {"BASIC_STATS":"true"}
                    SORTBUCKETCOLSPREFIX TRUE
                    bucket_count 2
                    bucket_field_name key
                    bucketing_version 2
                    column.name.delimiter ,
                    columns key,val
                    columns.comments 
                    columns.types string:string
#### A masked pattern was here ####
                    name default.t1_n56
                    numFiles 2
                    numRows 6
                    rawDataSize 24
                    serialization.ddl struct t1_n56 { string key, string val}
                    serialization.format 1
                    serialization.lib org.apache.hadoop.hive.serde2.lazy.LazySimpleSerDe
                    totalSize 30
#### A masked pattern was here ####
                  serde: org.apache.hadoop.hive.serde2.lazy.LazySimpleSerDe
                
                    input format: org.apache.hadoop.mapred.TextInputFormat
                    output format: org.apache.hadoop.hive.ql.io.HiveIgnoreKeyTextOutputFormat
                    properties:
                      COLUMN_STATS_ACCURATE {"BASIC_STATS":"true"}
                      SORTBUCKETCOLSPREFIX TRUE
                      bucket_count 2
                      bucket_field_name key
                      bucketing_version 2
                      column.name.delimiter ,
                      columns key,val
                      columns.comments 
                      columns.types string:string
#### A masked pattern was here ####
                      name default.t1_n56
                      numFiles 2
                      numRows 6
                      rawDataSize 24
                      serialization.ddl struct t1_n56 { string key, string val}
                      serialization.format 1
                      serialization.lib org.apache.hadoop.hive.serde2.lazy.LazySimpleSerDe
                      totalSize 30
#### A masked pattern was here ####
                    serde: org.apache.hadoop.hive.serde2.lazy.LazySimpleSerDe
                    name: default.t1_n56
                  name: default.t1_n56
            Truncated Path -> Alias:
              /t1_n56 [t1_n56]

  Stage: Stage-0
    Move Operator
      tables:
          replace: true
#### A masked pattern was here ####
          table:
              input format: org.apache.hadoop.mapred.TextInputFormat
              output format: org.apache.hadoop.hive.ql.io.HiveIgnoreKeyTextOutputFormat
              properties:
                COLUMN_STATS_ACCURATE {"BASIC_STATS":"true","COLUMN_STATS":{"cnt":"true","key1":"true","key2":"true"}}
                bucket_count -1
                bucketing_version 2
                column.name.delimiter ,
                columns key1,key2,cnt
                columns.comments 
                columns.types int:int:int
#### A masked pattern was here ####
                name default.outputtbl3_n1
                numFiles 0
                numRows 0
                rawDataSize 0
                serialization.ddl struct outputtbl3_n1 { i32 key1, i32 key2, i32 cnt}
                serialization.format 1
                serialization.lib org.apache.hadoop.hive.serde2.lazy.LazySimpleSerDe
                totalSize 0
#### A masked pattern was here ####
              serde: org.apache.hadoop.hive.serde2.lazy.LazySimpleSerDe
              name: default.outputtbl3_n1

  Stage: Stage-2
    Stats Work
      Basic Stats Work:
#### A masked pattern was here ####

PREHOOK: query: INSERT OVERWRITE TABLE outputTbl3_n1
SELECT 1, key, count(1) FROM T1_n56 GROUP BY 1, key
PREHOOK: type: QUERY
PREHOOK: Input: default@t1_n56
PREHOOK: Output: default@outputtbl3_n1
POSTHOOK: query: INSERT OVERWRITE TABLE outputTbl3_n1
SELECT 1, key, count(1) FROM T1_n56 GROUP BY 1, key
POSTHOOK: type: QUERY
POSTHOOK: Input: default@t1_n56
POSTHOOK: Output: default@outputtbl3_n1
POSTHOOK: Lineage: outputtbl3_n1.cnt EXPRESSION [(t1_n56)t1_n56.null, ]
POSTHOOK: Lineage: outputtbl3_n1.key1 SIMPLE []
POSTHOOK: Lineage: outputtbl3_n1.key2 EXPRESSION [(t1_n56)t1_n56.FieldSchema(name:key, type:string, comment:null), ]
PREHOOK: query: SELECT * FROM outputTbl3_n1
PREHOOK: type: QUERY
PREHOOK: Input: default@outputtbl3_n1
#### A masked pattern was here ####
POSTHOOK: query: SELECT * FROM outputTbl3_n1
POSTHOOK: type: QUERY
POSTHOOK: Input: default@outputtbl3_n1
#### A masked pattern was here ####
1	1	1
1	2	1
1	3	1
1	7	1
1	8	2
PREHOOK: query: CREATE TABLE outputTbl4_n1(key1 int, key2 int, key3 string, cnt int)
PREHOOK: type: CREATETABLE
PREHOOK: Output: database:default
PREHOOK: Output: default@outputTbl4_n1
POSTHOOK: query: CREATE TABLE outputTbl4_n1(key1 int, key2 int, key3 string, cnt int)
POSTHOOK: type: CREATETABLE
POSTHOOK: Output: database:default
POSTHOOK: Output: default@outputTbl4_n1
PREHOOK: query: EXPLAIN EXTENDED 
INSERT OVERWRITE TABLE outputTbl4_n1
SELECT key, 1, val, count(1) FROM T1_n56 GROUP BY key, 1, val
PREHOOK: type: QUERY
PREHOOK: Input: default@t1_n56
PREHOOK: Output: default@outputtbl4_n1
POSTHOOK: query: EXPLAIN EXTENDED 
INSERT OVERWRITE TABLE outputTbl4_n1
SELECT key, 1, val, count(1) FROM T1_n56 GROUP BY key, 1, val
POSTHOOK: type: QUERY
POSTHOOK: Input: default@t1_n56
POSTHOOK: Output: default@outputtbl4_n1
<<<<<<< HEAD
=======
OPTIMIZED SQL: SELECT `key`, 1 AS `_o__c1`, `val`, COUNT(*) AS `_o__c3`
FROM `default`.`t1_n56`
GROUP BY `key`, `val`
>>>>>>> 720a0f27
STAGE DEPENDENCIES:
  Stage-1 is a root stage
  Stage-0 depends on stages: Stage-1
  Stage-2 depends on stages: Stage-0

STAGE PLANS:
  Stage: Stage-1
    Spark
      Edges:
        Reducer 2 <- Map 1 (GROUP PARTITION-LEVEL SORT, 2)
        Reducer 3 <- Reducer 2 (GROUP, 2)
#### A masked pattern was here ####
      Vertices:
        Map 1 
            Map Operator Tree:
                TableScan
                  alias: t1_n56
                  Statistics: Num rows: 6 Data size: 24 Basic stats: COMPLETE Column stats: NONE
                  GatherStats: false
                  Select Operator
                    expressions: key (type: string), val (type: string)
                    outputColumnNames: key, val
                    Statistics: Num rows: 6 Data size: 24 Basic stats: COMPLETE Column stats: NONE
                    Group By Operator
                      aggregations: count()
                      keys: key (type: string), val (type: string)
                      mode: hash
                      outputColumnNames: _col0, _col1, _col2
                      Statistics: Num rows: 6 Data size: 24 Basic stats: COMPLETE Column stats: NONE
                      Reduce Output Operator
                        key expressions: _col0 (type: string), _col1 (type: string)
                        null sort order: aa
                        sort order: ++
                        Map-reduce partition columns: rand() (type: double)
                        Statistics: Num rows: 6 Data size: 24 Basic stats: COMPLETE Column stats: NONE
                        tag: -1
                        value expressions: _col2 (type: bigint)
                        auto parallelism: false
            Execution mode: vectorized
            Path -> Alias:
#### A masked pattern was here ####
            Path -> Partition:
#### A masked pattern was here ####
                Partition
                  base file name: t1_n56
                  input format: org.apache.hadoop.mapred.TextInputFormat
                  output format: org.apache.hadoop.hive.ql.io.HiveIgnoreKeyTextOutputFormat
                  properties:
                    COLUMN_STATS_ACCURATE {"BASIC_STATS":"true"}
                    SORTBUCKETCOLSPREFIX TRUE
                    bucket_count 2
                    bucket_field_name key
                    bucketing_version 2
                    column.name.delimiter ,
                    columns key,val
                    columns.comments 
                    columns.types string:string
#### A masked pattern was here ####
                    name default.t1_n56
                    numFiles 2
                    numRows 6
                    rawDataSize 24
                    serialization.ddl struct t1_n56 { string key, string val}
                    serialization.format 1
                    serialization.lib org.apache.hadoop.hive.serde2.lazy.LazySimpleSerDe
                    totalSize 30
#### A masked pattern was here ####
                  serde: org.apache.hadoop.hive.serde2.lazy.LazySimpleSerDe
                
                    input format: org.apache.hadoop.mapred.TextInputFormat
                    output format: org.apache.hadoop.hive.ql.io.HiveIgnoreKeyTextOutputFormat
                    properties:
                      COLUMN_STATS_ACCURATE {"BASIC_STATS":"true"}
                      SORTBUCKETCOLSPREFIX TRUE
                      bucket_count 2
                      bucket_field_name key
                      bucketing_version 2
                      column.name.delimiter ,
                      columns key,val
                      columns.comments 
                      columns.types string:string
#### A masked pattern was here ####
                      name default.t1_n56
                      numFiles 2
                      numRows 6
                      rawDataSize 24
                      serialization.ddl struct t1_n56 { string key, string val}
                      serialization.format 1
                      serialization.lib org.apache.hadoop.hive.serde2.lazy.LazySimpleSerDe
                      totalSize 30
#### A masked pattern was here ####
                    serde: org.apache.hadoop.hive.serde2.lazy.LazySimpleSerDe
                    name: default.t1_n56
                  name: default.t1_n56
            Truncated Path -> Alias:
              /t1_n56 [t1_n56]
        Reducer 2 
            Execution mode: vectorized
            Needs Tagging: false
            Reduce Operator Tree:
              Group By Operator
                aggregations: count(VALUE._col0)
                keys: KEY._col0 (type: string), KEY._col1 (type: string)
                mode: partials
                outputColumnNames: _col0, _col1, _col2
                Statistics: Num rows: 6 Data size: 24 Basic stats: COMPLETE Column stats: NONE
                Reduce Output Operator
                  key expressions: _col0 (type: string), _col1 (type: string)
                  null sort order: aa
                  sort order: ++
                  Map-reduce partition columns: _col0 (type: string), _col1 (type: string)
                  Statistics: Num rows: 6 Data size: 24 Basic stats: COMPLETE Column stats: NONE
                  tag: -1
                  value expressions: _col2 (type: bigint)
                  auto parallelism: false
        Reducer 3 
            Execution mode: vectorized
            Needs Tagging: false
            Reduce Operator Tree:
              Group By Operator
                aggregations: count(VALUE._col0)
                keys: KEY._col0 (type: string), KEY._col1 (type: string)
                mode: final
                outputColumnNames: _col0, _col1, _col2
                Statistics: Num rows: 3 Data size: 12 Basic stats: COMPLETE Column stats: NONE
                Select Operator
                  expressions: UDFToInteger(_col0) (type: int), 1 (type: int), _col1 (type: string), UDFToInteger(_col2) (type: int)
                  outputColumnNames: _col0, _col1, _col2, _col3
                  Statistics: Num rows: 3 Data size: 12 Basic stats: COMPLETE Column stats: NONE
                  File Output Operator
                    compressed: false
                    GlobalTableId: 1
#### A masked pattern was here ####
                    NumFilesPerFileSink: 1
                    Statistics: Num rows: 3 Data size: 12 Basic stats: COMPLETE Column stats: NONE
#### A masked pattern was here ####
                    table:
                        input format: org.apache.hadoop.mapred.TextInputFormat
                        output format: org.apache.hadoop.hive.ql.io.HiveIgnoreKeyTextOutputFormat
                        properties:
                          COLUMN_STATS_ACCURATE {"BASIC_STATS":"true","COLUMN_STATS":{"cnt":"true","key1":"true","key2":"true","key3":"true"}}
                          bucket_count -1
                          bucketing_version 2
                          column.name.delimiter ,
                          columns key1,key2,key3,cnt
                          columns.comments 
                          columns.types int:int:string:int
#### A masked pattern was here ####
                          name default.outputtbl4_n1
                          numFiles 0
                          numRows 0
                          rawDataSize 0
                          serialization.ddl struct outputtbl4_n1 { i32 key1, i32 key2, string key3, i32 cnt}
                          serialization.format 1
                          serialization.lib org.apache.hadoop.hive.serde2.lazy.LazySimpleSerDe
                          totalSize 0
#### A masked pattern was here ####
                        serde: org.apache.hadoop.hive.serde2.lazy.LazySimpleSerDe
                        name: default.outputtbl4_n1
                    TotalFiles: 1
                    GatherStats: true
                    MultiFileSpray: false

  Stage: Stage-0
    Move Operator
      tables:
          replace: true
#### A masked pattern was here ####
          table:
              input format: org.apache.hadoop.mapred.TextInputFormat
              output format: org.apache.hadoop.hive.ql.io.HiveIgnoreKeyTextOutputFormat
              properties:
                COLUMN_STATS_ACCURATE {"BASIC_STATS":"true","COLUMN_STATS":{"cnt":"true","key1":"true","key2":"true","key3":"true"}}
                bucket_count -1
                bucketing_version 2
                column.name.delimiter ,
                columns key1,key2,key3,cnt
                columns.comments 
                columns.types int:int:string:int
#### A masked pattern was here ####
                name default.outputtbl4_n1
                numFiles 0
                numRows 0
                rawDataSize 0
                serialization.ddl struct outputtbl4_n1 { i32 key1, i32 key2, string key3, i32 cnt}
                serialization.format 1
                serialization.lib org.apache.hadoop.hive.serde2.lazy.LazySimpleSerDe
                totalSize 0
#### A masked pattern was here ####
              serde: org.apache.hadoop.hive.serde2.lazy.LazySimpleSerDe
              name: default.outputtbl4_n1

  Stage: Stage-2
    Stats Work
      Basic Stats Work:
#### A masked pattern was here ####

PREHOOK: query: INSERT OVERWRITE TABLE outputTbl4_n1
SELECT key, 1, val, count(1) FROM T1_n56 GROUP BY key, 1, val
PREHOOK: type: QUERY
PREHOOK: Input: default@t1_n56
PREHOOK: Output: default@outputtbl4_n1
POSTHOOK: query: INSERT OVERWRITE TABLE outputTbl4_n1
SELECT key, 1, val, count(1) FROM T1_n56 GROUP BY key, 1, val
POSTHOOK: type: QUERY
POSTHOOK: Input: default@t1_n56
POSTHOOK: Output: default@outputtbl4_n1
POSTHOOK: Lineage: outputtbl4_n1.cnt EXPRESSION [(t1_n56)t1_n56.null, ]
POSTHOOK: Lineage: outputtbl4_n1.key1 EXPRESSION [(t1_n56)t1_n56.FieldSchema(name:key, type:string, comment:null), ]
POSTHOOK: Lineage: outputtbl4_n1.key2 SIMPLE []
POSTHOOK: Lineage: outputtbl4_n1.key3 SIMPLE [(t1_n56)t1_n56.FieldSchema(name:val, type:string, comment:null), ]
PREHOOK: query: SELECT * FROM outputTbl4_n1
PREHOOK: type: QUERY
PREHOOK: Input: default@outputtbl4_n1
#### A masked pattern was here ####
POSTHOOK: query: SELECT * FROM outputTbl4_n1
POSTHOOK: type: QUERY
POSTHOOK: Input: default@outputtbl4_n1
#### A masked pattern was here ####
1	1	11	1
2	1	12	1
3	1	13	1
7	1	17	1
8	1	18	1
8	1	28	1
PREHOOK: query: EXPLAIN EXTENDED 
INSERT OVERWRITE TABLE outputTbl3_n1
SELECT key, key + 1, count(1) FROM T1_n56 GROUP BY key, key + 1
PREHOOK: type: QUERY
PREHOOK: Input: default@t1_n56
PREHOOK: Output: default@outputtbl3_n1
POSTHOOK: query: EXPLAIN EXTENDED 
INSERT OVERWRITE TABLE outputTbl3_n1
SELECT key, key + 1, count(1) FROM T1_n56 GROUP BY key, key + 1
POSTHOOK: type: QUERY
POSTHOOK: Input: default@t1_n56
POSTHOOK: Output: default@outputtbl3_n1
<<<<<<< HEAD
=======
OPTIMIZED SQL: SELECT `key` AS `$f0`, CAST(`key` AS DOUBLE) + CAST(1 AS DOUBLE) AS `$f1`, COUNT(*) AS `$f2`
FROM `default`.`t1_n56`
GROUP BY `key`, CAST(`key` AS DOUBLE) + CAST(1 AS DOUBLE)
>>>>>>> 720a0f27
STAGE DEPENDENCIES:
  Stage-1 is a root stage
  Stage-0 depends on stages: Stage-1
  Stage-2 depends on stages: Stage-0

STAGE PLANS:
  Stage: Stage-1
    Spark
      Edges:
        Reducer 2 <- Map 1 (GROUP PARTITION-LEVEL SORT, 2)
        Reducer 3 <- Reducer 2 (GROUP, 2)
#### A masked pattern was here ####
      Vertices:
        Map 1 
            Map Operator Tree:
                TableScan
                  alias: t1_n56
                  Statistics: Num rows: 6 Data size: 24 Basic stats: COMPLETE Column stats: NONE
                  GatherStats: false
                  Select Operator
                    expressions: key (type: string), (UDFToDouble(key) + 1.0D) (type: double)
                    outputColumnNames: _col0, _col1
                    Statistics: Num rows: 6 Data size: 24 Basic stats: COMPLETE Column stats: NONE
                    Group By Operator
                      aggregations: count()
                      keys: _col0 (type: string), _col1 (type: double)
                      mode: hash
                      outputColumnNames: _col0, _col1, _col2
                      Statistics: Num rows: 6 Data size: 24 Basic stats: COMPLETE Column stats: NONE
                      Reduce Output Operator
                        key expressions: _col0 (type: string), _col1 (type: double)
                        null sort order: aa
                        sort order: ++
                        Map-reduce partition columns: rand() (type: double)
                        Statistics: Num rows: 6 Data size: 24 Basic stats: COMPLETE Column stats: NONE
                        tag: -1
                        value expressions: _col2 (type: bigint)
                        auto parallelism: false
            Execution mode: vectorized
            Path -> Alias:
#### A masked pattern was here ####
            Path -> Partition:
#### A masked pattern was here ####
                Partition
                  base file name: t1_n56
                  input format: org.apache.hadoop.mapred.TextInputFormat
                  output format: org.apache.hadoop.hive.ql.io.HiveIgnoreKeyTextOutputFormat
                  properties:
                    COLUMN_STATS_ACCURATE {"BASIC_STATS":"true"}
                    SORTBUCKETCOLSPREFIX TRUE
                    bucket_count 2
                    bucket_field_name key
                    bucketing_version 2
                    column.name.delimiter ,
                    columns key,val
                    columns.comments 
                    columns.types string:string
#### A masked pattern was here ####
                    name default.t1_n56
                    numFiles 2
                    numRows 6
                    rawDataSize 24
                    serialization.ddl struct t1_n56 { string key, string val}
                    serialization.format 1
                    serialization.lib org.apache.hadoop.hive.serde2.lazy.LazySimpleSerDe
                    totalSize 30
#### A masked pattern was here ####
                  serde: org.apache.hadoop.hive.serde2.lazy.LazySimpleSerDe
                
                    input format: org.apache.hadoop.mapred.TextInputFormat
                    output format: org.apache.hadoop.hive.ql.io.HiveIgnoreKeyTextOutputFormat
                    properties:
                      COLUMN_STATS_ACCURATE {"BASIC_STATS":"true"}
                      SORTBUCKETCOLSPREFIX TRUE
                      bucket_count 2
                      bucket_field_name key
                      bucketing_version 2
                      column.name.delimiter ,
                      columns key,val
                      columns.comments 
                      columns.types string:string
#### A masked pattern was here ####
                      name default.t1_n56
                      numFiles 2
                      numRows 6
                      rawDataSize 24
                      serialization.ddl struct t1_n56 { string key, string val}
                      serialization.format 1
                      serialization.lib org.apache.hadoop.hive.serde2.lazy.LazySimpleSerDe
                      totalSize 30
#### A masked pattern was here ####
                    serde: org.apache.hadoop.hive.serde2.lazy.LazySimpleSerDe
                    name: default.t1_n56
                  name: default.t1_n56
            Truncated Path -> Alias:
              /t1_n56 [$hdt$_0:t1_n56]
        Reducer 2 
            Execution mode: vectorized
            Needs Tagging: false
            Reduce Operator Tree:
              Group By Operator
                aggregations: count(VALUE._col0)
                keys: KEY._col0 (type: string), KEY._col1 (type: double)
                mode: partials
                outputColumnNames: _col0, _col1, _col2
                Statistics: Num rows: 6 Data size: 24 Basic stats: COMPLETE Column stats: NONE
                Reduce Output Operator
                  key expressions: _col0 (type: string), _col1 (type: double)
                  null sort order: aa
                  sort order: ++
                  Map-reduce partition columns: _col0 (type: string), _col1 (type: double)
                  Statistics: Num rows: 6 Data size: 24 Basic stats: COMPLETE Column stats: NONE
                  tag: -1
                  value expressions: _col2 (type: bigint)
                  auto parallelism: false
        Reducer 3 
            Execution mode: vectorized
            Needs Tagging: false
            Reduce Operator Tree:
              Group By Operator
                aggregations: count(VALUE._col0)
                keys: KEY._col0 (type: string), KEY._col1 (type: double)
                mode: final
                outputColumnNames: _col0, _col1, _col2
                Statistics: Num rows: 3 Data size: 12 Basic stats: COMPLETE Column stats: NONE
                Select Operator
                  expressions: UDFToInteger(_col0) (type: int), UDFToInteger(_col1) (type: int), UDFToInteger(_col2) (type: int)
                  outputColumnNames: _col0, _col1, _col2
                  Statistics: Num rows: 3 Data size: 12 Basic stats: COMPLETE Column stats: NONE
                  File Output Operator
                    compressed: false
                    GlobalTableId: 1
#### A masked pattern was here ####
                    NumFilesPerFileSink: 1
                    Statistics: Num rows: 3 Data size: 12 Basic stats: COMPLETE Column stats: NONE
#### A masked pattern was here ####
                    table:
                        input format: org.apache.hadoop.mapred.TextInputFormat
                        output format: org.apache.hadoop.hive.ql.io.HiveIgnoreKeyTextOutputFormat
                        properties:
                          COLUMN_STATS_ACCURATE {"BASIC_STATS":"true"}
                          bucket_count -1
                          bucketing_version 2
                          column.name.delimiter ,
                          columns key1,key2,cnt
                          columns.comments 
                          columns.types int:int:int
#### A masked pattern was here ####
                          name default.outputtbl3_n1
                          numFiles 2
                          numRows 5
                          rawDataSize 25
                          serialization.ddl struct outputtbl3_n1 { i32 key1, i32 key2, i32 cnt}
                          serialization.format 1
                          serialization.lib org.apache.hadoop.hive.serde2.lazy.LazySimpleSerDe
                          totalSize 30
#### A masked pattern was here ####
                        serde: org.apache.hadoop.hive.serde2.lazy.LazySimpleSerDe
                        name: default.outputtbl3_n1
                    TotalFiles: 1
                    GatherStats: true
                    MultiFileSpray: false

  Stage: Stage-0
    Move Operator
      tables:
          replace: true
#### A masked pattern was here ####
          table:
              input format: org.apache.hadoop.mapred.TextInputFormat
              output format: org.apache.hadoop.hive.ql.io.HiveIgnoreKeyTextOutputFormat
              properties:
                COLUMN_STATS_ACCURATE {"BASIC_STATS":"true"}
                bucket_count -1
                bucketing_version 2
                column.name.delimiter ,
                columns key1,key2,cnt
                columns.comments 
                columns.types int:int:int
#### A masked pattern was here ####
                name default.outputtbl3_n1
                numFiles 2
                numRows 5
                rawDataSize 25
                serialization.ddl struct outputtbl3_n1 { i32 key1, i32 key2, i32 cnt}
                serialization.format 1
                serialization.lib org.apache.hadoop.hive.serde2.lazy.LazySimpleSerDe
                totalSize 30
#### A masked pattern was here ####
              serde: org.apache.hadoop.hive.serde2.lazy.LazySimpleSerDe
              name: default.outputtbl3_n1

  Stage: Stage-2
    Stats Work
      Basic Stats Work:
#### A masked pattern was here ####

PREHOOK: query: INSERT OVERWRITE TABLE outputTbl3_n1
SELECT key, key + 1, count(1) FROM T1_n56 GROUP BY key, key + 1
PREHOOK: type: QUERY
PREHOOK: Input: default@t1_n56
PREHOOK: Output: default@outputtbl3_n1
POSTHOOK: query: INSERT OVERWRITE TABLE outputTbl3_n1
SELECT key, key + 1, count(1) FROM T1_n56 GROUP BY key, key + 1
POSTHOOK: type: QUERY
POSTHOOK: Input: default@t1_n56
POSTHOOK: Output: default@outputtbl3_n1
POSTHOOK: Lineage: outputtbl3_n1.cnt EXPRESSION [(t1_n56)t1_n56.null, ]
POSTHOOK: Lineage: outputtbl3_n1.key1 EXPRESSION [(t1_n56)t1_n56.FieldSchema(name:key, type:string, comment:null), ]
POSTHOOK: Lineage: outputtbl3_n1.key2 EXPRESSION [(t1_n56)t1_n56.FieldSchema(name:key, type:string, comment:null), ]
PREHOOK: query: SELECT * FROM outputTbl3_n1
PREHOOK: type: QUERY
PREHOOK: Input: default@outputtbl3_n1
#### A masked pattern was here ####
POSTHOOK: query: SELECT * FROM outputTbl3_n1
POSTHOOK: type: QUERY
POSTHOOK: Input: default@outputtbl3_n1
#### A masked pattern was here ####
1	2	1
2	3	1
3	4	1
7	8	1
8	9	2
PREHOOK: query: EXPLAIN EXTENDED 
INSERT OVERWRITE TABLE outputTbl1_n13
SELECT cast(key + key as string), sum(cnt) from
(SELECT key, count(1) as cnt FROM T1_n56 GROUP BY key) subq1
group by key + key
PREHOOK: type: QUERY
PREHOOK: Input: default@t1_n56
PREHOOK: Output: default@outputtbl1_n13
POSTHOOK: query: EXPLAIN EXTENDED 
INSERT OVERWRITE TABLE outputTbl1_n13
SELECT cast(key + key as string), sum(cnt) from
(SELECT key, count(1) as cnt FROM T1_n56 GROUP BY key) subq1
group by key + key
POSTHOOK: type: QUERY
POSTHOOK: Input: default@t1_n56
POSTHOOK: Output: default@outputtbl1_n13
<<<<<<< HEAD
=======
OPTIMIZED SQL: SELECT CAST(CAST(`key` AS DOUBLE) + CAST(`key` AS DOUBLE) AS STRING) AS `_o__c0`, SUM(COUNT(*)) AS `_o__c1`
FROM `default`.`t1_n56`
GROUP BY CAST(`key` AS DOUBLE) + CAST(`key` AS DOUBLE)
>>>>>>> 720a0f27
STAGE DEPENDENCIES:
  Stage-1 is a root stage
  Stage-0 depends on stages: Stage-1
  Stage-2 depends on stages: Stage-0

STAGE PLANS:
  Stage: Stage-1
    Spark
      Edges:
        Reducer 2 <- Map 1 (GROUP PARTITION-LEVEL SORT, 2)
        Reducer 3 <- Reducer 2 (GROUP, 2)
#### A masked pattern was here ####
      Vertices:
        Map 1 
            Map Operator Tree:
                TableScan
                  alias: t1_n56
                  Statistics: Num rows: 6 Data size: 24 Basic stats: COMPLETE Column stats: NONE
                  GatherStats: false
                  Select Operator
                    expressions: key (type: string)
                    outputColumnNames: key
                    Statistics: Num rows: 6 Data size: 24 Basic stats: COMPLETE Column stats: NONE
                    Group By Operator
                      aggregations: count()
                      keys: key (type: string)
                      mode: final
                      outputColumnNames: _col0, _col1
                      Statistics: Num rows: 3 Data size: 12 Basic stats: COMPLETE Column stats: NONE
                      Select Operator
                        expressions: (UDFToDouble(_col0) + UDFToDouble(_col0)) (type: double), _col1 (type: bigint)
                        outputColumnNames: _col0, _col1
                        Statistics: Num rows: 3 Data size: 12 Basic stats: COMPLETE Column stats: NONE
                        Group By Operator
                          aggregations: sum(_col1)
                          keys: _col0 (type: double)
                          mode: hash
                          outputColumnNames: _col0, _col1
                          Statistics: Num rows: 3 Data size: 12 Basic stats: COMPLETE Column stats: NONE
                          Reduce Output Operator
                            key expressions: _col0 (type: double)
                            null sort order: a
                            sort order: +
                            Map-reduce partition columns: rand() (type: double)
                            Statistics: Num rows: 3 Data size: 12 Basic stats: COMPLETE Column stats: NONE
                            tag: -1
                            value expressions: _col1 (type: bigint)
                            auto parallelism: false
            Execution mode: vectorized
            Path -> Alias:
#### A masked pattern was here ####
            Path -> Partition:
#### A masked pattern was here ####
                Partition
                  base file name: t1_n56
                  input format: org.apache.hadoop.mapred.TextInputFormat
                  output format: org.apache.hadoop.hive.ql.io.HiveIgnoreKeyTextOutputFormat
                  properties:
                    COLUMN_STATS_ACCURATE {"BASIC_STATS":"true"}
                    SORTBUCKETCOLSPREFIX TRUE
                    bucket_count 2
                    bucket_field_name key
                    bucketing_version 2
                    column.name.delimiter ,
                    columns key,val
                    columns.comments 
                    columns.types string:string
#### A masked pattern was here ####
                    name default.t1_n56
                    numFiles 2
                    numRows 6
                    rawDataSize 24
                    serialization.ddl struct t1_n56 { string key, string val}
                    serialization.format 1
                    serialization.lib org.apache.hadoop.hive.serde2.lazy.LazySimpleSerDe
                    totalSize 30
#### A masked pattern was here ####
                  serde: org.apache.hadoop.hive.serde2.lazy.LazySimpleSerDe
                
                    input format: org.apache.hadoop.mapred.TextInputFormat
                    output format: org.apache.hadoop.hive.ql.io.HiveIgnoreKeyTextOutputFormat
                    properties:
                      COLUMN_STATS_ACCURATE {"BASIC_STATS":"true"}
                      SORTBUCKETCOLSPREFIX TRUE
                      bucket_count 2
                      bucket_field_name key
                      bucketing_version 2
                      column.name.delimiter ,
                      columns key,val
                      columns.comments 
                      columns.types string:string
#### A masked pattern was here ####
                      name default.t1_n56
                      numFiles 2
                      numRows 6
                      rawDataSize 24
                      serialization.ddl struct t1_n56 { string key, string val}
                      serialization.format 1
                      serialization.lib org.apache.hadoop.hive.serde2.lazy.LazySimpleSerDe
                      totalSize 30
#### A masked pattern was here ####
                    serde: org.apache.hadoop.hive.serde2.lazy.LazySimpleSerDe
                    name: default.t1_n56
                  name: default.t1_n56
            Truncated Path -> Alias:
              /t1_n56 [$hdt$_0:t1_n56]
        Reducer 2 
            Execution mode: vectorized
            Needs Tagging: false
            Reduce Operator Tree:
              Group By Operator
                aggregations: sum(VALUE._col0)
                keys: KEY._col0 (type: double)
                mode: partials
                outputColumnNames: _col0, _col1
                Statistics: Num rows: 3 Data size: 12 Basic stats: COMPLETE Column stats: NONE
                Reduce Output Operator
                  key expressions: _col0 (type: double)
                  null sort order: a
                  sort order: +
                  Map-reduce partition columns: _col0 (type: double)
                  Statistics: Num rows: 3 Data size: 12 Basic stats: COMPLETE Column stats: NONE
                  tag: -1
                  value expressions: _col1 (type: bigint)
                  auto parallelism: false
        Reducer 3 
            Execution mode: vectorized
            Needs Tagging: false
            Reduce Operator Tree:
              Group By Operator
                aggregations: sum(VALUE._col0)
                keys: KEY._col0 (type: double)
                mode: final
                outputColumnNames: _col0, _col1
                Statistics: Num rows: 1 Data size: 4 Basic stats: COMPLETE Column stats: NONE
                Select Operator
                  expressions: UDFToInteger(UDFToString(_col0)) (type: int), UDFToInteger(_col1) (type: int)
                  outputColumnNames: _col0, _col1
                  Statistics: Num rows: 1 Data size: 4 Basic stats: COMPLETE Column stats: NONE
                  File Output Operator
                    compressed: false
                    GlobalTableId: 1
#### A masked pattern was here ####
                    NumFilesPerFileSink: 1
                    Statistics: Num rows: 1 Data size: 4 Basic stats: COMPLETE Column stats: NONE
#### A masked pattern was here ####
                    table:
                        input format: org.apache.hadoop.mapred.TextInputFormat
                        output format: org.apache.hadoop.hive.ql.io.HiveIgnoreKeyTextOutputFormat
                        properties:
                          COLUMN_STATS_ACCURATE {"BASIC_STATS":"true"}
                          bucket_count -1
                          bucketing_version 2
                          column.name.delimiter ,
                          columns key,cnt
                          columns.comments 
                          columns.types int:int
#### A masked pattern was here ####
                          name default.outputtbl1_n13
                          numFiles 2
                          numRows 5
                          rawDataSize 15
                          serialization.ddl struct outputtbl1_n13 { i32 key, i32 cnt}
                          serialization.format 1
                          serialization.lib org.apache.hadoop.hive.serde2.lazy.LazySimpleSerDe
                          totalSize 20
#### A masked pattern was here ####
                        serde: org.apache.hadoop.hive.serde2.lazy.LazySimpleSerDe
                        name: default.outputtbl1_n13
                    TotalFiles: 1
                    GatherStats: true
                    MultiFileSpray: false

  Stage: Stage-0
    Move Operator
      tables:
          replace: true
#### A masked pattern was here ####
          table:
              input format: org.apache.hadoop.mapred.TextInputFormat
              output format: org.apache.hadoop.hive.ql.io.HiveIgnoreKeyTextOutputFormat
              properties:
                COLUMN_STATS_ACCURATE {"BASIC_STATS":"true"}
                bucket_count -1
                bucketing_version 2
                column.name.delimiter ,
                columns key,cnt
                columns.comments 
                columns.types int:int
#### A masked pattern was here ####
                name default.outputtbl1_n13
                numFiles 2
                numRows 5
                rawDataSize 15
                serialization.ddl struct outputtbl1_n13 { i32 key, i32 cnt}
                serialization.format 1
                serialization.lib org.apache.hadoop.hive.serde2.lazy.LazySimpleSerDe
                totalSize 20
#### A masked pattern was here ####
              serde: org.apache.hadoop.hive.serde2.lazy.LazySimpleSerDe
              name: default.outputtbl1_n13

  Stage: Stage-2
    Stats Work
      Basic Stats Work:
#### A masked pattern was here ####

PREHOOK: query: INSERT OVERWRITE TABLE outputTbl1_n13
SELECT cast(key + key as string), sum(cnt) from
(SELECT key, count(1) as cnt FROM T1_n56 GROUP BY key) subq1
group by key + key
PREHOOK: type: QUERY
PREHOOK: Input: default@t1_n56
PREHOOK: Output: default@outputtbl1_n13
POSTHOOK: query: INSERT OVERWRITE TABLE outputTbl1_n13
SELECT cast(key + key as string), sum(cnt) from
(SELECT key, count(1) as cnt FROM T1_n56 GROUP BY key) subq1
group by key + key
POSTHOOK: type: QUERY
POSTHOOK: Input: default@t1_n56
POSTHOOK: Output: default@outputtbl1_n13
POSTHOOK: Lineage: outputtbl1_n13.cnt EXPRESSION [(t1_n56)t1_n56.null, ]
POSTHOOK: Lineage: outputtbl1_n13.key EXPRESSION [(t1_n56)t1_n56.FieldSchema(name:key, type:string, comment:null), ]
PREHOOK: query: SELECT * FROM outputTbl1_n13
PREHOOK: type: QUERY
PREHOOK: Input: default@outputtbl1_n13
#### A masked pattern was here ####
POSTHOOK: query: SELECT * FROM outputTbl1_n13
POSTHOOK: type: QUERY
POSTHOOK: Input: default@outputtbl1_n13
#### A masked pattern was here ####
14	1
16	2
2	1
4	1
6	1
PREHOOK: query: EXPLAIN EXTENDED 
INSERT OVERWRITE TABLE outputTbl1_n13
SELECT * FROM (
SELECT key, count(1) FROM T1_n56 GROUP BY key
  UNION ALL
SELECT key, count(1) FROM T1_n56 GROUP BY key
) subq1
PREHOOK: type: QUERY
PREHOOK: Input: default@t1_n56
PREHOOK: Output: default@outputtbl1_n13
POSTHOOK: query: EXPLAIN EXTENDED 
INSERT OVERWRITE TABLE outputTbl1_n13
SELECT * FROM (
SELECT key, count(1) FROM T1_n56 GROUP BY key
  UNION ALL
SELECT key, count(1) FROM T1_n56 GROUP BY key
) subq1
POSTHOOK: type: QUERY
POSTHOOK: Input: default@t1_n56
POSTHOOK: Output: default@outputtbl1_n13
<<<<<<< HEAD
=======
OPTIMIZED SQL: SELECT `key`, COUNT(*) AS `$f1`
FROM `default`.`t1_n56`
GROUP BY `key`
UNION ALL
SELECT `key`, COUNT(*) AS `$f1`
FROM `default`.`t1_n56`
GROUP BY `key`
>>>>>>> 720a0f27
STAGE DEPENDENCIES:
  Stage-1 is a root stage
  Stage-0 depends on stages: Stage-1
  Stage-2 depends on stages: Stage-0

STAGE PLANS:
  Stage: Stage-1
    Spark
#### A masked pattern was here ####
      Vertices:
        Map 1 
            Map Operator Tree:
                TableScan
                  alias: t1_n56
                  Statistics: Num rows: 6 Data size: 24 Basic stats: COMPLETE Column stats: NONE
                  GatherStats: false
                  Select Operator
                    expressions: key (type: string)
                    outputColumnNames: key
                    Statistics: Num rows: 6 Data size: 24 Basic stats: COMPLETE Column stats: NONE
                    Group By Operator
                      aggregations: count()
                      keys: key (type: string)
                      mode: final
                      outputColumnNames: _col0, _col1
                      Statistics: Num rows: 3 Data size: 12 Basic stats: COMPLETE Column stats: NONE
                      Select Operator
                        expressions: UDFToInteger(_col0) (type: int), UDFToInteger(_col1) (type: int)
                        outputColumnNames: _col0, _col1
                        Statistics: Num rows: 6 Data size: 24 Basic stats: COMPLETE Column stats: NONE
                        File Output Operator
                          compressed: false
                          GlobalTableId: 1
#### A masked pattern was here ####
                          NumFilesPerFileSink: 1
                          Statistics: Num rows: 6 Data size: 24 Basic stats: COMPLETE Column stats: NONE
#### A masked pattern was here ####
                          table:
                              input format: org.apache.hadoop.mapred.TextInputFormat
                              output format: org.apache.hadoop.hive.ql.io.HiveIgnoreKeyTextOutputFormat
                              properties:
                                COLUMN_STATS_ACCURATE {"BASIC_STATS":"true"}
                                bucket_count -1
                                bucketing_version 2
                                column.name.delimiter ,
                                columns key,cnt
                                columns.comments 
                                columns.types int:int
#### A masked pattern was here ####
                                name default.outputtbl1_n13
                                numFiles 2
                                numRows 5
                                rawDataSize 17
                                serialization.ddl struct outputtbl1_n13 { i32 key, i32 cnt}
                                serialization.format 1
                                serialization.lib org.apache.hadoop.hive.serde2.lazy.LazySimpleSerDe
                                totalSize 22
#### A masked pattern was here ####
                              serde: org.apache.hadoop.hive.serde2.lazy.LazySimpleSerDe
                              name: default.outputtbl1_n13
                          TotalFiles: 1
                          GatherStats: true
                          MultiFileSpray: false
            Execution mode: vectorized
            Path -> Alias:
#### A masked pattern was here ####
            Path -> Partition:
#### A masked pattern was here ####
                Partition
                  base file name: t1_n56
                  input format: org.apache.hadoop.mapred.TextInputFormat
                  output format: org.apache.hadoop.hive.ql.io.HiveIgnoreKeyTextOutputFormat
                  properties:
                    COLUMN_STATS_ACCURATE {"BASIC_STATS":"true"}
                    SORTBUCKETCOLSPREFIX TRUE
                    bucket_count 2
                    bucket_field_name key
                    bucketing_version 2
                    column.name.delimiter ,
                    columns key,val
                    columns.comments 
                    columns.types string:string
#### A masked pattern was here ####
                    name default.t1_n56
                    numFiles 2
                    numRows 6
                    rawDataSize 24
                    serialization.ddl struct t1_n56 { string key, string val}
                    serialization.format 1
                    serialization.lib org.apache.hadoop.hive.serde2.lazy.LazySimpleSerDe
                    totalSize 30
#### A masked pattern was here ####
                  serde: org.apache.hadoop.hive.serde2.lazy.LazySimpleSerDe
                
                    input format: org.apache.hadoop.mapred.TextInputFormat
                    output format: org.apache.hadoop.hive.ql.io.HiveIgnoreKeyTextOutputFormat
                    properties:
                      COLUMN_STATS_ACCURATE {"BASIC_STATS":"true"}
                      SORTBUCKETCOLSPREFIX TRUE
                      bucket_count 2
                      bucket_field_name key
                      bucketing_version 2
                      column.name.delimiter ,
                      columns key,val
                      columns.comments 
                      columns.types string:string
#### A masked pattern was here ####
                      name default.t1_n56
                      numFiles 2
                      numRows 6
                      rawDataSize 24
                      serialization.ddl struct t1_n56 { string key, string val}
                      serialization.format 1
                      serialization.lib org.apache.hadoop.hive.serde2.lazy.LazySimpleSerDe
                      totalSize 30
#### A masked pattern was here ####
                    serde: org.apache.hadoop.hive.serde2.lazy.LazySimpleSerDe
                    name: default.t1_n56
                  name: default.t1_n56
            Truncated Path -> Alias:
              /t1_n56 [$hdt$_0-subquery1:t1_n56]
        Map 2 
            Map Operator Tree:
                TableScan
                  alias: t1_n56
                  Statistics: Num rows: 6 Data size: 24 Basic stats: COMPLETE Column stats: NONE
                  GatherStats: false
                  Select Operator
                    expressions: key (type: string)
                    outputColumnNames: key
                    Statistics: Num rows: 6 Data size: 24 Basic stats: COMPLETE Column stats: NONE
                    Group By Operator
                      aggregations: count()
                      keys: key (type: string)
                      mode: final
                      outputColumnNames: _col0, _col1
                      Statistics: Num rows: 3 Data size: 12 Basic stats: COMPLETE Column stats: NONE
                      Select Operator
                        expressions: UDFToInteger(_col0) (type: int), UDFToInteger(_col1) (type: int)
                        outputColumnNames: _col0, _col1
                        Statistics: Num rows: 6 Data size: 24 Basic stats: COMPLETE Column stats: NONE
                        File Output Operator
                          compressed: false
                          GlobalTableId: 1
#### A masked pattern was here ####
                          NumFilesPerFileSink: 1
                          Statistics: Num rows: 6 Data size: 24 Basic stats: COMPLETE Column stats: NONE
#### A masked pattern was here ####
                          table:
                              input format: org.apache.hadoop.mapred.TextInputFormat
                              output format: org.apache.hadoop.hive.ql.io.HiveIgnoreKeyTextOutputFormat
                              properties:
                                COLUMN_STATS_ACCURATE {"BASIC_STATS":"true"}
                                bucket_count -1
                                bucketing_version 2
                                column.name.delimiter ,
                                columns key,cnt
                                columns.comments 
                                columns.types int:int
#### A masked pattern was here ####
                                name default.outputtbl1_n13
                                numFiles 2
                                numRows 5
                                rawDataSize 17
                                serialization.ddl struct outputtbl1_n13 { i32 key, i32 cnt}
                                serialization.format 1
                                serialization.lib org.apache.hadoop.hive.serde2.lazy.LazySimpleSerDe
                                totalSize 22
#### A masked pattern was here ####
                              serde: org.apache.hadoop.hive.serde2.lazy.LazySimpleSerDe
                              name: default.outputtbl1_n13
                          TotalFiles: 1
                          GatherStats: true
                          MultiFileSpray: false
            Execution mode: vectorized
            Path -> Alias:
#### A masked pattern was here ####
            Path -> Partition:
#### A masked pattern was here ####
                Partition
                  base file name: t1_n56
                  input format: org.apache.hadoop.mapred.TextInputFormat
                  output format: org.apache.hadoop.hive.ql.io.HiveIgnoreKeyTextOutputFormat
                  properties:
                    COLUMN_STATS_ACCURATE {"BASIC_STATS":"true"}
                    SORTBUCKETCOLSPREFIX TRUE
                    bucket_count 2
                    bucket_field_name key
                    bucketing_version 2
                    column.name.delimiter ,
                    columns key,val
                    columns.comments 
                    columns.types string:string
#### A masked pattern was here ####
                    name default.t1_n56
                    numFiles 2
                    numRows 6
                    rawDataSize 24
                    serialization.ddl struct t1_n56 { string key, string val}
                    serialization.format 1
                    serialization.lib org.apache.hadoop.hive.serde2.lazy.LazySimpleSerDe
                    totalSize 30
#### A masked pattern was here ####
                  serde: org.apache.hadoop.hive.serde2.lazy.LazySimpleSerDe
                
                    input format: org.apache.hadoop.mapred.TextInputFormat
                    output format: org.apache.hadoop.hive.ql.io.HiveIgnoreKeyTextOutputFormat
                    properties:
                      COLUMN_STATS_ACCURATE {"BASIC_STATS":"true"}
                      SORTBUCKETCOLSPREFIX TRUE
                      bucket_count 2
                      bucket_field_name key
                      bucketing_version 2
                      column.name.delimiter ,
                      columns key,val
                      columns.comments 
                      columns.types string:string
#### A masked pattern was here ####
                      name default.t1_n56
                      numFiles 2
                      numRows 6
                      rawDataSize 24
                      serialization.ddl struct t1_n56 { string key, string val}
                      serialization.format 1
                      serialization.lib org.apache.hadoop.hive.serde2.lazy.LazySimpleSerDe
                      totalSize 30
#### A masked pattern was here ####
                    serde: org.apache.hadoop.hive.serde2.lazy.LazySimpleSerDe
                    name: default.t1_n56
                  name: default.t1_n56
            Truncated Path -> Alias:
              /t1_n56 [$hdt$_0-subquery2:t1_n56]

  Stage: Stage-0
    Move Operator
      tables:
          replace: true
#### A masked pattern was here ####
          table:
              input format: org.apache.hadoop.mapred.TextInputFormat
              output format: org.apache.hadoop.hive.ql.io.HiveIgnoreKeyTextOutputFormat
              properties:
                COLUMN_STATS_ACCURATE {"BASIC_STATS":"true"}
                bucket_count -1
                bucketing_version 2
                column.name.delimiter ,
                columns key,cnt
                columns.comments 
                columns.types int:int
#### A masked pattern was here ####
                name default.outputtbl1_n13
                numFiles 2
                numRows 5
                rawDataSize 17
                serialization.ddl struct outputtbl1_n13 { i32 key, i32 cnt}
                serialization.format 1
                serialization.lib org.apache.hadoop.hive.serde2.lazy.LazySimpleSerDe
                totalSize 22
#### A masked pattern was here ####
              serde: org.apache.hadoop.hive.serde2.lazy.LazySimpleSerDe
              name: default.outputtbl1_n13

  Stage: Stage-2
    Stats Work
      Basic Stats Work:
#### A masked pattern was here ####

PREHOOK: query: INSERT OVERWRITE TABLE outputTbl1_n13
SELECT * FROM (
SELECT key, count(1) FROM T1_n56 GROUP BY key
  UNION ALL
SELECT key, count(1) FROM T1_n56 GROUP BY key
) subq1
PREHOOK: type: QUERY
PREHOOK: Input: default@t1_n56
PREHOOK: Output: default@outputtbl1_n13
POSTHOOK: query: INSERT OVERWRITE TABLE outputTbl1_n13
SELECT * FROM (
SELECT key, count(1) FROM T1_n56 GROUP BY key
  UNION ALL
SELECT key, count(1) FROM T1_n56 GROUP BY key
) subq1
POSTHOOK: type: QUERY
POSTHOOK: Input: default@t1_n56
POSTHOOK: Output: default@outputtbl1_n13
POSTHOOK: Lineage: outputtbl1_n13.cnt EXPRESSION [(t1_n56)t1_n56.null, ]
POSTHOOK: Lineage: outputtbl1_n13.key EXPRESSION [(t1_n56)t1_n56.FieldSchema(name:key, type:string, comment:null), ]
PREHOOK: query: SELECT * FROM outputTbl1_n13
PREHOOK: type: QUERY
PREHOOK: Input: default@outputtbl1_n13
#### A masked pattern was here ####
POSTHOOK: query: SELECT * FROM outputTbl1_n13
POSTHOOK: type: QUERY
POSTHOOK: Input: default@outputtbl1_n13
#### A masked pattern was here ####
1	1
1	1
2	1
2	1
3	1
3	1
7	1
7	1
8	2
8	2
PREHOOK: query: EXPLAIN EXTENDED
INSERT OVERWRITE TABLE outputTbl1_n13
SELECT * FROM (
SELECT key, count(1) FROM T1_n56 GROUP BY key
  UNION ALL
SELECT cast(key + key as string) as key, count(1) FROM T1_n56 GROUP BY key + key
) subq1
PREHOOK: type: QUERY
PREHOOK: Input: default@t1_n56
PREHOOK: Output: default@outputtbl1_n13
POSTHOOK: query: EXPLAIN EXTENDED
INSERT OVERWRITE TABLE outputTbl1_n13
SELECT * FROM (
SELECT key, count(1) FROM T1_n56 GROUP BY key
  UNION ALL
SELECT cast(key + key as string) as key, count(1) FROM T1_n56 GROUP BY key + key
) subq1
POSTHOOK: type: QUERY
POSTHOOK: Input: default@t1_n56
POSTHOOK: Output: default@outputtbl1_n13
<<<<<<< HEAD
=======
OPTIMIZED SQL: SELECT `key`, COUNT(*) AS `$f1`
FROM `default`.`t1_n56`
GROUP BY `key`
UNION ALL
SELECT CAST(CAST(`key` AS DOUBLE) + CAST(`key` AS DOUBLE) AS STRING) AS `key`, COUNT(*) AS `_o__c1`
FROM `default`.`t1_n56`
GROUP BY CAST(`key` AS DOUBLE) + CAST(`key` AS DOUBLE)
>>>>>>> 720a0f27
STAGE DEPENDENCIES:
  Stage-1 is a root stage
  Stage-0 depends on stages: Stage-1
  Stage-2 depends on stages: Stage-0

STAGE PLANS:
  Stage: Stage-1
    Spark
      Edges:
        Reducer 3 <- Map 2 (GROUP PARTITION-LEVEL SORT, 2)
        Reducer 4 <- Reducer 3 (GROUP, 2)
#### A masked pattern was here ####
      Vertices:
        Map 1 
            Map Operator Tree:
                TableScan
                  alias: t1_n56
                  Statistics: Num rows: 6 Data size: 24 Basic stats: COMPLETE Column stats: NONE
                  GatherStats: false
                  Select Operator
                    expressions: key (type: string)
                    outputColumnNames: key
                    Statistics: Num rows: 6 Data size: 24 Basic stats: COMPLETE Column stats: NONE
                    Group By Operator
                      aggregations: count()
                      keys: key (type: string)
                      mode: final
                      outputColumnNames: _col0, _col1
                      Statistics: Num rows: 3 Data size: 12 Basic stats: COMPLETE Column stats: NONE
                      Select Operator
                        expressions: UDFToInteger(_col0) (type: int), UDFToInteger(_col1) (type: int)
                        outputColumnNames: _col0, _col1
                        Statistics: Num rows: 6 Data size: 24 Basic stats: COMPLETE Column stats: NONE
                        File Output Operator
                          compressed: false
                          GlobalTableId: 1
#### A masked pattern was here ####
                          NumFilesPerFileSink: 1
                          Statistics: Num rows: 6 Data size: 24 Basic stats: COMPLETE Column stats: NONE
#### A masked pattern was here ####
                          table:
                              input format: org.apache.hadoop.mapred.TextInputFormat
                              output format: org.apache.hadoop.hive.ql.io.HiveIgnoreKeyTextOutputFormat
                              properties:
                                COLUMN_STATS_ACCURATE {"BASIC_STATS":"true"}
                                bucket_count -1
                                bucketing_version 2
                                column.name.delimiter ,
                                columns key,cnt
                                columns.comments 
                                columns.types int:int
#### A masked pattern was here ####
                                name default.outputtbl1_n13
                                numFiles 4
                                numRows 10
                                rawDataSize 30
                                serialization.ddl struct outputtbl1_n13 { i32 key, i32 cnt}
                                serialization.format 1
                                serialization.lib org.apache.hadoop.hive.serde2.lazy.LazySimpleSerDe
                                totalSize 40
#### A masked pattern was here ####
                              serde: org.apache.hadoop.hive.serde2.lazy.LazySimpleSerDe
                              name: default.outputtbl1_n13
                          TotalFiles: 1
                          GatherStats: true
                          MultiFileSpray: false
            Execution mode: vectorized
            Path -> Alias:
#### A masked pattern was here ####
            Path -> Partition:
#### A masked pattern was here ####
                Partition
                  base file name: t1_n56
                  input format: org.apache.hadoop.mapred.TextInputFormat
                  output format: org.apache.hadoop.hive.ql.io.HiveIgnoreKeyTextOutputFormat
                  properties:
                    COLUMN_STATS_ACCURATE {"BASIC_STATS":"true"}
                    SORTBUCKETCOLSPREFIX TRUE
                    bucket_count 2
                    bucket_field_name key
                    bucketing_version 2
                    column.name.delimiter ,
                    columns key,val
                    columns.comments 
                    columns.types string:string
#### A masked pattern was here ####
                    name default.t1_n56
                    numFiles 2
                    numRows 6
                    rawDataSize 24
                    serialization.ddl struct t1_n56 { string key, string val}
                    serialization.format 1
                    serialization.lib org.apache.hadoop.hive.serde2.lazy.LazySimpleSerDe
                    totalSize 30
#### A masked pattern was here ####
                  serde: org.apache.hadoop.hive.serde2.lazy.LazySimpleSerDe
                
                    input format: org.apache.hadoop.mapred.TextInputFormat
                    output format: org.apache.hadoop.hive.ql.io.HiveIgnoreKeyTextOutputFormat
                    properties:
                      COLUMN_STATS_ACCURATE {"BASIC_STATS":"true"}
                      SORTBUCKETCOLSPREFIX TRUE
                      bucket_count 2
                      bucket_field_name key
                      bucketing_version 2
                      column.name.delimiter ,
                      columns key,val
                      columns.comments 
                      columns.types string:string
#### A masked pattern was here ####
                      name default.t1_n56
                      numFiles 2
                      numRows 6
                      rawDataSize 24
                      serialization.ddl struct t1_n56 { string key, string val}
                      serialization.format 1
                      serialization.lib org.apache.hadoop.hive.serde2.lazy.LazySimpleSerDe
                      totalSize 30
#### A masked pattern was here ####
                    serde: org.apache.hadoop.hive.serde2.lazy.LazySimpleSerDe
                    name: default.t1_n56
                  name: default.t1_n56
            Truncated Path -> Alias:
              /t1_n56 [$hdt$_0-subquery1:t1_n56]
        Map 2 
            Map Operator Tree:
                TableScan
                  alias: t1_n56
                  Statistics: Num rows: 6 Data size: 24 Basic stats: COMPLETE Column stats: NONE
                  GatherStats: false
                  Select Operator
                    expressions: (UDFToDouble(key) + UDFToDouble(key)) (type: double)
                    outputColumnNames: _col0
                    Statistics: Num rows: 6 Data size: 24 Basic stats: COMPLETE Column stats: NONE
                    Group By Operator
                      aggregations: count()
                      keys: _col0 (type: double)
                      mode: hash
                      outputColumnNames: _col0, _col1
                      Statistics: Num rows: 6 Data size: 24 Basic stats: COMPLETE Column stats: NONE
                      Reduce Output Operator
                        key expressions: _col0 (type: double)
                        null sort order: a
                        sort order: +
                        Map-reduce partition columns: rand() (type: double)
                        Statistics: Num rows: 6 Data size: 24 Basic stats: COMPLETE Column stats: NONE
                        tag: -1
                        value expressions: _col1 (type: bigint)
                        auto parallelism: false
            Execution mode: vectorized
            Path -> Alias:
#### A masked pattern was here ####
            Path -> Partition:
#### A masked pattern was here ####
                Partition
                  base file name: t1_n56
                  input format: org.apache.hadoop.mapred.TextInputFormat
                  output format: org.apache.hadoop.hive.ql.io.HiveIgnoreKeyTextOutputFormat
                  properties:
                    COLUMN_STATS_ACCURATE {"BASIC_STATS":"true"}
                    SORTBUCKETCOLSPREFIX TRUE
                    bucket_count 2
                    bucket_field_name key
                    bucketing_version 2
                    column.name.delimiter ,
                    columns key,val
                    columns.comments 
                    columns.types string:string
#### A masked pattern was here ####
                    name default.t1_n56
                    numFiles 2
                    numRows 6
                    rawDataSize 24
                    serialization.ddl struct t1_n56 { string key, string val}
                    serialization.format 1
                    serialization.lib org.apache.hadoop.hive.serde2.lazy.LazySimpleSerDe
                    totalSize 30
#### A masked pattern was here ####
                  serde: org.apache.hadoop.hive.serde2.lazy.LazySimpleSerDe
                
                    input format: org.apache.hadoop.mapred.TextInputFormat
                    output format: org.apache.hadoop.hive.ql.io.HiveIgnoreKeyTextOutputFormat
                    properties:
                      COLUMN_STATS_ACCURATE {"BASIC_STATS":"true"}
                      SORTBUCKETCOLSPREFIX TRUE
                      bucket_count 2
                      bucket_field_name key
                      bucketing_version 2
                      column.name.delimiter ,
                      columns key,val
                      columns.comments 
                      columns.types string:string
#### A masked pattern was here ####
                      name default.t1_n56
                      numFiles 2
                      numRows 6
                      rawDataSize 24
                      serialization.ddl struct t1_n56 { string key, string val}
                      serialization.format 1
                      serialization.lib org.apache.hadoop.hive.serde2.lazy.LazySimpleSerDe
                      totalSize 30
#### A masked pattern was here ####
                    serde: org.apache.hadoop.hive.serde2.lazy.LazySimpleSerDe
                    name: default.t1_n56
                  name: default.t1_n56
            Truncated Path -> Alias:
              /t1_n56 [$hdt$_0-subquery2:$hdt$_0:t1_n56]
        Reducer 3 
            Execution mode: vectorized
            Needs Tagging: false
            Reduce Operator Tree:
              Group By Operator
                aggregations: count(VALUE._col0)
                keys: KEY._col0 (type: double)
                mode: partials
                outputColumnNames: _col0, _col1
                Statistics: Num rows: 6 Data size: 24 Basic stats: COMPLETE Column stats: NONE
                Reduce Output Operator
                  key expressions: _col0 (type: double)
                  null sort order: a
                  sort order: +
                  Map-reduce partition columns: _col0 (type: double)
                  Statistics: Num rows: 6 Data size: 24 Basic stats: COMPLETE Column stats: NONE
                  tag: -1
                  value expressions: _col1 (type: bigint)
                  auto parallelism: false
        Reducer 4 
            Execution mode: vectorized
            Needs Tagging: false
            Reduce Operator Tree:
              Group By Operator
                aggregations: count(VALUE._col0)
                keys: KEY._col0 (type: double)
                mode: final
                outputColumnNames: _col0, _col1
                Statistics: Num rows: 3 Data size: 12 Basic stats: COMPLETE Column stats: NONE
                Select Operator
                  expressions: UDFToString(_col0) (type: string), _col1 (type: bigint)
                  outputColumnNames: _col0, _col1
                  Statistics: Num rows: 3 Data size: 12 Basic stats: COMPLETE Column stats: NONE
                  Select Operator
                    expressions: UDFToInteger(_col0) (type: int), UDFToInteger(_col1) (type: int)
                    outputColumnNames: _col0, _col1
                    Statistics: Num rows: 6 Data size: 24 Basic stats: COMPLETE Column stats: NONE
                    File Output Operator
                      compressed: false
                      GlobalTableId: 1
#### A masked pattern was here ####
                      NumFilesPerFileSink: 1
                      Statistics: Num rows: 6 Data size: 24 Basic stats: COMPLETE Column stats: NONE
#### A masked pattern was here ####
                      table:
                          input format: org.apache.hadoop.mapred.TextInputFormat
                          output format: org.apache.hadoop.hive.ql.io.HiveIgnoreKeyTextOutputFormat
                          properties:
                            COLUMN_STATS_ACCURATE {"BASIC_STATS":"true"}
                            bucket_count -1
                            bucketing_version 2
                            column.name.delimiter ,
                            columns key,cnt
                            columns.comments 
                            columns.types int:int
#### A masked pattern was here ####
                            name default.outputtbl1_n13
                            numFiles 4
                            numRows 10
                            rawDataSize 30
                            serialization.ddl struct outputtbl1_n13 { i32 key, i32 cnt}
                            serialization.format 1
                            serialization.lib org.apache.hadoop.hive.serde2.lazy.LazySimpleSerDe
                            totalSize 40
#### A masked pattern was here ####
                          serde: org.apache.hadoop.hive.serde2.lazy.LazySimpleSerDe
                          name: default.outputtbl1_n13
                      TotalFiles: 1
                      GatherStats: true
                      MultiFileSpray: false

  Stage: Stage-0
    Move Operator
      tables:
          replace: true
#### A masked pattern was here ####
          table:
              input format: org.apache.hadoop.mapred.TextInputFormat
              output format: org.apache.hadoop.hive.ql.io.HiveIgnoreKeyTextOutputFormat
              properties:
                COLUMN_STATS_ACCURATE {"BASIC_STATS":"true"}
                bucket_count -1
                bucketing_version 2
                column.name.delimiter ,
                columns key,cnt
                columns.comments 
                columns.types int:int
#### A masked pattern was here ####
                name default.outputtbl1_n13
                numFiles 4
                numRows 10
                rawDataSize 30
                serialization.ddl struct outputtbl1_n13 { i32 key, i32 cnt}
                serialization.format 1
                serialization.lib org.apache.hadoop.hive.serde2.lazy.LazySimpleSerDe
                totalSize 40
#### A masked pattern was here ####
              serde: org.apache.hadoop.hive.serde2.lazy.LazySimpleSerDe
              name: default.outputtbl1_n13

  Stage: Stage-2
    Stats Work
      Basic Stats Work:
#### A masked pattern was here ####

PREHOOK: query: INSERT OVERWRITE TABLE outputTbl1_n13
SELECT * FROM (
SELECT key, count(1) as cnt FROM T1_n56 GROUP BY key
  UNION ALL
SELECT cast(key + key as string) as key, count(1) as cnt FROM T1_n56 GROUP BY key + key
) subq1
PREHOOK: type: QUERY
PREHOOK: Input: default@t1_n56
PREHOOK: Output: default@outputtbl1_n13
POSTHOOK: query: INSERT OVERWRITE TABLE outputTbl1_n13
SELECT * FROM (
SELECT key, count(1) as cnt FROM T1_n56 GROUP BY key
  UNION ALL
SELECT cast(key + key as string) as key, count(1) as cnt FROM T1_n56 GROUP BY key + key
) subq1
POSTHOOK: type: QUERY
POSTHOOK: Input: default@t1_n56
POSTHOOK: Output: default@outputtbl1_n13
POSTHOOK: Lineage: outputtbl1_n13.cnt EXPRESSION [(t1_n56)t1_n56.null, ]
POSTHOOK: Lineage: outputtbl1_n13.key EXPRESSION [(t1_n56)t1_n56.FieldSchema(name:key, type:string, comment:null), ]
PREHOOK: query: SELECT * FROM outputTbl1_n13
PREHOOK: type: QUERY
PREHOOK: Input: default@outputtbl1_n13
#### A masked pattern was here ####
POSTHOOK: query: SELECT * FROM outputTbl1_n13
POSTHOOK: type: QUERY
POSTHOOK: Input: default@outputtbl1_n13
#### A masked pattern was here ####
1	1
14	1
16	2
2	1
2	1
3	1
4	1
6	1
7	1
8	2
PREHOOK: query: EXPLAIN EXTENDED 
INSERT OVERWRITE TABLE outputTbl1_n13
SELECT subq1.key, subq1.cnt+subq2.cnt FROM 
(SELECT key, count(1) as cnt FROM T1_n56 GROUP BY key) subq1
JOIN
(SELECT key, count(1) as cnt FROM T1_n56 GROUP BY key) subq2
ON subq1.key = subq2.key
PREHOOK: type: QUERY
PREHOOK: Input: default@t1_n56
PREHOOK: Output: default@outputtbl1_n13
POSTHOOK: query: EXPLAIN EXTENDED 
INSERT OVERWRITE TABLE outputTbl1_n13
SELECT subq1.key, subq1.cnt+subq2.cnt FROM 
(SELECT key, count(1) as cnt FROM T1_n56 GROUP BY key) subq1
JOIN
(SELECT key, count(1) as cnt FROM T1_n56 GROUP BY key) subq2
ON subq1.key = subq2.key
POSTHOOK: type: QUERY
POSTHOOK: Input: default@t1_n56
POSTHOOK: Output: default@outputtbl1_n13
<<<<<<< HEAD
=======
OPTIMIZED SQL: SELECT `t0`.`key`, `t0`.`$f1` + `t2`.`$f1` AS `_o__c1`
FROM (SELECT `key`, COUNT(*) AS `$f1`
FROM `default`.`t1_n56`
WHERE `key` IS NOT NULL
GROUP BY `key`) AS `t0`
INNER JOIN (SELECT `key`, COUNT(*) AS `$f1`
FROM `default`.`t1_n56`
WHERE `key` IS NOT NULL
GROUP BY `key`) AS `t2` ON `t0`.`key` = `t2`.`key`
>>>>>>> 720a0f27
STAGE DEPENDENCIES:
  Stage-1 is a root stage
  Stage-0 depends on stages: Stage-1
  Stage-2 depends on stages: Stage-0

STAGE PLANS:
  Stage: Stage-1
    Spark
      Edges:
        Reducer 2 <- Map 1 (PARTITION-LEVEL SORT, 2), Map 3 (PARTITION-LEVEL SORT, 2)
#### A masked pattern was here ####
      Vertices:
        Map 1 
            Map Operator Tree:
                TableScan
                  alias: t1_n56
                  Statistics: Num rows: 6 Data size: 24 Basic stats: COMPLETE Column stats: NONE
                  GatherStats: false
                  Filter Operator
                    isSamplingPred: false
                    predicate: key is not null (type: boolean)
                    Statistics: Num rows: 6 Data size: 24 Basic stats: COMPLETE Column stats: NONE
                    Group By Operator
                      aggregations: count()
                      keys: key (type: string)
                      mode: final
                      outputColumnNames: _col0, _col1
                      Statistics: Num rows: 3 Data size: 12 Basic stats: COMPLETE Column stats: NONE
                      Reduce Output Operator
                        key expressions: _col0 (type: string)
                        null sort order: a
                        sort order: +
                        Map-reduce partition columns: _col0 (type: string)
                        Statistics: Num rows: 3 Data size: 12 Basic stats: COMPLETE Column stats: NONE
                        tag: 0
                        value expressions: _col1 (type: bigint)
                        auto parallelism: false
            Execution mode: vectorized
            Path -> Alias:
#### A masked pattern was here ####
            Path -> Partition:
#### A masked pattern was here ####
                Partition
                  base file name: t1_n56
                  input format: org.apache.hadoop.mapred.TextInputFormat
                  output format: org.apache.hadoop.hive.ql.io.HiveIgnoreKeyTextOutputFormat
                  properties:
                    COLUMN_STATS_ACCURATE {"BASIC_STATS":"true"}
                    SORTBUCKETCOLSPREFIX TRUE
                    bucket_count 2
                    bucket_field_name key
                    bucketing_version 2
                    column.name.delimiter ,
                    columns key,val
                    columns.comments 
                    columns.types string:string
#### A masked pattern was here ####
                    name default.t1_n56
                    numFiles 2
                    numRows 6
                    rawDataSize 24
                    serialization.ddl struct t1_n56 { string key, string val}
                    serialization.format 1
                    serialization.lib org.apache.hadoop.hive.serde2.lazy.LazySimpleSerDe
                    totalSize 30
#### A masked pattern was here ####
                  serde: org.apache.hadoop.hive.serde2.lazy.LazySimpleSerDe
                
                    input format: org.apache.hadoop.mapred.TextInputFormat
                    output format: org.apache.hadoop.hive.ql.io.HiveIgnoreKeyTextOutputFormat
                    properties:
                      COLUMN_STATS_ACCURATE {"BASIC_STATS":"true"}
                      SORTBUCKETCOLSPREFIX TRUE
                      bucket_count 2
                      bucket_field_name key
                      bucketing_version 2
                      column.name.delimiter ,
                      columns key,val
                      columns.comments 
                      columns.types string:string
#### A masked pattern was here ####
                      name default.t1_n56
                      numFiles 2
                      numRows 6
                      rawDataSize 24
                      serialization.ddl struct t1_n56 { string key, string val}
                      serialization.format 1
                      serialization.lib org.apache.hadoop.hive.serde2.lazy.LazySimpleSerDe
                      totalSize 30
#### A masked pattern was here ####
                    serde: org.apache.hadoop.hive.serde2.lazy.LazySimpleSerDe
                    name: default.t1_n56
                  name: default.t1_n56
            Truncated Path -> Alias:
              /t1_n56 [$hdt$_0:t1_n56]
        Map 3 
            Map Operator Tree:
                TableScan
                  alias: t1_n56
                  Statistics: Num rows: 6 Data size: 24 Basic stats: COMPLETE Column stats: NONE
                  GatherStats: false
                  Filter Operator
                    isSamplingPred: false
                    predicate: key is not null (type: boolean)
                    Statistics: Num rows: 6 Data size: 24 Basic stats: COMPLETE Column stats: NONE
                    Group By Operator
                      aggregations: count()
                      keys: key (type: string)
                      mode: final
                      outputColumnNames: _col0, _col1
                      Statistics: Num rows: 3 Data size: 12 Basic stats: COMPLETE Column stats: NONE
                      Reduce Output Operator
                        key expressions: _col0 (type: string)
                        null sort order: a
                        sort order: +
                        Map-reduce partition columns: _col0 (type: string)
                        Statistics: Num rows: 3 Data size: 12 Basic stats: COMPLETE Column stats: NONE
                        tag: 1
                        value expressions: _col1 (type: bigint)
                        auto parallelism: false
            Execution mode: vectorized
            Path -> Alias:
#### A masked pattern was here ####
            Path -> Partition:
#### A masked pattern was here ####
                Partition
                  base file name: t1_n56
                  input format: org.apache.hadoop.mapred.TextInputFormat
                  output format: org.apache.hadoop.hive.ql.io.HiveIgnoreKeyTextOutputFormat
                  properties:
                    COLUMN_STATS_ACCURATE {"BASIC_STATS":"true"}
                    SORTBUCKETCOLSPREFIX TRUE
                    bucket_count 2
                    bucket_field_name key
                    bucketing_version 2
                    column.name.delimiter ,
                    columns key,val
                    columns.comments 
                    columns.types string:string
#### A masked pattern was here ####
                    name default.t1_n56
                    numFiles 2
                    numRows 6
                    rawDataSize 24
                    serialization.ddl struct t1_n56 { string key, string val}
                    serialization.format 1
                    serialization.lib org.apache.hadoop.hive.serde2.lazy.LazySimpleSerDe
                    totalSize 30
#### A masked pattern was here ####
                  serde: org.apache.hadoop.hive.serde2.lazy.LazySimpleSerDe
                
                    input format: org.apache.hadoop.mapred.TextInputFormat
                    output format: org.apache.hadoop.hive.ql.io.HiveIgnoreKeyTextOutputFormat
                    properties:
                      COLUMN_STATS_ACCURATE {"BASIC_STATS":"true"}
                      SORTBUCKETCOLSPREFIX TRUE
                      bucket_count 2
                      bucket_field_name key
                      bucketing_version 2
                      column.name.delimiter ,
                      columns key,val
                      columns.comments 
                      columns.types string:string
#### A masked pattern was here ####
                      name default.t1_n56
                      numFiles 2
                      numRows 6
                      rawDataSize 24
                      serialization.ddl struct t1_n56 { string key, string val}
                      serialization.format 1
                      serialization.lib org.apache.hadoop.hive.serde2.lazy.LazySimpleSerDe
                      totalSize 30
#### A masked pattern was here ####
                    serde: org.apache.hadoop.hive.serde2.lazy.LazySimpleSerDe
                    name: default.t1_n56
                  name: default.t1_n56
            Truncated Path -> Alias:
              /t1_n56 [$hdt$_1:t1_n56]
        Reducer 2 
            Needs Tagging: true
            Reduce Operator Tree:
              Join Operator
                condition map:
                     Inner Join 0 to 1
                keys:
                  0 _col0 (type: string)
                  1 _col0 (type: string)
                outputColumnNames: _col0, _col1, _col3
                Statistics: Num rows: 3 Data size: 13 Basic stats: COMPLETE Column stats: NONE
                Select Operator
                  expressions: UDFToInteger(_col0) (type: int), UDFToInteger((_col1 + _col3)) (type: int)
                  outputColumnNames: _col0, _col1
                  Statistics: Num rows: 3 Data size: 13 Basic stats: COMPLETE Column stats: NONE
                  File Output Operator
                    compressed: false
                    GlobalTableId: 1
#### A masked pattern was here ####
                    NumFilesPerFileSink: 1
                    Statistics: Num rows: 3 Data size: 13 Basic stats: COMPLETE Column stats: NONE
#### A masked pattern was here ####
                    table:
                        input format: org.apache.hadoop.mapred.TextInputFormat
                        output format: org.apache.hadoop.hive.ql.io.HiveIgnoreKeyTextOutputFormat
                        properties:
                          COLUMN_STATS_ACCURATE {"BASIC_STATS":"true"}
                          bucket_count -1
                          bucketing_version 2
                          column.name.delimiter ,
                          columns key,cnt
                          columns.comments 
                          columns.types int:int
#### A masked pattern was here ####
                          name default.outputtbl1_n13
                          numFiles 4
                          numRows 10
                          rawDataSize 32
                          serialization.ddl struct outputtbl1_n13 { i32 key, i32 cnt}
                          serialization.format 1
                          serialization.lib org.apache.hadoop.hive.serde2.lazy.LazySimpleSerDe
                          totalSize 42
#### A masked pattern was here ####
                        serde: org.apache.hadoop.hive.serde2.lazy.LazySimpleSerDe
                        name: default.outputtbl1_n13
                    TotalFiles: 1
                    GatherStats: true
                    MultiFileSpray: false

  Stage: Stage-0
    Move Operator
      tables:
          replace: true
#### A masked pattern was here ####
          table:
              input format: org.apache.hadoop.mapred.TextInputFormat
              output format: org.apache.hadoop.hive.ql.io.HiveIgnoreKeyTextOutputFormat
              properties:
                COLUMN_STATS_ACCURATE {"BASIC_STATS":"true"}
                bucket_count -1
                bucketing_version 2
                column.name.delimiter ,
                columns key,cnt
                columns.comments 
                columns.types int:int
#### A masked pattern was here ####
                name default.outputtbl1_n13
                numFiles 4
                numRows 10
                rawDataSize 32
                serialization.ddl struct outputtbl1_n13 { i32 key, i32 cnt}
                serialization.format 1
                serialization.lib org.apache.hadoop.hive.serde2.lazy.LazySimpleSerDe
                totalSize 42
#### A masked pattern was here ####
              serde: org.apache.hadoop.hive.serde2.lazy.LazySimpleSerDe
              name: default.outputtbl1_n13

  Stage: Stage-2
    Stats Work
      Basic Stats Work:
#### A masked pattern was here ####

PREHOOK: query: INSERT OVERWRITE TABLE outputTbl1_n13
SELECT subq1.key, subq1.cnt+subq2.cnt FROM 
(SELECT key, count(1) as cnt FROM T1_n56 GROUP BY key) subq1
JOIN
(SELECT key, count(1) as cnt FROM T1_n56 GROUP BY key) subq2
ON subq1.key = subq2.key
PREHOOK: type: QUERY
PREHOOK: Input: default@t1_n56
PREHOOK: Output: default@outputtbl1_n13
POSTHOOK: query: INSERT OVERWRITE TABLE outputTbl1_n13
SELECT subq1.key, subq1.cnt+subq2.cnt FROM 
(SELECT key, count(1) as cnt FROM T1_n56 GROUP BY key) subq1
JOIN
(SELECT key, count(1) as cnt FROM T1_n56 GROUP BY key) subq2
ON subq1.key = subq2.key
POSTHOOK: type: QUERY
POSTHOOK: Input: default@t1_n56
POSTHOOK: Output: default@outputtbl1_n13
POSTHOOK: Lineage: outputtbl1_n13.cnt EXPRESSION [(t1_n56)t1_n56.null, ]
POSTHOOK: Lineage: outputtbl1_n13.key EXPRESSION [(t1_n56)t1_n56.FieldSchema(name:key, type:string, comment:null), ]
PREHOOK: query: SELECT * FROM outputTbl1_n13
PREHOOK: type: QUERY
PREHOOK: Input: default@outputtbl1_n13
#### A masked pattern was here ####
POSTHOOK: query: SELECT * FROM outputTbl1_n13
POSTHOOK: type: QUERY
POSTHOOK: Input: default@outputtbl1_n13
#### A masked pattern was here ####
1	2
2	2
3	2
7	2
8	4
PREHOOK: query: EXPLAIN EXTENDED 
SELECT * FROM 
(SELECT key, count(1) FROM T1_n56 GROUP BY key) subq1
JOIN
(SELECT key, val, count(1) FROM T1_n56 GROUP BY key, val) subq2
ON subq1.key = subq2.key
PREHOOK: type: QUERY
PREHOOK: Input: default@t1_n56
#### A masked pattern was here ####
POSTHOOK: query: EXPLAIN EXTENDED 
SELECT * FROM 
(SELECT key, count(1) FROM T1_n56 GROUP BY key) subq1
JOIN
(SELECT key, val, count(1) FROM T1_n56 GROUP BY key, val) subq2
ON subq1.key = subq2.key
POSTHOOK: type: QUERY
POSTHOOK: Input: default@t1_n56
#### A masked pattern was here ####
<<<<<<< HEAD
=======
OPTIMIZED SQL: SELECT *
FROM (SELECT `key`, COUNT(*) AS `$f1`
FROM `default`.`t1_n56`
WHERE `key` IS NOT NULL
GROUP BY `key`) AS `t0`
INNER JOIN (SELECT `key`, `val`, COUNT(*) AS `$f2`
FROM `default`.`t1_n56`
WHERE `key` IS NOT NULL
GROUP BY `key`, `val`) AS `t2` ON `t0`.`key` = `t2`.`key`
>>>>>>> 720a0f27
STAGE DEPENDENCIES:
  Stage-1 is a root stage
  Stage-0 depends on stages: Stage-1

STAGE PLANS:
  Stage: Stage-1
    Spark
      Edges:
        Reducer 2 <- Map 1 (PARTITION-LEVEL SORT, 2), Reducer 5 (PARTITION-LEVEL SORT, 2)
        Reducer 4 <- Map 3 (GROUP PARTITION-LEVEL SORT, 2)
        Reducer 5 <- Reducer 4 (GROUP, 2)
#### A masked pattern was here ####
      Vertices:
        Map 1 
            Map Operator Tree:
                TableScan
                  alias: t1_n56
                  Statistics: Num rows: 6 Data size: 24 Basic stats: COMPLETE Column stats: NONE
                  GatherStats: false
                  Filter Operator
                    isSamplingPred: false
                    predicate: key is not null (type: boolean)
                    Statistics: Num rows: 6 Data size: 24 Basic stats: COMPLETE Column stats: NONE
                    Group By Operator
                      aggregations: count()
                      keys: key (type: string)
                      mode: final
                      outputColumnNames: _col0, _col1
                      Statistics: Num rows: 3 Data size: 12 Basic stats: COMPLETE Column stats: NONE
                      Reduce Output Operator
                        key expressions: _col0 (type: string)
                        null sort order: a
                        sort order: +
                        Map-reduce partition columns: _col0 (type: string)
                        Statistics: Num rows: 3 Data size: 12 Basic stats: COMPLETE Column stats: NONE
                        tag: 0
                        value expressions: _col1 (type: bigint)
                        auto parallelism: false
            Execution mode: vectorized
            Path -> Alias:
#### A masked pattern was here ####
            Path -> Partition:
#### A masked pattern was here ####
                Partition
                  base file name: t1_n56
                  input format: org.apache.hadoop.mapred.TextInputFormat
                  output format: org.apache.hadoop.hive.ql.io.HiveIgnoreKeyTextOutputFormat
                  properties:
                    COLUMN_STATS_ACCURATE {"BASIC_STATS":"true"}
                    SORTBUCKETCOLSPREFIX TRUE
                    bucket_count 2
                    bucket_field_name key
                    bucketing_version 2
                    column.name.delimiter ,
                    columns key,val
                    columns.comments 
                    columns.types string:string
#### A masked pattern was here ####
                    name default.t1_n56
                    numFiles 2
                    numRows 6
                    rawDataSize 24
                    serialization.ddl struct t1_n56 { string key, string val}
                    serialization.format 1
                    serialization.lib org.apache.hadoop.hive.serde2.lazy.LazySimpleSerDe
                    totalSize 30
#### A masked pattern was here ####
                  serde: org.apache.hadoop.hive.serde2.lazy.LazySimpleSerDe
                
                    input format: org.apache.hadoop.mapred.TextInputFormat
                    output format: org.apache.hadoop.hive.ql.io.HiveIgnoreKeyTextOutputFormat
                    properties:
                      COLUMN_STATS_ACCURATE {"BASIC_STATS":"true"}
                      SORTBUCKETCOLSPREFIX TRUE
                      bucket_count 2
                      bucket_field_name key
                      bucketing_version 2
                      column.name.delimiter ,
                      columns key,val
                      columns.comments 
                      columns.types string:string
#### A masked pattern was here ####
                      name default.t1_n56
                      numFiles 2
                      numRows 6
                      rawDataSize 24
                      serialization.ddl struct t1_n56 { string key, string val}
                      serialization.format 1
                      serialization.lib org.apache.hadoop.hive.serde2.lazy.LazySimpleSerDe
                      totalSize 30
#### A masked pattern was here ####
                    serde: org.apache.hadoop.hive.serde2.lazy.LazySimpleSerDe
                    name: default.t1_n56
                  name: default.t1_n56
            Truncated Path -> Alias:
              /t1_n56 [$hdt$_0:t1_n56]
        Map 3 
            Map Operator Tree:
                TableScan
                  alias: t1_n56
                  Statistics: Num rows: 6 Data size: 24 Basic stats: COMPLETE Column stats: NONE
                  GatherStats: false
                  Filter Operator
                    isSamplingPred: false
                    predicate: key is not null (type: boolean)
                    Statistics: Num rows: 6 Data size: 24 Basic stats: COMPLETE Column stats: NONE
                    Group By Operator
                      aggregations: count()
                      keys: key (type: string), val (type: string)
                      mode: hash
                      outputColumnNames: _col0, _col1, _col2
                      Statistics: Num rows: 6 Data size: 24 Basic stats: COMPLETE Column stats: NONE
                      Reduce Output Operator
                        key expressions: _col0 (type: string), _col1 (type: string)
                        null sort order: aa
                        sort order: ++
                        Map-reduce partition columns: rand() (type: double)
                        Statistics: Num rows: 6 Data size: 24 Basic stats: COMPLETE Column stats: NONE
                        tag: -1
                        value expressions: _col2 (type: bigint)
                        auto parallelism: false
            Execution mode: vectorized
            Path -> Alias:
#### A masked pattern was here ####
            Path -> Partition:
#### A masked pattern was here ####
                Partition
                  base file name: t1_n56
                  input format: org.apache.hadoop.mapred.TextInputFormat
                  output format: org.apache.hadoop.hive.ql.io.HiveIgnoreKeyTextOutputFormat
                  properties:
                    COLUMN_STATS_ACCURATE {"BASIC_STATS":"true"}
                    SORTBUCKETCOLSPREFIX TRUE
                    bucket_count 2
                    bucket_field_name key
                    bucketing_version 2
                    column.name.delimiter ,
                    columns key,val
                    columns.comments 
                    columns.types string:string
#### A masked pattern was here ####
                    name default.t1_n56
                    numFiles 2
                    numRows 6
                    rawDataSize 24
                    serialization.ddl struct t1_n56 { string key, string val}
                    serialization.format 1
                    serialization.lib org.apache.hadoop.hive.serde2.lazy.LazySimpleSerDe
                    totalSize 30
#### A masked pattern was here ####
                  serde: org.apache.hadoop.hive.serde2.lazy.LazySimpleSerDe
                
                    input format: org.apache.hadoop.mapred.TextInputFormat
                    output format: org.apache.hadoop.hive.ql.io.HiveIgnoreKeyTextOutputFormat
                    properties:
                      COLUMN_STATS_ACCURATE {"BASIC_STATS":"true"}
                      SORTBUCKETCOLSPREFIX TRUE
                      bucket_count 2
                      bucket_field_name key
                      bucketing_version 2
                      column.name.delimiter ,
                      columns key,val
                      columns.comments 
                      columns.types string:string
#### A masked pattern was here ####
                      name default.t1_n56
                      numFiles 2
                      numRows 6
                      rawDataSize 24
                      serialization.ddl struct t1_n56 { string key, string val}
                      serialization.format 1
                      serialization.lib org.apache.hadoop.hive.serde2.lazy.LazySimpleSerDe
                      totalSize 30
#### A masked pattern was here ####
                    serde: org.apache.hadoop.hive.serde2.lazy.LazySimpleSerDe
                    name: default.t1_n56
                  name: default.t1_n56
            Truncated Path -> Alias:
              /t1_n56 [$hdt$_1:t1_n56]
        Reducer 2 
            Needs Tagging: true
            Reduce Operator Tree:
              Join Operator
                condition map:
                     Inner Join 0 to 1
                keys:
                  0 _col0 (type: string)
                  1 _col0 (type: string)
                outputColumnNames: _col0, _col1, _col2, _col3, _col4
                Statistics: Num rows: 3 Data size: 13 Basic stats: COMPLETE Column stats: NONE
                File Output Operator
                  compressed: false
                  GlobalTableId: 0
#### A masked pattern was here ####
                  NumFilesPerFileSink: 1
                  Statistics: Num rows: 3 Data size: 13 Basic stats: COMPLETE Column stats: NONE
#### A masked pattern was here ####
                  table:
                      input format: org.apache.hadoop.mapred.SequenceFileInputFormat
                      output format: org.apache.hadoop.hive.ql.io.HiveSequenceFileOutputFormat
                      properties:
                        columns _col0,_col1,_col2,_col3,_col4
                        columns.types string:bigint:string:string:bigint
                        escape.delim \
                        hive.serialization.extend.additional.nesting.levels true
                        serialization.escape.crlf true
                        serialization.format 1
                        serialization.lib org.apache.hadoop.hive.serde2.lazy.LazySimpleSerDe
                      serde: org.apache.hadoop.hive.serde2.lazy.LazySimpleSerDe
                  TotalFiles: 1
                  GatherStats: false
                  MultiFileSpray: false
        Reducer 4 
            Execution mode: vectorized
            Needs Tagging: false
            Reduce Operator Tree:
              Group By Operator
                aggregations: count(VALUE._col0)
                keys: KEY._col0 (type: string), KEY._col1 (type: string)
                mode: partials
                outputColumnNames: _col0, _col1, _col2
                Statistics: Num rows: 6 Data size: 24 Basic stats: COMPLETE Column stats: NONE
                Reduce Output Operator
                  key expressions: _col0 (type: string), _col1 (type: string)
                  null sort order: aa
                  sort order: ++
                  Map-reduce partition columns: _col0 (type: string), _col1 (type: string)
                  Statistics: Num rows: 6 Data size: 24 Basic stats: COMPLETE Column stats: NONE
                  tag: -1
                  value expressions: _col2 (type: bigint)
                  auto parallelism: false
        Reducer 5 
            Execution mode: vectorized
            Needs Tagging: false
            Reduce Operator Tree:
              Group By Operator
                aggregations: count(VALUE._col0)
                keys: KEY._col0 (type: string), KEY._col1 (type: string)
                mode: final
                outputColumnNames: _col0, _col1, _col2
                Statistics: Num rows: 3 Data size: 12 Basic stats: COMPLETE Column stats: NONE
                Reduce Output Operator
                  key expressions: _col0 (type: string)
                  null sort order: a
                  sort order: +
                  Map-reduce partition columns: _col0 (type: string)
                  Statistics: Num rows: 3 Data size: 12 Basic stats: COMPLETE Column stats: NONE
                  tag: 1
                  value expressions: _col1 (type: string), _col2 (type: bigint)
                  auto parallelism: false

  Stage: Stage-0
    Fetch Operator
      limit: -1
      Processor Tree:
        ListSink

PREHOOK: query: CREATE TABLE T2_n34(key STRING, val STRING)
CLUSTERED BY (key, val) SORTED BY (key, val) INTO 2 BUCKETS STORED AS TEXTFILE
PREHOOK: type: CREATETABLE
PREHOOK: Output: database:default
PREHOOK: Output: default@T2_n34
POSTHOOK: query: CREATE TABLE T2_n34(key STRING, val STRING)
CLUSTERED BY (key, val) SORTED BY (key, val) INTO 2 BUCKETS STORED AS TEXTFILE
POSTHOOK: type: CREATETABLE
POSTHOOK: Output: database:default
POSTHOOK: Output: default@T2_n34
PREHOOK: query: INSERT OVERWRITE TABLE T2_n34 select key, val from T1_n56
PREHOOK: type: QUERY
PREHOOK: Input: default@t1_n56
PREHOOK: Output: default@t2_n34
POSTHOOK: query: INSERT OVERWRITE TABLE T2_n34 select key, val from T1_n56
POSTHOOK: type: QUERY
POSTHOOK: Input: default@t1_n56
POSTHOOK: Output: default@t2_n34
POSTHOOK: Lineage: t2_n34.key SIMPLE [(t1_n56)t1_n56.FieldSchema(name:key, type:string, comment:null), ]
POSTHOOK: Lineage: t2_n34.val SIMPLE [(t1_n56)t1_n56.FieldSchema(name:val, type:string, comment:null), ]
PREHOOK: query: EXPLAIN EXTENDED 
INSERT OVERWRITE TABLE outputTbl1_n13
SELECT key, count(1) FROM T2_n34 GROUP BY key
PREHOOK: type: QUERY
PREHOOK: Input: default@t2_n34
PREHOOK: Output: default@outputtbl1_n13
POSTHOOK: query: EXPLAIN EXTENDED 
INSERT OVERWRITE TABLE outputTbl1_n13
SELECT key, count(1) FROM T2_n34 GROUP BY key
POSTHOOK: type: QUERY
POSTHOOK: Input: default@t2_n34
POSTHOOK: Output: default@outputtbl1_n13
<<<<<<< HEAD
=======
OPTIMIZED SQL: SELECT `key`, COUNT(*) AS `$f1`
FROM `default`.`t2_n34`
GROUP BY `key`
>>>>>>> 720a0f27
STAGE DEPENDENCIES:
  Stage-1 is a root stage
  Stage-0 depends on stages: Stage-1
  Stage-2 depends on stages: Stage-0

STAGE PLANS:
  Stage: Stage-1
    Spark
      Edges:
        Reducer 2 <- Map 1 (GROUP PARTITION-LEVEL SORT, 2)
        Reducer 3 <- Reducer 2 (GROUP, 2)
#### A masked pattern was here ####
      Vertices:
        Map 1 
            Map Operator Tree:
                TableScan
                  alias: t2_n34
                  Statistics: Num rows: 6 Data size: 24 Basic stats: COMPLETE Column stats: NONE
                  GatherStats: false
                  Select Operator
                    expressions: key (type: string)
                    outputColumnNames: key
                    Statistics: Num rows: 6 Data size: 24 Basic stats: COMPLETE Column stats: NONE
                    Group By Operator
                      aggregations: count()
                      bucketGroup: true
                      keys: key (type: string)
                      mode: hash
                      outputColumnNames: _col0, _col1
                      Statistics: Num rows: 6 Data size: 24 Basic stats: COMPLETE Column stats: NONE
                      Reduce Output Operator
                        key expressions: _col0 (type: string)
                        null sort order: a
                        sort order: +
                        Map-reduce partition columns: rand() (type: double)
                        Statistics: Num rows: 6 Data size: 24 Basic stats: COMPLETE Column stats: NONE
                        tag: -1
                        value expressions: _col1 (type: bigint)
                        auto parallelism: false
            Execution mode: vectorized
            Path -> Alias:
#### A masked pattern was here ####
            Path -> Partition:
#### A masked pattern was here ####
                Partition
                  base file name: t2_n34
                  input format: org.apache.hadoop.mapred.TextInputFormat
                  output format: org.apache.hadoop.hive.ql.io.HiveIgnoreKeyTextOutputFormat
                  properties:
                    COLUMN_STATS_ACCURATE {"BASIC_STATS":"true"}
                    SORTBUCKETCOLSPREFIX TRUE
                    bucket_count 2
                    bucket_field_name key,val
                    bucketing_version 2
                    column.name.delimiter ,
                    columns key,val
                    columns.comments 
                    columns.types string:string
#### A masked pattern was here ####
                    name default.t2_n34
                    numFiles 2
                    numRows 6
                    rawDataSize 24
                    serialization.ddl struct t2_n34 { string key, string val}
                    serialization.format 1
                    serialization.lib org.apache.hadoop.hive.serde2.lazy.LazySimpleSerDe
                    totalSize 30
#### A masked pattern was here ####
                  serde: org.apache.hadoop.hive.serde2.lazy.LazySimpleSerDe
                
                    input format: org.apache.hadoop.mapred.TextInputFormat
                    output format: org.apache.hadoop.hive.ql.io.HiveIgnoreKeyTextOutputFormat
                    properties:
                      COLUMN_STATS_ACCURATE {"BASIC_STATS":"true"}
                      SORTBUCKETCOLSPREFIX TRUE
                      bucket_count 2
                      bucket_field_name key,val
                      bucketing_version 2
                      column.name.delimiter ,
                      columns key,val
                      columns.comments 
                      columns.types string:string
#### A masked pattern was here ####
                      name default.t2_n34
                      numFiles 2
                      numRows 6
                      rawDataSize 24
                      serialization.ddl struct t2_n34 { string key, string val}
                      serialization.format 1
                      serialization.lib org.apache.hadoop.hive.serde2.lazy.LazySimpleSerDe
                      totalSize 30
#### A masked pattern was here ####
                    serde: org.apache.hadoop.hive.serde2.lazy.LazySimpleSerDe
                    name: default.t2_n34
                  name: default.t2_n34
            Truncated Path -> Alias:
              /t2_n34 [t2_n34]
        Reducer 2 
            Execution mode: vectorized
            Needs Tagging: false
            Reduce Operator Tree:
              Group By Operator
                aggregations: count(VALUE._col0)
                keys: KEY._col0 (type: string)
                mode: partials
                outputColumnNames: _col0, _col1
                Statistics: Num rows: 6 Data size: 24 Basic stats: COMPLETE Column stats: NONE
                Reduce Output Operator
                  key expressions: _col0 (type: string)
                  null sort order: a
                  sort order: +
                  Map-reduce partition columns: _col0 (type: string)
                  Statistics: Num rows: 6 Data size: 24 Basic stats: COMPLETE Column stats: NONE
                  tag: -1
                  value expressions: _col1 (type: bigint)
                  auto parallelism: false
        Reducer 3 
            Execution mode: vectorized
            Needs Tagging: false
            Reduce Operator Tree:
              Group By Operator
                aggregations: count(VALUE._col0)
                keys: KEY._col0 (type: string)
                mode: final
                outputColumnNames: _col0, _col1
                Statistics: Num rows: 3 Data size: 12 Basic stats: COMPLETE Column stats: NONE
                Select Operator
                  expressions: UDFToInteger(_col0) (type: int), UDFToInteger(_col1) (type: int)
                  outputColumnNames: _col0, _col1
                  Statistics: Num rows: 3 Data size: 12 Basic stats: COMPLETE Column stats: NONE
                  File Output Operator
                    compressed: false
                    GlobalTableId: 1
#### A masked pattern was here ####
                    NumFilesPerFileSink: 1
                    Statistics: Num rows: 3 Data size: 12 Basic stats: COMPLETE Column stats: NONE
#### A masked pattern was here ####
                    table:
                        input format: org.apache.hadoop.mapred.TextInputFormat
                        output format: org.apache.hadoop.hive.ql.io.HiveIgnoreKeyTextOutputFormat
                        properties:
                          COLUMN_STATS_ACCURATE {"BASIC_STATS":"true"}
                          bucket_count -1
                          bucketing_version 2
                          column.name.delimiter ,
                          columns key,cnt
                          columns.comments 
                          columns.types int:int
#### A masked pattern was here ####
                          name default.outputtbl1_n13
                          numFiles 2
                          numRows 5
                          rawDataSize 15
                          serialization.ddl struct outputtbl1_n13 { i32 key, i32 cnt}
                          serialization.format 1
                          serialization.lib org.apache.hadoop.hive.serde2.lazy.LazySimpleSerDe
                          totalSize 20
#### A masked pattern was here ####
                        serde: org.apache.hadoop.hive.serde2.lazy.LazySimpleSerDe
                        name: default.outputtbl1_n13
                    TotalFiles: 1
                    GatherStats: true
                    MultiFileSpray: false

  Stage: Stage-0
    Move Operator
      tables:
          replace: true
#### A masked pattern was here ####
          table:
              input format: org.apache.hadoop.mapred.TextInputFormat
              output format: org.apache.hadoop.hive.ql.io.HiveIgnoreKeyTextOutputFormat
              properties:
                COLUMN_STATS_ACCURATE {"BASIC_STATS":"true"}
                bucket_count -1
                bucketing_version 2
                column.name.delimiter ,
                columns key,cnt
                columns.comments 
                columns.types int:int
#### A masked pattern was here ####
                name default.outputtbl1_n13
                numFiles 2
                numRows 5
                rawDataSize 15
                serialization.ddl struct outputtbl1_n13 { i32 key, i32 cnt}
                serialization.format 1
                serialization.lib org.apache.hadoop.hive.serde2.lazy.LazySimpleSerDe
                totalSize 20
#### A masked pattern was here ####
              serde: org.apache.hadoop.hive.serde2.lazy.LazySimpleSerDe
              name: default.outputtbl1_n13

  Stage: Stage-2
    Stats Work
      Basic Stats Work:
#### A masked pattern was here ####

PREHOOK: query: INSERT OVERWRITE TABLE outputTbl1_n13
SELECT key, count(1) FROM T2_n34 GROUP BY key
PREHOOK: type: QUERY
PREHOOK: Input: default@t2_n34
PREHOOK: Output: default@outputtbl1_n13
POSTHOOK: query: INSERT OVERWRITE TABLE outputTbl1_n13
SELECT key, count(1) FROM T2_n34 GROUP BY key
POSTHOOK: type: QUERY
POSTHOOK: Input: default@t2_n34
POSTHOOK: Output: default@outputtbl1_n13
POSTHOOK: Lineage: outputtbl1_n13.cnt EXPRESSION [(t2_n34)t2_n34.null, ]
POSTHOOK: Lineage: outputtbl1_n13.key EXPRESSION [(t2_n34)t2_n34.FieldSchema(name:key, type:string, comment:null), ]
PREHOOK: query: SELECT * FROM outputTbl1_n13
PREHOOK: type: QUERY
PREHOOK: Input: default@outputtbl1_n13
#### A masked pattern was here ####
POSTHOOK: query: SELECT * FROM outputTbl1_n13
POSTHOOK: type: QUERY
POSTHOOK: Input: default@outputtbl1_n13
#### A masked pattern was here ####
1	1
2	1
3	1
7	1
8	2
PREHOOK: query: EXPLAIN EXTENDED 
INSERT OVERWRITE TABLE outputTbl4_n1
SELECT key, 1, val, count(1) FROM T2_n34 GROUP BY key, 1, val
PREHOOK: type: QUERY
PREHOOK: Input: default@t2_n34
PREHOOK: Output: default@outputtbl4_n1
POSTHOOK: query: EXPLAIN EXTENDED 
INSERT OVERWRITE TABLE outputTbl4_n1
SELECT key, 1, val, count(1) FROM T2_n34 GROUP BY key, 1, val
POSTHOOK: type: QUERY
POSTHOOK: Input: default@t2_n34
POSTHOOK: Output: default@outputtbl4_n1
<<<<<<< HEAD
=======
OPTIMIZED SQL: SELECT `key`, 1 AS `_o__c1`, `val`, COUNT(*) AS `_o__c3`
FROM `default`.`t2_n34`
GROUP BY `key`, `val`
>>>>>>> 720a0f27
STAGE DEPENDENCIES:
  Stage-1 is a root stage
  Stage-0 depends on stages: Stage-1
  Stage-2 depends on stages: Stage-0

STAGE PLANS:
  Stage: Stage-1
    Spark
#### A masked pattern was here ####
      Vertices:
        Map 1 
            Map Operator Tree:
                TableScan
                  alias: t2_n34
                  Statistics: Num rows: 6 Data size: 24 Basic stats: COMPLETE Column stats: NONE
                  GatherStats: false
                  Select Operator
                    expressions: key (type: string), val (type: string)
                    outputColumnNames: key, val
                    Statistics: Num rows: 6 Data size: 24 Basic stats: COMPLETE Column stats: NONE
                    Group By Operator
                      aggregations: count()
                      keys: key (type: string), val (type: string)
                      mode: final
                      outputColumnNames: _col0, _col1, _col2
                      Statistics: Num rows: 3 Data size: 12 Basic stats: COMPLETE Column stats: NONE
                      Select Operator
                        expressions: UDFToInteger(_col0) (type: int), 1 (type: int), _col1 (type: string), UDFToInteger(_col2) (type: int)
                        outputColumnNames: _col0, _col1, _col2, _col3
                        Statistics: Num rows: 3 Data size: 12 Basic stats: COMPLETE Column stats: NONE
                        File Output Operator
                          compressed: false
                          GlobalTableId: 1
#### A masked pattern was here ####
                          NumFilesPerFileSink: 1
                          Statistics: Num rows: 3 Data size: 12 Basic stats: COMPLETE Column stats: NONE
#### A masked pattern was here ####
                          table:
                              input format: org.apache.hadoop.mapred.TextInputFormat
                              output format: org.apache.hadoop.hive.ql.io.HiveIgnoreKeyTextOutputFormat
                              properties:
                                COLUMN_STATS_ACCURATE {"BASIC_STATS":"true"}
                                bucket_count -1
                                bucketing_version 2
                                column.name.delimiter ,
                                columns key1,key2,key3,cnt
                                columns.comments 
                                columns.types int:int:string:int
#### A masked pattern was here ####
                                name default.outputtbl4_n1
                                numFiles 2
                                numRows 6
                                rawDataSize 48
                                serialization.ddl struct outputtbl4_n1 { i32 key1, i32 key2, string key3, i32 cnt}
                                serialization.format 1
                                serialization.lib org.apache.hadoop.hive.serde2.lazy.LazySimpleSerDe
                                totalSize 54
#### A masked pattern was here ####
                              serde: org.apache.hadoop.hive.serde2.lazy.LazySimpleSerDe
                              name: default.outputtbl4_n1
                          TotalFiles: 1
                          GatherStats: true
                          MultiFileSpray: false
            Execution mode: vectorized
            Path -> Alias:
#### A masked pattern was here ####
            Path -> Partition:
#### A masked pattern was here ####
                Partition
                  base file name: t2_n34
                  input format: org.apache.hadoop.mapred.TextInputFormat
                  output format: org.apache.hadoop.hive.ql.io.HiveIgnoreKeyTextOutputFormat
                  properties:
                    COLUMN_STATS_ACCURATE {"BASIC_STATS":"true"}
                    SORTBUCKETCOLSPREFIX TRUE
                    bucket_count 2
                    bucket_field_name key,val
                    bucketing_version 2
                    column.name.delimiter ,
                    columns key,val
                    columns.comments 
                    columns.types string:string
#### A masked pattern was here ####
                    name default.t2_n34
                    numFiles 2
                    numRows 6
                    rawDataSize 24
                    serialization.ddl struct t2_n34 { string key, string val}
                    serialization.format 1
                    serialization.lib org.apache.hadoop.hive.serde2.lazy.LazySimpleSerDe
                    totalSize 30
#### A masked pattern was here ####
                  serde: org.apache.hadoop.hive.serde2.lazy.LazySimpleSerDe
                
                    input format: org.apache.hadoop.mapred.TextInputFormat
                    output format: org.apache.hadoop.hive.ql.io.HiveIgnoreKeyTextOutputFormat
                    properties:
                      COLUMN_STATS_ACCURATE {"BASIC_STATS":"true"}
                      SORTBUCKETCOLSPREFIX TRUE
                      bucket_count 2
                      bucket_field_name key,val
                      bucketing_version 2
                      column.name.delimiter ,
                      columns key,val
                      columns.comments 
                      columns.types string:string
#### A masked pattern was here ####
                      name default.t2_n34
                      numFiles 2
                      numRows 6
                      rawDataSize 24
                      serialization.ddl struct t2_n34 { string key, string val}
                      serialization.format 1
                      serialization.lib org.apache.hadoop.hive.serde2.lazy.LazySimpleSerDe
                      totalSize 30
#### A masked pattern was here ####
                    serde: org.apache.hadoop.hive.serde2.lazy.LazySimpleSerDe
                    name: default.t2_n34
                  name: default.t2_n34
            Truncated Path -> Alias:
              /t2_n34 [t2_n34]

  Stage: Stage-0
    Move Operator
      tables:
          replace: true
#### A masked pattern was here ####
          table:
              input format: org.apache.hadoop.mapred.TextInputFormat
              output format: org.apache.hadoop.hive.ql.io.HiveIgnoreKeyTextOutputFormat
              properties:
                COLUMN_STATS_ACCURATE {"BASIC_STATS":"true"}
                bucket_count -1
                bucketing_version 2
                column.name.delimiter ,
                columns key1,key2,key3,cnt
                columns.comments 
                columns.types int:int:string:int
#### A masked pattern was here ####
                name default.outputtbl4_n1
                numFiles 2
                numRows 6
                rawDataSize 48
                serialization.ddl struct outputtbl4_n1 { i32 key1, i32 key2, string key3, i32 cnt}
                serialization.format 1
                serialization.lib org.apache.hadoop.hive.serde2.lazy.LazySimpleSerDe
                totalSize 54
#### A masked pattern was here ####
              serde: org.apache.hadoop.hive.serde2.lazy.LazySimpleSerDe
              name: default.outputtbl4_n1

  Stage: Stage-2
    Stats Work
      Basic Stats Work:
#### A masked pattern was here ####

PREHOOK: query: INSERT OVERWRITE TABLE outputTbl4_n1
SELECT key, 1, val, count(1) FROM T2_n34 GROUP BY key, 1, val
PREHOOK: type: QUERY
PREHOOK: Input: default@t2_n34
PREHOOK: Output: default@outputtbl4_n1
POSTHOOK: query: INSERT OVERWRITE TABLE outputTbl4_n1
SELECT key, 1, val, count(1) FROM T2_n34 GROUP BY key, 1, val
POSTHOOK: type: QUERY
POSTHOOK: Input: default@t2_n34
POSTHOOK: Output: default@outputtbl4_n1
POSTHOOK: Lineage: outputtbl4_n1.cnt EXPRESSION [(t2_n34)t2_n34.null, ]
POSTHOOK: Lineage: outputtbl4_n1.key1 EXPRESSION [(t2_n34)t2_n34.FieldSchema(name:key, type:string, comment:null), ]
POSTHOOK: Lineage: outputtbl4_n1.key2 SIMPLE []
POSTHOOK: Lineage: outputtbl4_n1.key3 SIMPLE [(t2_n34)t2_n34.FieldSchema(name:val, type:string, comment:null), ]
PREHOOK: query: SELECT * FROM outputTbl4_n1
PREHOOK: type: QUERY
PREHOOK: Input: default@outputtbl4_n1
#### A masked pattern was here ####
POSTHOOK: query: SELECT * FROM outputTbl4_n1
POSTHOOK: type: QUERY
POSTHOOK: Input: default@outputtbl4_n1
#### A masked pattern was here ####
1	1	11	1
2	1	12	1
3	1	13	1
7	1	17	1
8	1	18	1
8	1	28	1
PREHOOK: query: CREATE TABLE outputTbl5_n1(key1 int, key2 int, key3 string, key4 int, cnt int)
PREHOOK: type: CREATETABLE
PREHOOK: Output: database:default
PREHOOK: Output: default@outputTbl5_n1
POSTHOOK: query: CREATE TABLE outputTbl5_n1(key1 int, key2 int, key3 string, key4 int, cnt int)
POSTHOOK: type: CREATETABLE
POSTHOOK: Output: database:default
POSTHOOK: Output: default@outputTbl5_n1
PREHOOK: query: EXPLAIN EXTENDED 
INSERT OVERWRITE TABLE outputTbl5_n1
SELECT key, 1, val, 2, count(1) FROM T2_n34 GROUP BY key, 1, val, 2
PREHOOK: type: QUERY
PREHOOK: Input: default@t2_n34
PREHOOK: Output: default@outputtbl5_n1
POSTHOOK: query: EXPLAIN EXTENDED 
INSERT OVERWRITE TABLE outputTbl5_n1
SELECT key, 1, val, 2, count(1) FROM T2_n34 GROUP BY key, 1, val, 2
POSTHOOK: type: QUERY
POSTHOOK: Input: default@t2_n34
POSTHOOK: Output: default@outputtbl5_n1
<<<<<<< HEAD
=======
OPTIMIZED SQL: SELECT `key`, 1 AS `_o__c1`, `val`, 2 AS `_o__c3`, COUNT(*) AS `_o__c4`
FROM `default`.`t2_n34`
GROUP BY `key`, `val`
>>>>>>> 720a0f27
STAGE DEPENDENCIES:
  Stage-1 is a root stage
  Stage-0 depends on stages: Stage-1
  Stage-2 depends on stages: Stage-0

STAGE PLANS:
  Stage: Stage-1
    Spark
#### A masked pattern was here ####
      Vertices:
        Map 1 
            Map Operator Tree:
                TableScan
                  alias: t2_n34
                  Statistics: Num rows: 6 Data size: 24 Basic stats: COMPLETE Column stats: NONE
                  GatherStats: false
                  Select Operator
                    expressions: key (type: string), val (type: string)
                    outputColumnNames: key, val
                    Statistics: Num rows: 6 Data size: 24 Basic stats: COMPLETE Column stats: NONE
                    Group By Operator
                      aggregations: count()
                      keys: key (type: string), val (type: string)
                      mode: final
                      outputColumnNames: _col0, _col1, _col2
                      Statistics: Num rows: 3 Data size: 12 Basic stats: COMPLETE Column stats: NONE
                      Select Operator
                        expressions: UDFToInteger(_col0) (type: int), 1 (type: int), _col1 (type: string), 2 (type: int), UDFToInteger(_col2) (type: int)
                        outputColumnNames: _col0, _col1, _col2, _col3, _col4
                        Statistics: Num rows: 3 Data size: 12 Basic stats: COMPLETE Column stats: NONE
                        File Output Operator
                          compressed: false
                          GlobalTableId: 1
#### A masked pattern was here ####
                          NumFilesPerFileSink: 1
                          Statistics: Num rows: 3 Data size: 12 Basic stats: COMPLETE Column stats: NONE
#### A masked pattern was here ####
                          table:
                              input format: org.apache.hadoop.mapred.TextInputFormat
                              output format: org.apache.hadoop.hive.ql.io.HiveIgnoreKeyTextOutputFormat
                              properties:
                                COLUMN_STATS_ACCURATE {"BASIC_STATS":"true","COLUMN_STATS":{"cnt":"true","key1":"true","key2":"true","key3":"true","key4":"true"}}
                                bucket_count -1
                                bucketing_version 2
                                column.name.delimiter ,
                                columns key1,key2,key3,key4,cnt
                                columns.comments 
                                columns.types int:int:string:int:int
#### A masked pattern was here ####
                                name default.outputtbl5_n1
                                numFiles 0
                                numRows 0
                                rawDataSize 0
                                serialization.ddl struct outputtbl5_n1 { i32 key1, i32 key2, string key3, i32 key4, i32 cnt}
                                serialization.format 1
                                serialization.lib org.apache.hadoop.hive.serde2.lazy.LazySimpleSerDe
                                totalSize 0
#### A masked pattern was here ####
                              serde: org.apache.hadoop.hive.serde2.lazy.LazySimpleSerDe
                              name: default.outputtbl5_n1
                          TotalFiles: 1
                          GatherStats: true
                          MultiFileSpray: false
            Execution mode: vectorized
            Path -> Alias:
#### A masked pattern was here ####
            Path -> Partition:
#### A masked pattern was here ####
                Partition
                  base file name: t2_n34
                  input format: org.apache.hadoop.mapred.TextInputFormat
                  output format: org.apache.hadoop.hive.ql.io.HiveIgnoreKeyTextOutputFormat
                  properties:
                    COLUMN_STATS_ACCURATE {"BASIC_STATS":"true"}
                    SORTBUCKETCOLSPREFIX TRUE
                    bucket_count 2
                    bucket_field_name key,val
                    bucketing_version 2
                    column.name.delimiter ,
                    columns key,val
                    columns.comments 
                    columns.types string:string
#### A masked pattern was here ####
                    name default.t2_n34
                    numFiles 2
                    numRows 6
                    rawDataSize 24
                    serialization.ddl struct t2_n34 { string key, string val}
                    serialization.format 1
                    serialization.lib org.apache.hadoop.hive.serde2.lazy.LazySimpleSerDe
                    totalSize 30
#### A masked pattern was here ####
                  serde: org.apache.hadoop.hive.serde2.lazy.LazySimpleSerDe
                
                    input format: org.apache.hadoop.mapred.TextInputFormat
                    output format: org.apache.hadoop.hive.ql.io.HiveIgnoreKeyTextOutputFormat
                    properties:
                      COLUMN_STATS_ACCURATE {"BASIC_STATS":"true"}
                      SORTBUCKETCOLSPREFIX TRUE
                      bucket_count 2
                      bucket_field_name key,val
                      bucketing_version 2
                      column.name.delimiter ,
                      columns key,val
                      columns.comments 
                      columns.types string:string
#### A masked pattern was here ####
                      name default.t2_n34
                      numFiles 2
                      numRows 6
                      rawDataSize 24
                      serialization.ddl struct t2_n34 { string key, string val}
                      serialization.format 1
                      serialization.lib org.apache.hadoop.hive.serde2.lazy.LazySimpleSerDe
                      totalSize 30
#### A masked pattern was here ####
                    serde: org.apache.hadoop.hive.serde2.lazy.LazySimpleSerDe
                    name: default.t2_n34
                  name: default.t2_n34
            Truncated Path -> Alias:
              /t2_n34 [t2_n34]

  Stage: Stage-0
    Move Operator
      tables:
          replace: true
#### A masked pattern was here ####
          table:
              input format: org.apache.hadoop.mapred.TextInputFormat
              output format: org.apache.hadoop.hive.ql.io.HiveIgnoreKeyTextOutputFormat
              properties:
                COLUMN_STATS_ACCURATE {"BASIC_STATS":"true","COLUMN_STATS":{"cnt":"true","key1":"true","key2":"true","key3":"true","key4":"true"}}
                bucket_count -1
                bucketing_version 2
                column.name.delimiter ,
                columns key1,key2,key3,key4,cnt
                columns.comments 
                columns.types int:int:string:int:int
#### A masked pattern was here ####
                name default.outputtbl5_n1
                numFiles 0
                numRows 0
                rawDataSize 0
                serialization.ddl struct outputtbl5_n1 { i32 key1, i32 key2, string key3, i32 key4, i32 cnt}
                serialization.format 1
                serialization.lib org.apache.hadoop.hive.serde2.lazy.LazySimpleSerDe
                totalSize 0
#### A masked pattern was here ####
              serde: org.apache.hadoop.hive.serde2.lazy.LazySimpleSerDe
              name: default.outputtbl5_n1

  Stage: Stage-2
    Stats Work
      Basic Stats Work:
#### A masked pattern was here ####

PREHOOK: query: INSERT OVERWRITE TABLE outputTbl5_n1
SELECT key, 1, val, 2, count(1) FROM T2_n34 GROUP BY key, 1, val, 2
PREHOOK: type: QUERY
PREHOOK: Input: default@t2_n34
PREHOOK: Output: default@outputtbl5_n1
POSTHOOK: query: INSERT OVERWRITE TABLE outputTbl5_n1
SELECT key, 1, val, 2, count(1) FROM T2_n34 GROUP BY key, 1, val, 2
POSTHOOK: type: QUERY
POSTHOOK: Input: default@t2_n34
POSTHOOK: Output: default@outputtbl5_n1
POSTHOOK: Lineage: outputtbl5_n1.cnt EXPRESSION [(t2_n34)t2_n34.null, ]
POSTHOOK: Lineage: outputtbl5_n1.key1 EXPRESSION [(t2_n34)t2_n34.FieldSchema(name:key, type:string, comment:null), ]
POSTHOOK: Lineage: outputtbl5_n1.key2 SIMPLE []
POSTHOOK: Lineage: outputtbl5_n1.key3 SIMPLE [(t2_n34)t2_n34.FieldSchema(name:val, type:string, comment:null), ]
POSTHOOK: Lineage: outputtbl5_n1.key4 SIMPLE []
PREHOOK: query: SELECT * FROM outputTbl5_n1 
ORDER BY key1, key2, key3, key4
PREHOOK: type: QUERY
PREHOOK: Input: default@outputtbl5_n1
#### A masked pattern was here ####
POSTHOOK: query: SELECT * FROM outputTbl5_n1 
ORDER BY key1, key2, key3, key4
POSTHOOK: type: QUERY
POSTHOOK: Input: default@outputtbl5_n1
#### A masked pattern was here ####
1	1	11	2	1
2	1	12	2	1
3	1	13	2	1
7	1	17	2	1
8	1	18	2	1
8	1	28	2	1
PREHOOK: query: EXPLAIN EXTENDED
INSERT OVERWRITE TABLE outputTbl4_n1
SELECT key, constant, val, count(1) from 
(SELECT key, 1 as constant, val from T2_n34)subq
group by key, constant, val
PREHOOK: type: QUERY
PREHOOK: Input: default@t2_n34
PREHOOK: Output: default@outputtbl4_n1
POSTHOOK: query: EXPLAIN EXTENDED
INSERT OVERWRITE TABLE outputTbl4_n1
SELECT key, constant, val, count(1) from 
(SELECT key, 1 as constant, val from T2_n34)subq
group by key, constant, val
POSTHOOK: type: QUERY
POSTHOOK: Input: default@t2_n34
POSTHOOK: Output: default@outputtbl4_n1
<<<<<<< HEAD
=======
OPTIMIZED SQL: SELECT `key`, 1 AS `constant`, `val`, COUNT(*) AS `_o__c3`
FROM `default`.`t2_n34`
GROUP BY `key`, `val`
>>>>>>> 720a0f27
STAGE DEPENDENCIES:
  Stage-1 is a root stage
  Stage-0 depends on stages: Stage-1
  Stage-2 depends on stages: Stage-0

STAGE PLANS:
  Stage: Stage-1
    Spark
#### A masked pattern was here ####
      Vertices:
        Map 1 
            Map Operator Tree:
                TableScan
                  alias: t2_n34
                  Statistics: Num rows: 6 Data size: 24 Basic stats: COMPLETE Column stats: NONE
                  GatherStats: false
                  Select Operator
                    expressions: key (type: string), val (type: string)
                    outputColumnNames: key, val
                    Statistics: Num rows: 6 Data size: 24 Basic stats: COMPLETE Column stats: NONE
                    Group By Operator
                      aggregations: count()
                      keys: key (type: string), val (type: string)
                      mode: final
                      outputColumnNames: _col0, _col1, _col2
                      Statistics: Num rows: 3 Data size: 12 Basic stats: COMPLETE Column stats: NONE
                      Select Operator
                        expressions: UDFToInteger(_col0) (type: int), 1 (type: int), _col1 (type: string), UDFToInteger(_col2) (type: int)
                        outputColumnNames: _col0, _col1, _col2, _col3
                        Statistics: Num rows: 3 Data size: 12 Basic stats: COMPLETE Column stats: NONE
                        File Output Operator
                          compressed: false
                          GlobalTableId: 1
#### A masked pattern was here ####
                          NumFilesPerFileSink: 1
                          Statistics: Num rows: 3 Data size: 12 Basic stats: COMPLETE Column stats: NONE
#### A masked pattern was here ####
                          table:
                              input format: org.apache.hadoop.mapred.TextInputFormat
                              output format: org.apache.hadoop.hive.ql.io.HiveIgnoreKeyTextOutputFormat
                              properties:
                                COLUMN_STATS_ACCURATE {"BASIC_STATS":"true"}
                                bucket_count -1
                                bucketing_version 2
                                column.name.delimiter ,
                                columns key1,key2,key3,cnt
                                columns.comments 
                                columns.types int:int:string:int
#### A masked pattern was here ####
                                name default.outputtbl4_n1
                                numFiles 2
                                numRows 6
                                rawDataSize 48
                                serialization.ddl struct outputtbl4_n1 { i32 key1, i32 key2, string key3, i32 cnt}
                                serialization.format 1
                                serialization.lib org.apache.hadoop.hive.serde2.lazy.LazySimpleSerDe
                                totalSize 54
#### A masked pattern was here ####
                              serde: org.apache.hadoop.hive.serde2.lazy.LazySimpleSerDe
                              name: default.outputtbl4_n1
                          TotalFiles: 1
                          GatherStats: true
                          MultiFileSpray: false
            Execution mode: vectorized
            Path -> Alias:
#### A masked pattern was here ####
            Path -> Partition:
#### A masked pattern was here ####
                Partition
                  base file name: t2_n34
                  input format: org.apache.hadoop.mapred.TextInputFormat
                  output format: org.apache.hadoop.hive.ql.io.HiveIgnoreKeyTextOutputFormat
                  properties:
                    COLUMN_STATS_ACCURATE {"BASIC_STATS":"true"}
                    SORTBUCKETCOLSPREFIX TRUE
                    bucket_count 2
                    bucket_field_name key,val
                    bucketing_version 2
                    column.name.delimiter ,
                    columns key,val
                    columns.comments 
                    columns.types string:string
#### A masked pattern was here ####
                    name default.t2_n34
                    numFiles 2
                    numRows 6
                    rawDataSize 24
                    serialization.ddl struct t2_n34 { string key, string val}
                    serialization.format 1
                    serialization.lib org.apache.hadoop.hive.serde2.lazy.LazySimpleSerDe
                    totalSize 30
#### A masked pattern was here ####
                  serde: org.apache.hadoop.hive.serde2.lazy.LazySimpleSerDe
                
                    input format: org.apache.hadoop.mapred.TextInputFormat
                    output format: org.apache.hadoop.hive.ql.io.HiveIgnoreKeyTextOutputFormat
                    properties:
                      COLUMN_STATS_ACCURATE {"BASIC_STATS":"true"}
                      SORTBUCKETCOLSPREFIX TRUE
                      bucket_count 2
                      bucket_field_name key,val
                      bucketing_version 2
                      column.name.delimiter ,
                      columns key,val
                      columns.comments 
                      columns.types string:string
#### A masked pattern was here ####
                      name default.t2_n34
                      numFiles 2
                      numRows 6
                      rawDataSize 24
                      serialization.ddl struct t2_n34 { string key, string val}
                      serialization.format 1
                      serialization.lib org.apache.hadoop.hive.serde2.lazy.LazySimpleSerDe
                      totalSize 30
#### A masked pattern was here ####
                    serde: org.apache.hadoop.hive.serde2.lazy.LazySimpleSerDe
                    name: default.t2_n34
                  name: default.t2_n34
            Truncated Path -> Alias:
              /t2_n34 [t2_n34]

  Stage: Stage-0
    Move Operator
      tables:
          replace: true
#### A masked pattern was here ####
          table:
              input format: org.apache.hadoop.mapred.TextInputFormat
              output format: org.apache.hadoop.hive.ql.io.HiveIgnoreKeyTextOutputFormat
              properties:
                COLUMN_STATS_ACCURATE {"BASIC_STATS":"true"}
                bucket_count -1
                bucketing_version 2
                column.name.delimiter ,
                columns key1,key2,key3,cnt
                columns.comments 
                columns.types int:int:string:int
#### A masked pattern was here ####
                name default.outputtbl4_n1
                numFiles 2
                numRows 6
                rawDataSize 48
                serialization.ddl struct outputtbl4_n1 { i32 key1, i32 key2, string key3, i32 cnt}
                serialization.format 1
                serialization.lib org.apache.hadoop.hive.serde2.lazy.LazySimpleSerDe
                totalSize 54
#### A masked pattern was here ####
              serde: org.apache.hadoop.hive.serde2.lazy.LazySimpleSerDe
              name: default.outputtbl4_n1

  Stage: Stage-2
    Stats Work
      Basic Stats Work:
#### A masked pattern was here ####

PREHOOK: query: INSERT OVERWRITE TABLE outputTbl4_n1
SELECT key, constant, val, count(1) from 
(SELECT key, 1 as constant, val from T2_n34)subq
group by key, constant, val
PREHOOK: type: QUERY
PREHOOK: Input: default@t2_n34
PREHOOK: Output: default@outputtbl4_n1
POSTHOOK: query: INSERT OVERWRITE TABLE outputTbl4_n1
SELECT key, constant, val, count(1) from 
(SELECT key, 1 as constant, val from T2_n34)subq
group by key, constant, val
POSTHOOK: type: QUERY
POSTHOOK: Input: default@t2_n34
POSTHOOK: Output: default@outputtbl4_n1
POSTHOOK: Lineage: outputtbl4_n1.cnt EXPRESSION [(t2_n34)t2_n34.null, ]
POSTHOOK: Lineage: outputtbl4_n1.key1 EXPRESSION [(t2_n34)t2_n34.FieldSchema(name:key, type:string, comment:null), ]
POSTHOOK: Lineage: outputtbl4_n1.key2 SIMPLE []
POSTHOOK: Lineage: outputtbl4_n1.key3 SIMPLE [(t2_n34)t2_n34.FieldSchema(name:val, type:string, comment:null), ]
PREHOOK: query: SELECT * FROM outputTbl4_n1
PREHOOK: type: QUERY
PREHOOK: Input: default@outputtbl4_n1
#### A masked pattern was here ####
POSTHOOK: query: SELECT * FROM outputTbl4_n1
POSTHOOK: type: QUERY
POSTHOOK: Input: default@outputtbl4_n1
#### A masked pattern was here ####
1	1	11	1
2	1	12	1
3	1	13	1
7	1	17	1
8	1	18	1
8	1	28	1
PREHOOK: query: EXPLAIN EXTENDED
INSERT OVERWRITE TABLE outputTbl4_n1
select key, constant3, val, count(1) from
(
SELECT key, constant as constant2, val, 2 as constant3 from 
(SELECT key, 1 as constant, val from T2_n34)subq
)subq2
group by key, constant3, val
PREHOOK: type: QUERY
PREHOOK: Input: default@t2_n34
PREHOOK: Output: default@outputtbl4_n1
POSTHOOK: query: EXPLAIN EXTENDED
INSERT OVERWRITE TABLE outputTbl4_n1
select key, constant3, val, count(1) from
(
SELECT key, constant as constant2, val, 2 as constant3 from 
(SELECT key, 1 as constant, val from T2_n34)subq
)subq2
group by key, constant3, val
POSTHOOK: type: QUERY
POSTHOOK: Input: default@t2_n34
POSTHOOK: Output: default@outputtbl4_n1
<<<<<<< HEAD
=======
OPTIMIZED SQL: SELECT `key`, 2 AS `constant3`, `val`, COUNT(*) AS `_o__c3`
FROM `default`.`t2_n34`
GROUP BY `key`, `val`
>>>>>>> 720a0f27
STAGE DEPENDENCIES:
  Stage-1 is a root stage
  Stage-0 depends on stages: Stage-1
  Stage-2 depends on stages: Stage-0

STAGE PLANS:
  Stage: Stage-1
    Spark
#### A masked pattern was here ####
      Vertices:
        Map 1 
            Map Operator Tree:
                TableScan
                  alias: t2_n34
                  Statistics: Num rows: 6 Data size: 24 Basic stats: COMPLETE Column stats: NONE
                  GatherStats: false
                  Select Operator
                    expressions: key (type: string), val (type: string)
                    outputColumnNames: key, val
                    Statistics: Num rows: 6 Data size: 24 Basic stats: COMPLETE Column stats: NONE
                    Group By Operator
                      aggregations: count()
                      keys: key (type: string), val (type: string)
                      mode: final
                      outputColumnNames: _col0, _col1, _col2
                      Statistics: Num rows: 3 Data size: 12 Basic stats: COMPLETE Column stats: NONE
                      Select Operator
                        expressions: UDFToInteger(_col0) (type: int), 2 (type: int), _col1 (type: string), UDFToInteger(_col2) (type: int)
                        outputColumnNames: _col0, _col1, _col2, _col3
                        Statistics: Num rows: 3 Data size: 12 Basic stats: COMPLETE Column stats: NONE
                        File Output Operator
                          compressed: false
                          GlobalTableId: 1
#### A masked pattern was here ####
                          NumFilesPerFileSink: 1
                          Statistics: Num rows: 3 Data size: 12 Basic stats: COMPLETE Column stats: NONE
#### A masked pattern was here ####
                          table:
                              input format: org.apache.hadoop.mapred.TextInputFormat
                              output format: org.apache.hadoop.hive.ql.io.HiveIgnoreKeyTextOutputFormat
                              properties:
                                COLUMN_STATS_ACCURATE {"BASIC_STATS":"true"}
                                bucket_count -1
                                bucketing_version 2
                                column.name.delimiter ,
                                columns key1,key2,key3,cnt
                                columns.comments 
                                columns.types int:int:string:int
#### A masked pattern was here ####
                                name default.outputtbl4_n1
                                numFiles 2
                                numRows 6
                                rawDataSize 48
                                serialization.ddl struct outputtbl4_n1 { i32 key1, i32 key2, string key3, i32 cnt}
                                serialization.format 1
                                serialization.lib org.apache.hadoop.hive.serde2.lazy.LazySimpleSerDe
                                totalSize 54
#### A masked pattern was here ####
                              serde: org.apache.hadoop.hive.serde2.lazy.LazySimpleSerDe
                              name: default.outputtbl4_n1
                          TotalFiles: 1
                          GatherStats: true
                          MultiFileSpray: false
            Execution mode: vectorized
            Path -> Alias:
#### A masked pattern was here ####
            Path -> Partition:
#### A masked pattern was here ####
                Partition
                  base file name: t2_n34
                  input format: org.apache.hadoop.mapred.TextInputFormat
                  output format: org.apache.hadoop.hive.ql.io.HiveIgnoreKeyTextOutputFormat
                  properties:
                    COLUMN_STATS_ACCURATE {"BASIC_STATS":"true"}
                    SORTBUCKETCOLSPREFIX TRUE
                    bucket_count 2
                    bucket_field_name key,val
                    bucketing_version 2
                    column.name.delimiter ,
                    columns key,val
                    columns.comments 
                    columns.types string:string
#### A masked pattern was here ####
                    name default.t2_n34
                    numFiles 2
                    numRows 6
                    rawDataSize 24
                    serialization.ddl struct t2_n34 { string key, string val}
                    serialization.format 1
                    serialization.lib org.apache.hadoop.hive.serde2.lazy.LazySimpleSerDe
                    totalSize 30
#### A masked pattern was here ####
                  serde: org.apache.hadoop.hive.serde2.lazy.LazySimpleSerDe
                
                    input format: org.apache.hadoop.mapred.TextInputFormat
                    output format: org.apache.hadoop.hive.ql.io.HiveIgnoreKeyTextOutputFormat
                    properties:
                      COLUMN_STATS_ACCURATE {"BASIC_STATS":"true"}
                      SORTBUCKETCOLSPREFIX TRUE
                      bucket_count 2
                      bucket_field_name key,val
                      bucketing_version 2
                      column.name.delimiter ,
                      columns key,val
                      columns.comments 
                      columns.types string:string
#### A masked pattern was here ####
                      name default.t2_n34
                      numFiles 2
                      numRows 6
                      rawDataSize 24
                      serialization.ddl struct t2_n34 { string key, string val}
                      serialization.format 1
                      serialization.lib org.apache.hadoop.hive.serde2.lazy.LazySimpleSerDe
                      totalSize 30
#### A masked pattern was here ####
                    serde: org.apache.hadoop.hive.serde2.lazy.LazySimpleSerDe
                    name: default.t2_n34
                  name: default.t2_n34
            Truncated Path -> Alias:
              /t2_n34 [t2_n34]

  Stage: Stage-0
    Move Operator
      tables:
          replace: true
#### A masked pattern was here ####
          table:
              input format: org.apache.hadoop.mapred.TextInputFormat
              output format: org.apache.hadoop.hive.ql.io.HiveIgnoreKeyTextOutputFormat
              properties:
                COLUMN_STATS_ACCURATE {"BASIC_STATS":"true"}
                bucket_count -1
                bucketing_version 2
                column.name.delimiter ,
                columns key1,key2,key3,cnt
                columns.comments 
                columns.types int:int:string:int
#### A masked pattern was here ####
                name default.outputtbl4_n1
                numFiles 2
                numRows 6
                rawDataSize 48
                serialization.ddl struct outputtbl4_n1 { i32 key1, i32 key2, string key3, i32 cnt}
                serialization.format 1
                serialization.lib org.apache.hadoop.hive.serde2.lazy.LazySimpleSerDe
                totalSize 54
#### A masked pattern was here ####
              serde: org.apache.hadoop.hive.serde2.lazy.LazySimpleSerDe
              name: default.outputtbl4_n1

  Stage: Stage-2
    Stats Work
      Basic Stats Work:
#### A masked pattern was here ####

PREHOOK: query: INSERT OVERWRITE TABLE outputTbl4_n1
select key, constant3, val, count(1) from
(
SELECT key, constant as constant2, val, 2 as constant3 from 
(SELECT key, 1 as constant, val from T2_n34)subq
)subq2
group by key, constant3, val
PREHOOK: type: QUERY
PREHOOK: Input: default@t2_n34
PREHOOK: Output: default@outputtbl4_n1
POSTHOOK: query: INSERT OVERWRITE TABLE outputTbl4_n1
select key, constant3, val, count(1) from
(
SELECT key, constant as constant2, val, 2 as constant3 from 
(SELECT key, 1 as constant, val from T2_n34)subq
)subq2
group by key, constant3, val
POSTHOOK: type: QUERY
POSTHOOK: Input: default@t2_n34
POSTHOOK: Output: default@outputtbl4_n1
POSTHOOK: Lineage: outputtbl4_n1.cnt EXPRESSION [(t2_n34)t2_n34.null, ]
POSTHOOK: Lineage: outputtbl4_n1.key1 EXPRESSION [(t2_n34)t2_n34.FieldSchema(name:key, type:string, comment:null), ]
POSTHOOK: Lineage: outputtbl4_n1.key2 SIMPLE []
POSTHOOK: Lineage: outputtbl4_n1.key3 SIMPLE [(t2_n34)t2_n34.FieldSchema(name:val, type:string, comment:null), ]
PREHOOK: query: SELECT * FROM outputTbl4_n1
PREHOOK: type: QUERY
PREHOOK: Input: default@outputtbl4_n1
#### A masked pattern was here ####
POSTHOOK: query: SELECT * FROM outputTbl4_n1
POSTHOOK: type: QUERY
POSTHOOK: Input: default@outputtbl4_n1
#### A masked pattern was here ####
1	2	11	1
2	2	12	1
3	2	13	1
7	2	17	1
8	2	18	1
8	2	28	1
PREHOOK: query: CREATE TABLE DEST1_n57(key INT, cnt INT)
PREHOOK: type: CREATETABLE
PREHOOK: Output: database:default
PREHOOK: Output: default@DEST1_n57
POSTHOOK: query: CREATE TABLE DEST1_n57(key INT, cnt INT)
POSTHOOK: type: CREATETABLE
POSTHOOK: Output: database:default
POSTHOOK: Output: default@DEST1_n57
PREHOOK: query: CREATE TABLE DEST2_n12(key INT, val STRING, cnt INT)
PREHOOK: type: CREATETABLE
PREHOOK: Output: database:default
PREHOOK: Output: default@DEST2_n12
POSTHOOK: query: CREATE TABLE DEST2_n12(key INT, val STRING, cnt INT)
POSTHOOK: type: CREATETABLE
POSTHOOK: Output: database:default
POSTHOOK: Output: default@DEST2_n12
PREHOOK: query: EXPLAIN
FROM T2_n34
INSERT OVERWRITE TABLE DEST1_n57 SELECT key, count(1) GROUP BY key
INSERT OVERWRITE TABLE DEST2_n12 SELECT key, val, count(1) GROUP BY key, val
PREHOOK: type: QUERY
PREHOOK: Input: default@t2_n34
PREHOOK: Output: default@dest1_n57
PREHOOK: Output: default@dest2_n12
POSTHOOK: query: EXPLAIN
FROM T2_n34
INSERT OVERWRITE TABLE DEST1_n57 SELECT key, count(1) GROUP BY key
INSERT OVERWRITE TABLE DEST2_n12 SELECT key, val, count(1) GROUP BY key, val
POSTHOOK: type: QUERY
POSTHOOK: Input: default@t2_n34
POSTHOOK: Output: default@dest1_n57
POSTHOOK: Output: default@dest2_n12
STAGE DEPENDENCIES:
  Stage-2 is a root stage
  Stage-0 depends on stages: Stage-2
  Stage-3 depends on stages: Stage-0
  Stage-1 depends on stages: Stage-2
  Stage-4 depends on stages: Stage-1

STAGE PLANS:
  Stage: Stage-2
    Spark
      Edges:
        Reducer 2 <- Map 1 (GROUP PARTITION-LEVEL SORT, 31)
        Reducer 3 <- Reducer 2 (GROUP, 31)
#### A masked pattern was here ####
      Vertices:
        Map 1 
            Map Operator Tree:
                TableScan
                  alias: t2_n34
                  Statistics: Num rows: 6 Data size: 24 Basic stats: COMPLETE Column stats: NONE
                  Select Operator
                    expressions: key (type: string)
                    outputColumnNames: key
                    Statistics: Num rows: 6 Data size: 24 Basic stats: COMPLETE Column stats: NONE
                    Group By Operator
                      aggregations: count(1)
                      bucketGroup: true
                      keys: key (type: string)
                      mode: hash
                      outputColumnNames: _col0, _col1
                      Statistics: Num rows: 6 Data size: 24 Basic stats: COMPLETE Column stats: NONE
                      Reduce Output Operator
                        key expressions: _col0 (type: string)
                        sort order: +
                        Map-reduce partition columns: rand() (type: double)
                        Statistics: Num rows: 6 Data size: 24 Basic stats: COMPLETE Column stats: NONE
                        value expressions: _col1 (type: bigint)
                  Select Operator
                    expressions: key (type: string), val (type: string)
                    outputColumnNames: key, val
                    Statistics: Num rows: 6 Data size: 24 Basic stats: COMPLETE Column stats: NONE
                    Group By Operator
                      aggregations: count(1)
                      keys: key (type: string), val (type: string)
                      mode: final
                      outputColumnNames: _col0, _col1, _col2
                      Statistics: Num rows: 3 Data size: 12 Basic stats: COMPLETE Column stats: NONE
                      Select Operator
                        expressions: UDFToInteger(_col0) (type: int), _col1 (type: string), UDFToInteger(_col2) (type: int)
                        outputColumnNames: _col0, _col1, _col2
                        Statistics: Num rows: 3 Data size: 12 Basic stats: COMPLETE Column stats: NONE
                        File Output Operator
                          compressed: true
                          Statistics: Num rows: 3 Data size: 12 Basic stats: COMPLETE Column stats: NONE
                          table:
                              input format: org.apache.hadoop.mapred.TextInputFormat
                              output format: org.apache.hadoop.hive.ql.io.HiveIgnoreKeyTextOutputFormat
                              serde: org.apache.hadoop.hive.serde2.lazy.LazySimpleSerDe
                              name: default.dest2_n12
            Execution mode: vectorized
        Reducer 2 
            Execution mode: vectorized
            Reduce Operator Tree:
              Group By Operator
                aggregations: count(VALUE._col0)
                keys: KEY._col0 (type: string)
                mode: partials
                outputColumnNames: _col0, _col1
                Statistics: Num rows: 6 Data size: 24 Basic stats: COMPLETE Column stats: NONE
                Reduce Output Operator
                  key expressions: _col0 (type: string)
                  sort order: +
                  Map-reduce partition columns: _col0 (type: string)
                  Statistics: Num rows: 6 Data size: 24 Basic stats: COMPLETE Column stats: NONE
                  value expressions: _col1 (type: bigint)
        Reducer 3 
            Execution mode: vectorized
            Reduce Operator Tree:
              Group By Operator
                aggregations: count(VALUE._col0)
                keys: KEY._col0 (type: string)
                mode: final
                outputColumnNames: _col0, _col1
                Statistics: Num rows: 3 Data size: 12 Basic stats: COMPLETE Column stats: NONE
                Select Operator
                  expressions: UDFToInteger(_col0) (type: int), UDFToInteger(_col1) (type: int)
                  outputColumnNames: _col0, _col1
                  Statistics: Num rows: 3 Data size: 12 Basic stats: COMPLETE Column stats: NONE
                  File Output Operator
                    compressed: true
                    Statistics: Num rows: 3 Data size: 12 Basic stats: COMPLETE Column stats: NONE
                    table:
                        input format: org.apache.hadoop.mapred.TextInputFormat
                        output format: org.apache.hadoop.hive.ql.io.HiveIgnoreKeyTextOutputFormat
                        serde: org.apache.hadoop.hive.serde2.lazy.LazySimpleSerDe
                        name: default.dest1_n57

  Stage: Stage-0
    Move Operator
      tables:
          replace: true
          table:
              input format: org.apache.hadoop.mapred.TextInputFormat
              output format: org.apache.hadoop.hive.ql.io.HiveIgnoreKeyTextOutputFormat
              serde: org.apache.hadoop.hive.serde2.lazy.LazySimpleSerDe
              name: default.dest1_n57

  Stage: Stage-3
    Stats Work
      Basic Stats Work:

  Stage: Stage-1
    Move Operator
      tables:
          replace: true
          table:
              input format: org.apache.hadoop.mapred.TextInputFormat
              output format: org.apache.hadoop.hive.ql.io.HiveIgnoreKeyTextOutputFormat
              serde: org.apache.hadoop.hive.serde2.lazy.LazySimpleSerDe
              name: default.dest2_n12

  Stage: Stage-4
    Stats Work
      Basic Stats Work:

PREHOOK: query: FROM T2_n34
INSERT OVERWRITE TABLE DEST1_n57 SELECT key, count(1) GROUP BY key
INSERT OVERWRITE TABLE DEST2_n12 SELECT key, val, count(1) GROUP BY key, val
PREHOOK: type: QUERY
PREHOOK: Input: default@t2_n34
PREHOOK: Output: default@dest1_n57
PREHOOK: Output: default@dest2_n12
POSTHOOK: query: FROM T2_n34
INSERT OVERWRITE TABLE DEST1_n57 SELECT key, count(1) GROUP BY key
INSERT OVERWRITE TABLE DEST2_n12 SELECT key, val, count(1) GROUP BY key, val
POSTHOOK: type: QUERY
POSTHOOK: Input: default@t2_n34
POSTHOOK: Output: default@dest1_n57
POSTHOOK: Output: default@dest2_n12
POSTHOOK: Lineage: dest1_n57.cnt EXPRESSION [(t2_n34)t2_n34.null, ]
POSTHOOK: Lineage: dest1_n57.key EXPRESSION [(t2_n34)t2_n34.FieldSchema(name:key, type:string, comment:null), ]
POSTHOOK: Lineage: dest2_n12.cnt EXPRESSION [(t2_n34)t2_n34.null, ]
POSTHOOK: Lineage: dest2_n12.key EXPRESSION [(t2_n34)t2_n34.FieldSchema(name:key, type:string, comment:null), ]
POSTHOOK: Lineage: dest2_n12.val SIMPLE [(t2_n34)t2_n34.FieldSchema(name:val, type:string, comment:null), ]
PREHOOK: query: select * from DEST1_n57
PREHOOK: type: QUERY
PREHOOK: Input: default@dest1_n57
#### A masked pattern was here ####
POSTHOOK: query: select * from DEST1_n57
POSTHOOK: type: QUERY
POSTHOOK: Input: default@dest1_n57
#### A masked pattern was here ####
1	1
2	1
3	1
7	1
8	2
PREHOOK: query: select * from DEST2_n12
PREHOOK: type: QUERY
PREHOOK: Input: default@dest2_n12
#### A masked pattern was here ####
POSTHOOK: query: select * from DEST2_n12
POSTHOOK: type: QUERY
POSTHOOK: Input: default@dest2_n12
#### A masked pattern was here ####
1	11	1
2	12	1
3	13	1
7	17	1
8	18	1
8	28	1
PREHOOK: query: EXPLAIN
FROM (select key, val from T2_n34 where key = 8) x
INSERT OVERWRITE TABLE DEST1_n57 SELECT key, count(1) GROUP BY key
INSERT OVERWRITE TABLE DEST2_n12 SELECT key, val, count(1) GROUP BY key, val
PREHOOK: type: QUERY
PREHOOK: Input: default@t2_n34
PREHOOK: Output: default@dest1_n57
PREHOOK: Output: default@dest2_n12
POSTHOOK: query: EXPLAIN
FROM (select key, val from T2_n34 where key = 8) x
INSERT OVERWRITE TABLE DEST1_n57 SELECT key, count(1) GROUP BY key
INSERT OVERWRITE TABLE DEST2_n12 SELECT key, val, count(1) GROUP BY key, val
POSTHOOK: type: QUERY
POSTHOOK: Input: default@t2_n34
POSTHOOK: Output: default@dest1_n57
POSTHOOK: Output: default@dest2_n12
STAGE DEPENDENCIES:
  Stage-2 is a root stage
  Stage-0 depends on stages: Stage-2
  Stage-3 depends on stages: Stage-0
  Stage-1 depends on stages: Stage-2
  Stage-4 depends on stages: Stage-1

STAGE PLANS:
  Stage: Stage-2
    Spark
      Edges:
        Reducer 2 <- Map 1 (GROUP PARTITION-LEVEL SORT, 31)
        Reducer 3 <- Reducer 2 (GROUP, 31)
#### A masked pattern was here ####
      Vertices:
        Map 1 
            Map Operator Tree:
                TableScan
                  alias: t2_n34
                  Statistics: Num rows: 6 Data size: 24 Basic stats: COMPLETE Column stats: NONE
                  Filter Operator
                    predicate: (UDFToDouble(key) = 8.0D) (type: boolean)
                    Statistics: Num rows: 3 Data size: 12 Basic stats: COMPLETE Column stats: NONE
                    Select Operator
                      expressions: key (type: string), val (type: string)
                      outputColumnNames: _col0, _col1
                      Statistics: Num rows: 3 Data size: 12 Basic stats: COMPLETE Column stats: NONE
                      Select Operator
                        expressions: _col0 (type: string)
                        outputColumnNames: _col0
                        Statistics: Num rows: 3 Data size: 12 Basic stats: COMPLETE Column stats: NONE
                        Group By Operator
                          aggregations: count(1)
                          bucketGroup: true
                          keys: _col0 (type: string)
                          mode: hash
                          outputColumnNames: _col0, _col1
                          Statistics: Num rows: 3 Data size: 12 Basic stats: COMPLETE Column stats: NONE
                          Reduce Output Operator
                            key expressions: _col0 (type: string)
                            sort order: +
                            Map-reduce partition columns: rand() (type: double)
                            Statistics: Num rows: 3 Data size: 12 Basic stats: COMPLETE Column stats: NONE
                            value expressions: _col1 (type: bigint)
                      Group By Operator
                        aggregations: count(1)
                        keys: _col0 (type: string), _col1 (type: string)
                        mode: final
                        outputColumnNames: _col0, _col1, _col2
                        Statistics: Num rows: 1 Data size: 4 Basic stats: COMPLETE Column stats: NONE
                        Select Operator
                          expressions: UDFToInteger(_col0) (type: int), _col1 (type: string), UDFToInteger(_col2) (type: int)
                          outputColumnNames: _col0, _col1, _col2
                          Statistics: Num rows: 1 Data size: 4 Basic stats: COMPLETE Column stats: NONE
                          File Output Operator
                            compressed: true
                            Statistics: Num rows: 1 Data size: 4 Basic stats: COMPLETE Column stats: NONE
                            table:
                                input format: org.apache.hadoop.mapred.TextInputFormat
                                output format: org.apache.hadoop.hive.ql.io.HiveIgnoreKeyTextOutputFormat
                                serde: org.apache.hadoop.hive.serde2.lazy.LazySimpleSerDe
                                name: default.dest2_n12
            Execution mode: vectorized
        Reducer 2 
            Execution mode: vectorized
            Reduce Operator Tree:
              Group By Operator
                aggregations: count(VALUE._col0)
                keys: KEY._col0 (type: string)
                mode: partials
                outputColumnNames: _col0, _col1
                Statistics: Num rows: 3 Data size: 12 Basic stats: COMPLETE Column stats: NONE
                Reduce Output Operator
                  key expressions: _col0 (type: string)
                  sort order: +
                  Map-reduce partition columns: _col0 (type: string)
                  Statistics: Num rows: 3 Data size: 12 Basic stats: COMPLETE Column stats: NONE
                  value expressions: _col1 (type: bigint)
        Reducer 3 
            Execution mode: vectorized
            Reduce Operator Tree:
              Group By Operator
                aggregations: count(VALUE._col0)
                keys: KEY._col0 (type: string)
                mode: final
                outputColumnNames: _col0, _col1
                Statistics: Num rows: 1 Data size: 4 Basic stats: COMPLETE Column stats: NONE
                Select Operator
                  expressions: UDFToInteger(_col0) (type: int), UDFToInteger(_col1) (type: int)
                  outputColumnNames: _col0, _col1
                  Statistics: Num rows: 1 Data size: 4 Basic stats: COMPLETE Column stats: NONE
                  File Output Operator
                    compressed: true
                    Statistics: Num rows: 1 Data size: 4 Basic stats: COMPLETE Column stats: NONE
                    table:
                        input format: org.apache.hadoop.mapred.TextInputFormat
                        output format: org.apache.hadoop.hive.ql.io.HiveIgnoreKeyTextOutputFormat
                        serde: org.apache.hadoop.hive.serde2.lazy.LazySimpleSerDe
                        name: default.dest1_n57

  Stage: Stage-0
    Move Operator
      tables:
          replace: true
          table:
              input format: org.apache.hadoop.mapred.TextInputFormat
              output format: org.apache.hadoop.hive.ql.io.HiveIgnoreKeyTextOutputFormat
              serde: org.apache.hadoop.hive.serde2.lazy.LazySimpleSerDe
              name: default.dest1_n57

  Stage: Stage-3
    Stats Work
      Basic Stats Work:

  Stage: Stage-1
    Move Operator
      tables:
          replace: true
          table:
              input format: org.apache.hadoop.mapred.TextInputFormat
              output format: org.apache.hadoop.hive.ql.io.HiveIgnoreKeyTextOutputFormat
              serde: org.apache.hadoop.hive.serde2.lazy.LazySimpleSerDe
              name: default.dest2_n12

  Stage: Stage-4
    Stats Work
      Basic Stats Work:

PREHOOK: query: FROM (select key, val from T2_n34 where key = 8) x
INSERT OVERWRITE TABLE DEST1_n57 SELECT key, count(1) GROUP BY key
INSERT OVERWRITE TABLE DEST2_n12 SELECT key, val, count(1) GROUP BY key, val
PREHOOK: type: QUERY
PREHOOK: Input: default@t2_n34
PREHOOK: Output: default@dest1_n57
PREHOOK: Output: default@dest2_n12
POSTHOOK: query: FROM (select key, val from T2_n34 where key = 8) x
INSERT OVERWRITE TABLE DEST1_n57 SELECT key, count(1) GROUP BY key
INSERT OVERWRITE TABLE DEST2_n12 SELECT key, val, count(1) GROUP BY key, val
POSTHOOK: type: QUERY
POSTHOOK: Input: default@t2_n34
POSTHOOK: Output: default@dest1_n57
POSTHOOK: Output: default@dest2_n12
POSTHOOK: Lineage: dest1_n57.cnt EXPRESSION [(t2_n34)t2_n34.null, ]
POSTHOOK: Lineage: dest1_n57.key EXPRESSION [(t2_n34)t2_n34.FieldSchema(name:key, type:string, comment:null), ]
POSTHOOK: Lineage: dest2_n12.cnt EXPRESSION [(t2_n34)t2_n34.null, ]
POSTHOOK: Lineage: dest2_n12.key EXPRESSION [(t2_n34)t2_n34.FieldSchema(name:key, type:string, comment:null), ]
POSTHOOK: Lineage: dest2_n12.val SIMPLE [(t2_n34)t2_n34.FieldSchema(name:val, type:string, comment:null), ]
PREHOOK: query: select * from DEST1_n57
PREHOOK: type: QUERY
PREHOOK: Input: default@dest1_n57
#### A masked pattern was here ####
POSTHOOK: query: select * from DEST1_n57
POSTHOOK: type: QUERY
POSTHOOK: Input: default@dest1_n57
#### A masked pattern was here ####
8	2
PREHOOK: query: select * from DEST2_n12
PREHOOK: type: QUERY
PREHOOK: Input: default@dest2_n12
#### A masked pattern was here ####
POSTHOOK: query: select * from DEST2_n12
POSTHOOK: type: QUERY
POSTHOOK: Input: default@dest2_n12
#### A masked pattern was here ####
8	18	1
8	28	1<|MERGE_RESOLUTION|>--- conflicted
+++ resolved
@@ -46,12 +46,9 @@
 POSTHOOK: type: QUERY
 POSTHOOK: Input: default@t1_n56
 POSTHOOK: Output: default@outputtbl1_n13
-<<<<<<< HEAD
-=======
 OPTIMIZED SQL: SELECT `key`, COUNT(*) AS `$f1`
 FROM `default`.`t1_n56`
 GROUP BY `key`
->>>>>>> 720a0f27
 STAGE DEPENDENCIES:
   Stage-1 is a root stage
   Stage-0 depends on stages: Stage-1
@@ -253,12 +250,9 @@
 POSTHOOK: type: QUERY
 POSTHOOK: Input: default@t1_n56
 POSTHOOK: Output: default@outputtbl2_n3
-<<<<<<< HEAD
-=======
 OPTIMIZED SQL: SELECT `key`, `val`, COUNT(*) AS `$f2`
 FROM `default`.`t1_n56`
 GROUP BY `key`, `val`
->>>>>>> 720a0f27
 STAGE DEPENDENCIES:
   Stage-1 is a root stage
   Stage-0 depends on stages: Stage-1
@@ -495,12 +489,9 @@
 POSTHOOK: type: QUERY
 POSTHOOK: Input: default@t1_n56
 POSTHOOK: Output: default@outputtbl1_n13
-<<<<<<< HEAD
-=======
 OPTIMIZED SQL: SELECT `key`, COUNT(*) AS `$f1`
 FROM `default`.`t1_n56`
 GROUP BY `key`
->>>>>>> 720a0f27
 STAGE DEPENDENCIES:
   Stage-1 is a root stage
   Stage-0 depends on stages: Stage-1
@@ -694,12 +685,9 @@
 POSTHOOK: type: QUERY
 POSTHOOK: Input: default@t1_n56
 POSTHOOK: Output: default@outputtbl1_n13
-<<<<<<< HEAD
-=======
 OPTIMIZED SQL: SELECT `key`, COUNT(*) AS `$f1`
 FROM `default`.`t1_n56`
 GROUP BY `key`
->>>>>>> 720a0f27
 STAGE DEPENDENCIES:
   Stage-1 is a root stage
   Stage-0 depends on stages: Stage-1
@@ -901,12 +889,9 @@
 POSTHOOK: type: QUERY
 POSTHOOK: Input: default@t1_n56
 POSTHOOK: Output: default@outputtbl3_n1
-<<<<<<< HEAD
-=======
 OPTIMIZED SQL: SELECT 1 AS `_o__c0`, `key`, COUNT(*) AS `_o__c2`
 FROM `default`.`t1_n56`
 GROUP BY `key`
->>>>>>> 720a0f27
 STAGE DEPENDENCIES:
   Stage-1 is a root stage
   Stage-0 depends on stages: Stage-1
@@ -1109,12 +1094,9 @@
 POSTHOOK: type: QUERY
 POSTHOOK: Input: default@t1_n56
 POSTHOOK: Output: default@outputtbl4_n1
-<<<<<<< HEAD
-=======
 OPTIMIZED SQL: SELECT `key`, 1 AS `_o__c1`, `val`, COUNT(*) AS `_o__c3`
 FROM `default`.`t1_n56`
 GROUP BY `key`, `val`
->>>>>>> 720a0f27
 STAGE DEPENDENCIES:
   Stage-1 is a root stage
   Stage-0 depends on stages: Stage-1
@@ -1352,12 +1334,9 @@
 POSTHOOK: type: QUERY
 POSTHOOK: Input: default@t1_n56
 POSTHOOK: Output: default@outputtbl3_n1
-<<<<<<< HEAD
-=======
 OPTIMIZED SQL: SELECT `key` AS `$f0`, CAST(`key` AS DOUBLE) + CAST(1 AS DOUBLE) AS `$f1`, COUNT(*) AS `$f2`
 FROM `default`.`t1_n56`
 GROUP BY `key`, CAST(`key` AS DOUBLE) + CAST(1 AS DOUBLE)
->>>>>>> 720a0f27
 STAGE DEPENDENCIES:
   Stage-1 is a root stage
   Stage-0 depends on stages: Stage-1
@@ -1597,12 +1576,9 @@
 POSTHOOK: type: QUERY
 POSTHOOK: Input: default@t1_n56
 POSTHOOK: Output: default@outputtbl1_n13
-<<<<<<< HEAD
-=======
 OPTIMIZED SQL: SELECT CAST(CAST(`key` AS DOUBLE) + CAST(`key` AS DOUBLE) AS STRING) AS `_o__c0`, SUM(COUNT(*)) AS `_o__c1`
 FROM `default`.`t1_n56`
 GROUP BY CAST(`key` AS DOUBLE) + CAST(`key` AS DOUBLE)
->>>>>>> 720a0f27
 STAGE DEPENDENCIES:
   Stage-1 is a root stage
   Stage-0 depends on stages: Stage-1
@@ -1859,8 +1835,6 @@
 POSTHOOK: type: QUERY
 POSTHOOK: Input: default@t1_n56
 POSTHOOK: Output: default@outputtbl1_n13
-<<<<<<< HEAD
-=======
 OPTIMIZED SQL: SELECT `key`, COUNT(*) AS `$f1`
 FROM `default`.`t1_n56`
 GROUP BY `key`
@@ -1868,7 +1842,6 @@
 SELECT `key`, COUNT(*) AS `$f1`
 FROM `default`.`t1_n56`
 GROUP BY `key`
->>>>>>> 720a0f27
 STAGE DEPENDENCIES:
   Stage-1 is a root stage
   Stage-0 depends on stages: Stage-1
@@ -2194,8 +2167,6 @@
 POSTHOOK: type: QUERY
 POSTHOOK: Input: default@t1_n56
 POSTHOOK: Output: default@outputtbl1_n13
-<<<<<<< HEAD
-=======
 OPTIMIZED SQL: SELECT `key`, COUNT(*) AS `$f1`
 FROM `default`.`t1_n56`
 GROUP BY `key`
@@ -2203,7 +2174,6 @@
 SELECT CAST(CAST(`key` AS DOUBLE) + CAST(`key` AS DOUBLE) AS STRING) AS `key`, COUNT(*) AS `_o__c1`
 FROM `default`.`t1_n56`
 GROUP BY CAST(`key` AS DOUBLE) + CAST(`key` AS DOUBLE)
->>>>>>> 720a0f27
 STAGE DEPENDENCIES:
   Stage-1 is a root stage
   Stage-0 depends on stages: Stage-1
@@ -2574,8 +2544,6 @@
 POSTHOOK: type: QUERY
 POSTHOOK: Input: default@t1_n56
 POSTHOOK: Output: default@outputtbl1_n13
-<<<<<<< HEAD
-=======
 OPTIMIZED SQL: SELECT `t0`.`key`, `t0`.`$f1` + `t2`.`$f1` AS `_o__c1`
 FROM (SELECT `key`, COUNT(*) AS `$f1`
 FROM `default`.`t1_n56`
@@ -2585,7 +2553,6 @@
 FROM `default`.`t1_n56`
 WHERE `key` IS NOT NULL
 GROUP BY `key`) AS `t2` ON `t0`.`key` = `t2`.`key`
->>>>>>> 720a0f27
 STAGE DEPENDENCIES:
   Stage-1 is a root stage
   Stage-0 depends on stages: Stage-1
@@ -2898,8 +2865,6 @@
 POSTHOOK: type: QUERY
 POSTHOOK: Input: default@t1_n56
 #### A masked pattern was here ####
-<<<<<<< HEAD
-=======
 OPTIMIZED SQL: SELECT *
 FROM (SELECT `key`, COUNT(*) AS `$f1`
 FROM `default`.`t1_n56`
@@ -2909,7 +2874,6 @@
 FROM `default`.`t1_n56`
 WHERE `key` IS NOT NULL
 GROUP BY `key`, `val`) AS `t2` ON `t0`.`key` = `t2`.`key`
->>>>>>> 720a0f27
 STAGE DEPENDENCIES:
   Stage-1 is a root stage
   Stage-0 depends on stages: Stage-1
@@ -3199,12 +3163,9 @@
 POSTHOOK: type: QUERY
 POSTHOOK: Input: default@t2_n34
 POSTHOOK: Output: default@outputtbl1_n13
-<<<<<<< HEAD
-=======
 OPTIMIZED SQL: SELECT `key`, COUNT(*) AS `$f1`
 FROM `default`.`t2_n34`
 GROUP BY `key`
->>>>>>> 720a0f27
 STAGE DEPENDENCIES:
   Stage-1 is a root stage
   Stage-0 depends on stages: Stage-1
@@ -3440,12 +3401,9 @@
 POSTHOOK: type: QUERY
 POSTHOOK: Input: default@t2_n34
 POSTHOOK: Output: default@outputtbl4_n1
-<<<<<<< HEAD
-=======
 OPTIMIZED SQL: SELECT `key`, 1 AS `_o__c1`, `val`, COUNT(*) AS `_o__c3`
 FROM `default`.`t2_n34`
 GROUP BY `key`, `val`
->>>>>>> 720a0f27
 STAGE DEPENDENCIES:
   Stage-1 is a root stage
   Stage-0 depends on stages: Stage-1
@@ -3650,12 +3608,9 @@
 POSTHOOK: type: QUERY
 POSTHOOK: Input: default@t2_n34
 POSTHOOK: Output: default@outputtbl5_n1
-<<<<<<< HEAD
-=======
 OPTIMIZED SQL: SELECT `key`, 1 AS `_o__c1`, `val`, 2 AS `_o__c3`, COUNT(*) AS `_o__c4`
 FROM `default`.`t2_n34`
 GROUP BY `key`, `val`
->>>>>>> 720a0f27
 STAGE DEPENDENCIES:
   Stage-1 is a root stage
   Stage-0 depends on stages: Stage-1
@@ -3859,12 +3814,9 @@
 POSTHOOK: type: QUERY
 POSTHOOK: Input: default@t2_n34
 POSTHOOK: Output: default@outputtbl4_n1
-<<<<<<< HEAD
-=======
 OPTIMIZED SQL: SELECT `key`, 1 AS `constant`, `val`, COUNT(*) AS `_o__c3`
 FROM `default`.`t2_n34`
 GROUP BY `key`, `val`
->>>>>>> 720a0f27
 STAGE DEPENDENCIES:
   Stage-1 is a root stage
   Stage-0 depends on stages: Stage-1
@@ -4075,12 +4027,9 @@
 POSTHOOK: type: QUERY
 POSTHOOK: Input: default@t2_n34
 POSTHOOK: Output: default@outputtbl4_n1
-<<<<<<< HEAD
-=======
 OPTIMIZED SQL: SELECT `key`, 2 AS `constant3`, `val`, COUNT(*) AS `_o__c3`
 FROM `default`.`t2_n34`
 GROUP BY `key`, `val`
->>>>>>> 720a0f27
 STAGE DEPENDENCIES:
   Stage-1 is a root stage
   Stage-0 depends on stages: Stage-1
