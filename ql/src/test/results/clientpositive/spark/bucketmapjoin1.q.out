--- conflicted
+++ resolved
@@ -38,8 +38,6 @@
 POSTHOOK: Input: default@srcbucket_mapjoin_part_2_n1
 POSTHOOK: Input: default@srcbucket_mapjoin_part_n1
 #### A masked pattern was here ####
-<<<<<<< HEAD
-=======
 OPTIMIZED SQL: SELECT `t0`.`key`, `t0`.`value`, `t2`.`value` AS `value1`
 FROM (SELECT `key`, `value`
 FROM `default`.`srcbucket_mapjoin_part_n1`
@@ -47,7 +45,6 @@
 INNER JOIN (SELECT `key`, `value`, CAST('2008-04-08' AS STRING) AS `ds`
 FROM `default`.`srcbucket_mapjoin_part_2_n1`
 WHERE `ds` = '2008-04-08' AND `key` IS NOT NULL) AS `t2` ON `t0`.`key` = `t2`.`key`
->>>>>>> 720a0f27
 STAGE DEPENDENCIES:
   Stage-1 is a root stage
   Stage-0 depends on stages: Stage-1
@@ -144,8 +141,6 @@
 POSTHOOK: Input: default@srcbucket_mapjoin_part_2_n1
 POSTHOOK: Input: default@srcbucket_mapjoin_part_n1
 #### A masked pattern was here ####
-<<<<<<< HEAD
-=======
 OPTIMIZED SQL: SELECT `t0`.`key`, `t0`.`value`, `t2`.`value` AS `value1`
 FROM (SELECT `key`, `value`
 FROM `default`.`srcbucket_mapjoin_part_n1`
@@ -153,7 +148,6 @@
 INNER JOIN (SELECT `key`, `value`, CAST('2008-04-08' AS STRING) AS `ds`
 FROM `default`.`srcbucket_mapjoin_part_2_n1`
 WHERE `ds` = '2008-04-08' AND `key` IS NOT NULL) AS `t2` ON `t0`.`key` = `t2`.`key`
->>>>>>> 720a0f27
 STAGE DEPENDENCIES:
   Stage-1 is a root stage
   Stage-0 depends on stages: Stage-1
@@ -344,8 +338,6 @@
 POSTHOOK: Input: default@srcbucket_mapjoin_part_n1
 POSTHOOK: Input: default@srcbucket_mapjoin_part_n1@ds=2008-04-08
 POSTHOOK: Output: default@bucketmapjoin_tmp_result_n0
-<<<<<<< HEAD
-=======
 OPTIMIZED SQL: SELECT `t0`.`key`, `t0`.`value`, `t2`.`value` AS `value1`
 FROM (SELECT `key`, `value`
 FROM `default`.`srcbucket_mapjoin_n1`
@@ -353,7 +345,6 @@
 INNER JOIN (SELECT `key`, `value`, CAST('2008-04-08' AS STRING) AS `ds`
 FROM `default`.`srcbucket_mapjoin_part_n1`
 WHERE `ds` = '2008-04-08' AND `key` IS NOT NULL) AS `t2` ON `t0`.`key` = `t2`.`key`
->>>>>>> 720a0f27
 STAGE DEPENDENCIES:
   Stage-1 is a root stage
   Stage-0 depends on stages: Stage-1
@@ -723,8 +714,6 @@
 POSTHOOK: Input: default@srcbucket_mapjoin_part_n1
 POSTHOOK: Input: default@srcbucket_mapjoin_part_n1@ds=2008-04-08
 POSTHOOK: Output: default@bucketmapjoin_tmp_result_n0
-<<<<<<< HEAD
-=======
 OPTIMIZED SQL: SELECT `t0`.`key`, `t0`.`value`, `t2`.`value` AS `value1`
 FROM (SELECT `key`, `value`
 FROM `default`.`srcbucket_mapjoin_n1`
@@ -732,7 +721,6 @@
 INNER JOIN (SELECT `key`, `value`, CAST('2008-04-08' AS STRING) AS `ds`
 FROM `default`.`srcbucket_mapjoin_part_n1`
 WHERE `ds` = '2008-04-08' AND `key` IS NOT NULL) AS `t2` ON `t0`.`key` = `t2`.`key`
->>>>>>> 720a0f27
 STAGE DEPENDENCIES:
   Stage-1 is a root stage
   Stage-0 depends on stages: Stage-1
