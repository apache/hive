PREHOOK: query: CREATE TABLE tbl1_n0(key int, value string) CLUSTERED BY (key) SORTED BY (key) INTO 2 BUCKETS
PREHOOK: type: CREATETABLE
PREHOOK: Output: database:default
PREHOOK: Output: default@tbl1_n0
POSTHOOK: query: CREATE TABLE tbl1_n0(key int, value string) CLUSTERED BY (key) SORTED BY (key) INTO 2 BUCKETS
POSTHOOK: type: CREATETABLE
POSTHOOK: Output: database:default
POSTHOOK: Output: default@tbl1_n0
PREHOOK: query: CREATE TABLE tbl2_n0(key int, value string) CLUSTERED BY (key) SORTED BY (key) INTO 2 BUCKETS
PREHOOK: type: CREATETABLE
PREHOOK: Output: database:default
PREHOOK: Output: default@tbl2_n0
POSTHOOK: query: CREATE TABLE tbl2_n0(key int, value string) CLUSTERED BY (key) SORTED BY (key) INTO 2 BUCKETS
POSTHOOK: type: CREATETABLE
POSTHOOK: Output: database:default
POSTHOOK: Output: default@tbl2_n0
PREHOOK: query: CREATE TABLE tbl3(key int, value string) CLUSTERED BY (key) SORTED BY (key) INTO 2 BUCKETS
PREHOOK: type: CREATETABLE
PREHOOK: Output: database:default
PREHOOK: Output: default@tbl3
POSTHOOK: query: CREATE TABLE tbl3(key int, value string) CLUSTERED BY (key) SORTED BY (key) INTO 2 BUCKETS
POSTHOOK: type: CREATETABLE
POSTHOOK: Output: database:default
POSTHOOK: Output: default@tbl3
PREHOOK: query: insert overwrite table tbl1_n0
select * from src where key < 10
PREHOOK: type: QUERY
PREHOOK: Input: default@src
PREHOOK: Output: default@tbl1_n0
POSTHOOK: query: insert overwrite table tbl1_n0
select * from src where key < 10
POSTHOOK: type: QUERY
POSTHOOK: Input: default@src
POSTHOOK: Output: default@tbl1_n0
POSTHOOK: Lineage: tbl1_n0.key EXPRESSION [(src)src.FieldSchema(name:key, type:string, comment:default), ]
POSTHOOK: Lineage: tbl1_n0.value SIMPLE [(src)src.FieldSchema(name:value, type:string, comment:default), ]
PREHOOK: query: insert overwrite table tbl2_n0
select * from src where key < 10
PREHOOK: type: QUERY
PREHOOK: Input: default@src
PREHOOK: Output: default@tbl2_n0
POSTHOOK: query: insert overwrite table tbl2_n0
select * from src where key < 10
POSTHOOK: type: QUERY
POSTHOOK: Input: default@src
POSTHOOK: Output: default@tbl2_n0
POSTHOOK: Lineage: tbl2_n0.key EXPRESSION [(src)src.FieldSchema(name:key, type:string, comment:default), ]
POSTHOOK: Lineage: tbl2_n0.value SIMPLE [(src)src.FieldSchema(name:value, type:string, comment:default), ]
PREHOOK: query: insert overwrite table tbl3
select * from src where key < 10
PREHOOK: type: QUERY
PREHOOK: Input: default@src
PREHOOK: Output: default@tbl3
POSTHOOK: query: insert overwrite table tbl3
select * from src where key < 10
POSTHOOK: type: QUERY
POSTHOOK: Input: default@src
POSTHOOK: Output: default@tbl3
POSTHOOK: Lineage: tbl3.key EXPRESSION [(src)src.FieldSchema(name:key, type:string, comment:default), ]
POSTHOOK: Lineage: tbl3.value SIMPLE [(src)src.FieldSchema(name:value, type:string, comment:default), ]
PREHOOK: query: explain extended
select a.key as key, a.value as val1, b.value as val2, c.value as val3
from tbl1_n0 a join tbl2_n0 b on a.key = b.key join tbl3 c on a.value = c.value
PREHOOK: type: QUERY
PREHOOK: Input: default@tbl1_n0
PREHOOK: Input: default@tbl2_n0
PREHOOK: Input: default@tbl3
#### A masked pattern was here ####
POSTHOOK: query: explain extended
select a.key as key, a.value as val1, b.value as val2, c.value as val3
from tbl1_n0 a join tbl2_n0 b on a.key = b.key join tbl3 c on a.value = c.value
POSTHOOK: type: QUERY
POSTHOOK: Input: default@tbl1_n0
POSTHOOK: Input: default@tbl2_n0
POSTHOOK: Input: default@tbl3
#### A masked pattern was here ####
<<<<<<< HEAD
=======
OPTIMIZED SQL: SELECT `t0`.`key`, `t0`.`value` AS `val1`, `t4`.`value` AS `val2`, `t2`.`value` AS `val3`
FROM (SELECT `key`, `value`
FROM `default`.`tbl1_n0`
WHERE `key` IS NOT NULL AND `value` IS NOT NULL) AS `t0`
INNER JOIN (SELECT `value`
FROM `default`.`tbl3`
WHERE `value` IS NOT NULL) AS `t2` ON `t0`.`value` = `t2`.`value`
INNER JOIN (SELECT `key`, `value`
FROM `default`.`tbl2_n0`
WHERE `key` IS NOT NULL) AS `t4` ON `t0`.`key` = `t4`.`key`
>>>>>>> 720a0f27
STAGE DEPENDENCIES:
  Stage-2 is a root stage
  Stage-1 depends on stages: Stage-2
  Stage-0 depends on stages: Stage-1

STAGE PLANS:
  Stage: Stage-2
    Spark
#### A masked pattern was here ####
      Vertices:
        Map 2 
            Map Operator Tree:
                TableScan
                  alias: c
                  Statistics: Num rows: 10 Data size: 70 Basic stats: COMPLETE Column stats: NONE
                  GatherStats: false
                  Filter Operator
                    isSamplingPred: false
                    predicate: value is not null (type: boolean)
                    Statistics: Num rows: 10 Data size: 70 Basic stats: COMPLETE Column stats: NONE
                    Select Operator
                      expressions: value (type: string)
                      outputColumnNames: _col0
                      Statistics: Num rows: 10 Data size: 70 Basic stats: COMPLETE Column stats: NONE
                      Spark HashTable Sink Operator
                        keys:
                          0 _col1 (type: string)
                          1 _col0 (type: string)
                        Position of Big Table: 0
            Local Work:
              Map Reduce Local Work
            Path -> Alias:
#### A masked pattern was here ####
            Path -> Partition:
#### A masked pattern was here ####
                Partition
                  base file name: tbl3
                  input format: org.apache.hadoop.mapred.TextInputFormat
                  output format: org.apache.hadoop.hive.ql.io.HiveIgnoreKeyTextOutputFormat
                  properties:
                    COLUMN_STATS_ACCURATE {"BASIC_STATS":"true"}
                    SORTBUCKETCOLSPREFIX TRUE
                    bucket_count 2
                    bucket_field_name key
                    bucketing_version 2
                    column.name.delimiter ,
                    columns key,value
                    columns.comments 
                    columns.types int:string
#### A masked pattern was here ####
                    name default.tbl3
                    numFiles 2
                    numRows 10
                    rawDataSize 70
                    serialization.ddl struct tbl3 { i32 key, string value}
                    serialization.format 1
                    serialization.lib org.apache.hadoop.hive.serde2.lazy.LazySimpleSerDe
                    totalSize 80
#### A masked pattern was here ####
                  serde: org.apache.hadoop.hive.serde2.lazy.LazySimpleSerDe
                
                    input format: org.apache.hadoop.mapred.TextInputFormat
                    output format: org.apache.hadoop.hive.ql.io.HiveIgnoreKeyTextOutputFormat
                    properties:
                      COLUMN_STATS_ACCURATE {"BASIC_STATS":"true"}
                      SORTBUCKETCOLSPREFIX TRUE
                      bucket_count 2
                      bucket_field_name key
                      bucketing_version 2
                      column.name.delimiter ,
                      columns key,value
                      columns.comments 
                      columns.types int:string
#### A masked pattern was here ####
                      name default.tbl3
                      numFiles 2
                      numRows 10
                      rawDataSize 70
                      serialization.ddl struct tbl3 { i32 key, string value}
                      serialization.format 1
                      serialization.lib org.apache.hadoop.hive.serde2.lazy.LazySimpleSerDe
                      totalSize 80
#### A masked pattern was here ####
                    serde: org.apache.hadoop.hive.serde2.lazy.LazySimpleSerDe
                    name: default.tbl3
                  name: default.tbl3
            Truncated Path -> Alias:
              /tbl3 [$hdt$_1:c]
        Map 3 
            Map Operator Tree:
                TableScan
                  alias: b
                  Statistics: Num rows: 10 Data size: 70 Basic stats: COMPLETE Column stats: NONE
                  GatherStats: false
                  Filter Operator
                    isSamplingPred: false
                    predicate: key is not null (type: boolean)
                    Statistics: Num rows: 10 Data size: 70 Basic stats: COMPLETE Column stats: NONE
                    Select Operator
                      expressions: key (type: int), value (type: string)
                      outputColumnNames: _col0, _col1
                      Statistics: Num rows: 10 Data size: 70 Basic stats: COMPLETE Column stats: NONE
                      Spark HashTable Sink Operator
                        keys:
                          0 _col0 (type: int)
                          1 _col0 (type: int)
                        Position of Big Table: 0
            Local Work:
              Map Reduce Local Work
            Path -> Alias:
#### A masked pattern was here ####
            Path -> Partition:
#### A masked pattern was here ####
                Partition
                  base file name: tbl2_n0
                  input format: org.apache.hadoop.mapred.TextInputFormat
                  output format: org.apache.hadoop.hive.ql.io.HiveIgnoreKeyTextOutputFormat
                  properties:
                    COLUMN_STATS_ACCURATE {"BASIC_STATS":"true"}
                    SORTBUCKETCOLSPREFIX TRUE
                    bucket_count 2
                    bucket_field_name key
                    bucketing_version 2
                    column.name.delimiter ,
                    columns key,value
                    columns.comments 
                    columns.types int:string
#### A masked pattern was here ####
                    name default.tbl2_n0
                    numFiles 2
                    numRows 10
                    rawDataSize 70
                    serialization.ddl struct tbl2_n0 { i32 key, string value}
                    serialization.format 1
                    serialization.lib org.apache.hadoop.hive.serde2.lazy.LazySimpleSerDe
                    totalSize 80
#### A masked pattern was here ####
                  serde: org.apache.hadoop.hive.serde2.lazy.LazySimpleSerDe
                
                    input format: org.apache.hadoop.mapred.TextInputFormat
                    output format: org.apache.hadoop.hive.ql.io.HiveIgnoreKeyTextOutputFormat
                    properties:
                      COLUMN_STATS_ACCURATE {"BASIC_STATS":"true"}
                      SORTBUCKETCOLSPREFIX TRUE
                      bucket_count 2
                      bucket_field_name key
                      bucketing_version 2
                      column.name.delimiter ,
                      columns key,value
                      columns.comments 
                      columns.types int:string
#### A masked pattern was here ####
                      name default.tbl2_n0
                      numFiles 2
                      numRows 10
                      rawDataSize 70
                      serialization.ddl struct tbl2_n0 { i32 key, string value}
                      serialization.format 1
                      serialization.lib org.apache.hadoop.hive.serde2.lazy.LazySimpleSerDe
                      totalSize 80
#### A masked pattern was here ####
                    serde: org.apache.hadoop.hive.serde2.lazy.LazySimpleSerDe
                    name: default.tbl2_n0
                  name: default.tbl2_n0
            Truncated Path -> Alias:
              /tbl2_n0 [$hdt$_2:b]

  Stage: Stage-1
    Spark
#### A masked pattern was here ####
      Vertices:
        Map 1 
            Map Operator Tree:
                TableScan
                  alias: a
                  Statistics: Num rows: 10 Data size: 70 Basic stats: COMPLETE Column stats: NONE
                  GatherStats: false
                  Filter Operator
                    isSamplingPred: false
                    predicate: (key is not null and value is not null) (type: boolean)
                    Statistics: Num rows: 10 Data size: 70 Basic stats: COMPLETE Column stats: NONE
                    Select Operator
                      expressions: key (type: int), value (type: string)
                      outputColumnNames: _col0, _col1
                      Statistics: Num rows: 10 Data size: 70 Basic stats: COMPLETE Column stats: NONE
                      Map Join Operator
                        condition map:
                             Inner Join 0 to 1
                        keys:
                          0 _col1 (type: string)
                          1 _col0 (type: string)
                        outputColumnNames: _col0, _col1, _col2
                        input vertices:
                          1 Map 2
                        Position of Big Table: 0
                        Statistics: Num rows: 11 Data size: 77 Basic stats: COMPLETE Column stats: NONE
                        Map Join Operator
                          condition map:
                               Inner Join 0 to 1
                          keys:
                            0 _col0 (type: int)
                            1 _col0 (type: int)
                          outputColumnNames: _col0, _col1, _col2, _col4
                          input vertices:
                            1 Map 3
                          Position of Big Table: 0
                          Statistics: Num rows: 12 Data size: 84 Basic stats: COMPLETE Column stats: NONE
                          Select Operator
                            expressions: _col0 (type: int), _col1 (type: string), _col4 (type: string), _col2 (type: string)
                            outputColumnNames: _col0, _col1, _col2, _col3
                            Statistics: Num rows: 12 Data size: 84 Basic stats: COMPLETE Column stats: NONE
                            File Output Operator
                              compressed: false
                              GlobalTableId: 0
#### A masked pattern was here ####
                              NumFilesPerFileSink: 1
                              Statistics: Num rows: 12 Data size: 84 Basic stats: COMPLETE Column stats: NONE
#### A masked pattern was here ####
                              table:
                                  input format: org.apache.hadoop.mapred.SequenceFileInputFormat
                                  output format: org.apache.hadoop.hive.ql.io.HiveSequenceFileOutputFormat
                                  properties:
                                    columns _col0,_col1,_col2,_col3
                                    columns.types int:string:string:string
                                    escape.delim \
                                    hive.serialization.extend.additional.nesting.levels true
                                    serialization.escape.crlf true
                                    serialization.format 1
                                    serialization.lib org.apache.hadoop.hive.serde2.lazy.LazySimpleSerDe
                                  serde: org.apache.hadoop.hive.serde2.lazy.LazySimpleSerDe
                              TotalFiles: 1
                              GatherStats: false
                              MultiFileSpray: false
            Local Work:
              Map Reduce Local Work
            Path -> Alias:
#### A masked pattern was here ####
            Path -> Partition:
#### A masked pattern was here ####
                Partition
                  base file name: tbl1_n0
                  input format: org.apache.hadoop.mapred.TextInputFormat
                  output format: org.apache.hadoop.hive.ql.io.HiveIgnoreKeyTextOutputFormat
                  properties:
                    COLUMN_STATS_ACCURATE {"BASIC_STATS":"true"}
                    SORTBUCKETCOLSPREFIX TRUE
                    bucket_count 2
                    bucket_field_name key
                    bucketing_version 2
                    column.name.delimiter ,
                    columns key,value
                    columns.comments 
                    columns.types int:string
#### A masked pattern was here ####
                    name default.tbl1_n0
                    numFiles 2
                    numRows 10
                    rawDataSize 70
                    serialization.ddl struct tbl1_n0 { i32 key, string value}
                    serialization.format 1
                    serialization.lib org.apache.hadoop.hive.serde2.lazy.LazySimpleSerDe
                    totalSize 80
#### A masked pattern was here ####
                  serde: org.apache.hadoop.hive.serde2.lazy.LazySimpleSerDe
                
                    input format: org.apache.hadoop.mapred.TextInputFormat
                    output format: org.apache.hadoop.hive.ql.io.HiveIgnoreKeyTextOutputFormat
                    properties:
                      COLUMN_STATS_ACCURATE {"BASIC_STATS":"true"}
                      SORTBUCKETCOLSPREFIX TRUE
                      bucket_count 2
                      bucket_field_name key
                      bucketing_version 2
                      column.name.delimiter ,
                      columns key,value
                      columns.comments 
                      columns.types int:string
#### A masked pattern was here ####
                      name default.tbl1_n0
                      numFiles 2
                      numRows 10
                      rawDataSize 70
                      serialization.ddl struct tbl1_n0 { i32 key, string value}
                      serialization.format 1
                      serialization.lib org.apache.hadoop.hive.serde2.lazy.LazySimpleSerDe
                      totalSize 80
#### A masked pattern was here ####
                    serde: org.apache.hadoop.hive.serde2.lazy.LazySimpleSerDe
                    name: default.tbl1_n0
                  name: default.tbl1_n0
            Truncated Path -> Alias:
              /tbl1_n0 [$hdt$_0:a]

  Stage: Stage-0
    Fetch Operator
      limit: -1
      Processor Tree:
        ListSink

PREHOOK: query: select a.key as key, a.value as val1, b.value as val2, c.value as val3
from tbl1_n0 a join tbl2_n0 b on a.key = b.key join tbl3 c on a.value = c.value
PREHOOK: type: QUERY
PREHOOK: Input: default@tbl1_n0
PREHOOK: Input: default@tbl2_n0
PREHOOK: Input: default@tbl3
#### A masked pattern was here ####
POSTHOOK: query: select a.key as key, a.value as val1, b.value as val2, c.value as val3
from tbl1_n0 a join tbl2_n0 b on a.key = b.key join tbl3 c on a.value = c.value
POSTHOOK: type: QUERY
POSTHOOK: Input: default@tbl1_n0
POSTHOOK: Input: default@tbl2_n0
POSTHOOK: Input: default@tbl3
#### A masked pattern was here ####
0	val_0	val_0	val_0
0	val_0	val_0	val_0
0	val_0	val_0	val_0
0	val_0	val_0	val_0
0	val_0	val_0	val_0
0	val_0	val_0	val_0
0	val_0	val_0	val_0
0	val_0	val_0	val_0
0	val_0	val_0	val_0
0	val_0	val_0	val_0
0	val_0	val_0	val_0
0	val_0	val_0	val_0
0	val_0	val_0	val_0
0	val_0	val_0	val_0
0	val_0	val_0	val_0
0	val_0	val_0	val_0
0	val_0	val_0	val_0
0	val_0	val_0	val_0
0	val_0	val_0	val_0
0	val_0	val_0	val_0
0	val_0	val_0	val_0
0	val_0	val_0	val_0
0	val_0	val_0	val_0
0	val_0	val_0	val_0
0	val_0	val_0	val_0
0	val_0	val_0	val_0
0	val_0	val_0	val_0
2	val_2	val_2	val_2
4	val_4	val_4	val_4
5	val_5	val_5	val_5
5	val_5	val_5	val_5
5	val_5	val_5	val_5
5	val_5	val_5	val_5
5	val_5	val_5	val_5
5	val_5	val_5	val_5
5	val_5	val_5	val_5
5	val_5	val_5	val_5
5	val_5	val_5	val_5
5	val_5	val_5	val_5
5	val_5	val_5	val_5
5	val_5	val_5	val_5
5	val_5	val_5	val_5
5	val_5	val_5	val_5
5	val_5	val_5	val_5
5	val_5	val_5	val_5
5	val_5	val_5	val_5
5	val_5	val_5	val_5
5	val_5	val_5	val_5
5	val_5	val_5	val_5
5	val_5	val_5	val_5
5	val_5	val_5	val_5
5	val_5	val_5	val_5
5	val_5	val_5	val_5
5	val_5	val_5	val_5
5	val_5	val_5	val_5
5	val_5	val_5	val_5
8	val_8	val_8	val_8
9	val_9	val_9	val_9
PREHOOK: query: explain extended
select a.key as key, a.value as val1, b.value as val2, c.value as val3
from tbl1_n0 a join tbl2_n0 b on a.key = b.key join tbl3 c on a.value = c.value
PREHOOK: type: QUERY
PREHOOK: Input: default@tbl1_n0
PREHOOK: Input: default@tbl2_n0
PREHOOK: Input: default@tbl3
#### A masked pattern was here ####
POSTHOOK: query: explain extended
select a.key as key, a.value as val1, b.value as val2, c.value as val3
from tbl1_n0 a join tbl2_n0 b on a.key = b.key join tbl3 c on a.value = c.value
POSTHOOK: type: QUERY
POSTHOOK: Input: default@tbl1_n0
POSTHOOK: Input: default@tbl2_n0
POSTHOOK: Input: default@tbl3
#### A masked pattern was here ####
<<<<<<< HEAD
=======
OPTIMIZED SQL: SELECT `t0`.`key`, `t0`.`value` AS `val1`, `t4`.`value` AS `val2`, `t2`.`value` AS `val3`
FROM (SELECT `key`, `value`
FROM `default`.`tbl1_n0`
WHERE `key` IS NOT NULL AND `value` IS NOT NULL) AS `t0`
INNER JOIN (SELECT `value`
FROM `default`.`tbl3`
WHERE `value` IS NOT NULL) AS `t2` ON `t0`.`value` = `t2`.`value`
INNER JOIN (SELECT `key`, `value`
FROM `default`.`tbl2_n0`
WHERE `key` IS NOT NULL) AS `t4` ON `t0`.`key` = `t4`.`key`
>>>>>>> 720a0f27
STAGE DEPENDENCIES:
  Stage-2 is a root stage
  Stage-1 depends on stages: Stage-2
  Stage-0 depends on stages: Stage-1

STAGE PLANS:
  Stage: Stage-2
    Spark
#### A masked pattern was here ####
      Vertices:
        Map 2 
            Map Operator Tree:
                TableScan
                  alias: c
                  Statistics: Num rows: 10 Data size: 70 Basic stats: COMPLETE Column stats: NONE
                  GatherStats: false
                  Filter Operator
                    isSamplingPred: false
                    predicate: value is not null (type: boolean)
                    Statistics: Num rows: 10 Data size: 70 Basic stats: COMPLETE Column stats: NONE
                    Select Operator
                      expressions: value (type: string)
                      outputColumnNames: _col0
                      Statistics: Num rows: 10 Data size: 70 Basic stats: COMPLETE Column stats: NONE
                      Spark HashTable Sink Operator
                        keys:
                          0 _col1 (type: string)
                          1 _col0 (type: string)
                        Position of Big Table: 0
            Local Work:
              Map Reduce Local Work
            Path -> Alias:
#### A masked pattern was here ####
            Path -> Partition:
#### A masked pattern was here ####
                Partition
                  base file name: tbl3
                  input format: org.apache.hadoop.mapred.TextInputFormat
                  output format: org.apache.hadoop.hive.ql.io.HiveIgnoreKeyTextOutputFormat
                  properties:
                    COLUMN_STATS_ACCURATE {"BASIC_STATS":"true"}
                    SORTBUCKETCOLSPREFIX TRUE
                    bucket_count 2
                    bucket_field_name key
                    bucketing_version 2
                    column.name.delimiter ,
                    columns key,value
                    columns.comments 
                    columns.types int:string
#### A masked pattern was here ####
                    name default.tbl3
                    numFiles 2
                    numRows 10
                    rawDataSize 70
                    serialization.ddl struct tbl3 { i32 key, string value}
                    serialization.format 1
                    serialization.lib org.apache.hadoop.hive.serde2.lazy.LazySimpleSerDe
                    totalSize 80
#### A masked pattern was here ####
                  serde: org.apache.hadoop.hive.serde2.lazy.LazySimpleSerDe
                
                    input format: org.apache.hadoop.mapred.TextInputFormat
                    output format: org.apache.hadoop.hive.ql.io.HiveIgnoreKeyTextOutputFormat
                    properties:
                      COLUMN_STATS_ACCURATE {"BASIC_STATS":"true"}
                      SORTBUCKETCOLSPREFIX TRUE
                      bucket_count 2
                      bucket_field_name key
                      bucketing_version 2
                      column.name.delimiter ,
                      columns key,value
                      columns.comments 
                      columns.types int:string
#### A masked pattern was here ####
                      name default.tbl3
                      numFiles 2
                      numRows 10
                      rawDataSize 70
                      serialization.ddl struct tbl3 { i32 key, string value}
                      serialization.format 1
                      serialization.lib org.apache.hadoop.hive.serde2.lazy.LazySimpleSerDe
                      totalSize 80
#### A masked pattern was here ####
                    serde: org.apache.hadoop.hive.serde2.lazy.LazySimpleSerDe
                    name: default.tbl3
                  name: default.tbl3
            Truncated Path -> Alias:
              /tbl3 [$hdt$_1:c]
        Map 3 
            Map Operator Tree:
                TableScan
                  alias: b
                  Statistics: Num rows: 10 Data size: 70 Basic stats: COMPLETE Column stats: NONE
                  GatherStats: false
                  Filter Operator
                    isSamplingPred: false
                    predicate: key is not null (type: boolean)
                    Statistics: Num rows: 10 Data size: 70 Basic stats: COMPLETE Column stats: NONE
                    Select Operator
                      expressions: key (type: int), value (type: string)
                      outputColumnNames: _col0, _col1
                      Statistics: Num rows: 10 Data size: 70 Basic stats: COMPLETE Column stats: NONE
                      Spark HashTable Sink Operator
                        keys:
                          0 _col0 (type: int)
                          1 _col0 (type: int)
                        Position of Big Table: 0
            Local Work:
              Map Reduce Local Work
            Path -> Alias:
#### A masked pattern was here ####
            Path -> Partition:
#### A masked pattern was here ####
                Partition
                  base file name: tbl2_n0
                  input format: org.apache.hadoop.mapred.TextInputFormat
                  output format: org.apache.hadoop.hive.ql.io.HiveIgnoreKeyTextOutputFormat
                  properties:
                    COLUMN_STATS_ACCURATE {"BASIC_STATS":"true"}
                    SORTBUCKETCOLSPREFIX TRUE
                    bucket_count 2
                    bucket_field_name key
                    bucketing_version 2
                    column.name.delimiter ,
                    columns key,value
                    columns.comments 
                    columns.types int:string
#### A masked pattern was here ####
                    name default.tbl2_n0
                    numFiles 2
                    numRows 10
                    rawDataSize 70
                    serialization.ddl struct tbl2_n0 { i32 key, string value}
                    serialization.format 1
                    serialization.lib org.apache.hadoop.hive.serde2.lazy.LazySimpleSerDe
                    totalSize 80
#### A masked pattern was here ####
                  serde: org.apache.hadoop.hive.serde2.lazy.LazySimpleSerDe
                
                    input format: org.apache.hadoop.mapred.TextInputFormat
                    output format: org.apache.hadoop.hive.ql.io.HiveIgnoreKeyTextOutputFormat
                    properties:
                      COLUMN_STATS_ACCURATE {"BASIC_STATS":"true"}
                      SORTBUCKETCOLSPREFIX TRUE
                      bucket_count 2
                      bucket_field_name key
                      bucketing_version 2
                      column.name.delimiter ,
                      columns key,value
                      columns.comments 
                      columns.types int:string
#### A masked pattern was here ####
                      name default.tbl2_n0
                      numFiles 2
                      numRows 10
                      rawDataSize 70
                      serialization.ddl struct tbl2_n0 { i32 key, string value}
                      serialization.format 1
                      serialization.lib org.apache.hadoop.hive.serde2.lazy.LazySimpleSerDe
                      totalSize 80
#### A masked pattern was here ####
                    serde: org.apache.hadoop.hive.serde2.lazy.LazySimpleSerDe
                    name: default.tbl2_n0
                  name: default.tbl2_n0
            Truncated Path -> Alias:
              /tbl2_n0 [$hdt$_2:b]

  Stage: Stage-1
    Spark
#### A masked pattern was here ####
      Vertices:
        Map 1 
            Map Operator Tree:
                TableScan
                  alias: a
                  Statistics: Num rows: 10 Data size: 70 Basic stats: COMPLETE Column stats: NONE
                  GatherStats: false
                  Filter Operator
                    isSamplingPred: false
                    predicate: (key is not null and value is not null) (type: boolean)
                    Statistics: Num rows: 10 Data size: 70 Basic stats: COMPLETE Column stats: NONE
                    Select Operator
                      expressions: key (type: int), value (type: string)
                      outputColumnNames: _col0, _col1
                      Statistics: Num rows: 10 Data size: 70 Basic stats: COMPLETE Column stats: NONE
                      Map Join Operator
                        condition map:
                             Inner Join 0 to 1
                        keys:
                          0 _col1 (type: string)
                          1 _col0 (type: string)
                        outputColumnNames: _col0, _col1, _col2
                        input vertices:
                          1 Map 2
                        Position of Big Table: 0
                        Statistics: Num rows: 11 Data size: 77 Basic stats: COMPLETE Column stats: NONE
                        Map Join Operator
                          condition map:
                               Inner Join 0 to 1
                          keys:
                            0 _col0 (type: int)
                            1 _col0 (type: int)
                          outputColumnNames: _col0, _col1, _col2, _col4
                          input vertices:
                            1 Map 3
                          Position of Big Table: 0
                          Statistics: Num rows: 12 Data size: 84 Basic stats: COMPLETE Column stats: NONE
                          Select Operator
                            expressions: _col0 (type: int), _col1 (type: string), _col4 (type: string), _col2 (type: string)
                            outputColumnNames: _col0, _col1, _col2, _col3
                            Statistics: Num rows: 12 Data size: 84 Basic stats: COMPLETE Column stats: NONE
                            File Output Operator
                              compressed: false
                              GlobalTableId: 0
#### A masked pattern was here ####
                              NumFilesPerFileSink: 1
                              Statistics: Num rows: 12 Data size: 84 Basic stats: COMPLETE Column stats: NONE
#### A masked pattern was here ####
                              table:
                                  input format: org.apache.hadoop.mapred.SequenceFileInputFormat
                                  output format: org.apache.hadoop.hive.ql.io.HiveSequenceFileOutputFormat
                                  properties:
                                    columns _col0,_col1,_col2,_col3
                                    columns.types int:string:string:string
                                    escape.delim \
                                    hive.serialization.extend.additional.nesting.levels true
                                    serialization.escape.crlf true
                                    serialization.format 1
                                    serialization.lib org.apache.hadoop.hive.serde2.lazy.LazySimpleSerDe
                                  serde: org.apache.hadoop.hive.serde2.lazy.LazySimpleSerDe
                              TotalFiles: 1
                              GatherStats: false
                              MultiFileSpray: false
            Local Work:
              Map Reduce Local Work
            Path -> Alias:
#### A masked pattern was here ####
            Path -> Partition:
#### A masked pattern was here ####
                Partition
                  base file name: tbl1_n0
                  input format: org.apache.hadoop.mapred.TextInputFormat
                  output format: org.apache.hadoop.hive.ql.io.HiveIgnoreKeyTextOutputFormat
                  properties:
                    COLUMN_STATS_ACCURATE {"BASIC_STATS":"true"}
                    SORTBUCKETCOLSPREFIX TRUE
                    bucket_count 2
                    bucket_field_name key
                    bucketing_version 2
                    column.name.delimiter ,
                    columns key,value
                    columns.comments 
                    columns.types int:string
#### A masked pattern was here ####
                    name default.tbl1_n0
                    numFiles 2
                    numRows 10
                    rawDataSize 70
                    serialization.ddl struct tbl1_n0 { i32 key, string value}
                    serialization.format 1
                    serialization.lib org.apache.hadoop.hive.serde2.lazy.LazySimpleSerDe
                    totalSize 80
#### A masked pattern was here ####
                  serde: org.apache.hadoop.hive.serde2.lazy.LazySimpleSerDe
                
                    input format: org.apache.hadoop.mapred.TextInputFormat
                    output format: org.apache.hadoop.hive.ql.io.HiveIgnoreKeyTextOutputFormat
                    properties:
                      COLUMN_STATS_ACCURATE {"BASIC_STATS":"true"}
                      SORTBUCKETCOLSPREFIX TRUE
                      bucket_count 2
                      bucket_field_name key
                      bucketing_version 2
                      column.name.delimiter ,
                      columns key,value
                      columns.comments 
                      columns.types int:string
#### A masked pattern was here ####
                      name default.tbl1_n0
                      numFiles 2
                      numRows 10
                      rawDataSize 70
                      serialization.ddl struct tbl1_n0 { i32 key, string value}
                      serialization.format 1
                      serialization.lib org.apache.hadoop.hive.serde2.lazy.LazySimpleSerDe
                      totalSize 80
#### A masked pattern was here ####
                    serde: org.apache.hadoop.hive.serde2.lazy.LazySimpleSerDe
                    name: default.tbl1_n0
                  name: default.tbl1_n0
            Truncated Path -> Alias:
              /tbl1_n0 [$hdt$_0:a]

  Stage: Stage-0
    Fetch Operator
      limit: -1
      Processor Tree:
        ListSink

PREHOOK: query: select a.key as key, a.value as val1, b.value as val2, c.value as val3
from tbl1_n0 a join tbl2_n0 b on a.key = b.key join tbl3 c on a.value = c.value
PREHOOK: type: QUERY
PREHOOK: Input: default@tbl1_n0
PREHOOK: Input: default@tbl2_n0
PREHOOK: Input: default@tbl3
#### A masked pattern was here ####
POSTHOOK: query: select a.key as key, a.value as val1, b.value as val2, c.value as val3
from tbl1_n0 a join tbl2_n0 b on a.key = b.key join tbl3 c on a.value = c.value
POSTHOOK: type: QUERY
POSTHOOK: Input: default@tbl1_n0
POSTHOOK: Input: default@tbl2_n0
POSTHOOK: Input: default@tbl3
#### A masked pattern was here ####
0	val_0	val_0	val_0
0	val_0	val_0	val_0
0	val_0	val_0	val_0
0	val_0	val_0	val_0
0	val_0	val_0	val_0
0	val_0	val_0	val_0
0	val_0	val_0	val_0
0	val_0	val_0	val_0
0	val_0	val_0	val_0
0	val_0	val_0	val_0
0	val_0	val_0	val_0
0	val_0	val_0	val_0
0	val_0	val_0	val_0
0	val_0	val_0	val_0
0	val_0	val_0	val_0
0	val_0	val_0	val_0
0	val_0	val_0	val_0
0	val_0	val_0	val_0
0	val_0	val_0	val_0
0	val_0	val_0	val_0
0	val_0	val_0	val_0
0	val_0	val_0	val_0
0	val_0	val_0	val_0
0	val_0	val_0	val_0
0	val_0	val_0	val_0
0	val_0	val_0	val_0
0	val_0	val_0	val_0
2	val_2	val_2	val_2
4	val_4	val_4	val_4
5	val_5	val_5	val_5
5	val_5	val_5	val_5
5	val_5	val_5	val_5
5	val_5	val_5	val_5
5	val_5	val_5	val_5
5	val_5	val_5	val_5
5	val_5	val_5	val_5
5	val_5	val_5	val_5
5	val_5	val_5	val_5
5	val_5	val_5	val_5
5	val_5	val_5	val_5
5	val_5	val_5	val_5
5	val_5	val_5	val_5
5	val_5	val_5	val_5
5	val_5	val_5	val_5
5	val_5	val_5	val_5
5	val_5	val_5	val_5
5	val_5	val_5	val_5
5	val_5	val_5	val_5
5	val_5	val_5	val_5
5	val_5	val_5	val_5
5	val_5	val_5	val_5
5	val_5	val_5	val_5
5	val_5	val_5	val_5
5	val_5	val_5	val_5
5	val_5	val_5	val_5
5	val_5	val_5	val_5
8	val_8	val_8	val_8
9	val_9	val_9	val_9<|MERGE_RESOLUTION|>--- conflicted
+++ resolved
@@ -74,8 +74,6 @@
 POSTHOOK: Input: default@tbl2_n0
 POSTHOOK: Input: default@tbl3
 #### A masked pattern was here ####
-<<<<<<< HEAD
-=======
 OPTIMIZED SQL: SELECT `t0`.`key`, `t0`.`value` AS `val1`, `t4`.`value` AS `val2`, `t2`.`value` AS `val3`
 FROM (SELECT `key`, `value`
 FROM `default`.`tbl1_n0`
@@ -86,7 +84,6 @@
 INNER JOIN (SELECT `key`, `value`
 FROM `default`.`tbl2_n0`
 WHERE `key` IS NOT NULL) AS `t4` ON `t0`.`key` = `t4`.`key`
->>>>>>> 720a0f27
 STAGE DEPENDENCIES:
   Stage-2 is a root stage
   Stage-1 depends on stages: Stage-2
@@ -474,8 +471,6 @@
 POSTHOOK: Input: default@tbl2_n0
 POSTHOOK: Input: default@tbl3
 #### A masked pattern was here ####
-<<<<<<< HEAD
-=======
 OPTIMIZED SQL: SELECT `t0`.`key`, `t0`.`value` AS `val1`, `t4`.`value` AS `val2`, `t2`.`value` AS `val3`
 FROM (SELECT `key`, `value`
 FROM `default`.`tbl1_n0`
@@ -486,7 +481,6 @@
 INNER JOIN (SELECT `key`, `value`
 FROM `default`.`tbl2_n0`
 WHERE `key` IS NOT NULL) AS `t4` ON `t0`.`key` = `t4`.`key`
->>>>>>> 720a0f27
 STAGE DEPENDENCIES:
   Stage-2 is a root stage
   Stage-1 depends on stages: Stage-2
