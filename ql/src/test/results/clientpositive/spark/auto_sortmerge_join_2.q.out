PREHOOK: query: CREATE TABLE bucket_small_n3 (key string, value string) partitioned by (ds string) CLUSTERED BY (key) SORTED BY (key) INTO 4 BUCKETS STORED AS TEXTFILE
PREHOOK: type: CREATETABLE
PREHOOK: Output: database:default
PREHOOK: Output: default@bucket_small_n3
POSTHOOK: query: CREATE TABLE bucket_small_n3 (key string, value string) partitioned by (ds string) CLUSTERED BY (key) SORTED BY (key) INTO 4 BUCKETS STORED AS TEXTFILE
POSTHOOK: type: CREATETABLE
POSTHOOK: Output: database:default
POSTHOOK: Output: default@bucket_small_n3
PREHOOK: query: load data local inpath '../../data/files/auto_sortmerge_join/small/000000_0' INTO TABLE bucket_small_n3 partition(ds='2008-04-08')
PREHOOK: type: LOAD
#### A masked pattern was here ####
PREHOOK: Output: default@bucket_small_n3
POSTHOOK: query: load data local inpath '../../data/files/auto_sortmerge_join/small/000000_0' INTO TABLE bucket_small_n3 partition(ds='2008-04-08')
POSTHOOK: type: LOAD
#### A masked pattern was here ####
POSTHOOK: Output: default@bucket_small_n3
POSTHOOK: Output: default@bucket_small_n3@ds=2008-04-08
PREHOOK: query: load data local inpath '../../data/files/auto_sortmerge_join/small/000001_0' INTO TABLE bucket_small_n3 partition(ds='2008-04-08')
PREHOOK: type: LOAD
#### A masked pattern was here ####
PREHOOK: Output: default@bucket_small_n3@ds=2008-04-08
POSTHOOK: query: load data local inpath '../../data/files/auto_sortmerge_join/small/000001_0' INTO TABLE bucket_small_n3 partition(ds='2008-04-08')
POSTHOOK: type: LOAD
#### A masked pattern was here ####
POSTHOOK: Output: default@bucket_small_n3@ds=2008-04-08
PREHOOK: query: load data local inpath '../../data/files/auto_sortmerge_join/small/000002_0' INTO TABLE bucket_small_n3 partition(ds='2008-04-08')
PREHOOK: type: LOAD
#### A masked pattern was here ####
PREHOOK: Output: default@bucket_small_n3@ds=2008-04-08
POSTHOOK: query: load data local inpath '../../data/files/auto_sortmerge_join/small/000002_0' INTO TABLE bucket_small_n3 partition(ds='2008-04-08')
POSTHOOK: type: LOAD
#### A masked pattern was here ####
POSTHOOK: Output: default@bucket_small_n3@ds=2008-04-08
PREHOOK: query: load data local inpath '../../data/files/auto_sortmerge_join/small/000003_0' INTO TABLE bucket_small_n3 partition(ds='2008-04-08')
PREHOOK: type: LOAD
#### A masked pattern was here ####
PREHOOK: Output: default@bucket_small_n3@ds=2008-04-08
POSTHOOK: query: load data local inpath '../../data/files/auto_sortmerge_join/small/000003_0' INTO TABLE bucket_small_n3 partition(ds='2008-04-08')
POSTHOOK: type: LOAD
#### A masked pattern was here ####
POSTHOOK: Output: default@bucket_small_n3@ds=2008-04-08
PREHOOK: query: CREATE TABLE bucket_big_n3 (key string, value string) partitioned by (ds string) CLUSTERED BY (key) SORTED BY (key) INTO 2 BUCKETS STORED AS TEXTFILE
PREHOOK: type: CREATETABLE
PREHOOK: Output: database:default
PREHOOK: Output: default@bucket_big_n3
POSTHOOK: query: CREATE TABLE bucket_big_n3 (key string, value string) partitioned by (ds string) CLUSTERED BY (key) SORTED BY (key) INTO 2 BUCKETS STORED AS TEXTFILE
POSTHOOK: type: CREATETABLE
POSTHOOK: Output: database:default
POSTHOOK: Output: default@bucket_big_n3
PREHOOK: query: load data local inpath '../../data/files/auto_sortmerge_join/big/000000_0' INTO TABLE bucket_big_n3 partition(ds='2008-04-08')
PREHOOK: type: LOAD
#### A masked pattern was here ####
PREHOOK: Output: default@bucket_big_n3
POSTHOOK: query: load data local inpath '../../data/files/auto_sortmerge_join/big/000000_0' INTO TABLE bucket_big_n3 partition(ds='2008-04-08')
POSTHOOK: type: LOAD
#### A masked pattern was here ####
POSTHOOK: Output: default@bucket_big_n3
POSTHOOK: Output: default@bucket_big_n3@ds=2008-04-08
PREHOOK: query: load data local inpath '../../data/files/auto_sortmerge_join/big/000001_0' INTO TABLE bucket_big_n3 partition(ds='2008-04-08')
PREHOOK: type: LOAD
#### A masked pattern was here ####
PREHOOK: Output: default@bucket_big_n3@ds=2008-04-08
POSTHOOK: query: load data local inpath '../../data/files/auto_sortmerge_join/big/000001_0' INTO TABLE bucket_big_n3 partition(ds='2008-04-08')
POSTHOOK: type: LOAD
#### A masked pattern was here ####
POSTHOOK: Output: default@bucket_big_n3@ds=2008-04-08
PREHOOK: query: load data local inpath '../../data/files/auto_sortmerge_join/big/000000_0' INTO TABLE bucket_big_n3 partition(ds='2008-04-09')
PREHOOK: type: LOAD
#### A masked pattern was here ####
PREHOOK: Output: default@bucket_big_n3
POSTHOOK: query: load data local inpath '../../data/files/auto_sortmerge_join/big/000000_0' INTO TABLE bucket_big_n3 partition(ds='2008-04-09')
POSTHOOK: type: LOAD
#### A masked pattern was here ####
POSTHOOK: Output: default@bucket_big_n3
POSTHOOK: Output: default@bucket_big_n3@ds=2008-04-09
PREHOOK: query: load data local inpath '../../data/files/auto_sortmerge_join/big/000001_0' INTO TABLE bucket_big_n3 partition(ds='2008-04-09')
PREHOOK: type: LOAD
#### A masked pattern was here ####
PREHOOK: Output: default@bucket_big_n3@ds=2008-04-09
POSTHOOK: query: load data local inpath '../../data/files/auto_sortmerge_join/big/000001_0' INTO TABLE bucket_big_n3 partition(ds='2008-04-09')
POSTHOOK: type: LOAD
#### A masked pattern was here ####
POSTHOOK: Output: default@bucket_big_n3@ds=2008-04-09
PREHOOK: query: explain extended select count(*) FROM bucket_big_n3 a JOIN bucket_small_n3 b ON a.key = b.key
PREHOOK: type: QUERY
PREHOOK: Input: default@bucket_big_n3
PREHOOK: Input: default@bucket_big_n3@ds=2008-04-08
PREHOOK: Input: default@bucket_big_n3@ds=2008-04-09
PREHOOK: Input: default@bucket_small_n3
PREHOOK: Input: default@bucket_small_n3@ds=2008-04-08
#### A masked pattern was here ####
POSTHOOK: query: explain extended select count(*) FROM bucket_big_n3 a JOIN bucket_small_n3 b ON a.key = b.key
POSTHOOK: type: QUERY
POSTHOOK: Input: default@bucket_big_n3
POSTHOOK: Input: default@bucket_big_n3@ds=2008-04-08
POSTHOOK: Input: default@bucket_big_n3@ds=2008-04-09
POSTHOOK: Input: default@bucket_small_n3
POSTHOOK: Input: default@bucket_small_n3@ds=2008-04-08
#### A masked pattern was here ####
<<<<<<< HEAD
=======
OPTIMIZED SQL: SELECT COUNT(*) AS `$f0`
FROM (SELECT `key`
FROM `default`.`bucket_big_n3`
WHERE `key` IS NOT NULL) AS `t0`
INNER JOIN (SELECT `key`
FROM `default`.`bucket_small_n3`
WHERE `key` IS NOT NULL) AS `t2` ON `t0`.`key` = `t2`.`key`
>>>>>>> 720a0f27
STAGE DEPENDENCIES:
  Stage-1 is a root stage
  Stage-0 depends on stages: Stage-1

STAGE PLANS:
  Stage: Stage-1
    Spark
      Edges:
        Reducer 2 <- Map 1 (GROUP, 1)
#### A masked pattern was here ####
      Vertices:
        Map 1 
            Map Operator Tree:
                TableScan
                  alias: a
                  Statistics: Num rows: 112 Data size: 55000 Basic stats: PARTIAL Column stats: NONE
                  GatherStats: false
                  Filter Operator
                    isSamplingPred: false
                    predicate: key is not null (type: boolean)
                    Statistics: Num rows: 112 Data size: 55000 Basic stats: PARTIAL Column stats: NONE
                    Select Operator
                      expressions: key (type: string)
                      outputColumnNames: _col0
                      Statistics: Num rows: 112 Data size: 55000 Basic stats: PARTIAL Column stats: NONE
                      Sorted Merge Bucket Map Join Operator
                        condition map:
                             Inner Join 0 to 1
                        keys:
                          0 _col0 (type: string)
                          1 _col0 (type: string)
                        Position of Big Table: 0
                        Statistics: Num rows: 123 Data size: 60500 Basic stats: PARTIAL Column stats: NONE
                        BucketMapJoin: true
                        Group By Operator
                          aggregations: count()
                          mode: hash
                          outputColumnNames: _col0
                          Statistics: Num rows: 1 Data size: 8 Basic stats: PARTIAL Column stats: NONE
                          Reduce Output Operator
                            null sort order: 
                            sort order: 
                            Statistics: Num rows: 1 Data size: 8 Basic stats: PARTIAL Column stats: NONE
                            tag: -1
                            value expressions: _col0 (type: bigint)
                            auto parallelism: false
            Path -> Alias:
#### A masked pattern was here ####
            Path -> Partition:
#### A masked pattern was here ####
                Partition
                  base file name: ds=2008-04-08
                  input format: org.apache.hadoop.mapred.TextInputFormat
                  output format: org.apache.hadoop.hive.ql.io.HiveIgnoreKeyTextOutputFormat
                  partition values:
                    ds 2008-04-08
                  properties:
                    bucket_count 2
                    bucket_field_name key
                    column.name.delimiter ,
                    columns key,value
                    columns.comments 
                    columns.types string:string
#### A masked pattern was here ####
                    name default.bucket_big_n3
                    numFiles 2
                    numRows 0
                    partition_columns ds
                    partition_columns.types string
                    rawDataSize 0
                    serialization.ddl struct bucket_big_n3 { string key, string value}
                    serialization.format 1
                    serialization.lib org.apache.hadoop.hive.serde2.lazy.LazySimpleSerDe
                    totalSize 2750
#### A masked pattern was here ####
                  serde: org.apache.hadoop.hive.serde2.lazy.LazySimpleSerDe
                
                    input format: org.apache.hadoop.mapred.TextInputFormat
                    output format: org.apache.hadoop.hive.ql.io.HiveIgnoreKeyTextOutputFormat
                    properties:
                      SORTBUCKETCOLSPREFIX TRUE
                      bucket_count 2
                      bucket_field_name key
                      bucketing_version 2
                      column.name.delimiter ,
                      columns key,value
                      columns.comments 
                      columns.types string:string
#### A masked pattern was here ####
                      name default.bucket_big_n3
                      partition_columns ds
                      partition_columns.types string
                      serialization.ddl struct bucket_big_n3 { string key, string value}
                      serialization.format 1
                      serialization.lib org.apache.hadoop.hive.serde2.lazy.LazySimpleSerDe
#### A masked pattern was here ####
                    serde: org.apache.hadoop.hive.serde2.lazy.LazySimpleSerDe
                    name: default.bucket_big_n3
                  name: default.bucket_big_n3
#### A masked pattern was here ####
                Partition
                  base file name: ds=2008-04-09
                  input format: org.apache.hadoop.mapred.TextInputFormat
                  output format: org.apache.hadoop.hive.ql.io.HiveIgnoreKeyTextOutputFormat
                  partition values:
                    ds 2008-04-09
                  properties:
                    bucket_count 2
                    bucket_field_name key
                    column.name.delimiter ,
                    columns key,value
                    columns.comments 
                    columns.types string:string
#### A masked pattern was here ####
                    name default.bucket_big_n3
                    numFiles 2
                    numRows 0
                    partition_columns ds
                    partition_columns.types string
                    rawDataSize 0
                    serialization.ddl struct bucket_big_n3 { string key, string value}
                    serialization.format 1
                    serialization.lib org.apache.hadoop.hive.serde2.lazy.LazySimpleSerDe
                    totalSize 2750
#### A masked pattern was here ####
                  serde: org.apache.hadoop.hive.serde2.lazy.LazySimpleSerDe
                
                    input format: org.apache.hadoop.mapred.TextInputFormat
                    output format: org.apache.hadoop.hive.ql.io.HiveIgnoreKeyTextOutputFormat
                    properties:
                      SORTBUCKETCOLSPREFIX TRUE
                      bucket_count 2
                      bucket_field_name key
                      bucketing_version 2
                      column.name.delimiter ,
                      columns key,value
                      columns.comments 
                      columns.types string:string
#### A masked pattern was here ####
                      name default.bucket_big_n3
                      partition_columns ds
                      partition_columns.types string
                      serialization.ddl struct bucket_big_n3 { string key, string value}
                      serialization.format 1
                      serialization.lib org.apache.hadoop.hive.serde2.lazy.LazySimpleSerDe
#### A masked pattern was here ####
                    serde: org.apache.hadoop.hive.serde2.lazy.LazySimpleSerDe
                    name: default.bucket_big_n3
                  name: default.bucket_big_n3
            Truncated Path -> Alias:
              /bucket_big_n3/ds=2008-04-08 [$hdt$_0:a]
              /bucket_big_n3/ds=2008-04-09 [$hdt$_0:a]
        Reducer 2 
            Execution mode: vectorized
            Needs Tagging: false
            Reduce Operator Tree:
              Group By Operator
                aggregations: count(VALUE._col0)
                mode: mergepartial
                outputColumnNames: _col0
                Statistics: Num rows: 1 Data size: 8 Basic stats: PARTIAL Column stats: NONE
                File Output Operator
                  compressed: false
                  GlobalTableId: 0
#### A masked pattern was here ####
                  NumFilesPerFileSink: 1
                  Statistics: Num rows: 1 Data size: 8 Basic stats: PARTIAL Column stats: NONE
#### A masked pattern was here ####
                  table:
                      input format: org.apache.hadoop.mapred.SequenceFileInputFormat
                      output format: org.apache.hadoop.hive.ql.io.HiveSequenceFileOutputFormat
                      properties:
                        columns _col0
                        columns.types bigint
                        escape.delim \
                        hive.serialization.extend.additional.nesting.levels true
                        serialization.escape.crlf true
                        serialization.format 1
                        serialization.lib org.apache.hadoop.hive.serde2.lazy.LazySimpleSerDe
                      serde: org.apache.hadoop.hive.serde2.lazy.LazySimpleSerDe
                  TotalFiles: 1
                  GatherStats: false
                  MultiFileSpray: false

  Stage: Stage-0
    Fetch Operator
      limit: -1
      Processor Tree:
        ListSink

PREHOOK: query: select count(*) FROM bucket_big_n3 a JOIN bucket_small_n3 b ON a.key = b.key
PREHOOK: type: QUERY
PREHOOK: Input: default@bucket_big_n3
PREHOOK: Input: default@bucket_big_n3@ds=2008-04-08
PREHOOK: Input: default@bucket_big_n3@ds=2008-04-09
PREHOOK: Input: default@bucket_small_n3
PREHOOK: Input: default@bucket_small_n3@ds=2008-04-08
#### A masked pattern was here ####
POSTHOOK: query: select count(*) FROM bucket_big_n3 a JOIN bucket_small_n3 b ON a.key = b.key
POSTHOOK: type: QUERY
POSTHOOK: Input: default@bucket_big_n3
POSTHOOK: Input: default@bucket_big_n3@ds=2008-04-08
POSTHOOK: Input: default@bucket_big_n3@ds=2008-04-09
POSTHOOK: Input: default@bucket_small_n3
POSTHOOK: Input: default@bucket_small_n3@ds=2008-04-08
#### A masked pattern was here ####
38
PREHOOK: query: explain extended select count(*) FROM bucket_big_n3 a JOIN bucket_small_n3 b ON a.key = b.key
PREHOOK: type: QUERY
PREHOOK: Input: default@bucket_big_n3
PREHOOK: Input: default@bucket_big_n3@ds=2008-04-08
PREHOOK: Input: default@bucket_big_n3@ds=2008-04-09
PREHOOK: Input: default@bucket_small_n3
PREHOOK: Input: default@bucket_small_n3@ds=2008-04-08
#### A masked pattern was here ####
POSTHOOK: query: explain extended select count(*) FROM bucket_big_n3 a JOIN bucket_small_n3 b ON a.key = b.key
POSTHOOK: type: QUERY
POSTHOOK: Input: default@bucket_big_n3
POSTHOOK: Input: default@bucket_big_n3@ds=2008-04-08
POSTHOOK: Input: default@bucket_big_n3@ds=2008-04-09
POSTHOOK: Input: default@bucket_small_n3
POSTHOOK: Input: default@bucket_small_n3@ds=2008-04-08
#### A masked pattern was here ####
<<<<<<< HEAD
=======
OPTIMIZED SQL: SELECT COUNT(*) AS `$f0`
FROM (SELECT `key`
FROM `default`.`bucket_big_n3`
WHERE `key` IS NOT NULL) AS `t0`
INNER JOIN (SELECT `key`
FROM `default`.`bucket_small_n3`
WHERE `key` IS NOT NULL) AS `t2` ON `t0`.`key` = `t2`.`key`
>>>>>>> 720a0f27
STAGE DEPENDENCIES:
  Stage-1 is a root stage
  Stage-0 depends on stages: Stage-1

STAGE PLANS:
  Stage: Stage-1
    Spark
      Edges:
        Reducer 2 <- Map 1 (GROUP, 1)
#### A masked pattern was here ####
      Vertices:
        Map 1 
            Map Operator Tree:
                TableScan
                  alias: a
                  Statistics: Num rows: 112 Data size: 55000 Basic stats: PARTIAL Column stats: NONE
                  GatherStats: false
                  Filter Operator
                    isSamplingPred: false
                    predicate: key is not null (type: boolean)
                    Statistics: Num rows: 112 Data size: 55000 Basic stats: PARTIAL Column stats: NONE
                    Select Operator
                      expressions: key (type: string)
                      outputColumnNames: _col0
                      Statistics: Num rows: 112 Data size: 55000 Basic stats: PARTIAL Column stats: NONE
                      Sorted Merge Bucket Map Join Operator
                        condition map:
                             Inner Join 0 to 1
                        keys:
                          0 _col0 (type: string)
                          1 _col0 (type: string)
                        Position of Big Table: 0
                        Statistics: Num rows: 123 Data size: 60500 Basic stats: PARTIAL Column stats: NONE
                        BucketMapJoin: true
                        Group By Operator
                          aggregations: count()
                          mode: hash
                          outputColumnNames: _col0
                          Statistics: Num rows: 1 Data size: 8 Basic stats: PARTIAL Column stats: NONE
                          Reduce Output Operator
                            null sort order: 
                            sort order: 
                            Statistics: Num rows: 1 Data size: 8 Basic stats: PARTIAL Column stats: NONE
                            tag: -1
                            value expressions: _col0 (type: bigint)
                            auto parallelism: false
            Path -> Alias:
#### A masked pattern was here ####
            Path -> Partition:
#### A masked pattern was here ####
                Partition
                  base file name: ds=2008-04-08
                  input format: org.apache.hadoop.mapred.TextInputFormat
                  output format: org.apache.hadoop.hive.ql.io.HiveIgnoreKeyTextOutputFormat
                  partition values:
                    ds 2008-04-08
                  properties:
                    bucket_count 2
                    bucket_field_name key
                    column.name.delimiter ,
                    columns key,value
                    columns.comments 
                    columns.types string:string
#### A masked pattern was here ####
                    name default.bucket_big_n3
                    numFiles 2
                    numRows 0
                    partition_columns ds
                    partition_columns.types string
                    rawDataSize 0
                    serialization.ddl struct bucket_big_n3 { string key, string value}
                    serialization.format 1
                    serialization.lib org.apache.hadoop.hive.serde2.lazy.LazySimpleSerDe
                    totalSize 2750
#### A masked pattern was here ####
                  serde: org.apache.hadoop.hive.serde2.lazy.LazySimpleSerDe
                
                    input format: org.apache.hadoop.mapred.TextInputFormat
                    output format: org.apache.hadoop.hive.ql.io.HiveIgnoreKeyTextOutputFormat
                    properties:
                      SORTBUCKETCOLSPREFIX TRUE
                      bucket_count 2
                      bucket_field_name key
                      bucketing_version 2
                      column.name.delimiter ,
                      columns key,value
                      columns.comments 
                      columns.types string:string
#### A masked pattern was here ####
                      name default.bucket_big_n3
                      partition_columns ds
                      partition_columns.types string
                      serialization.ddl struct bucket_big_n3 { string key, string value}
                      serialization.format 1
                      serialization.lib org.apache.hadoop.hive.serde2.lazy.LazySimpleSerDe
#### A masked pattern was here ####
                    serde: org.apache.hadoop.hive.serde2.lazy.LazySimpleSerDe
                    name: default.bucket_big_n3
                  name: default.bucket_big_n3
#### A masked pattern was here ####
                Partition
                  base file name: ds=2008-04-09
                  input format: org.apache.hadoop.mapred.TextInputFormat
                  output format: org.apache.hadoop.hive.ql.io.HiveIgnoreKeyTextOutputFormat
                  partition values:
                    ds 2008-04-09
                  properties:
                    bucket_count 2
                    bucket_field_name key
                    column.name.delimiter ,
                    columns key,value
                    columns.comments 
                    columns.types string:string
#### A masked pattern was here ####
                    name default.bucket_big_n3
                    numFiles 2
                    numRows 0
                    partition_columns ds
                    partition_columns.types string
                    rawDataSize 0
                    serialization.ddl struct bucket_big_n3 { string key, string value}
                    serialization.format 1
                    serialization.lib org.apache.hadoop.hive.serde2.lazy.LazySimpleSerDe
                    totalSize 2750
#### A masked pattern was here ####
                  serde: org.apache.hadoop.hive.serde2.lazy.LazySimpleSerDe
                
                    input format: org.apache.hadoop.mapred.TextInputFormat
                    output format: org.apache.hadoop.hive.ql.io.HiveIgnoreKeyTextOutputFormat
                    properties:
                      SORTBUCKETCOLSPREFIX TRUE
                      bucket_count 2
                      bucket_field_name key
                      bucketing_version 2
                      column.name.delimiter ,
                      columns key,value
                      columns.comments 
                      columns.types string:string
#### A masked pattern was here ####
                      name default.bucket_big_n3
                      partition_columns ds
                      partition_columns.types string
                      serialization.ddl struct bucket_big_n3 { string key, string value}
                      serialization.format 1
                      serialization.lib org.apache.hadoop.hive.serde2.lazy.LazySimpleSerDe
#### A masked pattern was here ####
                    serde: org.apache.hadoop.hive.serde2.lazy.LazySimpleSerDe
                    name: default.bucket_big_n3
                  name: default.bucket_big_n3
            Truncated Path -> Alias:
              /bucket_big_n3/ds=2008-04-08 [$hdt$_0:a]
              /bucket_big_n3/ds=2008-04-09 [$hdt$_0:a]
        Reducer 2 
            Execution mode: vectorized
            Needs Tagging: false
            Reduce Operator Tree:
              Group By Operator
                aggregations: count(VALUE._col0)
                mode: mergepartial
                outputColumnNames: _col0
                Statistics: Num rows: 1 Data size: 8 Basic stats: PARTIAL Column stats: NONE
                File Output Operator
                  compressed: false
                  GlobalTableId: 0
#### A masked pattern was here ####
                  NumFilesPerFileSink: 1
                  Statistics: Num rows: 1 Data size: 8 Basic stats: PARTIAL Column stats: NONE
#### A masked pattern was here ####
                  table:
                      input format: org.apache.hadoop.mapred.SequenceFileInputFormat
                      output format: org.apache.hadoop.hive.ql.io.HiveSequenceFileOutputFormat
                      properties:
                        columns _col0
                        columns.types bigint
                        escape.delim \
                        hive.serialization.extend.additional.nesting.levels true
                        serialization.escape.crlf true
                        serialization.format 1
                        serialization.lib org.apache.hadoop.hive.serde2.lazy.LazySimpleSerDe
                      serde: org.apache.hadoop.hive.serde2.lazy.LazySimpleSerDe
                  TotalFiles: 1
                  GatherStats: false
                  MultiFileSpray: false

  Stage: Stage-0
    Fetch Operator
      limit: -1
      Processor Tree:
        ListSink

PREHOOK: query: select count(*) FROM bucket_big_n3 a JOIN bucket_small_n3 b ON a.key = b.key
PREHOOK: type: QUERY
PREHOOK: Input: default@bucket_big_n3
PREHOOK: Input: default@bucket_big_n3@ds=2008-04-08
PREHOOK: Input: default@bucket_big_n3@ds=2008-04-09
PREHOOK: Input: default@bucket_small_n3
PREHOOK: Input: default@bucket_small_n3@ds=2008-04-08
#### A masked pattern was here ####
POSTHOOK: query: select count(*) FROM bucket_big_n3 a JOIN bucket_small_n3 b ON a.key = b.key
POSTHOOK: type: QUERY
POSTHOOK: Input: default@bucket_big_n3
POSTHOOK: Input: default@bucket_big_n3@ds=2008-04-08
POSTHOOK: Input: default@bucket_big_n3@ds=2008-04-09
POSTHOOK: Input: default@bucket_small_n3
POSTHOOK: Input: default@bucket_small_n3@ds=2008-04-08
#### A masked pattern was here ####
38<|MERGE_RESOLUTION|>--- conflicted
+++ resolved
@@ -97,8 +97,6 @@
 POSTHOOK: Input: default@bucket_small_n3
 POSTHOOK: Input: default@bucket_small_n3@ds=2008-04-08
 #### A masked pattern was here ####
-<<<<<<< HEAD
-=======
 OPTIMIZED SQL: SELECT COUNT(*) AS `$f0`
 FROM (SELECT `key`
 FROM `default`.`bucket_big_n3`
@@ -106,7 +104,6 @@
 INNER JOIN (SELECT `key`
 FROM `default`.`bucket_small_n3`
 WHERE `key` IS NOT NULL) AS `t2` ON `t0`.`key` = `t2`.`key`
->>>>>>> 720a0f27
 STAGE DEPENDENCIES:
   Stage-1 is a root stage
   Stage-0 depends on stages: Stage-1
@@ -330,8 +327,6 @@
 POSTHOOK: Input: default@bucket_small_n3
 POSTHOOK: Input: default@bucket_small_n3@ds=2008-04-08
 #### A masked pattern was here ####
-<<<<<<< HEAD
-=======
 OPTIMIZED SQL: SELECT COUNT(*) AS `$f0`
 FROM (SELECT `key`
 FROM `default`.`bucket_big_n3`
@@ -339,7 +334,6 @@
 INNER JOIN (SELECT `key`
 FROM `default`.`bucket_small_n3`
 WHERE `key` IS NOT NULL) AS `t2` ON `t0`.`key` = `t2`.`key`
->>>>>>> 720a0f27
 STAGE DEPENDENCIES:
   Stage-1 is a root stage
   Stage-0 depends on stages: Stage-1
