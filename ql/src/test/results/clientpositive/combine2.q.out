--- conflicted
+++ resolved
@@ -150,12 +150,9 @@
 POSTHOOK: type: QUERY
 POSTHOOK: Input: default@combine2_n0
 #### A masked pattern was here ####
-<<<<<<< HEAD
-=======
 OPTIMIZED SQL: SELECT COUNT(*) AS `$f0`
 FROM `default`.`combine2_n0`
 WHERE `value` IS NOT NULL
->>>>>>> 720a0f27
 STAGE DEPENDENCIES:
   Stage-0 is a root stage
 
