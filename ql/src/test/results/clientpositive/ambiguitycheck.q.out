PREHOOK: query: SELECT * FROM SRC x where x.key = 20 CLUSTER BY (key,value)
PREHOOK: type: QUERY
PREHOOK: Input: default@src
#### A masked pattern was here ####
POSTHOOK: query: SELECT * FROM SRC x where x.key = 20 CLUSTER BY (key,value)
POSTHOOK: type: QUERY
POSTHOOK: Input: default@src
#### A masked pattern was here ####
20	val_20
PREHOOK: query: SELECT * FROM SRC x where x.key = 20 CLUSTER BY ((key),value)
PREHOOK: type: QUERY
PREHOOK: Input: default@src
#### A masked pattern was here ####
POSTHOOK: query: SELECT * FROM SRC x where x.key = 20 CLUSTER BY ((key),value)
POSTHOOK: type: QUERY
POSTHOOK: Input: default@src
#### A masked pattern was here ####
20	val_20
PREHOOK: query: SELECT * FROM SRC x where x.key = 20 CLUSTER BY (key,(value))
PREHOOK: type: QUERY
PREHOOK: Input: default@src
#### A masked pattern was here ####
POSTHOOK: query: SELECT * FROM SRC x where x.key = 20 CLUSTER BY (key,(value))
POSTHOOK: type: QUERY
POSTHOOK: Input: default@src
#### A masked pattern was here ####
20	val_20
PREHOOK: query: SELECT * FROM SRC x where x.key = 20 CLUSTER BY ((key),(value))
PREHOOK: type: QUERY
PREHOOK: Input: default@src
#### A masked pattern was here ####
POSTHOOK: query: SELECT * FROM SRC x where x.key = 20 CLUSTER BY ((key),(value))
POSTHOOK: type: QUERY
POSTHOOK: Input: default@src
#### A masked pattern was here ####
20	val_20
PREHOOK: query: SELECT * FROM SRC x where x.key = 20 CLUSTER BY ((key),(((value))))
PREHOOK: type: QUERY
PREHOOK: Input: default@src
#### A masked pattern was here ####
POSTHOOK: query: SELECT * FROM SRC x where x.key = 20 CLUSTER BY ((key),(((value))))
POSTHOOK: type: QUERY
POSTHOOK: Input: default@src
#### A masked pattern was here ####
20	val_20
PREHOOK: query: SELECT tab1.key,
       tab1.value,
       SUM(1)
FROM src as tab1
GROUP BY tab1.key,
         tab1.value
GROUPING SETS ((tab1.key, tab1.value))
PREHOOK: type: QUERY
PREHOOK: Input: default@src
#### A masked pattern was here ####
POSTHOOK: query: SELECT tab1.key,
       tab1.value,
       SUM(1)
FROM src as tab1
GROUP BY tab1.key,
         tab1.value
GROUPING SETS ((tab1.key, tab1.value))
POSTHOOK: type: QUERY
POSTHOOK: Input: default@src
#### A masked pattern was here ####
0	val_0	3
10	val_10	1
100	val_100	2
103	val_103	2
104	val_104	2
105	val_105	1
11	val_11	1
111	val_111	1
113	val_113	2
114	val_114	1
116	val_116	1
118	val_118	2
119	val_119	3
12	val_12	2
120	val_120	2
125	val_125	2
126	val_126	1
128	val_128	3
129	val_129	2
131	val_131	1
133	val_133	1
134	val_134	2
136	val_136	1
137	val_137	2
138	val_138	4
143	val_143	1
145	val_145	1
146	val_146	2
149	val_149	2
15	val_15	2
150	val_150	1
152	val_152	2
153	val_153	1
155	val_155	1
156	val_156	1
157	val_157	1
158	val_158	1
160	val_160	1
162	val_162	1
163	val_163	1
164	val_164	2
165	val_165	2
166	val_166	1
167	val_167	3
168	val_168	1
169	val_169	4
17	val_17	1
170	val_170	1
172	val_172	2
174	val_174	2
175	val_175	2
176	val_176	2
177	val_177	1
178	val_178	1
179	val_179	2
18	val_18	2
180	val_180	1
181	val_181	1
183	val_183	1
186	val_186	1
187	val_187	3
189	val_189	1
19	val_19	1
190	val_190	1
191	val_191	2
192	val_192	1
193	val_193	3
194	val_194	1
195	val_195	2
196	val_196	1
197	val_197	2
199	val_199	3
2	val_2	1
20	val_20	1
200	val_200	2
201	val_201	1
202	val_202	1
203	val_203	2
205	val_205	2
207	val_207	2
208	val_208	3
209	val_209	2
213	val_213	2
214	val_214	1
216	val_216	2
217	val_217	2
218	val_218	1
219	val_219	2
221	val_221	2
222	val_222	1
223	val_223	2
224	val_224	2
226	val_226	1
228	val_228	1
229	val_229	2
230	val_230	5
233	val_233	2
235	val_235	1
237	val_237	2
238	val_238	2
239	val_239	2
24	val_24	2
241	val_241	1
242	val_242	2
244	val_244	1
247	val_247	1
248	val_248	1
249	val_249	1
252	val_252	1
255	val_255	2
256	val_256	2
257	val_257	1
258	val_258	1
26	val_26	2
260	val_260	1
262	val_262	1
263	val_263	1
265	val_265	2
266	val_266	1
27	val_27	1
272	val_272	2
273	val_273	3
274	val_274	1
275	val_275	1
277	val_277	4
278	val_278	2
28	val_28	1
280	val_280	2
281	val_281	2
282	val_282	2
283	val_283	1
284	val_284	1
285	val_285	1
286	val_286	1
287	val_287	1
288	val_288	2
289	val_289	1
291	val_291	1
292	val_292	1
296	val_296	1
298	val_298	3
30	val_30	1
302	val_302	1
305	val_305	1
306	val_306	1
307	val_307	2
308	val_308	1
309	val_309	2
310	val_310	1
311	val_311	3
315	val_315	1
316	val_316	3
317	val_317	2
318	val_318	3
321	val_321	2
322	val_322	2
323	val_323	1
325	val_325	2
327	val_327	3
33	val_33	1
331	val_331	2
332	val_332	1
333	val_333	2
335	val_335	1
336	val_336	1
338	val_338	1
339	val_339	1
34	val_34	1
341	val_341	1
342	val_342	2
344	val_344	2
345	val_345	1
348	val_348	5
35	val_35	3
351	val_351	1
353	val_353	2
356	val_356	1
360	val_360	1
362	val_362	1
364	val_364	1
365	val_365	1
366	val_366	1
367	val_367	2
368	val_368	1
369	val_369	3
37	val_37	2
373	val_373	1
374	val_374	1
375	val_375	1
377	val_377	1
378	val_378	1
379	val_379	1
382	val_382	2
384	val_384	3
386	val_386	1
389	val_389	1
392	val_392	1
393	val_393	1
394	val_394	1
395	val_395	2
396	val_396	3
397	val_397	2
399	val_399	2
4	val_4	1
400	val_400	1
401	val_401	5
402	val_402	1
403	val_403	3
404	val_404	2
406	val_406	4
407	val_407	1
409	val_409	3
41	val_41	1
411	val_411	1
413	val_413	2
414	val_414	2
417	val_417	3
418	val_418	1
419	val_419	1
42	val_42	2
421	val_421	1
424	val_424	2
427	val_427	1
429	val_429	2
43	val_43	1
430	val_430	3
431	val_431	3
432	val_432	1
435	val_435	1
436	val_436	1
437	val_437	1
438	val_438	3
439	val_439	2
44	val_44	1
443	val_443	1
444	val_444	1
446	val_446	1
448	val_448	1
449	val_449	1
452	val_452	1
453	val_453	1
454	val_454	3
455	val_455	1
457	val_457	1
458	val_458	2
459	val_459	2
460	val_460	1
462	val_462	2
463	val_463	2
466	val_466	3
467	val_467	1
468	val_468	4
469	val_469	5
47	val_47	1
470	val_470	1
472	val_472	1
475	val_475	1
477	val_477	1
478	val_478	2
479	val_479	1
480	val_480	3
481	val_481	1
482	val_482	1
483	val_483	1
484	val_484	1
485	val_485	1
487	val_487	1
489	val_489	4
490	val_490	1
491	val_491	1
492	val_492	2
493	val_493	1
494	val_494	1
495	val_495	1
496	val_496	1
497	val_497	1
498	val_498	3
5	val_5	3
51	val_51	2
53	val_53	1
54	val_54	1
57	val_57	1
58	val_58	2
64	val_64	1
65	val_65	1
66	val_66	1
67	val_67	2
69	val_69	1
70	val_70	3
72	val_72	2
74	val_74	1
76	val_76	2
77	val_77	1
78	val_78	1
8	val_8	1
80	val_80	1
82	val_82	1
83	val_83	2
84	val_84	2
85	val_85	1
86	val_86	1
87	val_87	1
9	val_9	1
90	val_90	3
92	val_92	1
95	val_95	2
96	val_96	1
97	val_97	2
98	val_98	2
PREHOOK: query: SELECT key,
       src.value,
       SUM(1)
FROM src
GROUP BY key,
         src.value
GROUPING SETS ((key, src.value))
PREHOOK: type: QUERY
PREHOOK: Input: default@src
#### A masked pattern was here ####
POSTHOOK: query: SELECT key,
       src.value,
       SUM(1)
FROM src
GROUP BY key,
         src.value
GROUPING SETS ((key, src.value))
POSTHOOK: type: QUERY
POSTHOOK: Input: default@src
#### A masked pattern was here ####
0	val_0	3
10	val_10	1
100	val_100	2
103	val_103	2
104	val_104	2
105	val_105	1
11	val_11	1
111	val_111	1
113	val_113	2
114	val_114	1
116	val_116	1
118	val_118	2
119	val_119	3
12	val_12	2
120	val_120	2
125	val_125	2
126	val_126	1
128	val_128	3
129	val_129	2
131	val_131	1
133	val_133	1
134	val_134	2
136	val_136	1
137	val_137	2
138	val_138	4
143	val_143	1
145	val_145	1
146	val_146	2
149	val_149	2
15	val_15	2
150	val_150	1
152	val_152	2
153	val_153	1
155	val_155	1
156	val_156	1
157	val_157	1
158	val_158	1
160	val_160	1
162	val_162	1
163	val_163	1
164	val_164	2
165	val_165	2
166	val_166	1
167	val_167	3
168	val_168	1
169	val_169	4
17	val_17	1
170	val_170	1
172	val_172	2
174	val_174	2
175	val_175	2
176	val_176	2
177	val_177	1
178	val_178	1
179	val_179	2
18	val_18	2
180	val_180	1
181	val_181	1
183	val_183	1
186	val_186	1
187	val_187	3
189	val_189	1
19	val_19	1
190	val_190	1
191	val_191	2
192	val_192	1
193	val_193	3
194	val_194	1
195	val_195	2
196	val_196	1
197	val_197	2
199	val_199	3
2	val_2	1
20	val_20	1
200	val_200	2
201	val_201	1
202	val_202	1
203	val_203	2
205	val_205	2
207	val_207	2
208	val_208	3
209	val_209	2
213	val_213	2
214	val_214	1
216	val_216	2
217	val_217	2
218	val_218	1
219	val_219	2
221	val_221	2
222	val_222	1
223	val_223	2
224	val_224	2
226	val_226	1
228	val_228	1
229	val_229	2
230	val_230	5
233	val_233	2
235	val_235	1
237	val_237	2
238	val_238	2
239	val_239	2
24	val_24	2
241	val_241	1
242	val_242	2
244	val_244	1
247	val_247	1
248	val_248	1
249	val_249	1
252	val_252	1
255	val_255	2
256	val_256	2
257	val_257	1
258	val_258	1
26	val_26	2
260	val_260	1
262	val_262	1
263	val_263	1
265	val_265	2
266	val_266	1
27	val_27	1
272	val_272	2
273	val_273	3
274	val_274	1
275	val_275	1
277	val_277	4
278	val_278	2
28	val_28	1
280	val_280	2
281	val_281	2
282	val_282	2
283	val_283	1
284	val_284	1
285	val_285	1
286	val_286	1
287	val_287	1
288	val_288	2
289	val_289	1
291	val_291	1
292	val_292	1
296	val_296	1
298	val_298	3
30	val_30	1
302	val_302	1
305	val_305	1
306	val_306	1
307	val_307	2
308	val_308	1
309	val_309	2
310	val_310	1
311	val_311	3
315	val_315	1
316	val_316	3
317	val_317	2
318	val_318	3
321	val_321	2
322	val_322	2
323	val_323	1
325	val_325	2
327	val_327	3
33	val_33	1
331	val_331	2
332	val_332	1
333	val_333	2
335	val_335	1
336	val_336	1
338	val_338	1
339	val_339	1
34	val_34	1
341	val_341	1
342	val_342	2
344	val_344	2
345	val_345	1
348	val_348	5
35	val_35	3
351	val_351	1
353	val_353	2
356	val_356	1
360	val_360	1
362	val_362	1
364	val_364	1
365	val_365	1
366	val_366	1
367	val_367	2
368	val_368	1
369	val_369	3
37	val_37	2
373	val_373	1
374	val_374	1
375	val_375	1
377	val_377	1
378	val_378	1
379	val_379	1
382	val_382	2
384	val_384	3
386	val_386	1
389	val_389	1
392	val_392	1
393	val_393	1
394	val_394	1
395	val_395	2
396	val_396	3
397	val_397	2
399	val_399	2
4	val_4	1
400	val_400	1
401	val_401	5
402	val_402	1
403	val_403	3
404	val_404	2
406	val_406	4
407	val_407	1
409	val_409	3
41	val_41	1
411	val_411	1
413	val_413	2
414	val_414	2
417	val_417	3
418	val_418	1
419	val_419	1
42	val_42	2
421	val_421	1
424	val_424	2
427	val_427	1
429	val_429	2
43	val_43	1
430	val_430	3
431	val_431	3
432	val_432	1
435	val_435	1
436	val_436	1
437	val_437	1
438	val_438	3
439	val_439	2
44	val_44	1
443	val_443	1
444	val_444	1
446	val_446	1
448	val_448	1
449	val_449	1
452	val_452	1
453	val_453	1
454	val_454	3
455	val_455	1
457	val_457	1
458	val_458	2
459	val_459	2
460	val_460	1
462	val_462	2
463	val_463	2
466	val_466	3
467	val_467	1
468	val_468	4
469	val_469	5
47	val_47	1
470	val_470	1
472	val_472	1
475	val_475	1
477	val_477	1
478	val_478	2
479	val_479	1
480	val_480	3
481	val_481	1
482	val_482	1
483	val_483	1
484	val_484	1
485	val_485	1
487	val_487	1
489	val_489	4
490	val_490	1
491	val_491	1
492	val_492	2
493	val_493	1
494	val_494	1
495	val_495	1
496	val_496	1
497	val_497	1
498	val_498	3
5	val_5	3
51	val_51	2
53	val_53	1
54	val_54	1
57	val_57	1
58	val_58	2
64	val_64	1
65	val_65	1
66	val_66	1
67	val_67	2
69	val_69	1
70	val_70	3
72	val_72	2
74	val_74	1
76	val_76	2
77	val_77	1
78	val_78	1
8	val_8	1
80	val_80	1
82	val_82	1
83	val_83	2
84	val_84	2
85	val_85	1
86	val_86	1
87	val_87	1
9	val_9	1
90	val_90	3
92	val_92	1
95	val_95	2
96	val_96	1
97	val_97	2
98	val_98	2
PREHOOK: query: explain extended select int(1.2) from src limit 1
PREHOOK: type: QUERY
PREHOOK: Input: default@src
#### A masked pattern was here ####
POSTHOOK: query: explain extended select int(1.2) from src limit 1
POSTHOOK: type: QUERY
POSTHOOK: Input: default@src
#### A masked pattern was here ####
<<<<<<< HEAD
=======
OPTIMIZED SQL: SELECT CAST(1.2 AS INTEGER) AS `_o__c0`
FROM `default`.`src`
LIMIT 1
>>>>>>> 720a0f27
STAGE DEPENDENCIES:
  Stage-0 is a root stage

STAGE PLANS:
  Stage: Stage-0
    Fetch Operator
      limit: 1
      Processor Tree:
        TableScan
          alias: src
          Statistics: Num rows: 500 Data size: 5312 Basic stats: COMPLETE Column stats: COMPLETE
          GatherStats: false
          Select Operator
            expressions: 1 (type: int)
            outputColumnNames: _col0
            Statistics: Num rows: 500 Data size: 2000 Basic stats: COMPLETE Column stats: COMPLETE
            Limit
              Number of rows: 1
              Statistics: Num rows: 1 Data size: 4 Basic stats: COMPLETE Column stats: COMPLETE
              ListSink

PREHOOK: query: select int(1.2) from src limit 1
PREHOOK: type: QUERY
PREHOOK: Input: default@src
#### A masked pattern was here ####
POSTHOOK: query: select int(1.2) from src limit 1
POSTHOOK: type: QUERY
POSTHOOK: Input: default@src
#### A masked pattern was here ####
1
PREHOOK: query: select bigint(1.34) from src limit 1
PREHOOK: type: QUERY
PREHOOK: Input: default@src
#### A masked pattern was here ####
POSTHOOK: query: select bigint(1.34) from src limit 1
POSTHOOK: type: QUERY
POSTHOOK: Input: default@src
#### A masked pattern was here ####
1
PREHOOK: query: select binary('1') from src limit 1
PREHOOK: type: QUERY
PREHOOK: Input: default@src
#### A masked pattern was here ####
POSTHOOK: query: select binary('1') from src limit 1
POSTHOOK: type: QUERY
POSTHOOK: Input: default@src
#### A masked pattern was here ####
1
PREHOOK: query: select boolean(1) from src limit 1
PREHOOK: type: QUERY
PREHOOK: Input: default@src
#### A masked pattern was here ####
POSTHOOK: query: select boolean(1) from src limit 1
POSTHOOK: type: QUERY
POSTHOOK: Input: default@src
#### A masked pattern was here ####
true
PREHOOK: query: select date('1') from src limit 2
PREHOOK: type: QUERY
PREHOOK: Input: default@src
#### A masked pattern was here ####
POSTHOOK: query: select date('1') from src limit 2
POSTHOOK: type: QUERY
POSTHOOK: Input: default@src
#### A masked pattern was here ####
NULL
NULL
PREHOOK: query: select double(1) from src limit 1
PREHOOK: type: QUERY
PREHOOK: Input: default@src
#### A masked pattern was here ####
POSTHOOK: query: select double(1) from src limit 1
POSTHOOK: type: QUERY
POSTHOOK: Input: default@src
#### A masked pattern was here ####
1.0
PREHOOK: query: select float(1) from src limit 1
PREHOOK: type: QUERY
PREHOOK: Input: default@src
#### A masked pattern was here ####
POSTHOOK: query: select float(1) from src limit 1
POSTHOOK: type: QUERY
POSTHOOK: Input: default@src
#### A masked pattern was here ####
1.0
PREHOOK: query: select smallint(0.9) from src limit 1
PREHOOK: type: QUERY
PREHOOK: Input: default@src
#### A masked pattern was here ####
POSTHOOK: query: select smallint(0.9) from src limit 1
POSTHOOK: type: QUERY
POSTHOOK: Input: default@src
#### A masked pattern was here ####
0
PREHOOK: query: select timestamp('1') from src limit 2
PREHOOK: type: QUERY
PREHOOK: Input: default@src
#### A masked pattern was here ####
POSTHOOK: query: select timestamp('1') from src limit 2
POSTHOOK: type: QUERY
POSTHOOK: Input: default@src
#### A masked pattern was here ####
NULL
NULL
PREHOOK: query: explain extended desc default.src key
PREHOOK: type: DESCTABLE
PREHOOK: Input: default@src
POSTHOOK: query: explain extended desc default.src key
POSTHOOK: type: DESCTABLE
POSTHOOK: Input: default@src
STAGE DEPENDENCIES:
  Stage-0 is a root stage
  Stage-1 depends on stages: Stage-0

STAGE PLANS:
  Stage: Stage-0
      Describe Table Operator:
        Describe Table
#### A masked pattern was here ####
          table: default.src

  Stage: Stage-1
    Fetch Operator
      limit: -1
      Processor Tree:
        ListSink

PREHOOK: query: desc default.src key
PREHOOK: type: DESCTABLE
PREHOOK: Input: default@src
POSTHOOK: query: desc default.src key
POSTHOOK: type: DESCTABLE
POSTHOOK: Input: default@src
key                 	string              	from deserializer   
COLUMN_STATS_ACCURATE	{\"BASIC_STATS\":\"true\",\"COLUMN_STATS\":{\"key\":\"true\",\"value\":\"true\"}}	 <|MERGE_RESOLUTION|>--- conflicted
+++ resolved
@@ -709,12 +709,9 @@
 POSTHOOK: type: QUERY
 POSTHOOK: Input: default@src
 #### A masked pattern was here ####
-<<<<<<< HEAD
-=======
 OPTIMIZED SQL: SELECT CAST(1.2 AS INTEGER) AS `_o__c0`
 FROM `default`.`src`
 LIMIT 1
->>>>>>> 720a0f27
 STAGE DEPENDENCIES:
   Stage-0 is a root stage
 
