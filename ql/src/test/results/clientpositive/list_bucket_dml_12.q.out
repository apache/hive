PREHOOK: query: create table list_bucketing_mul_col_n0 (col1 String, col2 String, col3 String, col4 String, col5 string) 
    partitioned by (ds String, hr String) 
    skewed by (col2, col4) on (('466','val_466'),('287','val_287'),('82','val_82'))
    stored as DIRECTORIES
    STORED AS RCFILE
PREHOOK: type: CREATETABLE
PREHOOK: Output: database:default
PREHOOK: Output: default@list_bucketing_mul_col_n0
POSTHOOK: query: create table list_bucketing_mul_col_n0 (col1 String, col2 String, col3 String, col4 String, col5 string) 
    partitioned by (ds String, hr String) 
    skewed by (col2, col4) on (('466','val_466'),('287','val_287'),('82','val_82'))
    stored as DIRECTORIES
    STORED AS RCFILE
POSTHOOK: type: CREATETABLE
POSTHOOK: Output: database:default
POSTHOOK: Output: default@list_bucketing_mul_col_n0
PREHOOK: query: explain extended
insert overwrite table list_bucketing_mul_col_n0 partition (ds = '2008-04-08',  hr = '11')
select 1, key, 1, value, 1 from src
PREHOOK: type: QUERY
PREHOOK: Input: default@src
PREHOOK: Output: default@list_bucketing_mul_col_n0@ds=2008-04-08/hr=11
POSTHOOK: query: explain extended
insert overwrite table list_bucketing_mul_col_n0 partition (ds = '2008-04-08',  hr = '11')
select 1, key, 1, value, 1 from src
POSTHOOK: type: QUERY
POSTHOOK: Input: default@src
POSTHOOK: Output: default@list_bucketing_mul_col_n0@ds=2008-04-08/hr=11
<<<<<<< HEAD
=======
OPTIMIZED SQL: SELECT 1 AS `_o__c0`, `key`, 1 AS `_o__c2`, `value`, 1 AS `_o__c4`
FROM `default`.`src`
>>>>>>> 720a0f27
STAGE DEPENDENCIES:
  Stage-1 is a root stage
  Stage-0 depends on stages: Stage-1
  Stage-2 depends on stages: Stage-0

STAGE PLANS:
  Stage: Stage-1
    Map Reduce
      Map Operator Tree:
          TableScan
            alias: src
            Statistics: Num rows: 500 Data size: 5312 Basic stats: COMPLETE Column stats: NONE
            GatherStats: false
            Select Operator
              expressions: '1' (type: string), key (type: string), '1' (type: string), value (type: string), '1' (type: string)
              outputColumnNames: _col0, _col1, _col2, _col3, _col4
              Statistics: Num rows: 500 Data size: 5312 Basic stats: COMPLETE Column stats: NONE
              File Output Operator
                compressed: false
                GlobalTableId: 1
#### A masked pattern was here ####
                NumFilesPerFileSink: 1
                Static Partition Specification: ds=2008-04-08/hr=11/
                Statistics: Num rows: 500 Data size: 5312 Basic stats: COMPLETE Column stats: NONE
#### A masked pattern was here ####
                table:
                    input format: org.apache.hadoop.hive.ql.io.RCFileInputFormat
                    output format: org.apache.hadoop.hive.ql.io.RCFileOutputFormat
                    properties:
                      bucket_count -1
                      bucketing_version 2
                      column.name.delimiter ,
                      columns col1,col2,col3,col4,col5
                      columns.comments 
                      columns.types string:string:string:string:string
#### A masked pattern was here ####
                      name default.list_bucketing_mul_col_n0
                      partition_columns ds/hr
                      partition_columns.types string:string
                      serialization.ddl struct list_bucketing_mul_col_n0 { string col1, string col2, string col3, string col4, string col5}
                      serialization.format 1
                      serialization.lib org.apache.hadoop.hive.serde2.columnar.ColumnarSerDe
#### A masked pattern was here ####
                    serde: org.apache.hadoop.hive.serde2.columnar.ColumnarSerDe
                    name: default.list_bucketing_mul_col_n0
                TotalFiles: 1
                GatherStats: true
                MultiFileSpray: false
              Select Operator
                expressions: _col0 (type: string), _col1 (type: string), _col2 (type: string), _col3 (type: string), _col4 (type: string), '2008-04-08' (type: string), '11' (type: string)
                outputColumnNames: col1, col2, col3, col4, col5, ds, hr
                Statistics: Num rows: 500 Data size: 5312 Basic stats: COMPLETE Column stats: NONE
                Group By Operator
                  aggregations: compute_stats(col1, 'hll'), compute_stats(col2, 'hll'), compute_stats(col3, 'hll'), compute_stats(col4, 'hll'), compute_stats(col5, 'hll')
                  keys: ds (type: string), hr (type: string)
                  mode: hash
                  outputColumnNames: _col0, _col1, _col2, _col3, _col4, _col5, _col6
                  Statistics: Num rows: 500 Data size: 5312 Basic stats: COMPLETE Column stats: NONE
                  Reduce Output Operator
                    key expressions: _col0 (type: string), _col1 (type: string)
                    null sort order: aa
                    sort order: ++
                    Map-reduce partition columns: _col0 (type: string), _col1 (type: string)
                    Statistics: Num rows: 500 Data size: 5312 Basic stats: COMPLETE Column stats: NONE
                    tag: -1
                    value expressions: _col2 (type: struct<columntype:string,maxlength:bigint,sumlength:bigint,count:bigint,countnulls:bigint,bitvector:binary>), _col3 (type: struct<columntype:string,maxlength:bigint,sumlength:bigint,count:bigint,countnulls:bigint,bitvector:binary>), _col4 (type: struct<columntype:string,maxlength:bigint,sumlength:bigint,count:bigint,countnulls:bigint,bitvector:binary>), _col5 (type: struct<columntype:string,maxlength:bigint,sumlength:bigint,count:bigint,countnulls:bigint,bitvector:binary>), _col6 (type: struct<columntype:string,maxlength:bigint,sumlength:bigint,count:bigint,countnulls:bigint,bitvector:binary>)
                    auto parallelism: false
      Path -> Alias:
#### A masked pattern was here ####
      Path -> Partition:
#### A masked pattern was here ####
          Partition
            base file name: src
            input format: org.apache.hadoop.mapred.TextInputFormat
            output format: org.apache.hadoop.hive.ql.io.HiveIgnoreKeyTextOutputFormat
            properties:
              COLUMN_STATS_ACCURATE {"BASIC_STATS":"true","COLUMN_STATS":{"key":"true","value":"true"}}
              bucket_count -1
              bucketing_version 2
              column.name.delimiter ,
              columns key,value
              columns.comments 'default','default'
              columns.types string:string
#### A masked pattern was here ####
              name default.src
              numFiles 1
              numRows 500
              rawDataSize 5312
              serialization.ddl struct src { string key, string value}
              serialization.format 1
              serialization.lib org.apache.hadoop.hive.serde2.lazy.LazySimpleSerDe
              totalSize 5812
#### A masked pattern was here ####
            serde: org.apache.hadoop.hive.serde2.lazy.LazySimpleSerDe
          
              input format: org.apache.hadoop.mapred.TextInputFormat
              output format: org.apache.hadoop.hive.ql.io.HiveIgnoreKeyTextOutputFormat
              properties:
                COLUMN_STATS_ACCURATE {"BASIC_STATS":"true","COLUMN_STATS":{"key":"true","value":"true"}}
                bucket_count -1
                bucketing_version 2
                column.name.delimiter ,
                columns key,value
                columns.comments 'default','default'
                columns.types string:string
#### A masked pattern was here ####
                name default.src
                numFiles 1
                numRows 500
                rawDataSize 5312
                serialization.ddl struct src { string key, string value}
                serialization.format 1
                serialization.lib org.apache.hadoop.hive.serde2.lazy.LazySimpleSerDe
                totalSize 5812
#### A masked pattern was here ####
              serde: org.apache.hadoop.hive.serde2.lazy.LazySimpleSerDe
              name: default.src
            name: default.src
      Truncated Path -> Alias:
        /src [src]
      Needs Tagging: false
      Reduce Operator Tree:
        Group By Operator
          aggregations: compute_stats(VALUE._col0), compute_stats(VALUE._col1), compute_stats(VALUE._col2), compute_stats(VALUE._col3), compute_stats(VALUE._col4)
          keys: KEY._col0 (type: string), KEY._col1 (type: string)
          mode: mergepartial
          outputColumnNames: _col0, _col1, _col2, _col3, _col4, _col5, _col6
          Statistics: Num rows: 250 Data size: 2656 Basic stats: COMPLETE Column stats: NONE
          Select Operator
            expressions: _col2 (type: struct<columntype:string,maxlength:bigint,avglength:double,countnulls:bigint,numdistinctvalues:bigint,ndvbitvector:binary>), _col3 (type: struct<columntype:string,maxlength:bigint,avglength:double,countnulls:bigint,numdistinctvalues:bigint,ndvbitvector:binary>), _col4 (type: struct<columntype:string,maxlength:bigint,avglength:double,countnulls:bigint,numdistinctvalues:bigint,ndvbitvector:binary>), _col5 (type: struct<columntype:string,maxlength:bigint,avglength:double,countnulls:bigint,numdistinctvalues:bigint,ndvbitvector:binary>), _col6 (type: struct<columntype:string,maxlength:bigint,avglength:double,countnulls:bigint,numdistinctvalues:bigint,ndvbitvector:binary>), _col0 (type: string), _col1 (type: string)
            outputColumnNames: _col0, _col1, _col2, _col3, _col4, _col5, _col6
            Statistics: Num rows: 250 Data size: 2656 Basic stats: COMPLETE Column stats: NONE
            File Output Operator
              compressed: false
              GlobalTableId: 0
#### A masked pattern was here ####
              NumFilesPerFileSink: 1
              Statistics: Num rows: 250 Data size: 2656 Basic stats: COMPLETE Column stats: NONE
#### A masked pattern was here ####
              table:
                  input format: org.apache.hadoop.mapred.SequenceFileInputFormat
                  output format: org.apache.hadoop.hive.ql.io.HiveSequenceFileOutputFormat
                  properties:
                    columns _col0,_col1,_col2,_col3,_col4,_col5,_col6
                    columns.types struct<columntype:string,maxlength:bigint,avglength:double,countnulls:bigint,numdistinctvalues:bigint,ndvbitvector:binary>:struct<columntype:string,maxlength:bigint,avglength:double,countnulls:bigint,numdistinctvalues:bigint,ndvbitvector:binary>:struct<columntype:string,maxlength:bigint,avglength:double,countnulls:bigint,numdistinctvalues:bigint,ndvbitvector:binary>:struct<columntype:string,maxlength:bigint,avglength:double,countnulls:bigint,numdistinctvalues:bigint,ndvbitvector:binary>:struct<columntype:string,maxlength:bigint,avglength:double,countnulls:bigint,numdistinctvalues:bigint,ndvbitvector:binary>:string:string
                    escape.delim \
                    hive.serialization.extend.additional.nesting.levels true
                    serialization.escape.crlf true
                    serialization.format 1
                    serialization.lib org.apache.hadoop.hive.serde2.lazy.LazySimpleSerDe
                  serde: org.apache.hadoop.hive.serde2.lazy.LazySimpleSerDe
              TotalFiles: 1
              GatherStats: false
              MultiFileSpray: false

  Stage: Stage-0
    Move Operator
      tables:
          partition:
            ds 2008-04-08
            hr 11
          replace: true
#### A masked pattern was here ####
          table:
              input format: org.apache.hadoop.hive.ql.io.RCFileInputFormat
              output format: org.apache.hadoop.hive.ql.io.RCFileOutputFormat
              properties:
                bucket_count -1
                bucketing_version 2
                column.name.delimiter ,
                columns col1,col2,col3,col4,col5
                columns.comments 
                columns.types string:string:string:string:string
#### A masked pattern was here ####
                name default.list_bucketing_mul_col_n0
                partition_columns ds/hr
                partition_columns.types string:string
                serialization.ddl struct list_bucketing_mul_col_n0 { string col1, string col2, string col3, string col4, string col5}
                serialization.format 1
                serialization.lib org.apache.hadoop.hive.serde2.columnar.ColumnarSerDe
#### A masked pattern was here ####
              serde: org.apache.hadoop.hive.serde2.columnar.ColumnarSerDe
              name: default.list_bucketing_mul_col_n0

  Stage: Stage-2
    Stats Work
      Basic Stats Work:
#### A masked pattern was here ####
      Column Stats Desc:
          Columns: col1, col2, col3, col4, col5
          Column Types: string, string, string, string, string
          Table: default.list_bucketing_mul_col_n0
          Is Table Level Stats: false

PREHOOK: query: insert overwrite table list_bucketing_mul_col_n0 partition (ds = '2008-04-08', hr = '11')
select 1, key, 1, value, 1 from src
PREHOOK: type: QUERY
PREHOOK: Input: default@src
PREHOOK: Output: default@list_bucketing_mul_col_n0@ds=2008-04-08/hr=11
POSTHOOK: query: insert overwrite table list_bucketing_mul_col_n0 partition (ds = '2008-04-08', hr = '11')
select 1, key, 1, value, 1 from src
POSTHOOK: type: QUERY
POSTHOOK: Input: default@src
POSTHOOK: Output: default@list_bucketing_mul_col_n0@ds=2008-04-08/hr=11
POSTHOOK: Lineage: list_bucketing_mul_col_n0 PARTITION(ds=2008-04-08,hr=11).col1 EXPRESSION []
POSTHOOK: Lineage: list_bucketing_mul_col_n0 PARTITION(ds=2008-04-08,hr=11).col2 SIMPLE [(src)src.FieldSchema(name:key, type:string, comment:default), ]
POSTHOOK: Lineage: list_bucketing_mul_col_n0 PARTITION(ds=2008-04-08,hr=11).col3 EXPRESSION []
POSTHOOK: Lineage: list_bucketing_mul_col_n0 PARTITION(ds=2008-04-08,hr=11).col4 SIMPLE [(src)src.FieldSchema(name:value, type:string, comment:default), ]
POSTHOOK: Lineage: list_bucketing_mul_col_n0 PARTITION(ds=2008-04-08,hr=11).col5 EXPRESSION []
PREHOOK: query: show partitions list_bucketing_mul_col_n0
PREHOOK: type: SHOWPARTITIONS
PREHOOK: Input: default@list_bucketing_mul_col_n0
POSTHOOK: query: show partitions list_bucketing_mul_col_n0
POSTHOOK: type: SHOWPARTITIONS
POSTHOOK: Input: default@list_bucketing_mul_col_n0
ds=2008-04-08/hr=11
PREHOOK: query: desc formatted list_bucketing_mul_col_n0 partition (ds='2008-04-08', hr='11')
PREHOOK: type: DESCTABLE
PREHOOK: Input: default@list_bucketing_mul_col_n0
POSTHOOK: query: desc formatted list_bucketing_mul_col_n0 partition (ds='2008-04-08', hr='11')
POSTHOOK: type: DESCTABLE
POSTHOOK: Input: default@list_bucketing_mul_col_n0
# col_name            	data_type           	comment             
col1                	string              	                    
col2                	string              	                    
col3                	string              	                    
col4                	string              	                    
col5                	string              	                    
	 	 
# Partition Information	 	 
# col_name            	data_type           	comment             
ds                  	string              	                    
hr                  	string              	                    
	 	 
# Detailed Partition Information	 	 
Partition Value:    	[2008-04-08, 11]    	 
Database:           	default             	 
Table:              	list_bucketing_mul_col_n0	 
#### A masked pattern was here ####
Partition Parameters:	 	 
	COLUMN_STATS_ACCURATE	{\"BASIC_STATS\":\"true\",\"COLUMN_STATS\":{\"col1\":\"true\",\"col2\":\"true\",\"col3\":\"true\",\"col4\":\"true\",\"col5\":\"true\"}}
	numFiles            	4                   
	numRows             	500                 
	rawDataSize         	6312                
	totalSize           	7094                
#### A masked pattern was here ####
	 	 
# Storage Information	 	 
SerDe Library:      	org.apache.hadoop.hive.serde2.columnar.ColumnarSerDe	 
InputFormat:        	org.apache.hadoop.hive.ql.io.RCFileInputFormat	 
OutputFormat:       	org.apache.hadoop.hive.ql.io.RCFileOutputFormat	 
Compressed:         	No                  	 
Num Buckets:        	-1                  	 
Bucket Columns:     	[]                  	 
Sort Columns:       	[]                  	 
Stored As SubDirectories:	Yes                 	 
Skewed Columns:     	[col2, col4]        	 
Skewed Values:      	[[287, val_287], [466, val_466], [82, val_82]]	 
#### A masked pattern was here ####
Skewed Value to Truncated Path:	{[287, val_287]=/list_bucketing_mul_col_n0/ds=2008-04-08/hr=11/col2=287/col4=val_287, [466, val_466]=/list_bucketing_mul_col_n0/ds=2008-04-08/hr=11/col2=466/col4=val_466, [82, val_82]=/list_bucketing_mul_col_n0/ds=2008-04-08/hr=11/col2=82/col4=val_82}	 
Storage Desc Params:	 	 
	serialization.format	1                   
PREHOOK: query: explain extended
select * from list_bucketing_mul_col_n0 
where ds='2008-04-08' and hr='11' and col2 = "466" and col4 = "val_466"
PREHOOK: type: QUERY
PREHOOK: Input: default@list_bucketing_mul_col_n0
PREHOOK: Input: default@list_bucketing_mul_col_n0@ds=2008-04-08/hr=11
#### A masked pattern was here ####
POSTHOOK: query: explain extended
select * from list_bucketing_mul_col_n0 
where ds='2008-04-08' and hr='11' and col2 = "466" and col4 = "val_466"
POSTHOOK: type: QUERY
POSTHOOK: Input: default@list_bucketing_mul_col_n0
POSTHOOK: Input: default@list_bucketing_mul_col_n0@ds=2008-04-08/hr=11
#### A masked pattern was here ####
<<<<<<< HEAD
=======
OPTIMIZED SQL: SELECT `col1`, CAST('466' AS STRING) AS `col2`, `col3`, CAST('val_466' AS STRING) AS `col4`, `col5`, CAST('2008-04-08' AS STRING) AS `ds`, CAST('11' AS STRING) AS `hr`
FROM `default`.`list_bucketing_mul_col_n0`
WHERE `ds` = '2008-04-08' AND `hr` = '11' AND `col2` = '466' AND `col4` = 'val_466'
>>>>>>> 720a0f27
STAGE DEPENDENCIES:
  Stage-0 is a root stage

STAGE PLANS:
  Stage: Stage-0
    Fetch Operator
      limit: -1
      Partition Description:
          Partition
            input format: org.apache.hadoop.hive.ql.io.RCFileInputFormat
            output format: org.apache.hadoop.hive.ql.io.RCFileOutputFormat
            partition values:
              ds 2008-04-08
              hr 11
            properties:
              COLUMN_STATS_ACCURATE {"BASIC_STATS":"true","COLUMN_STATS":{"col1":"true","col2":"true","col3":"true","col4":"true","col5":"true"}}
              bucket_count -1
              column.name.delimiter ,
              columns col1,col2,col3,col4,col5
              columns.comments 
              columns.types string:string:string:string:string
#### A masked pattern was here ####
              name default.list_bucketing_mul_col_n0
              numFiles 4
              numRows 500
              partition_columns ds/hr
              partition_columns.types string:string
              rawDataSize 6312
              serialization.ddl struct list_bucketing_mul_col_n0 { string col1, string col2, string col3, string col4, string col5}
              serialization.format 1
              serialization.lib org.apache.hadoop.hive.serde2.columnar.ColumnarSerDe
              totalSize 7094
#### A masked pattern was here ####
            serde: org.apache.hadoop.hive.serde2.columnar.ColumnarSerDe
          
              input format: org.apache.hadoop.hive.ql.io.RCFileInputFormat
              output format: org.apache.hadoop.hive.ql.io.RCFileOutputFormat
              properties:
                bucket_count -1
                bucketing_version 2
                column.name.delimiter ,
                columns col1,col2,col3,col4,col5
                columns.comments 
                columns.types string:string:string:string:string
#### A masked pattern was here ####
                name default.list_bucketing_mul_col_n0
                partition_columns ds/hr
                partition_columns.types string:string
                serialization.ddl struct list_bucketing_mul_col_n0 { string col1, string col2, string col3, string col4, string col5}
                serialization.format 1
                serialization.lib org.apache.hadoop.hive.serde2.columnar.ColumnarSerDe
#### A masked pattern was here ####
              serde: org.apache.hadoop.hive.serde2.columnar.ColumnarSerDe
              name: default.list_bucketing_mul_col_n0
            name: default.list_bucketing_mul_col_n0
      Processor Tree:
        TableScan
          alias: list_bucketing_mul_col_n0
          Statistics: Num rows: 500 Data size: 6312 Basic stats: COMPLETE Column stats: NONE
          GatherStats: false
          Filter Operator
            isSamplingPred: false
            predicate: ((col2 = '466') and (col4 = 'val_466')) (type: boolean)
            Statistics: Num rows: 125 Data size: 1578 Basic stats: COMPLETE Column stats: NONE
            Select Operator
              expressions: col1 (type: string), '466' (type: string), col3 (type: string), 'val_466' (type: string), col5 (type: string), '2008-04-08' (type: string), '11' (type: string)
              outputColumnNames: _col0, _col1, _col2, _col3, _col4, _col5, _col6
              Statistics: Num rows: 125 Data size: 1578 Basic stats: COMPLETE Column stats: NONE
              ListSink

PREHOOK: query: select * from list_bucketing_mul_col_n0 
where ds='2008-04-08' and hr='11' and col2 = "466" and col4 = "val_466"
PREHOOK: type: QUERY
PREHOOK: Input: default@list_bucketing_mul_col_n0
PREHOOK: Input: default@list_bucketing_mul_col_n0@ds=2008-04-08/hr=11
#### A masked pattern was here ####
POSTHOOK: query: select * from list_bucketing_mul_col_n0 
where ds='2008-04-08' and hr='11' and col2 = "466" and col4 = "val_466"
POSTHOOK: type: QUERY
POSTHOOK: Input: default@list_bucketing_mul_col_n0
POSTHOOK: Input: default@list_bucketing_mul_col_n0@ds=2008-04-08/hr=11
#### A masked pattern was here ####
1	466	1	val_466	1	2008-04-08	11
1	466	1	val_466	1	2008-04-08	11
1	466	1	val_466	1	2008-04-08	11
PREHOOK: query: explain extended
select * from list_bucketing_mul_col_n0 
where ds='2008-04-08' and hr='11' and col2 = "382" and col4 = "val_382"
PREHOOK: type: QUERY
PREHOOK: Input: default@list_bucketing_mul_col_n0
PREHOOK: Input: default@list_bucketing_mul_col_n0@ds=2008-04-08/hr=11
#### A masked pattern was here ####
POSTHOOK: query: explain extended
select * from list_bucketing_mul_col_n0 
where ds='2008-04-08' and hr='11' and col2 = "382" and col4 = "val_382"
POSTHOOK: type: QUERY
POSTHOOK: Input: default@list_bucketing_mul_col_n0
POSTHOOK: Input: default@list_bucketing_mul_col_n0@ds=2008-04-08/hr=11
#### A masked pattern was here ####
<<<<<<< HEAD
=======
OPTIMIZED SQL: SELECT `col1`, CAST('382' AS STRING) AS `col2`, `col3`, CAST('val_382' AS STRING) AS `col4`, `col5`, CAST('2008-04-08' AS STRING) AS `ds`, CAST('11' AS STRING) AS `hr`
FROM `default`.`list_bucketing_mul_col_n0`
WHERE `ds` = '2008-04-08' AND `hr` = '11' AND `col2` = '382' AND `col4` = 'val_382'
>>>>>>> 720a0f27
STAGE DEPENDENCIES:
  Stage-0 is a root stage

STAGE PLANS:
  Stage: Stage-0
    Fetch Operator
      limit: -1
      Partition Description:
          Partition
            input format: org.apache.hadoop.hive.ql.io.RCFileInputFormat
            output format: org.apache.hadoop.hive.ql.io.RCFileOutputFormat
            partition values:
              ds 2008-04-08
              hr 11
            properties:
              COLUMN_STATS_ACCURATE {"BASIC_STATS":"true","COLUMN_STATS":{"col1":"true","col2":"true","col3":"true","col4":"true","col5":"true"}}
              bucket_count -1
              column.name.delimiter ,
              columns col1,col2,col3,col4,col5
              columns.comments 
              columns.types string:string:string:string:string
#### A masked pattern was here ####
              name default.list_bucketing_mul_col_n0
              numFiles 4
              numRows 500
              partition_columns ds/hr
              partition_columns.types string:string
              rawDataSize 6312
              serialization.ddl struct list_bucketing_mul_col_n0 { string col1, string col2, string col3, string col4, string col5}
              serialization.format 1
              serialization.lib org.apache.hadoop.hive.serde2.columnar.ColumnarSerDe
              totalSize 7094
#### A masked pattern was here ####
            serde: org.apache.hadoop.hive.serde2.columnar.ColumnarSerDe
          
              input format: org.apache.hadoop.hive.ql.io.RCFileInputFormat
              output format: org.apache.hadoop.hive.ql.io.RCFileOutputFormat
              properties:
                bucket_count -1
                bucketing_version 2
                column.name.delimiter ,
                columns col1,col2,col3,col4,col5
                columns.comments 
                columns.types string:string:string:string:string
#### A masked pattern was here ####
                name default.list_bucketing_mul_col_n0
                partition_columns ds/hr
                partition_columns.types string:string
                serialization.ddl struct list_bucketing_mul_col_n0 { string col1, string col2, string col3, string col4, string col5}
                serialization.format 1
                serialization.lib org.apache.hadoop.hive.serde2.columnar.ColumnarSerDe
#### A masked pattern was here ####
              serde: org.apache.hadoop.hive.serde2.columnar.ColumnarSerDe
              name: default.list_bucketing_mul_col_n0
            name: default.list_bucketing_mul_col_n0
      Processor Tree:
        TableScan
          alias: list_bucketing_mul_col_n0
          Statistics: Num rows: 500 Data size: 6312 Basic stats: COMPLETE Column stats: NONE
          GatherStats: false
          Filter Operator
            isSamplingPred: false
            predicate: ((col2 = '382') and (col4 = 'val_382')) (type: boolean)
            Statistics: Num rows: 125 Data size: 1578 Basic stats: COMPLETE Column stats: NONE
            Select Operator
              expressions: col1 (type: string), '382' (type: string), col3 (type: string), 'val_382' (type: string), col5 (type: string), '2008-04-08' (type: string), '11' (type: string)
              outputColumnNames: _col0, _col1, _col2, _col3, _col4, _col5, _col6
              Statistics: Num rows: 125 Data size: 1578 Basic stats: COMPLETE Column stats: NONE
              ListSink

PREHOOK: query: select * from list_bucketing_mul_col_n0 
where ds='2008-04-08' and hr='11' and col2 = "382" and col4 = "val_382"
PREHOOK: type: QUERY
PREHOOK: Input: default@list_bucketing_mul_col_n0
PREHOOK: Input: default@list_bucketing_mul_col_n0@ds=2008-04-08/hr=11
#### A masked pattern was here ####
POSTHOOK: query: select * from list_bucketing_mul_col_n0 
where ds='2008-04-08' and hr='11' and col2 = "382" and col4 = "val_382"
POSTHOOK: type: QUERY
POSTHOOK: Input: default@list_bucketing_mul_col_n0
POSTHOOK: Input: default@list_bucketing_mul_col_n0@ds=2008-04-08/hr=11
#### A masked pattern was here ####
1	382	1	val_382	1	2008-04-08	11
1	382	1	val_382	1	2008-04-08	11
PREHOOK: query: drop table list_bucketing_mul_col_n0
PREHOOK: type: DROPTABLE
PREHOOK: Input: default@list_bucketing_mul_col_n0
PREHOOK: Output: default@list_bucketing_mul_col_n0
POSTHOOK: query: drop table list_bucketing_mul_col_n0
POSTHOOK: type: DROPTABLE
POSTHOOK: Input: default@list_bucketing_mul_col_n0
POSTHOOK: Output: default@list_bucketing_mul_col_n0<|MERGE_RESOLUTION|>--- conflicted
+++ resolved
@@ -26,11 +26,8 @@
 POSTHOOK: type: QUERY
 POSTHOOK: Input: default@src
 POSTHOOK: Output: default@list_bucketing_mul_col_n0@ds=2008-04-08/hr=11
-<<<<<<< HEAD
-=======
 OPTIMIZED SQL: SELECT 1 AS `_o__c0`, `key`, 1 AS `_o__c2`, `value`, 1 AS `_o__c4`
 FROM `default`.`src`
->>>>>>> 720a0f27
 STAGE DEPENDENCIES:
   Stage-1 is a root stage
   Stage-0 depends on stages: Stage-1
@@ -307,12 +304,9 @@
 POSTHOOK: Input: default@list_bucketing_mul_col_n0
 POSTHOOK: Input: default@list_bucketing_mul_col_n0@ds=2008-04-08/hr=11
 #### A masked pattern was here ####
-<<<<<<< HEAD
-=======
 OPTIMIZED SQL: SELECT `col1`, CAST('466' AS STRING) AS `col2`, `col3`, CAST('val_466' AS STRING) AS `col4`, `col5`, CAST('2008-04-08' AS STRING) AS `ds`, CAST('11' AS STRING) AS `hr`
 FROM `default`.`list_bucketing_mul_col_n0`
 WHERE `ds` = '2008-04-08' AND `hr` = '11' AND `col2` = '466' AND `col4` = 'val_466'
->>>>>>> 720a0f27
 STAGE DEPENDENCIES:
   Stage-0 is a root stage
 
@@ -412,12 +406,9 @@
 POSTHOOK: Input: default@list_bucketing_mul_col_n0
 POSTHOOK: Input: default@list_bucketing_mul_col_n0@ds=2008-04-08/hr=11
 #### A masked pattern was here ####
-<<<<<<< HEAD
-=======
 OPTIMIZED SQL: SELECT `col1`, CAST('382' AS STRING) AS `col2`, `col3`, CAST('val_382' AS STRING) AS `col4`, `col5`, CAST('2008-04-08' AS STRING) AS `ds`, CAST('11' AS STRING) AS `hr`
 FROM `default`.`list_bucketing_mul_col_n0`
 WHERE `ds` = '2008-04-08' AND `hr` = '11' AND `col2` = '382' AND `col4` = 'val_382'
->>>>>>> 720a0f27
 STAGE DEPENDENCIES:
   Stage-0 is a root stage
 
