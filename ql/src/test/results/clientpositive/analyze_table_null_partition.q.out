--- conflicted
+++ resolved
@@ -99,11 +99,8 @@
 POSTHOOK: Input: default@test2_n6@age=40
 POSTHOOK: Input: default@test2_n6@age=__HIVE_DEFAULT_PARTITION__
 #### A masked pattern was here ####
-<<<<<<< HEAD
-=======
 OPTIMIZED SQL: SELECT `name`, `age`
 FROM `default`.`test2_n6`
->>>>>>> 720a0f27
 STAGE DEPENDENCIES:
   Stage-0 is a root stage
 
