PREHOOK: query: create table if not exists ext_loc (
  state string,
  locid int,
  zip int,
  year string
) row format delimited fields terminated by '|' stored as textfile
PREHOOK: type: CREATETABLE
PREHOOK: Output: database:default
PREHOOK: Output: default@ext_loc
POSTHOOK: query: create table if not exists ext_loc (
  state string,
  locid int,
  zip int,
  year string
) row format delimited fields terminated by '|' stored as textfile
POSTHOOK: type: CREATETABLE
POSTHOOK: Output: database:default
POSTHOOK: Output: default@ext_loc
PREHOOK: query: LOAD DATA LOCAL INPATH '../../data/files/extrapolate_stats_full.txt' OVERWRITE INTO TABLE ext_loc
PREHOOK: type: LOAD
#### A masked pattern was here ####
PREHOOK: Output: default@ext_loc
POSTHOOK: query: LOAD DATA LOCAL INPATH '../../data/files/extrapolate_stats_full.txt' OVERWRITE INTO TABLE ext_loc
POSTHOOK: type: LOAD
#### A masked pattern was here ####
POSTHOOK: Output: default@ext_loc
PREHOOK: query: create table if not exists loc_orc_1d (
  state string,
  locid int,
  zip int
) partitioned by(year string) stored as orc
PREHOOK: type: CREATETABLE
PREHOOK: Output: database:default
PREHOOK: Output: default@loc_orc_1d
POSTHOOK: query: create table if not exists loc_orc_1d (
  state string,
  locid int,
  zip int
) partitioned by(year string) stored as orc
POSTHOOK: type: CREATETABLE
POSTHOOK: Output: database:default
POSTHOOK: Output: default@loc_orc_1d
PREHOOK: query: insert overwrite table loc_orc_1d partition(year) select * from ext_loc
PREHOOK: type: QUERY
PREHOOK: Input: default@ext_loc
PREHOOK: Output: default@loc_orc_1d
POSTHOOK: query: insert overwrite table loc_orc_1d partition(year) select * from ext_loc
POSTHOOK: type: QUERY
POSTHOOK: Input: default@ext_loc
POSTHOOK: Output: default@loc_orc_1d@year=2000
POSTHOOK: Output: default@loc_orc_1d@year=2001
POSTHOOK: Lineage: loc_orc_1d PARTITION(year=2000).locid SIMPLE [(ext_loc)ext_loc.FieldSchema(name:locid, type:int, comment:null), ]
POSTHOOK: Lineage: loc_orc_1d PARTITION(year=2000).state SIMPLE [(ext_loc)ext_loc.FieldSchema(name:state, type:string, comment:null), ]
POSTHOOK: Lineage: loc_orc_1d PARTITION(year=2000).zip SIMPLE [(ext_loc)ext_loc.FieldSchema(name:zip, type:int, comment:null), ]
POSTHOOK: Lineage: loc_orc_1d PARTITION(year=2001).locid SIMPLE [(ext_loc)ext_loc.FieldSchema(name:locid, type:int, comment:null), ]
POSTHOOK: Lineage: loc_orc_1d PARTITION(year=2001).state SIMPLE [(ext_loc)ext_loc.FieldSchema(name:state, type:string, comment:null), ]
POSTHOOK: Lineage: loc_orc_1d PARTITION(year=2001).zip SIMPLE [(ext_loc)ext_loc.FieldSchema(name:zip, type:int, comment:null), ]
PREHOOK: query: analyze table loc_orc_1d partition(year='2000') compute statistics for columns state,locid
PREHOOK: type: ANALYZE_TABLE
PREHOOK: Input: default@loc_orc_1d
PREHOOK: Input: default@loc_orc_1d@year=2000
PREHOOK: Output: default@loc_orc_1d
PREHOOK: Output: default@loc_orc_1d@year=2000
#### A masked pattern was here ####
POSTHOOK: query: analyze table loc_orc_1d partition(year='2000') compute statistics for columns state,locid
POSTHOOK: type: ANALYZE_TABLE
POSTHOOK: Input: default@loc_orc_1d
POSTHOOK: Input: default@loc_orc_1d@year=2000
POSTHOOK: Output: default@loc_orc_1d
POSTHOOK: Output: default@loc_orc_1d@year=2000
#### A masked pattern was here ####
PREHOOK: query: analyze table loc_orc_1d partition(year='2001') compute statistics for columns state,locid
PREHOOK: type: ANALYZE_TABLE
PREHOOK: Input: default@loc_orc_1d
PREHOOK: Input: default@loc_orc_1d@year=2001
PREHOOK: Output: default@loc_orc_1d
PREHOOK: Output: default@loc_orc_1d@year=2001
#### A masked pattern was here ####
POSTHOOK: query: analyze table loc_orc_1d partition(year='2001') compute statistics for columns state,locid
POSTHOOK: type: ANALYZE_TABLE
POSTHOOK: Input: default@loc_orc_1d
POSTHOOK: Input: default@loc_orc_1d@year=2001
POSTHOOK: Output: default@loc_orc_1d
POSTHOOK: Output: default@loc_orc_1d@year=2001
#### A masked pattern was here ####
PREHOOK: query: describe formatted loc_orc_1d PARTITION(year='2001') state
PREHOOK: type: DESCTABLE
PREHOOK: Input: default@loc_orc_1d
POSTHOOK: query: describe formatted loc_orc_1d PARTITION(year='2001') state
POSTHOOK: type: DESCTABLE
POSTHOOK: Input: default@loc_orc_1d
col_name            	state               	 	 	 	 	 	 	 	 	 	 
data_type           	string              	 	 	 	 	 	 	 	 	 	 
min                 	                    	 	 	 	 	 	 	 	 	 	 
max                 	                    	 	 	 	 	 	 	 	 	 	 
num_nulls           	0                   	 	 	 	 	 	 	 	 	 	 
distinct_count      	3                   	 	 	 	 	 	 	 	 	 	 
avg_col_len         	0.75                	 	 	 	 	 	 	 	 	 	 
max_col_len         	2                   	 	 	 	 	 	 	 	 	 	 
num_trues           	                    	 	 	 	 	 	 	 	 	 	 
num_falses          	                    	 	 	 	 	 	 	 	 	 	 
bitVector           	HL                  	 	 	 	 	 	 	 	 	 	 
comment             	from deserializer   	 	 	 	 	 	 	 	 	 	 
PREHOOK: query: explain extended select state from loc_orc_1d
PREHOOK: type: QUERY
PREHOOK: Input: default@loc_orc_1d
PREHOOK: Input: default@loc_orc_1d@year=2000
PREHOOK: Input: default@loc_orc_1d@year=2001
#### A masked pattern was here ####
POSTHOOK: query: explain extended select state from loc_orc_1d
POSTHOOK: type: QUERY
POSTHOOK: Input: default@loc_orc_1d
POSTHOOK: Input: default@loc_orc_1d@year=2000
POSTHOOK: Input: default@loc_orc_1d@year=2001
#### A masked pattern was here ####
<<<<<<< HEAD
=======
OPTIMIZED SQL: SELECT `state`
FROM `default`.`loc_orc_1d`
>>>>>>> 720a0f27
STAGE DEPENDENCIES:
  Stage-0 is a root stage

STAGE PLANS:
  Stage: Stage-0
    Fetch Operator
      limit: -1
      Partition Description:
          Partition
            input format: org.apache.hadoop.hive.ql.io.orc.OrcInputFormat
            output format: org.apache.hadoop.hive.ql.io.orc.OrcOutputFormat
            partition values:
              year 2000
            properties:
              COLUMN_STATS_ACCURATE {"BASIC_STATS":"true","COLUMN_STATS":{"locid":"true","state":"true","zip":"true"}}
              bucket_count -1
              column.name.delimiter ,
              columns state,locid,zip
              columns.comments 
              columns.types string:int:int
#### A masked pattern was here ####
              name default.loc_orc_1d
              numFiles 1
              numRows 2
              partition_columns year
              partition_columns.types string
              rawDataSize 184
              serialization.ddl struct loc_orc_1d { string state, i32 locid, i32 zip}
              serialization.format 1
              serialization.lib org.apache.hadoop.hive.ql.io.orc.OrcSerde
              totalSize 383
#### A masked pattern was here ####
            serde: org.apache.hadoop.hive.ql.io.orc.OrcSerde
          
              input format: org.apache.hadoop.hive.ql.io.orc.OrcInputFormat
              output format: org.apache.hadoop.hive.ql.io.orc.OrcOutputFormat
              properties:
                bucket_count -1
                bucketing_version 2
                column.name.delimiter ,
                columns state,locid,zip
                columns.comments 
                columns.types string:int:int
#### A masked pattern was here ####
                name default.loc_orc_1d
                partition_columns year
                partition_columns.types string
                serialization.ddl struct loc_orc_1d { string state, i32 locid, i32 zip}
                serialization.format 1
                serialization.lib org.apache.hadoop.hive.ql.io.orc.OrcSerde
#### A masked pattern was here ####
              serde: org.apache.hadoop.hive.ql.io.orc.OrcSerde
              name: default.loc_orc_1d
            name: default.loc_orc_1d
          Partition
            input format: org.apache.hadoop.hive.ql.io.orc.OrcInputFormat
            output format: org.apache.hadoop.hive.ql.io.orc.OrcOutputFormat
            partition values:
              year 2001
            properties:
              COLUMN_STATS_ACCURATE {"BASIC_STATS":"true","COLUMN_STATS":{"locid":"true","state":"true","zip":"true"}}
              bucket_count -1
              column.name.delimiter ,
              columns state,locid,zip
              columns.comments 
              columns.types string:int:int
#### A masked pattern was here ####
              name default.loc_orc_1d
              numFiles 1
              numRows 4
              partition_columns year
              partition_columns.types string
              rawDataSize 368
              serialization.ddl struct loc_orc_1d { string state, i32 locid, i32 zip}
              serialization.format 1
              serialization.lib org.apache.hadoop.hive.ql.io.orc.OrcSerde
              totalSize 404
#### A masked pattern was here ####
            serde: org.apache.hadoop.hive.ql.io.orc.OrcSerde
          
              input format: org.apache.hadoop.hive.ql.io.orc.OrcInputFormat
              output format: org.apache.hadoop.hive.ql.io.orc.OrcOutputFormat
              properties:
                bucket_count -1
                bucketing_version 2
                column.name.delimiter ,
                columns state,locid,zip
                columns.comments 
                columns.types string:int:int
#### A masked pattern was here ####
                name default.loc_orc_1d
                partition_columns year
                partition_columns.types string
                serialization.ddl struct loc_orc_1d { string state, i32 locid, i32 zip}
                serialization.format 1
                serialization.lib org.apache.hadoop.hive.ql.io.orc.OrcSerde
#### A masked pattern was here ####
              serde: org.apache.hadoop.hive.ql.io.orc.OrcSerde
              name: default.loc_orc_1d
            name: default.loc_orc_1d
      Processor Tree:
        TableScan
          alias: loc_orc_1d
          Statistics: Num rows: 6 Data size: 510 Basic stats: COMPLETE Column stats: COMPLETE
          GatherStats: false
          Select Operator
            expressions: state (type: string)
            outputColumnNames: _col0
            Statistics: Num rows: 6 Data size: 510 Basic stats: COMPLETE Column stats: COMPLETE
            ListSink

PREHOOK: query: explain extended select state,locid from loc_orc_1d
PREHOOK: type: QUERY
PREHOOK: Input: default@loc_orc_1d
PREHOOK: Input: default@loc_orc_1d@year=2000
PREHOOK: Input: default@loc_orc_1d@year=2001
#### A masked pattern was here ####
POSTHOOK: query: explain extended select state,locid from loc_orc_1d
POSTHOOK: type: QUERY
POSTHOOK: Input: default@loc_orc_1d
POSTHOOK: Input: default@loc_orc_1d@year=2000
POSTHOOK: Input: default@loc_orc_1d@year=2001
#### A masked pattern was here ####
<<<<<<< HEAD
=======
OPTIMIZED SQL: SELECT `state`, `locid`
FROM `default`.`loc_orc_1d`
>>>>>>> 720a0f27
STAGE DEPENDENCIES:
  Stage-0 is a root stage

STAGE PLANS:
  Stage: Stage-0
    Fetch Operator
      limit: -1
      Partition Description:
          Partition
            input format: org.apache.hadoop.hive.ql.io.orc.OrcInputFormat
            output format: org.apache.hadoop.hive.ql.io.orc.OrcOutputFormat
            partition values:
              year 2000
            properties:
              COLUMN_STATS_ACCURATE {"BASIC_STATS":"true","COLUMN_STATS":{"locid":"true","state":"true","zip":"true"}}
              bucket_count -1
              column.name.delimiter ,
              columns state,locid,zip
              columns.comments 
              columns.types string:int:int
#### A masked pattern was here ####
              name default.loc_orc_1d
              numFiles 1
              numRows 2
              partition_columns year
              partition_columns.types string
              rawDataSize 184
              serialization.ddl struct loc_orc_1d { string state, i32 locid, i32 zip}
              serialization.format 1
              serialization.lib org.apache.hadoop.hive.ql.io.orc.OrcSerde
              totalSize 383
#### A masked pattern was here ####
            serde: org.apache.hadoop.hive.ql.io.orc.OrcSerde
          
              input format: org.apache.hadoop.hive.ql.io.orc.OrcInputFormat
              output format: org.apache.hadoop.hive.ql.io.orc.OrcOutputFormat
              properties:
                bucket_count -1
                bucketing_version 2
                column.name.delimiter ,
                columns state,locid,zip
                columns.comments 
                columns.types string:int:int
#### A masked pattern was here ####
                name default.loc_orc_1d
                partition_columns year
                partition_columns.types string
                serialization.ddl struct loc_orc_1d { string state, i32 locid, i32 zip}
                serialization.format 1
                serialization.lib org.apache.hadoop.hive.ql.io.orc.OrcSerde
#### A masked pattern was here ####
              serde: org.apache.hadoop.hive.ql.io.orc.OrcSerde
              name: default.loc_orc_1d
            name: default.loc_orc_1d
          Partition
            input format: org.apache.hadoop.hive.ql.io.orc.OrcInputFormat
            output format: org.apache.hadoop.hive.ql.io.orc.OrcOutputFormat
            partition values:
              year 2001
            properties:
              COLUMN_STATS_ACCURATE {"BASIC_STATS":"true","COLUMN_STATS":{"locid":"true","state":"true","zip":"true"}}
              bucket_count -1
              column.name.delimiter ,
              columns state,locid,zip
              columns.comments 
              columns.types string:int:int
#### A masked pattern was here ####
              name default.loc_orc_1d
              numFiles 1
              numRows 4
              partition_columns year
              partition_columns.types string
              rawDataSize 368
              serialization.ddl struct loc_orc_1d { string state, i32 locid, i32 zip}
              serialization.format 1
              serialization.lib org.apache.hadoop.hive.ql.io.orc.OrcSerde
              totalSize 404
#### A masked pattern was here ####
            serde: org.apache.hadoop.hive.ql.io.orc.OrcSerde
          
              input format: org.apache.hadoop.hive.ql.io.orc.OrcInputFormat
              output format: org.apache.hadoop.hive.ql.io.orc.OrcOutputFormat
              properties:
                bucket_count -1
                bucketing_version 2
                column.name.delimiter ,
                columns state,locid,zip
                columns.comments 
                columns.types string:int:int
#### A masked pattern was here ####
                name default.loc_orc_1d
                partition_columns year
                partition_columns.types string
                serialization.ddl struct loc_orc_1d { string state, i32 locid, i32 zip}
                serialization.format 1
                serialization.lib org.apache.hadoop.hive.ql.io.orc.OrcSerde
#### A masked pattern was here ####
              serde: org.apache.hadoop.hive.ql.io.orc.OrcSerde
              name: default.loc_orc_1d
            name: default.loc_orc_1d
      Processor Tree:
        TableScan
          alias: loc_orc_1d
          Statistics: Num rows: 6 Data size: 534 Basic stats: COMPLETE Column stats: COMPLETE
          GatherStats: false
          Select Operator
            expressions: state (type: string), locid (type: int)
            outputColumnNames: _col0, _col1
            Statistics: Num rows: 6 Data size: 534 Basic stats: COMPLETE Column stats: COMPLETE
            ListSink

PREHOOK: query: create table if not exists loc_orc_2d (
  state string,
  locid int
) partitioned by(zip int, year string) stored as orc
PREHOOK: type: CREATETABLE
PREHOOK: Output: database:default
PREHOOK: Output: default@loc_orc_2d
POSTHOOK: query: create table if not exists loc_orc_2d (
  state string,
  locid int
) partitioned by(zip int, year string) stored as orc
POSTHOOK: type: CREATETABLE
POSTHOOK: Output: database:default
POSTHOOK: Output: default@loc_orc_2d
PREHOOK: query: insert overwrite table loc_orc_2d partition(zip, year) select * from ext_loc
PREHOOK: type: QUERY
PREHOOK: Input: default@ext_loc
PREHOOK: Output: default@loc_orc_2d
POSTHOOK: query: insert overwrite table loc_orc_2d partition(zip, year) select * from ext_loc
POSTHOOK: type: QUERY
POSTHOOK: Input: default@ext_loc
POSTHOOK: Output: default@loc_orc_2d@zip=94086/year=2000
POSTHOOK: Output: default@loc_orc_2d@zip=94086/year=2001
POSTHOOK: Output: default@loc_orc_2d@zip=94087/year=2000
POSTHOOK: Output: default@loc_orc_2d@zip=94087/year=2001
POSTHOOK: Lineage: loc_orc_2d PARTITION(zip=94086,year=2000).locid SIMPLE [(ext_loc)ext_loc.FieldSchema(name:locid, type:int, comment:null), ]
POSTHOOK: Lineage: loc_orc_2d PARTITION(zip=94086,year=2000).state SIMPLE [(ext_loc)ext_loc.FieldSchema(name:state, type:string, comment:null), ]
POSTHOOK: Lineage: loc_orc_2d PARTITION(zip=94086,year=2001).locid SIMPLE [(ext_loc)ext_loc.FieldSchema(name:locid, type:int, comment:null), ]
POSTHOOK: Lineage: loc_orc_2d PARTITION(zip=94086,year=2001).state SIMPLE [(ext_loc)ext_loc.FieldSchema(name:state, type:string, comment:null), ]
POSTHOOK: Lineage: loc_orc_2d PARTITION(zip=94087,year=2000).locid SIMPLE [(ext_loc)ext_loc.FieldSchema(name:locid, type:int, comment:null), ]
POSTHOOK: Lineage: loc_orc_2d PARTITION(zip=94087,year=2000).state SIMPLE [(ext_loc)ext_loc.FieldSchema(name:state, type:string, comment:null), ]
POSTHOOK: Lineage: loc_orc_2d PARTITION(zip=94087,year=2001).locid SIMPLE [(ext_loc)ext_loc.FieldSchema(name:locid, type:int, comment:null), ]
POSTHOOK: Lineage: loc_orc_2d PARTITION(zip=94087,year=2001).state SIMPLE [(ext_loc)ext_loc.FieldSchema(name:state, type:string, comment:null), ]
PREHOOK: query: analyze table loc_orc_2d partition(zip=94086, year='2000') compute statistics for columns state,locid
PREHOOK: type: ANALYZE_TABLE
PREHOOK: Input: default@loc_orc_2d
PREHOOK: Input: default@loc_orc_2d@zip=94086/year=2000
PREHOOK: Output: default@loc_orc_2d
PREHOOK: Output: default@loc_orc_2d@zip=94086/year=2000
#### A masked pattern was here ####
POSTHOOK: query: analyze table loc_orc_2d partition(zip=94086, year='2000') compute statistics for columns state,locid
POSTHOOK: type: ANALYZE_TABLE
POSTHOOK: Input: default@loc_orc_2d
POSTHOOK: Input: default@loc_orc_2d@zip=94086/year=2000
POSTHOOK: Output: default@loc_orc_2d
POSTHOOK: Output: default@loc_orc_2d@zip=94086/year=2000
#### A masked pattern was here ####
PREHOOK: query: analyze table loc_orc_2d partition(zip=94087, year='2000') compute statistics for columns state,locid
PREHOOK: type: ANALYZE_TABLE
PREHOOK: Input: default@loc_orc_2d
PREHOOK: Input: default@loc_orc_2d@zip=94087/year=2000
PREHOOK: Output: default@loc_orc_2d
PREHOOK: Output: default@loc_orc_2d@zip=94087/year=2000
#### A masked pattern was here ####
POSTHOOK: query: analyze table loc_orc_2d partition(zip=94087, year='2000') compute statistics for columns state,locid
POSTHOOK: type: ANALYZE_TABLE
POSTHOOK: Input: default@loc_orc_2d
POSTHOOK: Input: default@loc_orc_2d@zip=94087/year=2000
POSTHOOK: Output: default@loc_orc_2d
POSTHOOK: Output: default@loc_orc_2d@zip=94087/year=2000
#### A masked pattern was here ####
PREHOOK: query: analyze table loc_orc_2d partition(zip=94086, year='2001') compute statistics for columns state,locid
PREHOOK: type: ANALYZE_TABLE
PREHOOK: Input: default@loc_orc_2d
PREHOOK: Input: default@loc_orc_2d@zip=94086/year=2001
PREHOOK: Output: default@loc_orc_2d
PREHOOK: Output: default@loc_orc_2d@zip=94086/year=2001
#### A masked pattern was here ####
POSTHOOK: query: analyze table loc_orc_2d partition(zip=94086, year='2001') compute statistics for columns state,locid
POSTHOOK: type: ANALYZE_TABLE
POSTHOOK: Input: default@loc_orc_2d
POSTHOOK: Input: default@loc_orc_2d@zip=94086/year=2001
POSTHOOK: Output: default@loc_orc_2d
POSTHOOK: Output: default@loc_orc_2d@zip=94086/year=2001
#### A masked pattern was here ####
PREHOOK: query: analyze table loc_orc_2d partition(zip=94087, year='2001') compute statistics for columns state,locid
PREHOOK: type: ANALYZE_TABLE
PREHOOK: Input: default@loc_orc_2d
PREHOOK: Input: default@loc_orc_2d@zip=94087/year=2001
PREHOOK: Output: default@loc_orc_2d
PREHOOK: Output: default@loc_orc_2d@zip=94087/year=2001
#### A masked pattern was here ####
POSTHOOK: query: analyze table loc_orc_2d partition(zip=94087, year='2001') compute statistics for columns state,locid
POSTHOOK: type: ANALYZE_TABLE
POSTHOOK: Input: default@loc_orc_2d
POSTHOOK: Input: default@loc_orc_2d@zip=94087/year=2001
POSTHOOK: Output: default@loc_orc_2d
POSTHOOK: Output: default@loc_orc_2d@zip=94087/year=2001
#### A masked pattern was here ####
PREHOOK: query: explain extended select state from loc_orc_2d
PREHOOK: type: QUERY
PREHOOK: Input: default@loc_orc_2d
PREHOOK: Input: default@loc_orc_2d@zip=94086/year=2000
PREHOOK: Input: default@loc_orc_2d@zip=94086/year=2001
PREHOOK: Input: default@loc_orc_2d@zip=94087/year=2000
PREHOOK: Input: default@loc_orc_2d@zip=94087/year=2001
#### A masked pattern was here ####
POSTHOOK: query: explain extended select state from loc_orc_2d
POSTHOOK: type: QUERY
POSTHOOK: Input: default@loc_orc_2d
POSTHOOK: Input: default@loc_orc_2d@zip=94086/year=2000
POSTHOOK: Input: default@loc_orc_2d@zip=94086/year=2001
POSTHOOK: Input: default@loc_orc_2d@zip=94087/year=2000
POSTHOOK: Input: default@loc_orc_2d@zip=94087/year=2001
#### A masked pattern was here ####
<<<<<<< HEAD
=======
OPTIMIZED SQL: SELECT `state`
FROM `default`.`loc_orc_2d`
>>>>>>> 720a0f27
STAGE DEPENDENCIES:
  Stage-0 is a root stage

STAGE PLANS:
  Stage: Stage-0
    Fetch Operator
      limit: -1
      Partition Description:
          Partition
            input format: org.apache.hadoop.hive.ql.io.orc.OrcInputFormat
            output format: org.apache.hadoop.hive.ql.io.orc.OrcOutputFormat
            partition values:
              year 2000
              zip 94086
            properties:
              COLUMN_STATS_ACCURATE {"BASIC_STATS":"true","COLUMN_STATS":{"locid":"true","state":"true"}}
              bucket_count -1
              column.name.delimiter ,
              columns state,locid
              columns.comments 
              columns.types string:int
#### A masked pattern was here ####
              name default.loc_orc_2d
              numFiles 1
              numRows 1
              partition_columns zip/year
              partition_columns.types int:string
              rawDataSize 89
              serialization.ddl struct loc_orc_2d { string state, i32 locid}
              serialization.format 1
              serialization.lib org.apache.hadoop.hive.ql.io.orc.OrcSerde
              totalSize 291
#### A masked pattern was here ####
            serde: org.apache.hadoop.hive.ql.io.orc.OrcSerde
          
              input format: org.apache.hadoop.hive.ql.io.orc.OrcInputFormat
              output format: org.apache.hadoop.hive.ql.io.orc.OrcOutputFormat
              properties:
                bucket_count -1
                bucketing_version 2
                column.name.delimiter ,
                columns state,locid
                columns.comments 
                columns.types string:int
#### A masked pattern was here ####
                name default.loc_orc_2d
                partition_columns zip/year
                partition_columns.types int:string
                serialization.ddl struct loc_orc_2d { string state, i32 locid}
                serialization.format 1
                serialization.lib org.apache.hadoop.hive.ql.io.orc.OrcSerde
#### A masked pattern was here ####
              serde: org.apache.hadoop.hive.ql.io.orc.OrcSerde
              name: default.loc_orc_2d
            name: default.loc_orc_2d
          Partition
            input format: org.apache.hadoop.hive.ql.io.orc.OrcInputFormat
            output format: org.apache.hadoop.hive.ql.io.orc.OrcOutputFormat
            partition values:
              year 2001
              zip 94086
            properties:
              COLUMN_STATS_ACCURATE {"BASIC_STATS":"true","COLUMN_STATS":{"locid":"true","state":"true"}}
              bucket_count -1
              column.name.delimiter ,
              columns state,locid
              columns.comments 
              columns.types string:int
#### A masked pattern was here ####
              name default.loc_orc_2d
              numFiles 1
              numRows 3
              partition_columns zip/year
              partition_columns.types int:string
              rawDataSize 267
              serialization.ddl struct loc_orc_2d { string state, i32 locid}
              serialization.format 1
              serialization.lib org.apache.hadoop.hive.ql.io.orc.OrcSerde
              totalSize 293
#### A masked pattern was here ####
            serde: org.apache.hadoop.hive.ql.io.orc.OrcSerde
          
              input format: org.apache.hadoop.hive.ql.io.orc.OrcInputFormat
              output format: org.apache.hadoop.hive.ql.io.orc.OrcOutputFormat
              properties:
                bucket_count -1
                bucketing_version 2
                column.name.delimiter ,
                columns state,locid
                columns.comments 
                columns.types string:int
#### A masked pattern was here ####
                name default.loc_orc_2d
                partition_columns zip/year
                partition_columns.types int:string
                serialization.ddl struct loc_orc_2d { string state, i32 locid}
                serialization.format 1
                serialization.lib org.apache.hadoop.hive.ql.io.orc.OrcSerde
#### A masked pattern was here ####
              serde: org.apache.hadoop.hive.ql.io.orc.OrcSerde
              name: default.loc_orc_2d
            name: default.loc_orc_2d
          Partition
            input format: org.apache.hadoop.hive.ql.io.orc.OrcInputFormat
            output format: org.apache.hadoop.hive.ql.io.orc.OrcOutputFormat
            partition values:
              year 2000
              zip 94087
            properties:
              COLUMN_STATS_ACCURATE {"BASIC_STATS":"true","COLUMN_STATS":{"locid":"true","state":"true"}}
              bucket_count -1
              column.name.delimiter ,
              columns state,locid
              columns.comments 
              columns.types string:int
#### A masked pattern was here ####
              name default.loc_orc_2d
              numFiles 1
              numRows 1
              partition_columns zip/year
              partition_columns.types int:string
              rawDataSize 88
              serialization.ddl struct loc_orc_2d { string state, i32 locid}
              serialization.format 1
              serialization.lib org.apache.hadoop.hive.ql.io.orc.OrcSerde
              totalSize 275
#### A masked pattern was here ####
            serde: org.apache.hadoop.hive.ql.io.orc.OrcSerde
          
              input format: org.apache.hadoop.hive.ql.io.orc.OrcInputFormat
              output format: org.apache.hadoop.hive.ql.io.orc.OrcOutputFormat
              properties:
                bucket_count -1
                bucketing_version 2
                column.name.delimiter ,
                columns state,locid
                columns.comments 
                columns.types string:int
#### A masked pattern was here ####
                name default.loc_orc_2d
                partition_columns zip/year
                partition_columns.types int:string
                serialization.ddl struct loc_orc_2d { string state, i32 locid}
                serialization.format 1
                serialization.lib org.apache.hadoop.hive.ql.io.orc.OrcSerde
#### A masked pattern was here ####
              serde: org.apache.hadoop.hive.ql.io.orc.OrcSerde
              name: default.loc_orc_2d
            name: default.loc_orc_2d
          Partition
            input format: org.apache.hadoop.hive.ql.io.orc.OrcInputFormat
            output format: org.apache.hadoop.hive.ql.io.orc.OrcOutputFormat
            partition values:
              year 2001
              zip 94087
            properties:
              COLUMN_STATS_ACCURATE {"BASIC_STATS":"true","COLUMN_STATS":{"locid":"true","state":"true"}}
              bucket_count -1
              column.name.delimiter ,
              columns state,locid
              columns.comments 
              columns.types string:int
#### A masked pattern was here ####
              name default.loc_orc_2d
              numFiles 1
              numRows 1
              partition_columns zip/year
              partition_columns.types int:string
              rawDataSize 88
              serialization.ddl struct loc_orc_2d { string state, i32 locid}
              serialization.format 1
              serialization.lib org.apache.hadoop.hive.ql.io.orc.OrcSerde
              totalSize 275
#### A masked pattern was here ####
            serde: org.apache.hadoop.hive.ql.io.orc.OrcSerde
          
              input format: org.apache.hadoop.hive.ql.io.orc.OrcInputFormat
              output format: org.apache.hadoop.hive.ql.io.orc.OrcOutputFormat
              properties:
                bucket_count -1
                bucketing_version 2
                column.name.delimiter ,
                columns state,locid
                columns.comments 
                columns.types string:int
#### A masked pattern was here ####
                name default.loc_orc_2d
                partition_columns zip/year
                partition_columns.types int:string
                serialization.ddl struct loc_orc_2d { string state, i32 locid}
                serialization.format 1
                serialization.lib org.apache.hadoop.hive.ql.io.orc.OrcSerde
#### A masked pattern was here ####
              serde: org.apache.hadoop.hive.ql.io.orc.OrcSerde
              name: default.loc_orc_2d
            name: default.loc_orc_2d
      Processor Tree:
        TableScan
          alias: loc_orc_2d
          Statistics: Num rows: 6 Data size: 510 Basic stats: COMPLETE Column stats: COMPLETE
          GatherStats: false
          Select Operator
            expressions: state (type: string)
            outputColumnNames: _col0
            Statistics: Num rows: 6 Data size: 510 Basic stats: COMPLETE Column stats: COMPLETE
            ListSink

PREHOOK: query: explain extended select state,locid from loc_orc_2d
PREHOOK: type: QUERY
PREHOOK: Input: default@loc_orc_2d
PREHOOK: Input: default@loc_orc_2d@zip=94086/year=2000
PREHOOK: Input: default@loc_orc_2d@zip=94086/year=2001
PREHOOK: Input: default@loc_orc_2d@zip=94087/year=2000
PREHOOK: Input: default@loc_orc_2d@zip=94087/year=2001
#### A masked pattern was here ####
POSTHOOK: query: explain extended select state,locid from loc_orc_2d
POSTHOOK: type: QUERY
POSTHOOK: Input: default@loc_orc_2d
POSTHOOK: Input: default@loc_orc_2d@zip=94086/year=2000
POSTHOOK: Input: default@loc_orc_2d@zip=94086/year=2001
POSTHOOK: Input: default@loc_orc_2d@zip=94087/year=2000
POSTHOOK: Input: default@loc_orc_2d@zip=94087/year=2001
#### A masked pattern was here ####
<<<<<<< HEAD
=======
OPTIMIZED SQL: SELECT `state`, `locid`
FROM `default`.`loc_orc_2d`
>>>>>>> 720a0f27
STAGE DEPENDENCIES:
  Stage-0 is a root stage

STAGE PLANS:
  Stage: Stage-0
    Fetch Operator
      limit: -1
      Partition Description:
          Partition
            input format: org.apache.hadoop.hive.ql.io.orc.OrcInputFormat
            output format: org.apache.hadoop.hive.ql.io.orc.OrcOutputFormat
            partition values:
              year 2000
              zip 94086
            properties:
              COLUMN_STATS_ACCURATE {"BASIC_STATS":"true","COLUMN_STATS":{"locid":"true","state":"true"}}
              bucket_count -1
              column.name.delimiter ,
              columns state,locid
              columns.comments 
              columns.types string:int
#### A masked pattern was here ####
              name default.loc_orc_2d
              numFiles 1
              numRows 1
              partition_columns zip/year
              partition_columns.types int:string
              rawDataSize 89
              serialization.ddl struct loc_orc_2d { string state, i32 locid}
              serialization.format 1
              serialization.lib org.apache.hadoop.hive.ql.io.orc.OrcSerde
              totalSize 291
#### A masked pattern was here ####
            serde: org.apache.hadoop.hive.ql.io.orc.OrcSerde
          
              input format: org.apache.hadoop.hive.ql.io.orc.OrcInputFormat
              output format: org.apache.hadoop.hive.ql.io.orc.OrcOutputFormat
              properties:
                bucket_count -1
                bucketing_version 2
                column.name.delimiter ,
                columns state,locid
                columns.comments 
                columns.types string:int
#### A masked pattern was here ####
                name default.loc_orc_2d
                partition_columns zip/year
                partition_columns.types int:string
                serialization.ddl struct loc_orc_2d { string state, i32 locid}
                serialization.format 1
                serialization.lib org.apache.hadoop.hive.ql.io.orc.OrcSerde
#### A masked pattern was here ####
              serde: org.apache.hadoop.hive.ql.io.orc.OrcSerde
              name: default.loc_orc_2d
            name: default.loc_orc_2d
          Partition
            input format: org.apache.hadoop.hive.ql.io.orc.OrcInputFormat
            output format: org.apache.hadoop.hive.ql.io.orc.OrcOutputFormat
            partition values:
              year 2001
              zip 94086
            properties:
              COLUMN_STATS_ACCURATE {"BASIC_STATS":"true","COLUMN_STATS":{"locid":"true","state":"true"}}
              bucket_count -1
              column.name.delimiter ,
              columns state,locid
              columns.comments 
              columns.types string:int
#### A masked pattern was here ####
              name default.loc_orc_2d
              numFiles 1
              numRows 3
              partition_columns zip/year
              partition_columns.types int:string
              rawDataSize 267
              serialization.ddl struct loc_orc_2d { string state, i32 locid}
              serialization.format 1
              serialization.lib org.apache.hadoop.hive.ql.io.orc.OrcSerde
              totalSize 293
#### A masked pattern was here ####
            serde: org.apache.hadoop.hive.ql.io.orc.OrcSerde
          
              input format: org.apache.hadoop.hive.ql.io.orc.OrcInputFormat
              output format: org.apache.hadoop.hive.ql.io.orc.OrcOutputFormat
              properties:
                bucket_count -1
                bucketing_version 2
                column.name.delimiter ,
                columns state,locid
                columns.comments 
                columns.types string:int
#### A masked pattern was here ####
                name default.loc_orc_2d
                partition_columns zip/year
                partition_columns.types int:string
                serialization.ddl struct loc_orc_2d { string state, i32 locid}
                serialization.format 1
                serialization.lib org.apache.hadoop.hive.ql.io.orc.OrcSerde
#### A masked pattern was here ####
              serde: org.apache.hadoop.hive.ql.io.orc.OrcSerde
              name: default.loc_orc_2d
            name: default.loc_orc_2d
          Partition
            input format: org.apache.hadoop.hive.ql.io.orc.OrcInputFormat
            output format: org.apache.hadoop.hive.ql.io.orc.OrcOutputFormat
            partition values:
              year 2000
              zip 94087
            properties:
              COLUMN_STATS_ACCURATE {"BASIC_STATS":"true","COLUMN_STATS":{"locid":"true","state":"true"}}
              bucket_count -1
              column.name.delimiter ,
              columns state,locid
              columns.comments 
              columns.types string:int
#### A masked pattern was here ####
              name default.loc_orc_2d
              numFiles 1
              numRows 1
              partition_columns zip/year
              partition_columns.types int:string
              rawDataSize 88
              serialization.ddl struct loc_orc_2d { string state, i32 locid}
              serialization.format 1
              serialization.lib org.apache.hadoop.hive.ql.io.orc.OrcSerde
              totalSize 275
#### A masked pattern was here ####
            serde: org.apache.hadoop.hive.ql.io.orc.OrcSerde
          
              input format: org.apache.hadoop.hive.ql.io.orc.OrcInputFormat
              output format: org.apache.hadoop.hive.ql.io.orc.OrcOutputFormat
              properties:
                bucket_count -1
                bucketing_version 2
                column.name.delimiter ,
                columns state,locid
                columns.comments 
                columns.types string:int
#### A masked pattern was here ####
                name default.loc_orc_2d
                partition_columns zip/year
                partition_columns.types int:string
                serialization.ddl struct loc_orc_2d { string state, i32 locid}
                serialization.format 1
                serialization.lib org.apache.hadoop.hive.ql.io.orc.OrcSerde
#### A masked pattern was here ####
              serde: org.apache.hadoop.hive.ql.io.orc.OrcSerde
              name: default.loc_orc_2d
            name: default.loc_orc_2d
          Partition
            input format: org.apache.hadoop.hive.ql.io.orc.OrcInputFormat
            output format: org.apache.hadoop.hive.ql.io.orc.OrcOutputFormat
            partition values:
              year 2001
              zip 94087
            properties:
              COLUMN_STATS_ACCURATE {"BASIC_STATS":"true","COLUMN_STATS":{"locid":"true","state":"true"}}
              bucket_count -1
              column.name.delimiter ,
              columns state,locid
              columns.comments 
              columns.types string:int
#### A masked pattern was here ####
              name default.loc_orc_2d
              numFiles 1
              numRows 1
              partition_columns zip/year
              partition_columns.types int:string
              rawDataSize 88
              serialization.ddl struct loc_orc_2d { string state, i32 locid}
              serialization.format 1
              serialization.lib org.apache.hadoop.hive.ql.io.orc.OrcSerde
              totalSize 275
#### A masked pattern was here ####
            serde: org.apache.hadoop.hive.ql.io.orc.OrcSerde
          
              input format: org.apache.hadoop.hive.ql.io.orc.OrcInputFormat
              output format: org.apache.hadoop.hive.ql.io.orc.OrcOutputFormat
              properties:
                bucket_count -1
                bucketing_version 2
                column.name.delimiter ,
                columns state,locid
                columns.comments 
                columns.types string:int
#### A masked pattern was here ####
                name default.loc_orc_2d
                partition_columns zip/year
                partition_columns.types int:string
                serialization.ddl struct loc_orc_2d { string state, i32 locid}
                serialization.format 1
                serialization.lib org.apache.hadoop.hive.ql.io.orc.OrcSerde
#### A masked pattern was here ####
              serde: org.apache.hadoop.hive.ql.io.orc.OrcSerde
              name: default.loc_orc_2d
            name: default.loc_orc_2d
      Processor Tree:
        TableScan
          alias: loc_orc_2d
          Statistics: Num rows: 6 Data size: 534 Basic stats: COMPLETE Column stats: COMPLETE
          GatherStats: false
          Select Operator
            expressions: state (type: string), locid (type: int)
            outputColumnNames: _col0, _col1
            Statistics: Num rows: 6 Data size: 534 Basic stats: COMPLETE Column stats: COMPLETE
            ListSink
<|MERGE_RESOLUTION|>--- conflicted
+++ resolved
@@ -113,11 +113,8 @@
 POSTHOOK: Input: default@loc_orc_1d@year=2000
 POSTHOOK: Input: default@loc_orc_1d@year=2001
 #### A masked pattern was here ####
-<<<<<<< HEAD
-=======
 OPTIMIZED SQL: SELECT `state`
 FROM `default`.`loc_orc_1d`
->>>>>>> 720a0f27
 STAGE DEPENDENCIES:
   Stage-0 is a root stage
 
@@ -241,11 +238,8 @@
 POSTHOOK: Input: default@loc_orc_1d@year=2000
 POSTHOOK: Input: default@loc_orc_1d@year=2001
 #### A masked pattern was here ####
-<<<<<<< HEAD
-=======
 OPTIMIZED SQL: SELECT `state`, `locid`
 FROM `default`.`loc_orc_1d`
->>>>>>> 720a0f27
 STAGE DEPENDENCIES:
   Stage-0 is a root stage
 
@@ -462,11 +456,8 @@
 POSTHOOK: Input: default@loc_orc_2d@zip=94087/year=2000
 POSTHOOK: Input: default@loc_orc_2d@zip=94087/year=2001
 #### A masked pattern was here ####
-<<<<<<< HEAD
-=======
 OPTIMIZED SQL: SELECT `state`
 FROM `default`.`loc_orc_2d`
->>>>>>> 720a0f27
 STAGE DEPENDENCIES:
   Stage-0 is a root stage
 
@@ -690,11 +681,8 @@
 POSTHOOK: Input: default@loc_orc_2d@zip=94087/year=2000
 POSTHOOK: Input: default@loc_orc_2d@zip=94087/year=2001
 #### A masked pattern was here ####
-<<<<<<< HEAD
-=======
 OPTIMIZED SQL: SELECT `state`, `locid`
 FROM `default`.`loc_orc_2d`
->>>>>>> 720a0f27
 STAGE DEPENDENCIES:
   Stage-0 is a root stage
 
