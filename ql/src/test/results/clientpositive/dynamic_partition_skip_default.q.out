--- conflicted
+++ resolved
@@ -52,12 +52,9 @@
 POSTHOOK: Input: default@dynamic_part_table
 POSTHOOK: Input: default@dynamic_part_table@partcol1=1/partcol2=1
 #### A masked pattern was here ####
-<<<<<<< HEAD
-=======
 OPTIMIZED SQL: SELECT `intcol`
 FROM `default`.`dynamic_part_table`
 WHERE `partcol1` = '1' AND `partcol2` = '1'
->>>>>>> 720a0f27
 STAGE DEPENDENCIES:
   Stage-0 is a root stage
 
@@ -134,12 +131,9 @@
 POSTHOOK: Input: default@dynamic_part_table
 POSTHOOK: Input: default@dynamic_part_table@partcol1=1/partcol2=1
 #### A masked pattern was here ####
-<<<<<<< HEAD
-=======
 OPTIMIZED SQL: SELECT `intcol`
 FROM `default`.`dynamic_part_table`
 WHERE `partcol1` = '1' AND `partcol2` = '1'
->>>>>>> 720a0f27
 STAGE DEPENDENCIES:
   Stage-0 is a root stage
 
@@ -218,12 +212,9 @@
 POSTHOOK: Input: default@dynamic_part_table@partcol1=1/partcol2=1
 POSTHOOK: Input: default@dynamic_part_table@partcol1=1/partcol2=__HIVE_DEFAULT_PARTITION__
 #### A masked pattern was here ####
-<<<<<<< HEAD
-=======
 OPTIMIZED SQL: SELECT `intcol`
 FROM `default`.`dynamic_part_table`
 WHERE `partcol1` = '1' AND (`partcol2` = '1' OR `partcol2` = '__HIVE_DEFAULT_PARTITION__')
->>>>>>> 720a0f27
 STAGE DEPENDENCIES:
   Stage-0 is a root stage
 
