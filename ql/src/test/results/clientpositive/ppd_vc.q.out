PREHOOK: query: explain extended
select * from srcpart where BLOCK__OFFSET__INSIDE__FILE<100
PREHOOK: type: QUERY
PREHOOK: Input: default@srcpart
PREHOOK: Input: default@srcpart@ds=2008-04-08/hr=11
PREHOOK: Input: default@srcpart@ds=2008-04-08/hr=12
PREHOOK: Input: default@srcpart@ds=2008-04-09/hr=11
PREHOOK: Input: default@srcpart@ds=2008-04-09/hr=12
#### A masked pattern was here ####
POSTHOOK: query: explain extended
select * from srcpart where BLOCK__OFFSET__INSIDE__FILE<100
POSTHOOK: type: QUERY
POSTHOOK: Input: default@srcpart
POSTHOOK: Input: default@srcpart@ds=2008-04-08/hr=11
POSTHOOK: Input: default@srcpart@ds=2008-04-08/hr=12
POSTHOOK: Input: default@srcpart@ds=2008-04-09/hr=11
POSTHOOK: Input: default@srcpart@ds=2008-04-09/hr=12
#### A masked pattern was here ####
<<<<<<< HEAD
=======
OPTIMIZED SQL: SELECT `key`, `value`, `ds`, `hr`
FROM `default`.`srcpart`
WHERE `BLOCK__OFFSET__INSIDE__FILE` < 100
>>>>>>> 720a0f27
STAGE DEPENDENCIES:
  Stage-1 is a root stage
  Stage-0 depends on stages: Stage-1

STAGE PLANS:
  Stage: Stage-1
    Map Reduce
      Map Operator Tree:
          TableScan
            alias: srcpart
            Statistics: Num rows: 2000 Data size: 21248 Basic stats: COMPLETE Column stats: NONE
            GatherStats: false
            Filter Operator
              isSamplingPred: false
              predicate: (BLOCK__OFFSET__INSIDE__FILE < 100L) (type: boolean)
              Statistics: Num rows: 666 Data size: 7075 Basic stats: COMPLETE Column stats: NONE
              Select Operator
                expressions: key (type: string), value (type: string), ds (type: string), hr (type: string)
                outputColumnNames: _col0, _col1, _col2, _col3
                Statistics: Num rows: 666 Data size: 7075 Basic stats: COMPLETE Column stats: NONE
                File Output Operator
                  compressed: false
                  GlobalTableId: 0
#### A masked pattern was here ####
                  NumFilesPerFileSink: 1
                  Statistics: Num rows: 666 Data size: 7075 Basic stats: COMPLETE Column stats: NONE
#### A masked pattern was here ####
                  table:
                      input format: org.apache.hadoop.mapred.SequenceFileInputFormat
                      output format: org.apache.hadoop.hive.ql.io.HiveSequenceFileOutputFormat
                      properties:
                        columns _col0,_col1,_col2,_col3
                        columns.types string:string:string:string
                        escape.delim \
                        hive.serialization.extend.additional.nesting.levels true
                        serialization.escape.crlf true
                        serialization.format 1
                        serialization.lib org.apache.hadoop.hive.serde2.lazy.LazySimpleSerDe
                      serde: org.apache.hadoop.hive.serde2.lazy.LazySimpleSerDe
                  TotalFiles: 1
                  GatherStats: false
                  MultiFileSpray: false
      Path -> Alias:
#### A masked pattern was here ####
      Path -> Partition:
#### A masked pattern was here ####
          Partition
            base file name: hr=11
            input format: org.apache.hadoop.mapred.TextInputFormat
            output format: org.apache.hadoop.hive.ql.io.HiveIgnoreKeyTextOutputFormat
            partition values:
              ds 2008-04-08
              hr 11
            properties:
              COLUMN_STATS_ACCURATE {"BASIC_STATS":"true","COLUMN_STATS":{"key":"true","value":"true"}}
              bucket_count -1
              column.name.delimiter ,
              columns key,value
              columns.comments 'default','default'
              columns.types string:string
#### A masked pattern was here ####
              name default.srcpart
              numFiles 1
              numRows 500
              partition_columns ds/hr
              partition_columns.types string:string
              rawDataSize 5312
              serialization.ddl struct srcpart { string key, string value}
              serialization.format 1
              serialization.lib org.apache.hadoop.hive.serde2.lazy.LazySimpleSerDe
              totalSize 5812
#### A masked pattern was here ####
            serde: org.apache.hadoop.hive.serde2.lazy.LazySimpleSerDe
          
              input format: org.apache.hadoop.mapred.TextInputFormat
              output format: org.apache.hadoop.hive.ql.io.HiveIgnoreKeyTextOutputFormat
              properties:
                bucket_count -1
                bucketing_version 2
                column.name.delimiter ,
                columns key,value
                columns.comments 'default','default'
                columns.types string:string
#### A masked pattern was here ####
                name default.srcpart
                partition_columns ds/hr
                partition_columns.types string:string
                serialization.ddl struct srcpart { string key, string value}
                serialization.format 1
                serialization.lib org.apache.hadoop.hive.serde2.lazy.LazySimpleSerDe
#### A masked pattern was here ####
              serde: org.apache.hadoop.hive.serde2.lazy.LazySimpleSerDe
              name: default.srcpart
            name: default.srcpart
#### A masked pattern was here ####
          Partition
            base file name: hr=12
            input format: org.apache.hadoop.mapred.TextInputFormat
            output format: org.apache.hadoop.hive.ql.io.HiveIgnoreKeyTextOutputFormat
            partition values:
              ds 2008-04-08
              hr 12
            properties:
              COLUMN_STATS_ACCURATE {"BASIC_STATS":"true","COLUMN_STATS":{"key":"true","value":"true"}}
              bucket_count -1
              column.name.delimiter ,
              columns key,value
              columns.comments 'default','default'
              columns.types string:string
#### A masked pattern was here ####
              name default.srcpart
              numFiles 1
              numRows 500
              partition_columns ds/hr
              partition_columns.types string:string
              rawDataSize 5312
              serialization.ddl struct srcpart { string key, string value}
              serialization.format 1
              serialization.lib org.apache.hadoop.hive.serde2.lazy.LazySimpleSerDe
              totalSize 5812
#### A masked pattern was here ####
            serde: org.apache.hadoop.hive.serde2.lazy.LazySimpleSerDe
          
              input format: org.apache.hadoop.mapred.TextInputFormat
              output format: org.apache.hadoop.hive.ql.io.HiveIgnoreKeyTextOutputFormat
              properties:
                bucket_count -1
                bucketing_version 2
                column.name.delimiter ,
                columns key,value
                columns.comments 'default','default'
                columns.types string:string
#### A masked pattern was here ####
                name default.srcpart
                partition_columns ds/hr
                partition_columns.types string:string
                serialization.ddl struct srcpart { string key, string value}
                serialization.format 1
                serialization.lib org.apache.hadoop.hive.serde2.lazy.LazySimpleSerDe
#### A masked pattern was here ####
              serde: org.apache.hadoop.hive.serde2.lazy.LazySimpleSerDe
              name: default.srcpart
            name: default.srcpart
#### A masked pattern was here ####
          Partition
            base file name: hr=11
            input format: org.apache.hadoop.mapred.TextInputFormat
            output format: org.apache.hadoop.hive.ql.io.HiveIgnoreKeyTextOutputFormat
            partition values:
              ds 2008-04-09
              hr 11
            properties:
              COLUMN_STATS_ACCURATE {"BASIC_STATS":"true","COLUMN_STATS":{"key":"true","value":"true"}}
              bucket_count -1
              column.name.delimiter ,
              columns key,value
              columns.comments 'default','default'
              columns.types string:string
#### A masked pattern was here ####
              name default.srcpart
              numFiles 1
              numRows 500
              partition_columns ds/hr
              partition_columns.types string:string
              rawDataSize 5312
              serialization.ddl struct srcpart { string key, string value}
              serialization.format 1
              serialization.lib org.apache.hadoop.hive.serde2.lazy.LazySimpleSerDe
              totalSize 5812
#### A masked pattern was here ####
            serde: org.apache.hadoop.hive.serde2.lazy.LazySimpleSerDe
          
              input format: org.apache.hadoop.mapred.TextInputFormat
              output format: org.apache.hadoop.hive.ql.io.HiveIgnoreKeyTextOutputFormat
              properties:
                bucket_count -1
                bucketing_version 2
                column.name.delimiter ,
                columns key,value
                columns.comments 'default','default'
                columns.types string:string
#### A masked pattern was here ####
                name default.srcpart
                partition_columns ds/hr
                partition_columns.types string:string
                serialization.ddl struct srcpart { string key, string value}
                serialization.format 1
                serialization.lib org.apache.hadoop.hive.serde2.lazy.LazySimpleSerDe
#### A masked pattern was here ####
              serde: org.apache.hadoop.hive.serde2.lazy.LazySimpleSerDe
              name: default.srcpart
            name: default.srcpart
#### A masked pattern was here ####
          Partition
            base file name: hr=12
            input format: org.apache.hadoop.mapred.TextInputFormat
            output format: org.apache.hadoop.hive.ql.io.HiveIgnoreKeyTextOutputFormat
            partition values:
              ds 2008-04-09
              hr 12
            properties:
              COLUMN_STATS_ACCURATE {"BASIC_STATS":"true","COLUMN_STATS":{"key":"true","value":"true"}}
              bucket_count -1
              column.name.delimiter ,
              columns key,value
              columns.comments 'default','default'
              columns.types string:string
#### A masked pattern was here ####
              name default.srcpart
              numFiles 1
              numRows 500
              partition_columns ds/hr
              partition_columns.types string:string
              rawDataSize 5312
              serialization.ddl struct srcpart { string key, string value}
              serialization.format 1
              serialization.lib org.apache.hadoop.hive.serde2.lazy.LazySimpleSerDe
              totalSize 5812
#### A masked pattern was here ####
            serde: org.apache.hadoop.hive.serde2.lazy.LazySimpleSerDe
          
              input format: org.apache.hadoop.mapred.TextInputFormat
              output format: org.apache.hadoop.hive.ql.io.HiveIgnoreKeyTextOutputFormat
              properties:
                bucket_count -1
                bucketing_version 2
                column.name.delimiter ,
                columns key,value
                columns.comments 'default','default'
                columns.types string:string
#### A masked pattern was here ####
                name default.srcpart
                partition_columns ds/hr
                partition_columns.types string:string
                serialization.ddl struct srcpart { string key, string value}
                serialization.format 1
                serialization.lib org.apache.hadoop.hive.serde2.lazy.LazySimpleSerDe
#### A masked pattern was here ####
              serde: org.apache.hadoop.hive.serde2.lazy.LazySimpleSerDe
              name: default.srcpart
            name: default.srcpart
      Truncated Path -> Alias:
        /srcpart/ds=2008-04-08/hr=11 [srcpart]
        /srcpart/ds=2008-04-08/hr=12 [srcpart]
        /srcpart/ds=2008-04-09/hr=11 [srcpart]
        /srcpart/ds=2008-04-09/hr=12 [srcpart]

  Stage: Stage-0
    Fetch Operator
      limit: -1
      Processor Tree:
        ListSink

PREHOOK: query: select * from srcpart where BLOCK__OFFSET__INSIDE__FILE<100
PREHOOK: type: QUERY
PREHOOK: Input: default@srcpart
PREHOOK: Input: default@srcpart@ds=2008-04-08/hr=11
PREHOOK: Input: default@srcpart@ds=2008-04-08/hr=12
PREHOOK: Input: default@srcpart@ds=2008-04-09/hr=11
PREHOOK: Input: default@srcpart@ds=2008-04-09/hr=12
#### A masked pattern was here ####
POSTHOOK: query: select * from srcpart where BLOCK__OFFSET__INSIDE__FILE<100
POSTHOOK: type: QUERY
POSTHOOK: Input: default@srcpart
POSTHOOK: Input: default@srcpart@ds=2008-04-08/hr=11
POSTHOOK: Input: default@srcpart@ds=2008-04-08/hr=12
POSTHOOK: Input: default@srcpart@ds=2008-04-09/hr=11
POSTHOOK: Input: default@srcpart@ds=2008-04-09/hr=12
#### A masked pattern was here ####
238	val_238	2008-04-08	11
86	val_86	2008-04-08	11
311	val_311	2008-04-08	11
27	val_27	2008-04-08	11
165	val_165	2008-04-08	11
409	val_409	2008-04-08	11
255	val_255	2008-04-08	11
278	val_278	2008-04-08	11
98	val_98	2008-04-08	11
238	val_238	2008-04-08	12
86	val_86	2008-04-08	12
311	val_311	2008-04-08	12
27	val_27	2008-04-08	12
165	val_165	2008-04-08	12
409	val_409	2008-04-08	12
255	val_255	2008-04-08	12
278	val_278	2008-04-08	12
98	val_98	2008-04-08	12
238	val_238	2008-04-09	11
86	val_86	2008-04-09	11
311	val_311	2008-04-09	11
27	val_27	2008-04-09	11
165	val_165	2008-04-09	11
409	val_409	2008-04-09	11
255	val_255	2008-04-09	11
278	val_278	2008-04-09	11
98	val_98	2008-04-09	11
238	val_238	2008-04-09	12
86	val_86	2008-04-09	12
311	val_311	2008-04-09	12
27	val_27	2008-04-09	12
165	val_165	2008-04-09	12
409	val_409	2008-04-09	12
255	val_255	2008-04-09	12
278	val_278	2008-04-09	12
98	val_98	2008-04-09	12
PREHOOK: query: explain extended
select b.* from src a join
  (select *,BLOCK__OFFSET__INSIDE__FILE from srcpart where BLOCK__OFFSET__INSIDE__FILE<100) b
    on a.key=b.key AND b.BLOCK__OFFSET__INSIDE__FILE<50 order by ds,hr,BLOCK__OFFSET__INSIDE__FILE
PREHOOK: type: QUERY
PREHOOK: Input: default@src
PREHOOK: Input: default@srcpart
PREHOOK: Input: default@srcpart@ds=2008-04-08/hr=11
PREHOOK: Input: default@srcpart@ds=2008-04-08/hr=12
PREHOOK: Input: default@srcpart@ds=2008-04-09/hr=11
PREHOOK: Input: default@srcpart@ds=2008-04-09/hr=12
#### A masked pattern was here ####
POSTHOOK: query: explain extended
select b.* from src a join
  (select *,BLOCK__OFFSET__INSIDE__FILE from srcpart where BLOCK__OFFSET__INSIDE__FILE<100) b
    on a.key=b.key AND b.BLOCK__OFFSET__INSIDE__FILE<50 order by ds,hr,BLOCK__OFFSET__INSIDE__FILE
POSTHOOK: type: QUERY
POSTHOOK: Input: default@src
POSTHOOK: Input: default@srcpart
POSTHOOK: Input: default@srcpart@ds=2008-04-08/hr=11
POSTHOOK: Input: default@srcpart@ds=2008-04-08/hr=12
POSTHOOK: Input: default@srcpart@ds=2008-04-09/hr=11
POSTHOOK: Input: default@srcpart@ds=2008-04-09/hr=12
#### A masked pattern was here ####
<<<<<<< HEAD
=======
OPTIMIZED SQL: SELECT `t2`.`key`, `t2`.`value`, `t2`.`ds`, `t2`.`hr`, `t2`.`BLOCK__OFFSET__INSIDE__FILE` AS `block__offset__inside__file`
FROM (SELECT `key`
FROM `default`.`src`
WHERE `key` IS NOT NULL) AS `t0`
INNER JOIN (SELECT `key`, `value`, `ds`, `hr`, `BLOCK__OFFSET__INSIDE__FILE`
FROM `default`.`srcpart`
WHERE `BLOCK__OFFSET__INSIDE__FILE` < 50 AND `key` IS NOT NULL) AS `t2` ON `t0`.`key` = `t2`.`key`
ORDER BY `t2`.`ds`, `t2`.`hr`, `t2`.`BLOCK__OFFSET__INSIDE__FILE`
>>>>>>> 720a0f27
STAGE DEPENDENCIES:
  Stage-1 is a root stage
  Stage-2 depends on stages: Stage-1
  Stage-0 depends on stages: Stage-2

STAGE PLANS:
  Stage: Stage-1
    Map Reduce
      Map Operator Tree:
          TableScan
            alias: a
            Statistics: Num rows: 500 Data size: 5312 Basic stats: COMPLETE Column stats: NONE
            GatherStats: false
            Filter Operator
              isSamplingPred: false
              predicate: key is not null (type: boolean)
              Statistics: Num rows: 500 Data size: 5312 Basic stats: COMPLETE Column stats: NONE
              Select Operator
                expressions: key (type: string)
                outputColumnNames: _col0
                Statistics: Num rows: 500 Data size: 5312 Basic stats: COMPLETE Column stats: NONE
                Reduce Output Operator
                  key expressions: _col0 (type: string)
                  null sort order: a
                  sort order: +
                  Map-reduce partition columns: _col0 (type: string)
                  Statistics: Num rows: 500 Data size: 5312 Basic stats: COMPLETE Column stats: NONE
                  tag: 0
                  auto parallelism: false
          TableScan
            alias: srcpart
            Statistics: Num rows: 2000 Data size: 21248 Basic stats: COMPLETE Column stats: NONE
            GatherStats: false
            Filter Operator
              isSamplingPred: false
              predicate: ((BLOCK__OFFSET__INSIDE__FILE < 50L) and key is not null) (type: boolean)
              Statistics: Num rows: 666 Data size: 7075 Basic stats: COMPLETE Column stats: NONE
              Select Operator
                expressions: key (type: string), value (type: string), ds (type: string), hr (type: string), BLOCK__OFFSET__INSIDE__FILE (type: bigint)
                outputColumnNames: _col0, _col1, _col2, _col3, _col4
                Statistics: Num rows: 666 Data size: 7075 Basic stats: COMPLETE Column stats: NONE
                Reduce Output Operator
                  key expressions: _col0 (type: string)
                  null sort order: a
                  sort order: +
                  Map-reduce partition columns: _col0 (type: string)
                  Statistics: Num rows: 666 Data size: 7075 Basic stats: COMPLETE Column stats: NONE
                  tag: 1
                  value expressions: _col1 (type: string), _col2 (type: string), _col3 (type: string), _col4 (type: bigint)
                  auto parallelism: false
      Path -> Alias:
#### A masked pattern was here ####
      Path -> Partition:
#### A masked pattern was here ####
          Partition
            base file name: src
            input format: org.apache.hadoop.mapred.TextInputFormat
            output format: org.apache.hadoop.hive.ql.io.HiveIgnoreKeyTextOutputFormat
            properties:
              COLUMN_STATS_ACCURATE {"BASIC_STATS":"true","COLUMN_STATS":{"key":"true","value":"true"}}
              bucket_count -1
              bucketing_version 2
              column.name.delimiter ,
              columns key,value
              columns.comments 'default','default'
              columns.types string:string
#### A masked pattern was here ####
              name default.src
              numFiles 1
              numRows 500
              rawDataSize 5312
              serialization.ddl struct src { string key, string value}
              serialization.format 1
              serialization.lib org.apache.hadoop.hive.serde2.lazy.LazySimpleSerDe
              totalSize 5812
#### A masked pattern was here ####
            serde: org.apache.hadoop.hive.serde2.lazy.LazySimpleSerDe
          
              input format: org.apache.hadoop.mapred.TextInputFormat
              output format: org.apache.hadoop.hive.ql.io.HiveIgnoreKeyTextOutputFormat
              properties:
                COLUMN_STATS_ACCURATE {"BASIC_STATS":"true","COLUMN_STATS":{"key":"true","value":"true"}}
                bucket_count -1
                bucketing_version 2
                column.name.delimiter ,
                columns key,value
                columns.comments 'default','default'
                columns.types string:string
#### A masked pattern was here ####
                name default.src
                numFiles 1
                numRows 500
                rawDataSize 5312
                serialization.ddl struct src { string key, string value}
                serialization.format 1
                serialization.lib org.apache.hadoop.hive.serde2.lazy.LazySimpleSerDe
                totalSize 5812
#### A masked pattern was here ####
              serde: org.apache.hadoop.hive.serde2.lazy.LazySimpleSerDe
              name: default.src
            name: default.src
#### A masked pattern was here ####
          Partition
            base file name: hr=11
            input format: org.apache.hadoop.mapred.TextInputFormat
            output format: org.apache.hadoop.hive.ql.io.HiveIgnoreKeyTextOutputFormat
            partition values:
              ds 2008-04-08
              hr 11
            properties:
              COLUMN_STATS_ACCURATE {"BASIC_STATS":"true","COLUMN_STATS":{"key":"true","value":"true"}}
              bucket_count -1
              column.name.delimiter ,
              columns key,value
              columns.comments 'default','default'
              columns.types string:string
#### A masked pattern was here ####
              name default.srcpart
              numFiles 1
              numRows 500
              partition_columns ds/hr
              partition_columns.types string:string
              rawDataSize 5312
              serialization.ddl struct srcpart { string key, string value}
              serialization.format 1
              serialization.lib org.apache.hadoop.hive.serde2.lazy.LazySimpleSerDe
              totalSize 5812
#### A masked pattern was here ####
            serde: org.apache.hadoop.hive.serde2.lazy.LazySimpleSerDe
          
              input format: org.apache.hadoop.mapred.TextInputFormat
              output format: org.apache.hadoop.hive.ql.io.HiveIgnoreKeyTextOutputFormat
              properties:
                bucket_count -1
                bucketing_version 2
                column.name.delimiter ,
                columns key,value
                columns.comments 'default','default'
                columns.types string:string
#### A masked pattern was here ####
                name default.srcpart
                partition_columns ds/hr
                partition_columns.types string:string
                serialization.ddl struct srcpart { string key, string value}
                serialization.format 1
                serialization.lib org.apache.hadoop.hive.serde2.lazy.LazySimpleSerDe
#### A masked pattern was here ####
              serde: org.apache.hadoop.hive.serde2.lazy.LazySimpleSerDe
              name: default.srcpart
            name: default.srcpart
#### A masked pattern was here ####
          Partition
            base file name: hr=12
            input format: org.apache.hadoop.mapred.TextInputFormat
            output format: org.apache.hadoop.hive.ql.io.HiveIgnoreKeyTextOutputFormat
            partition values:
              ds 2008-04-08
              hr 12
            properties:
              COLUMN_STATS_ACCURATE {"BASIC_STATS":"true","COLUMN_STATS":{"key":"true","value":"true"}}
              bucket_count -1
              column.name.delimiter ,
              columns key,value
              columns.comments 'default','default'
              columns.types string:string
#### A masked pattern was here ####
              name default.srcpart
              numFiles 1
              numRows 500
              partition_columns ds/hr
              partition_columns.types string:string
              rawDataSize 5312
              serialization.ddl struct srcpart { string key, string value}
              serialization.format 1
              serialization.lib org.apache.hadoop.hive.serde2.lazy.LazySimpleSerDe
              totalSize 5812
#### A masked pattern was here ####
            serde: org.apache.hadoop.hive.serde2.lazy.LazySimpleSerDe
          
              input format: org.apache.hadoop.mapred.TextInputFormat
              output format: org.apache.hadoop.hive.ql.io.HiveIgnoreKeyTextOutputFormat
              properties:
                bucket_count -1
                bucketing_version 2
                column.name.delimiter ,
                columns key,value
                columns.comments 'default','default'
                columns.types string:string
#### A masked pattern was here ####
                name default.srcpart
                partition_columns ds/hr
                partition_columns.types string:string
                serialization.ddl struct srcpart { string key, string value}
                serialization.format 1
                serialization.lib org.apache.hadoop.hive.serde2.lazy.LazySimpleSerDe
#### A masked pattern was here ####
              serde: org.apache.hadoop.hive.serde2.lazy.LazySimpleSerDe
              name: default.srcpart
            name: default.srcpart
#### A masked pattern was here ####
          Partition
            base file name: hr=11
            input format: org.apache.hadoop.mapred.TextInputFormat
            output format: org.apache.hadoop.hive.ql.io.HiveIgnoreKeyTextOutputFormat
            partition values:
              ds 2008-04-09
              hr 11
            properties:
              COLUMN_STATS_ACCURATE {"BASIC_STATS":"true","COLUMN_STATS":{"key":"true","value":"true"}}
              bucket_count -1
              column.name.delimiter ,
              columns key,value
              columns.comments 'default','default'
              columns.types string:string
#### A masked pattern was here ####
              name default.srcpart
              numFiles 1
              numRows 500
              partition_columns ds/hr
              partition_columns.types string:string
              rawDataSize 5312
              serialization.ddl struct srcpart { string key, string value}
              serialization.format 1
              serialization.lib org.apache.hadoop.hive.serde2.lazy.LazySimpleSerDe
              totalSize 5812
#### A masked pattern was here ####
            serde: org.apache.hadoop.hive.serde2.lazy.LazySimpleSerDe
          
              input format: org.apache.hadoop.mapred.TextInputFormat
              output format: org.apache.hadoop.hive.ql.io.HiveIgnoreKeyTextOutputFormat
              properties:
                bucket_count -1
                bucketing_version 2
                column.name.delimiter ,
                columns key,value
                columns.comments 'default','default'
                columns.types string:string
#### A masked pattern was here ####
                name default.srcpart
                partition_columns ds/hr
                partition_columns.types string:string
                serialization.ddl struct srcpart { string key, string value}
                serialization.format 1
                serialization.lib org.apache.hadoop.hive.serde2.lazy.LazySimpleSerDe
#### A masked pattern was here ####
              serde: org.apache.hadoop.hive.serde2.lazy.LazySimpleSerDe
              name: default.srcpart
            name: default.srcpart
#### A masked pattern was here ####
          Partition
            base file name: hr=12
            input format: org.apache.hadoop.mapred.TextInputFormat
            output format: org.apache.hadoop.hive.ql.io.HiveIgnoreKeyTextOutputFormat
            partition values:
              ds 2008-04-09
              hr 12
            properties:
              COLUMN_STATS_ACCURATE {"BASIC_STATS":"true","COLUMN_STATS":{"key":"true","value":"true"}}
              bucket_count -1
              column.name.delimiter ,
              columns key,value
              columns.comments 'default','default'
              columns.types string:string
#### A masked pattern was here ####
              name default.srcpart
              numFiles 1
              numRows 500
              partition_columns ds/hr
              partition_columns.types string:string
              rawDataSize 5312
              serialization.ddl struct srcpart { string key, string value}
              serialization.format 1
              serialization.lib org.apache.hadoop.hive.serde2.lazy.LazySimpleSerDe
              totalSize 5812
#### A masked pattern was here ####
            serde: org.apache.hadoop.hive.serde2.lazy.LazySimpleSerDe
          
              input format: org.apache.hadoop.mapred.TextInputFormat
              output format: org.apache.hadoop.hive.ql.io.HiveIgnoreKeyTextOutputFormat
              properties:
                bucket_count -1
                bucketing_version 2
                column.name.delimiter ,
                columns key,value
                columns.comments 'default','default'
                columns.types string:string
#### A masked pattern was here ####
                name default.srcpart
                partition_columns ds/hr
                partition_columns.types string:string
                serialization.ddl struct srcpart { string key, string value}
                serialization.format 1
                serialization.lib org.apache.hadoop.hive.serde2.lazy.LazySimpleSerDe
#### A masked pattern was here ####
              serde: org.apache.hadoop.hive.serde2.lazy.LazySimpleSerDe
              name: default.srcpart
            name: default.srcpart
      Truncated Path -> Alias:
        /src [$hdt$_0:a]
        /srcpart/ds=2008-04-08/hr=11 [$hdt$_1:srcpart]
        /srcpart/ds=2008-04-08/hr=12 [$hdt$_1:srcpart]
        /srcpart/ds=2008-04-09/hr=11 [$hdt$_1:srcpart]
        /srcpart/ds=2008-04-09/hr=12 [$hdt$_1:srcpart]
      Needs Tagging: true
      Reduce Operator Tree:
        Join Operator
          condition map:
               Inner Join 0 to 1
          keys:
            0 _col0 (type: string)
            1 _col0 (type: string)
          outputColumnNames: _col1, _col2, _col3, _col4, _col5
          Statistics: Num rows: 732 Data size: 7782 Basic stats: COMPLETE Column stats: NONE
          Select Operator
            expressions: _col1 (type: string), _col2 (type: string), _col3 (type: string), _col4 (type: string), _col5 (type: bigint)
            outputColumnNames: _col0, _col1, _col2, _col3, _col4
            Statistics: Num rows: 732 Data size: 7782 Basic stats: COMPLETE Column stats: NONE
            File Output Operator
              compressed: false
              GlobalTableId: 0
#### A masked pattern was here ####
              NumFilesPerFileSink: 1
              table:
                  input format: org.apache.hadoop.mapred.SequenceFileInputFormat
                  output format: org.apache.hadoop.hive.ql.io.HiveSequenceFileOutputFormat
                  properties:
                    column.name.delimiter ,
                    columns _col0,_col1,_col2,_col3,_col4
                    columns.types string,string,string,string,bigint
                    escape.delim \
                    serialization.lib org.apache.hadoop.hive.serde2.lazybinary.LazyBinarySerDe
                  serde: org.apache.hadoop.hive.serde2.lazybinary.LazyBinarySerDe
              TotalFiles: 1
              GatherStats: false
              MultiFileSpray: false

  Stage: Stage-2
    Map Reduce
      Map Operator Tree:
          TableScan
            GatherStats: false
            Reduce Output Operator
              key expressions: _col2 (type: string), _col3 (type: string), _col4 (type: bigint)
              null sort order: zzz
              sort order: +++
              Statistics: Num rows: 732 Data size: 7782 Basic stats: COMPLETE Column stats: NONE
              tag: -1
              value expressions: _col0 (type: string), _col1 (type: string)
              auto parallelism: false
      Execution mode: vectorized
      Path -> Alias:
#### A masked pattern was here ####
      Path -> Partition:
#### A masked pattern was here ####
          Partition
            base file name: -mr-10004
            input format: org.apache.hadoop.mapred.SequenceFileInputFormat
            output format: org.apache.hadoop.hive.ql.io.HiveSequenceFileOutputFormat
            properties:
              column.name.delimiter ,
              columns _col0,_col1,_col2,_col3,_col4
              columns.types string,string,string,string,bigint
              escape.delim \
              serialization.lib org.apache.hadoop.hive.serde2.lazybinary.LazyBinarySerDe
            serde: org.apache.hadoop.hive.serde2.lazybinary.LazyBinarySerDe
          
              input format: org.apache.hadoop.mapred.SequenceFileInputFormat
              output format: org.apache.hadoop.hive.ql.io.HiveSequenceFileOutputFormat
              properties:
                column.name.delimiter ,
                columns _col0,_col1,_col2,_col3,_col4
                columns.types string,string,string,string,bigint
                escape.delim \
                serialization.lib org.apache.hadoop.hive.serde2.lazybinary.LazyBinarySerDe
              serde: org.apache.hadoop.hive.serde2.lazybinary.LazyBinarySerDe
      Truncated Path -> Alias:
#### A masked pattern was here ####
      Needs Tagging: false
      Reduce Operator Tree:
        Select Operator
          expressions: VALUE._col0 (type: string), VALUE._col1 (type: string), KEY.reducesinkkey0 (type: string), KEY.reducesinkkey1 (type: string), KEY.reducesinkkey2 (type: bigint)
          outputColumnNames: _col0, _col1, _col2, _col3, _col4
          Statistics: Num rows: 732 Data size: 7782 Basic stats: COMPLETE Column stats: NONE
          File Output Operator
            compressed: false
            GlobalTableId: 0
#### A masked pattern was here ####
            NumFilesPerFileSink: 1
            Statistics: Num rows: 732 Data size: 7782 Basic stats: COMPLETE Column stats: NONE
#### A masked pattern was here ####
            table:
                input format: org.apache.hadoop.mapred.SequenceFileInputFormat
                output format: org.apache.hadoop.hive.ql.io.HiveSequenceFileOutputFormat
                properties:
                  columns _col0,_col1,_col2,_col3,_col4
                  columns.types string:string:string:string:bigint
                  escape.delim \
                  hive.serialization.extend.additional.nesting.levels true
                  serialization.escape.crlf true
                  serialization.format 1
                  serialization.lib org.apache.hadoop.hive.serde2.lazy.LazySimpleSerDe
                serde: org.apache.hadoop.hive.serde2.lazy.LazySimpleSerDe
            TotalFiles: 1
            GatherStats: false
            MultiFileSpray: false

  Stage: Stage-0
    Fetch Operator
      limit: -1
      Processor Tree:
        ListSink

PREHOOK: query: select b.* from src a join
  (select *,BLOCK__OFFSET__INSIDE__FILE from srcpart where BLOCK__OFFSET__INSIDE__FILE<100) b
    on a.key=b.key AND b.BLOCK__OFFSET__INSIDE__FILE<50 order by ds,hr,BLOCK__OFFSET__INSIDE__FILE
PREHOOK: type: QUERY
PREHOOK: Input: default@src
PREHOOK: Input: default@srcpart
PREHOOK: Input: default@srcpart@ds=2008-04-08/hr=11
PREHOOK: Input: default@srcpart@ds=2008-04-08/hr=12
PREHOOK: Input: default@srcpart@ds=2008-04-09/hr=11
PREHOOK: Input: default@srcpart@ds=2008-04-09/hr=12
#### A masked pattern was here ####
POSTHOOK: query: select b.* from src a join
  (select *,BLOCK__OFFSET__INSIDE__FILE from srcpart where BLOCK__OFFSET__INSIDE__FILE<100) b
    on a.key=b.key AND b.BLOCK__OFFSET__INSIDE__FILE<50 order by ds,hr,BLOCK__OFFSET__INSIDE__FILE
POSTHOOK: type: QUERY
POSTHOOK: Input: default@src
POSTHOOK: Input: default@srcpart
POSTHOOK: Input: default@srcpart@ds=2008-04-08/hr=11
POSTHOOK: Input: default@srcpart@ds=2008-04-08/hr=12
POSTHOOK: Input: default@srcpart@ds=2008-04-09/hr=11
POSTHOOK: Input: default@srcpart@ds=2008-04-09/hr=12
#### A masked pattern was here ####
238	val_238	2008-04-08	11	0
238	val_238	2008-04-08	11	0
86	val_86	2008-04-08	11	12
311	val_311	2008-04-08	11	22
311	val_311	2008-04-08	11	22
311	val_311	2008-04-08	11	22
27	val_27	2008-04-08	11	34
165	val_165	2008-04-08	11	44
165	val_165	2008-04-08	11	44
238	val_238	2008-04-08	12	0
238	val_238	2008-04-08	12	0
86	val_86	2008-04-08	12	12
311	val_311	2008-04-08	12	22
311	val_311	2008-04-08	12	22
311	val_311	2008-04-08	12	22
27	val_27	2008-04-08	12	34
165	val_165	2008-04-08	12	44
165	val_165	2008-04-08	12	44
238	val_238	2008-04-09	11	0
238	val_238	2008-04-09	11	0
86	val_86	2008-04-09	11	12
311	val_311	2008-04-09	11	22
311	val_311	2008-04-09	11	22
311	val_311	2008-04-09	11	22
27	val_27	2008-04-09	11	34
165	val_165	2008-04-09	11	44
165	val_165	2008-04-09	11	44
238	val_238	2008-04-09	12	0
238	val_238	2008-04-09	12	0
86	val_86	2008-04-09	12	12
311	val_311	2008-04-09	12	22
311	val_311	2008-04-09	12	22
311	val_311	2008-04-09	12	22
27	val_27	2008-04-09	12	34
165	val_165	2008-04-09	12	44
165	val_165	2008-04-09	12	44<|MERGE_RESOLUTION|>--- conflicted
+++ resolved
@@ -16,12 +16,9 @@
 POSTHOOK: Input: default@srcpart@ds=2008-04-09/hr=11
 POSTHOOK: Input: default@srcpart@ds=2008-04-09/hr=12
 #### A masked pattern was here ####
-<<<<<<< HEAD
-=======
 OPTIMIZED SQL: SELECT `key`, `value`, `ds`, `hr`
 FROM `default`.`srcpart`
 WHERE `BLOCK__OFFSET__INSIDE__FILE` < 100
->>>>>>> 720a0f27
 STAGE DEPENDENCIES:
   Stage-1 is a root stage
   Stage-0 depends on stages: Stage-1
@@ -351,8 +348,6 @@
 POSTHOOK: Input: default@srcpart@ds=2008-04-09/hr=11
 POSTHOOK: Input: default@srcpart@ds=2008-04-09/hr=12
 #### A masked pattern was here ####
-<<<<<<< HEAD
-=======
 OPTIMIZED SQL: SELECT `t2`.`key`, `t2`.`value`, `t2`.`ds`, `t2`.`hr`, `t2`.`BLOCK__OFFSET__INSIDE__FILE` AS `block__offset__inside__file`
 FROM (SELECT `key`
 FROM `default`.`src`
@@ -361,7 +356,6 @@
 FROM `default`.`srcpart`
 WHERE `BLOCK__OFFSET__INSIDE__FILE` < 50 AND `key` IS NOT NULL) AS `t2` ON `t0`.`key` = `t2`.`key`
 ORDER BY `t2`.`ds`, `t2`.`hr`, `t2`.`BLOCK__OFFSET__INSIDE__FILE`
->>>>>>> 720a0f27
 STAGE DEPENDENCIES:
   Stage-1 is a root stage
   Stage-2 depends on stages: Stage-1
