--- conflicted
+++ resolved
@@ -137,12 +137,9 @@
 POSTHOOK: Input: default@fact_daily_n4
 POSTHOOK: Input: default@fact_daily_n4@ds=1
 #### A masked pattern was here ####
-<<<<<<< HEAD
-=======
 OPTIMIZED SQL: SELECT CAST(484 AS INTEGER) AS `x`
 FROM `default`.`fact_daily_n4`
 WHERE `ds` = '1' AND `x` = 484
->>>>>>> 720a0f27
 STAGE DEPENDENCIES:
   Stage-0 is a root stage
 
@@ -231,12 +228,9 @@
 POSTHOOK: Input: default@fact_daily_n4
 POSTHOOK: Input: default@fact_daily_n4@ds=1
 #### A masked pattern was here ####
-<<<<<<< HEAD
-=======
 OPTIMIZED SQL: SELECT CAST(495 AS INTEGER) AS `x`
 FROM `default`.`fact_daily_n4`
 WHERE `ds` = '1' AND `x` = 495
->>>>>>> 720a0f27
 STAGE DEPENDENCIES:
   Stage-0 is a root stage
 
@@ -325,12 +319,9 @@
 POSTHOOK: Input: default@fact_daily_n4
 POSTHOOK: Input: default@fact_daily_n4@ds=1
 #### A masked pattern was here ####
-<<<<<<< HEAD
-=======
 OPTIMIZED SQL: SELECT CAST(1 AS INTEGER) AS `x`
 FROM `default`.`fact_daily_n4`
 WHERE `ds` = '1' AND `x` = 1
->>>>>>> 720a0f27
 STAGE DEPENDENCIES:
   Stage-0 is a root stage
 
