--- conflicted
+++ resolved
@@ -30,12 +30,9 @@
 POSTHOOK: Input: default@srcpart@ds=2008-04-08/hr=11
 POSTHOOK: Input: default@srcpart@ds=2008-04-08/hr=12
 POSTHOOK: Output: default@list_bucketing_static_part_n2@ds=2008-04-08/hr=11
-<<<<<<< HEAD
-=======
 OPTIMIZED SQL: SELECT `key`, `value`
 FROM `default`.`srcpart`
 WHERE `ds` = '2008-04-08'
->>>>>>> 720a0f27
 STAGE DEPENDENCIES:
   Stage-1 is a root stage
   Stage-0 depends on stages: Stage-1
@@ -363,12 +360,9 @@
 POSTHOOK: Input: default@srcpart@ds=2008-04-08/hr=11
 POSTHOOK: Input: default@srcpart@ds=2008-04-08/hr=12
 POSTHOOK: Output: default@list_bucketing_static_part_n2@ds=2008-04-08/hr=11
-<<<<<<< HEAD
-=======
 OPTIMIZED SQL: SELECT `key`, `value`
 FROM `default`.`srcpart`
 WHERE `ds` = '2008-04-08'
->>>>>>> 720a0f27
 STAGE DEPENDENCIES:
   Stage-1 is a root stage
   Stage-7 depends on stages: Stage-1 , consists of Stage-4, Stage-3, Stage-5
@@ -830,12 +824,9 @@
 POSTHOOK: Input: default@list_bucketing_static_part_n2
 POSTHOOK: Input: default@list_bucketing_static_part_n2@ds=2008-04-08/hr=11
 #### A masked pattern was here ####
-<<<<<<< HEAD
-=======
 OPTIMIZED SQL: SELECT CAST('484' AS STRING) AS `key`, CAST('val_484' AS STRING) AS `value`, CAST('2008-04-08' AS STRING) AS `ds`, CAST('11' AS STRING) AS `hr`
 FROM `default`.`list_bucketing_static_part_n2`
 WHERE `ds` = '2008-04-08' AND `hr` = '11' AND `key` = '484' AND `value` = 'val_484'
->>>>>>> 720a0f27
 STAGE DEPENDENCIES:
   Stage-0 is a root stage
 
