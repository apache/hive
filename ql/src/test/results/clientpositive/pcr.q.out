PREHOOK: query: drop table pcr_t1
PREHOOK: type: DROPTABLE
POSTHOOK: query: drop table pcr_t1
POSTHOOK: type: DROPTABLE
PREHOOK: query: drop table pcr_t2
PREHOOK: type: DROPTABLE
POSTHOOK: query: drop table pcr_t2
POSTHOOK: type: DROPTABLE
PREHOOK: query: drop table pcr_t3
PREHOOK: type: DROPTABLE
POSTHOOK: query: drop table pcr_t3
POSTHOOK: type: DROPTABLE
PREHOOK: query: create table pcr_t1 (key int, value string) partitioned by (ds string)
PREHOOK: type: CREATETABLE
PREHOOK: Output: database:default
PREHOOK: Output: default@pcr_t1
POSTHOOK: query: create table pcr_t1 (key int, value string) partitioned by (ds string)
POSTHOOK: type: CREATETABLE
POSTHOOK: Output: database:default
POSTHOOK: Output: default@pcr_t1
PREHOOK: query: insert overwrite table pcr_t1 partition (ds='2000-04-08') select * from src where key < 20 order by key
PREHOOK: type: QUERY
PREHOOK: Input: default@src
PREHOOK: Output: default@pcr_t1@ds=2000-04-08
POSTHOOK: query: insert overwrite table pcr_t1 partition (ds='2000-04-08') select * from src where key < 20 order by key
POSTHOOK: type: QUERY
POSTHOOK: Input: default@src
POSTHOOK: Output: default@pcr_t1@ds=2000-04-08
POSTHOOK: Lineage: pcr_t1 PARTITION(ds=2000-04-08).key EXPRESSION [(src)src.FieldSchema(name:key, type:string, comment:default), ]
POSTHOOK: Lineage: pcr_t1 PARTITION(ds=2000-04-08).value SIMPLE [(src)src.FieldSchema(name:value, type:string, comment:default), ]
PREHOOK: query: insert overwrite table pcr_t1 partition (ds='2000-04-09') select * from src where key < 20 order by key
PREHOOK: type: QUERY
PREHOOK: Input: default@src
PREHOOK: Output: default@pcr_t1@ds=2000-04-09
POSTHOOK: query: insert overwrite table pcr_t1 partition (ds='2000-04-09') select * from src where key < 20 order by key
POSTHOOK: type: QUERY
POSTHOOK: Input: default@src
POSTHOOK: Output: default@pcr_t1@ds=2000-04-09
POSTHOOK: Lineage: pcr_t1 PARTITION(ds=2000-04-09).key EXPRESSION [(src)src.FieldSchema(name:key, type:string, comment:default), ]
POSTHOOK: Lineage: pcr_t1 PARTITION(ds=2000-04-09).value SIMPLE [(src)src.FieldSchema(name:value, type:string, comment:default), ]
PREHOOK: query: insert overwrite table pcr_t1 partition (ds='2000-04-10') select * from src where key < 20 order by key
PREHOOK: type: QUERY
PREHOOK: Input: default@src
PREHOOK: Output: default@pcr_t1@ds=2000-04-10
POSTHOOK: query: insert overwrite table pcr_t1 partition (ds='2000-04-10') select * from src where key < 20 order by key
POSTHOOK: type: QUERY
POSTHOOK: Input: default@src
POSTHOOK: Output: default@pcr_t1@ds=2000-04-10
POSTHOOK: Lineage: pcr_t1 PARTITION(ds=2000-04-10).key EXPRESSION [(src)src.FieldSchema(name:key, type:string, comment:default), ]
POSTHOOK: Lineage: pcr_t1 PARTITION(ds=2000-04-10).value SIMPLE [(src)src.FieldSchema(name:value, type:string, comment:default), ]
PREHOOK: query: explain extended select key, value, ds from pcr_t1 where ds<='2000-04-09' and key<5 order by key, ds
PREHOOK: type: QUERY
PREHOOK: Input: default@pcr_t1
PREHOOK: Input: default@pcr_t1@ds=2000-04-08
PREHOOK: Input: default@pcr_t1@ds=2000-04-09
#### A masked pattern was here ####
POSTHOOK: query: explain extended select key, value, ds from pcr_t1 where ds<='2000-04-09' and key<5 order by key, ds
POSTHOOK: type: QUERY
POSTHOOK: Input: default@pcr_t1
POSTHOOK: Input: default@pcr_t1@ds=2000-04-08
POSTHOOK: Input: default@pcr_t1@ds=2000-04-09
#### A masked pattern was here ####
<<<<<<< HEAD
=======
OPTIMIZED SQL: SELECT `key`, `value`, `ds`
FROM `default`.`pcr_t1`
WHERE `ds` <= '2000-04-09' AND `key` < 5
ORDER BY `key`, `ds`
>>>>>>> 720a0f27
STAGE DEPENDENCIES:
  Stage-1 is a root stage
  Stage-0 depends on stages: Stage-1

STAGE PLANS:
  Stage: Stage-1
    Map Reduce
      Map Operator Tree:
          TableScan
            alias: pcr_t1
            Statistics: Num rows: 40 Data size: 320 Basic stats: COMPLETE Column stats: NONE
            GatherStats: false
            Filter Operator
              isSamplingPred: false
              predicate: (key < 5) (type: boolean)
              Statistics: Num rows: 13 Data size: 104 Basic stats: COMPLETE Column stats: NONE
              Select Operator
                expressions: key (type: int), value (type: string), ds (type: string)
                outputColumnNames: _col0, _col1, _col2
                Statistics: Num rows: 13 Data size: 104 Basic stats: COMPLETE Column stats: NONE
                Reduce Output Operator
                  key expressions: _col0 (type: int), _col2 (type: string)
                  null sort order: zz
                  sort order: ++
                  Statistics: Num rows: 13 Data size: 104 Basic stats: COMPLETE Column stats: NONE
                  tag: -1
                  value expressions: _col1 (type: string)
                  auto parallelism: false
      Execution mode: vectorized
      Path -> Alias:
#### A masked pattern was here ####
      Path -> Partition:
#### A masked pattern was here ####
          Partition
            base file name: ds=2000-04-08
            input format: org.apache.hadoop.mapred.TextInputFormat
            output format: org.apache.hadoop.hive.ql.io.HiveIgnoreKeyTextOutputFormat
            partition values:
              ds 2000-04-08
            properties:
              COLUMN_STATS_ACCURATE {"BASIC_STATS":"true","COLUMN_STATS":{"key":"true","value":"true"}}
              bucket_count -1
              column.name.delimiter ,
              columns key,value
              columns.comments 
              columns.types int:string
#### A masked pattern was here ####
              name default.pcr_t1
              numFiles 1
              numRows 20
              partition_columns ds
              partition_columns.types string
              rawDataSize 160
              serialization.ddl struct pcr_t1 { i32 key, string value}
              serialization.format 1
              serialization.lib org.apache.hadoop.hive.serde2.lazy.LazySimpleSerDe
              totalSize 180
#### A masked pattern was here ####
            serde: org.apache.hadoop.hive.serde2.lazy.LazySimpleSerDe
          
              input format: org.apache.hadoop.mapred.TextInputFormat
              output format: org.apache.hadoop.hive.ql.io.HiveIgnoreKeyTextOutputFormat
              properties:
                bucket_count -1
                bucketing_version 2
                column.name.delimiter ,
                columns key,value
                columns.comments 
                columns.types int:string
#### A masked pattern was here ####
                name default.pcr_t1
                partition_columns ds
                partition_columns.types string
                serialization.ddl struct pcr_t1 { i32 key, string value}
                serialization.format 1
                serialization.lib org.apache.hadoop.hive.serde2.lazy.LazySimpleSerDe
#### A masked pattern was here ####
              serde: org.apache.hadoop.hive.serde2.lazy.LazySimpleSerDe
              name: default.pcr_t1
            name: default.pcr_t1
#### A masked pattern was here ####
          Partition
            base file name: ds=2000-04-09
            input format: org.apache.hadoop.mapred.TextInputFormat
            output format: org.apache.hadoop.hive.ql.io.HiveIgnoreKeyTextOutputFormat
            partition values:
              ds 2000-04-09
            properties:
              COLUMN_STATS_ACCURATE {"BASIC_STATS":"true","COLUMN_STATS":{"key":"true","value":"true"}}
              bucket_count -1
              column.name.delimiter ,
              columns key,value
              columns.comments 
              columns.types int:string
#### A masked pattern was here ####
              name default.pcr_t1
              numFiles 1
              numRows 20
              partition_columns ds
              partition_columns.types string
              rawDataSize 160
              serialization.ddl struct pcr_t1 { i32 key, string value}
              serialization.format 1
              serialization.lib org.apache.hadoop.hive.serde2.lazy.LazySimpleSerDe
              totalSize 180
#### A masked pattern was here ####
            serde: org.apache.hadoop.hive.serde2.lazy.LazySimpleSerDe
          
              input format: org.apache.hadoop.mapred.TextInputFormat
              output format: org.apache.hadoop.hive.ql.io.HiveIgnoreKeyTextOutputFormat
              properties:
                bucket_count -1
                bucketing_version 2
                column.name.delimiter ,
                columns key,value
                columns.comments 
                columns.types int:string
#### A masked pattern was here ####
                name default.pcr_t1
                partition_columns ds
                partition_columns.types string
                serialization.ddl struct pcr_t1 { i32 key, string value}
                serialization.format 1
                serialization.lib org.apache.hadoop.hive.serde2.lazy.LazySimpleSerDe
#### A masked pattern was here ####
              serde: org.apache.hadoop.hive.serde2.lazy.LazySimpleSerDe
              name: default.pcr_t1
            name: default.pcr_t1
      Truncated Path -> Alias:
        /pcr_t1/ds=2000-04-08 [pcr_t1]
        /pcr_t1/ds=2000-04-09 [pcr_t1]
      Needs Tagging: false
      Reduce Operator Tree:
        Select Operator
          expressions: KEY.reducesinkkey0 (type: int), VALUE._col0 (type: string), KEY.reducesinkkey1 (type: string)
          outputColumnNames: _col0, _col1, _col2
          Statistics: Num rows: 13 Data size: 104 Basic stats: COMPLETE Column stats: NONE
          File Output Operator
            compressed: false
            GlobalTableId: 0
#### A masked pattern was here ####
            NumFilesPerFileSink: 1
            Statistics: Num rows: 13 Data size: 104 Basic stats: COMPLETE Column stats: NONE
#### A masked pattern was here ####
            table:
                input format: org.apache.hadoop.mapred.SequenceFileInputFormat
                output format: org.apache.hadoop.hive.ql.io.HiveSequenceFileOutputFormat
                properties:
                  columns _col0,_col1,_col2
                  columns.types int:string:string
                  escape.delim \
                  hive.serialization.extend.additional.nesting.levels true
                  serialization.escape.crlf true
                  serialization.format 1
                  serialization.lib org.apache.hadoop.hive.serde2.lazy.LazySimpleSerDe
                serde: org.apache.hadoop.hive.serde2.lazy.LazySimpleSerDe
            TotalFiles: 1
            GatherStats: false
            MultiFileSpray: false

  Stage: Stage-0
    Fetch Operator
      limit: -1
      Processor Tree:
        ListSink

PREHOOK: query: select key, value, ds from pcr_t1 where ds<='2000-04-09' and key<5 order by key, ds
PREHOOK: type: QUERY
PREHOOK: Input: default@pcr_t1
PREHOOK: Input: default@pcr_t1@ds=2000-04-08
PREHOOK: Input: default@pcr_t1@ds=2000-04-09
#### A masked pattern was here ####
POSTHOOK: query: select key, value, ds from pcr_t1 where ds<='2000-04-09' and key<5 order by key, ds
POSTHOOK: type: QUERY
POSTHOOK: Input: default@pcr_t1
POSTHOOK: Input: default@pcr_t1@ds=2000-04-08
POSTHOOK: Input: default@pcr_t1@ds=2000-04-09
#### A masked pattern was here ####
0	val_0	2000-04-08
0	val_0	2000-04-08
0	val_0	2000-04-08
0	val_0	2000-04-09
0	val_0	2000-04-09
0	val_0	2000-04-09
2	val_2	2000-04-08
2	val_2	2000-04-09
4	val_4	2000-04-08
4	val_4	2000-04-09
PREHOOK: query: explain extended select key, value from pcr_t1 where ds<='2000-04-09' or key<5 order by key
PREHOOK: type: QUERY
PREHOOK: Input: default@pcr_t1
PREHOOK: Input: default@pcr_t1@ds=2000-04-08
PREHOOK: Input: default@pcr_t1@ds=2000-04-09
PREHOOK: Input: default@pcr_t1@ds=2000-04-10
#### A masked pattern was here ####
POSTHOOK: query: explain extended select key, value from pcr_t1 where ds<='2000-04-09' or key<5 order by key
POSTHOOK: type: QUERY
POSTHOOK: Input: default@pcr_t1
POSTHOOK: Input: default@pcr_t1@ds=2000-04-08
POSTHOOK: Input: default@pcr_t1@ds=2000-04-09
POSTHOOK: Input: default@pcr_t1@ds=2000-04-10
#### A masked pattern was here ####
<<<<<<< HEAD
=======
OPTIMIZED SQL: SELECT `key`, `value`
FROM `default`.`pcr_t1`
WHERE `ds` <= '2000-04-09' OR `key` < 5
ORDER BY `key`
>>>>>>> 720a0f27
STAGE DEPENDENCIES:
  Stage-1 is a root stage
  Stage-0 depends on stages: Stage-1

STAGE PLANS:
  Stage: Stage-1
    Map Reduce
      Map Operator Tree:
          TableScan
            alias: pcr_t1
            Statistics: Num rows: 60 Data size: 480 Basic stats: COMPLETE Column stats: NONE
            GatherStats: false
            Filter Operator
              isSamplingPred: false
              predicate: ((ds <= '2000-04-09') or (key < 5)) (type: boolean)
              Statistics: Num rows: 40 Data size: 320 Basic stats: COMPLETE Column stats: NONE
              Select Operator
                expressions: key (type: int), value (type: string)
                outputColumnNames: _col0, _col1
                Statistics: Num rows: 40 Data size: 320 Basic stats: COMPLETE Column stats: NONE
                Reduce Output Operator
                  key expressions: _col0 (type: int)
                  null sort order: z
                  sort order: +
                  Statistics: Num rows: 40 Data size: 320 Basic stats: COMPLETE Column stats: NONE
                  tag: -1
                  value expressions: _col1 (type: string)
                  auto parallelism: false
      Execution mode: vectorized
      Path -> Alias:
#### A masked pattern was here ####
      Path -> Partition:
#### A masked pattern was here ####
          Partition
            base file name: ds=2000-04-08
            input format: org.apache.hadoop.mapred.TextInputFormat
            output format: org.apache.hadoop.hive.ql.io.HiveIgnoreKeyTextOutputFormat
            partition values:
              ds 2000-04-08
            properties:
              COLUMN_STATS_ACCURATE {"BASIC_STATS":"true","COLUMN_STATS":{"key":"true","value":"true"}}
              bucket_count -1
              column.name.delimiter ,
              columns key,value
              columns.comments 
              columns.types int:string
#### A masked pattern was here ####
              name default.pcr_t1
              numFiles 1
              numRows 20
              partition_columns ds
              partition_columns.types string
              rawDataSize 160
              serialization.ddl struct pcr_t1 { i32 key, string value}
              serialization.format 1
              serialization.lib org.apache.hadoop.hive.serde2.lazy.LazySimpleSerDe
              totalSize 180
#### A masked pattern was here ####
            serde: org.apache.hadoop.hive.serde2.lazy.LazySimpleSerDe
          
              input format: org.apache.hadoop.mapred.TextInputFormat
              output format: org.apache.hadoop.hive.ql.io.HiveIgnoreKeyTextOutputFormat
              properties:
                bucket_count -1
                bucketing_version 2
                column.name.delimiter ,
                columns key,value
                columns.comments 
                columns.types int:string
#### A masked pattern was here ####
                name default.pcr_t1
                partition_columns ds
                partition_columns.types string
                serialization.ddl struct pcr_t1 { i32 key, string value}
                serialization.format 1
                serialization.lib org.apache.hadoop.hive.serde2.lazy.LazySimpleSerDe
#### A masked pattern was here ####
              serde: org.apache.hadoop.hive.serde2.lazy.LazySimpleSerDe
              name: default.pcr_t1
            name: default.pcr_t1
#### A masked pattern was here ####
          Partition
            base file name: ds=2000-04-09
            input format: org.apache.hadoop.mapred.TextInputFormat
            output format: org.apache.hadoop.hive.ql.io.HiveIgnoreKeyTextOutputFormat
            partition values:
              ds 2000-04-09
            properties:
              COLUMN_STATS_ACCURATE {"BASIC_STATS":"true","COLUMN_STATS":{"key":"true","value":"true"}}
              bucket_count -1
              column.name.delimiter ,
              columns key,value
              columns.comments 
              columns.types int:string
#### A masked pattern was here ####
              name default.pcr_t1
              numFiles 1
              numRows 20
              partition_columns ds
              partition_columns.types string
              rawDataSize 160
              serialization.ddl struct pcr_t1 { i32 key, string value}
              serialization.format 1
              serialization.lib org.apache.hadoop.hive.serde2.lazy.LazySimpleSerDe
              totalSize 180
#### A masked pattern was here ####
            serde: org.apache.hadoop.hive.serde2.lazy.LazySimpleSerDe
          
              input format: org.apache.hadoop.mapred.TextInputFormat
              output format: org.apache.hadoop.hive.ql.io.HiveIgnoreKeyTextOutputFormat
              properties:
                bucket_count -1
                bucketing_version 2
                column.name.delimiter ,
                columns key,value
                columns.comments 
                columns.types int:string
#### A masked pattern was here ####
                name default.pcr_t1
                partition_columns ds
                partition_columns.types string
                serialization.ddl struct pcr_t1 { i32 key, string value}
                serialization.format 1
                serialization.lib org.apache.hadoop.hive.serde2.lazy.LazySimpleSerDe
#### A masked pattern was here ####
              serde: org.apache.hadoop.hive.serde2.lazy.LazySimpleSerDe
              name: default.pcr_t1
            name: default.pcr_t1
#### A masked pattern was here ####
          Partition
            base file name: ds=2000-04-10
            input format: org.apache.hadoop.mapred.TextInputFormat
            output format: org.apache.hadoop.hive.ql.io.HiveIgnoreKeyTextOutputFormat
            partition values:
              ds 2000-04-10
            properties:
              COLUMN_STATS_ACCURATE {"BASIC_STATS":"true","COLUMN_STATS":{"key":"true","value":"true"}}
              bucket_count -1
              column.name.delimiter ,
              columns key,value
              columns.comments 
              columns.types int:string
#### A masked pattern was here ####
              name default.pcr_t1
              numFiles 1
              numRows 20
              partition_columns ds
              partition_columns.types string
              rawDataSize 160
              serialization.ddl struct pcr_t1 { i32 key, string value}
              serialization.format 1
              serialization.lib org.apache.hadoop.hive.serde2.lazy.LazySimpleSerDe
              totalSize 180
#### A masked pattern was here ####
            serde: org.apache.hadoop.hive.serde2.lazy.LazySimpleSerDe
          
              input format: org.apache.hadoop.mapred.TextInputFormat
              output format: org.apache.hadoop.hive.ql.io.HiveIgnoreKeyTextOutputFormat
              properties:
                bucket_count -1
                bucketing_version 2
                column.name.delimiter ,
                columns key,value
                columns.comments 
                columns.types int:string
#### A masked pattern was here ####
                name default.pcr_t1
                partition_columns ds
                partition_columns.types string
                serialization.ddl struct pcr_t1 { i32 key, string value}
                serialization.format 1
                serialization.lib org.apache.hadoop.hive.serde2.lazy.LazySimpleSerDe
#### A masked pattern was here ####
              serde: org.apache.hadoop.hive.serde2.lazy.LazySimpleSerDe
              name: default.pcr_t1
            name: default.pcr_t1
      Truncated Path -> Alias:
        /pcr_t1/ds=2000-04-08 [pcr_t1]
        /pcr_t1/ds=2000-04-09 [pcr_t1]
        /pcr_t1/ds=2000-04-10 [pcr_t1]
      Needs Tagging: false
      Reduce Operator Tree:
        Select Operator
          expressions: KEY.reducesinkkey0 (type: int), VALUE._col0 (type: string)
          outputColumnNames: _col0, _col1
          Statistics: Num rows: 40 Data size: 320 Basic stats: COMPLETE Column stats: NONE
          File Output Operator
            compressed: false
            GlobalTableId: 0
#### A masked pattern was here ####
            NumFilesPerFileSink: 1
            Statistics: Num rows: 40 Data size: 320 Basic stats: COMPLETE Column stats: NONE
#### A masked pattern was here ####
            table:
                input format: org.apache.hadoop.mapred.SequenceFileInputFormat
                output format: org.apache.hadoop.hive.ql.io.HiveSequenceFileOutputFormat
                properties:
                  columns _col0,_col1
                  columns.types int:string
                  escape.delim \
                  hive.serialization.extend.additional.nesting.levels true
                  serialization.escape.crlf true
                  serialization.format 1
                  serialization.lib org.apache.hadoop.hive.serde2.lazy.LazySimpleSerDe
                serde: org.apache.hadoop.hive.serde2.lazy.LazySimpleSerDe
            TotalFiles: 1
            GatherStats: false
            MultiFileSpray: false

  Stage: Stage-0
    Fetch Operator
      limit: -1
      Processor Tree:
        ListSink

PREHOOK: query: select key, value from pcr_t1 where ds<='2000-04-09' or key<5 order by key
PREHOOK: type: QUERY
PREHOOK: Input: default@pcr_t1
PREHOOK: Input: default@pcr_t1@ds=2000-04-08
PREHOOK: Input: default@pcr_t1@ds=2000-04-09
PREHOOK: Input: default@pcr_t1@ds=2000-04-10
#### A masked pattern was here ####
POSTHOOK: query: select key, value from pcr_t1 where ds<='2000-04-09' or key<5 order by key
POSTHOOK: type: QUERY
POSTHOOK: Input: default@pcr_t1
POSTHOOK: Input: default@pcr_t1@ds=2000-04-08
POSTHOOK: Input: default@pcr_t1@ds=2000-04-09
POSTHOOK: Input: default@pcr_t1@ds=2000-04-10
#### A masked pattern was here ####
0	val_0
0	val_0
0	val_0
0	val_0
0	val_0
0	val_0
0	val_0
0	val_0
0	val_0
2	val_2
2	val_2
2	val_2
4	val_4
4	val_4
4	val_4
5	val_5
5	val_5
5	val_5
5	val_5
5	val_5
5	val_5
8	val_8
8	val_8
9	val_9
9	val_9
10	val_10
10	val_10
11	val_11
11	val_11
12	val_12
12	val_12
12	val_12
12	val_12
15	val_15
15	val_15
15	val_15
15	val_15
17	val_17
17	val_17
18	val_18
18	val_18
18	val_18
18	val_18
19	val_19
19	val_19
PREHOOK: query: explain extended select key, value, ds from pcr_t1 where ds<='2000-04-09' and key<5 and value != 'val_2' order by key, ds
PREHOOK: type: QUERY
PREHOOK: Input: default@pcr_t1
PREHOOK: Input: default@pcr_t1@ds=2000-04-08
PREHOOK: Input: default@pcr_t1@ds=2000-04-09
#### A masked pattern was here ####
POSTHOOK: query: explain extended select key, value, ds from pcr_t1 where ds<='2000-04-09' and key<5 and value != 'val_2' order by key, ds
POSTHOOK: type: QUERY
POSTHOOK: Input: default@pcr_t1
POSTHOOK: Input: default@pcr_t1@ds=2000-04-08
POSTHOOK: Input: default@pcr_t1@ds=2000-04-09
#### A masked pattern was here ####
<<<<<<< HEAD
=======
OPTIMIZED SQL: SELECT `key`, `value`, `ds`
FROM `default`.`pcr_t1`
WHERE `ds` <= '2000-04-09' AND `key` < 5 AND `value` <> 'val_2'
ORDER BY `key`, `ds`
>>>>>>> 720a0f27
STAGE DEPENDENCIES:
  Stage-1 is a root stage
  Stage-0 depends on stages: Stage-1

STAGE PLANS:
  Stage: Stage-1
    Map Reduce
      Map Operator Tree:
          TableScan
            alias: pcr_t1
            Statistics: Num rows: 40 Data size: 320 Basic stats: COMPLETE Column stats: NONE
            GatherStats: false
            Filter Operator
              isSamplingPred: false
              predicate: ((key < 5) and (value <> 'val_2')) (type: boolean)
              Statistics: Num rows: 13 Data size: 104 Basic stats: COMPLETE Column stats: NONE
              Select Operator
                expressions: key (type: int), value (type: string), ds (type: string)
                outputColumnNames: _col0, _col1, _col2
                Statistics: Num rows: 13 Data size: 104 Basic stats: COMPLETE Column stats: NONE
                Reduce Output Operator
                  key expressions: _col0 (type: int), _col2 (type: string)
                  null sort order: zz
                  sort order: ++
                  Statistics: Num rows: 13 Data size: 104 Basic stats: COMPLETE Column stats: NONE
                  tag: -1
                  value expressions: _col1 (type: string)
                  auto parallelism: false
      Execution mode: vectorized
      Path -> Alias:
#### A masked pattern was here ####
      Path -> Partition:
#### A masked pattern was here ####
          Partition
            base file name: ds=2000-04-08
            input format: org.apache.hadoop.mapred.TextInputFormat
            output format: org.apache.hadoop.hive.ql.io.HiveIgnoreKeyTextOutputFormat
            partition values:
              ds 2000-04-08
            properties:
              COLUMN_STATS_ACCURATE {"BASIC_STATS":"true","COLUMN_STATS":{"key":"true","value":"true"}}
              bucket_count -1
              column.name.delimiter ,
              columns key,value
              columns.comments 
              columns.types int:string
#### A masked pattern was here ####
              name default.pcr_t1
              numFiles 1
              numRows 20
              partition_columns ds
              partition_columns.types string
              rawDataSize 160
              serialization.ddl struct pcr_t1 { i32 key, string value}
              serialization.format 1
              serialization.lib org.apache.hadoop.hive.serde2.lazy.LazySimpleSerDe
              totalSize 180
#### A masked pattern was here ####
            serde: org.apache.hadoop.hive.serde2.lazy.LazySimpleSerDe
          
              input format: org.apache.hadoop.mapred.TextInputFormat
              output format: org.apache.hadoop.hive.ql.io.HiveIgnoreKeyTextOutputFormat
              properties:
                bucket_count -1
                bucketing_version 2
                column.name.delimiter ,
                columns key,value
                columns.comments 
                columns.types int:string
#### A masked pattern was here ####
                name default.pcr_t1
                partition_columns ds
                partition_columns.types string
                serialization.ddl struct pcr_t1 { i32 key, string value}
                serialization.format 1
                serialization.lib org.apache.hadoop.hive.serde2.lazy.LazySimpleSerDe
#### A masked pattern was here ####
              serde: org.apache.hadoop.hive.serde2.lazy.LazySimpleSerDe
              name: default.pcr_t1
            name: default.pcr_t1
#### A masked pattern was here ####
          Partition
            base file name: ds=2000-04-09
            input format: org.apache.hadoop.mapred.TextInputFormat
            output format: org.apache.hadoop.hive.ql.io.HiveIgnoreKeyTextOutputFormat
            partition values:
              ds 2000-04-09
            properties:
              COLUMN_STATS_ACCURATE {"BASIC_STATS":"true","COLUMN_STATS":{"key":"true","value":"true"}}
              bucket_count -1
              column.name.delimiter ,
              columns key,value
              columns.comments 
              columns.types int:string
#### A masked pattern was here ####
              name default.pcr_t1
              numFiles 1
              numRows 20
              partition_columns ds
              partition_columns.types string
              rawDataSize 160
              serialization.ddl struct pcr_t1 { i32 key, string value}
              serialization.format 1
              serialization.lib org.apache.hadoop.hive.serde2.lazy.LazySimpleSerDe
              totalSize 180
#### A masked pattern was here ####
            serde: org.apache.hadoop.hive.serde2.lazy.LazySimpleSerDe
          
              input format: org.apache.hadoop.mapred.TextInputFormat
              output format: org.apache.hadoop.hive.ql.io.HiveIgnoreKeyTextOutputFormat
              properties:
                bucket_count -1
                bucketing_version 2
                column.name.delimiter ,
                columns key,value
                columns.comments 
                columns.types int:string
#### A masked pattern was here ####
                name default.pcr_t1
                partition_columns ds
                partition_columns.types string
                serialization.ddl struct pcr_t1 { i32 key, string value}
                serialization.format 1
                serialization.lib org.apache.hadoop.hive.serde2.lazy.LazySimpleSerDe
#### A masked pattern was here ####
              serde: org.apache.hadoop.hive.serde2.lazy.LazySimpleSerDe
              name: default.pcr_t1
            name: default.pcr_t1
      Truncated Path -> Alias:
        /pcr_t1/ds=2000-04-08 [pcr_t1]
        /pcr_t1/ds=2000-04-09 [pcr_t1]
      Needs Tagging: false
      Reduce Operator Tree:
        Select Operator
          expressions: KEY.reducesinkkey0 (type: int), VALUE._col0 (type: string), KEY.reducesinkkey1 (type: string)
          outputColumnNames: _col0, _col1, _col2
          Statistics: Num rows: 13 Data size: 104 Basic stats: COMPLETE Column stats: NONE
          File Output Operator
            compressed: false
            GlobalTableId: 0
#### A masked pattern was here ####
            NumFilesPerFileSink: 1
            Statistics: Num rows: 13 Data size: 104 Basic stats: COMPLETE Column stats: NONE
#### A masked pattern was here ####
            table:
                input format: org.apache.hadoop.mapred.SequenceFileInputFormat
                output format: org.apache.hadoop.hive.ql.io.HiveSequenceFileOutputFormat
                properties:
                  columns _col0,_col1,_col2
                  columns.types int:string:string
                  escape.delim \
                  hive.serialization.extend.additional.nesting.levels true
                  serialization.escape.crlf true
                  serialization.format 1
                  serialization.lib org.apache.hadoop.hive.serde2.lazy.LazySimpleSerDe
                serde: org.apache.hadoop.hive.serde2.lazy.LazySimpleSerDe
            TotalFiles: 1
            GatherStats: false
            MultiFileSpray: false

  Stage: Stage-0
    Fetch Operator
      limit: -1
      Processor Tree:
        ListSink

PREHOOK: query: select key, value, ds from pcr_t1 where ds<='2000-04-09' and key<5 and value != 'val_2' order by key, ds
PREHOOK: type: QUERY
PREHOOK: Input: default@pcr_t1
PREHOOK: Input: default@pcr_t1@ds=2000-04-08
PREHOOK: Input: default@pcr_t1@ds=2000-04-09
#### A masked pattern was here ####
POSTHOOK: query: select key, value, ds from pcr_t1 where ds<='2000-04-09' and key<5 and value != 'val_2' order by key, ds
POSTHOOK: type: QUERY
POSTHOOK: Input: default@pcr_t1
POSTHOOK: Input: default@pcr_t1@ds=2000-04-08
POSTHOOK: Input: default@pcr_t1@ds=2000-04-09
#### A masked pattern was here ####
0	val_0	2000-04-08
0	val_0	2000-04-08
0	val_0	2000-04-08
0	val_0	2000-04-09
0	val_0	2000-04-09
0	val_0	2000-04-09
4	val_4	2000-04-08
4	val_4	2000-04-09
PREHOOK: query: explain extended
select key, value, ds from pcr_t1
where (ds < '2000-04-09' and key < 5) or (ds > '2000-04-09' and value == 'val_5') order by key, ds
PREHOOK: type: QUERY
PREHOOK: Input: default@pcr_t1
PREHOOK: Input: default@pcr_t1@ds=2000-04-08
PREHOOK: Input: default@pcr_t1@ds=2000-04-10
#### A masked pattern was here ####
POSTHOOK: query: explain extended
select key, value, ds from pcr_t1
where (ds < '2000-04-09' and key < 5) or (ds > '2000-04-09' and value == 'val_5') order by key, ds
POSTHOOK: type: QUERY
POSTHOOK: Input: default@pcr_t1
POSTHOOK: Input: default@pcr_t1@ds=2000-04-08
POSTHOOK: Input: default@pcr_t1@ds=2000-04-10
#### A masked pattern was here ####
<<<<<<< HEAD
=======
OPTIMIZED SQL: SELECT `key`, `value`, `ds`
FROM `default`.`pcr_t1`
WHERE `ds` < '2000-04-09' AND `key` < 5 OR `ds` > '2000-04-09' AND `value` = 'val_5'
ORDER BY `key`, `ds`
>>>>>>> 720a0f27
STAGE DEPENDENCIES:
  Stage-1 is a root stage
  Stage-0 depends on stages: Stage-1

STAGE PLANS:
  Stage: Stage-1
    Map Reduce
      Map Operator Tree:
          TableScan
            alias: pcr_t1
            Statistics: Num rows: 40 Data size: 320 Basic stats: COMPLETE Column stats: NONE
            GatherStats: false
            Filter Operator
              isSamplingPred: false
              predicate: (((ds < '2000-04-09') and (key < 5)) or ((ds > '2000-04-09') and (value = 'val_5'))) (type: boolean)
              Statistics: Num rows: 10 Data size: 80 Basic stats: COMPLETE Column stats: NONE
              Select Operator
                expressions: key (type: int), value (type: string), ds (type: string)
                outputColumnNames: _col0, _col1, _col2
                Statistics: Num rows: 10 Data size: 80 Basic stats: COMPLETE Column stats: NONE
                Reduce Output Operator
                  key expressions: _col0 (type: int), _col2 (type: string)
                  null sort order: zz
                  sort order: ++
                  Statistics: Num rows: 10 Data size: 80 Basic stats: COMPLETE Column stats: NONE
                  tag: -1
                  value expressions: _col1 (type: string)
                  auto parallelism: false
      Execution mode: vectorized
      Path -> Alias:
#### A masked pattern was here ####
      Path -> Partition:
#### A masked pattern was here ####
          Partition
            base file name: ds=2000-04-08
            input format: org.apache.hadoop.mapred.TextInputFormat
            output format: org.apache.hadoop.hive.ql.io.HiveIgnoreKeyTextOutputFormat
            partition values:
              ds 2000-04-08
            properties:
              COLUMN_STATS_ACCURATE {"BASIC_STATS":"true","COLUMN_STATS":{"key":"true","value":"true"}}
              bucket_count -1
              column.name.delimiter ,
              columns key,value
              columns.comments 
              columns.types int:string
#### A masked pattern was here ####
              name default.pcr_t1
              numFiles 1
              numRows 20
              partition_columns ds
              partition_columns.types string
              rawDataSize 160
              serialization.ddl struct pcr_t1 { i32 key, string value}
              serialization.format 1
              serialization.lib org.apache.hadoop.hive.serde2.lazy.LazySimpleSerDe
              totalSize 180
#### A masked pattern was here ####
            serde: org.apache.hadoop.hive.serde2.lazy.LazySimpleSerDe
          
              input format: org.apache.hadoop.mapred.TextInputFormat
              output format: org.apache.hadoop.hive.ql.io.HiveIgnoreKeyTextOutputFormat
              properties:
                bucket_count -1
                bucketing_version 2
                column.name.delimiter ,
                columns key,value
                columns.comments 
                columns.types int:string
#### A masked pattern was here ####
                name default.pcr_t1
                partition_columns ds
                partition_columns.types string
                serialization.ddl struct pcr_t1 { i32 key, string value}
                serialization.format 1
                serialization.lib org.apache.hadoop.hive.serde2.lazy.LazySimpleSerDe
#### A masked pattern was here ####
              serde: org.apache.hadoop.hive.serde2.lazy.LazySimpleSerDe
              name: default.pcr_t1
            name: default.pcr_t1
#### A masked pattern was here ####
          Partition
            base file name: ds=2000-04-10
            input format: org.apache.hadoop.mapred.TextInputFormat
            output format: org.apache.hadoop.hive.ql.io.HiveIgnoreKeyTextOutputFormat
            partition values:
              ds 2000-04-10
            properties:
              COLUMN_STATS_ACCURATE {"BASIC_STATS":"true","COLUMN_STATS":{"key":"true","value":"true"}}
              bucket_count -1
              column.name.delimiter ,
              columns key,value
              columns.comments 
              columns.types int:string
#### A masked pattern was here ####
              name default.pcr_t1
              numFiles 1
              numRows 20
              partition_columns ds
              partition_columns.types string
              rawDataSize 160
              serialization.ddl struct pcr_t1 { i32 key, string value}
              serialization.format 1
              serialization.lib org.apache.hadoop.hive.serde2.lazy.LazySimpleSerDe
              totalSize 180
#### A masked pattern was here ####
            serde: org.apache.hadoop.hive.serde2.lazy.LazySimpleSerDe
          
              input format: org.apache.hadoop.mapred.TextInputFormat
              output format: org.apache.hadoop.hive.ql.io.HiveIgnoreKeyTextOutputFormat
              properties:
                bucket_count -1
                bucketing_version 2
                column.name.delimiter ,
                columns key,value
                columns.comments 
                columns.types int:string
#### A masked pattern was here ####
                name default.pcr_t1
                partition_columns ds
                partition_columns.types string
                serialization.ddl struct pcr_t1 { i32 key, string value}
                serialization.format 1
                serialization.lib org.apache.hadoop.hive.serde2.lazy.LazySimpleSerDe
#### A masked pattern was here ####
              serde: org.apache.hadoop.hive.serde2.lazy.LazySimpleSerDe
              name: default.pcr_t1
            name: default.pcr_t1
      Truncated Path -> Alias:
        /pcr_t1/ds=2000-04-08 [pcr_t1]
        /pcr_t1/ds=2000-04-10 [pcr_t1]
      Needs Tagging: false
      Reduce Operator Tree:
        Select Operator
          expressions: KEY.reducesinkkey0 (type: int), VALUE._col0 (type: string), KEY.reducesinkkey1 (type: string)
          outputColumnNames: _col0, _col1, _col2
          Statistics: Num rows: 10 Data size: 80 Basic stats: COMPLETE Column stats: NONE
          File Output Operator
            compressed: false
            GlobalTableId: 0
#### A masked pattern was here ####
            NumFilesPerFileSink: 1
            Statistics: Num rows: 10 Data size: 80 Basic stats: COMPLETE Column stats: NONE
#### A masked pattern was here ####
            table:
                input format: org.apache.hadoop.mapred.SequenceFileInputFormat
                output format: org.apache.hadoop.hive.ql.io.HiveSequenceFileOutputFormat
                properties:
                  columns _col0,_col1,_col2
                  columns.types int:string:string
                  escape.delim \
                  hive.serialization.extend.additional.nesting.levels true
                  serialization.escape.crlf true
                  serialization.format 1
                  serialization.lib org.apache.hadoop.hive.serde2.lazy.LazySimpleSerDe
                serde: org.apache.hadoop.hive.serde2.lazy.LazySimpleSerDe
            TotalFiles: 1
            GatherStats: false
            MultiFileSpray: false

  Stage: Stage-0
    Fetch Operator
      limit: -1
      Processor Tree:
        ListSink

PREHOOK: query: select key, value, ds from pcr_t1
where (ds < '2000-04-09' and key < 5) or (ds > '2000-04-09' and value == 'val_5') order by key, ds
PREHOOK: type: QUERY
PREHOOK: Input: default@pcr_t1
PREHOOK: Input: default@pcr_t1@ds=2000-04-08
PREHOOK: Input: default@pcr_t1@ds=2000-04-10
#### A masked pattern was here ####
POSTHOOK: query: select key, value, ds from pcr_t1
where (ds < '2000-04-09' and key < 5) or (ds > '2000-04-09' and value == 'val_5') order by key, ds
POSTHOOK: type: QUERY
POSTHOOK: Input: default@pcr_t1
POSTHOOK: Input: default@pcr_t1@ds=2000-04-08
POSTHOOK: Input: default@pcr_t1@ds=2000-04-10
#### A masked pattern was here ####
0	val_0	2000-04-08
0	val_0	2000-04-08
0	val_0	2000-04-08
2	val_2	2000-04-08
4	val_4	2000-04-08
5	val_5	2000-04-10
5	val_5	2000-04-10
5	val_5	2000-04-10
PREHOOK: query: explain extended
select key, value, ds from pcr_t1
where (ds < '2000-04-10' and key < 5) or (ds > '2000-04-08' and value == 'val_5') order by key, ds
PREHOOK: type: QUERY
PREHOOK: Input: default@pcr_t1
PREHOOK: Input: default@pcr_t1@ds=2000-04-08
PREHOOK: Input: default@pcr_t1@ds=2000-04-09
PREHOOK: Input: default@pcr_t1@ds=2000-04-10
#### A masked pattern was here ####
POSTHOOK: query: explain extended
select key, value, ds from pcr_t1
where (ds < '2000-04-10' and key < 5) or (ds > '2000-04-08' and value == 'val_5') order by key, ds
POSTHOOK: type: QUERY
POSTHOOK: Input: default@pcr_t1
POSTHOOK: Input: default@pcr_t1@ds=2000-04-08
POSTHOOK: Input: default@pcr_t1@ds=2000-04-09
POSTHOOK: Input: default@pcr_t1@ds=2000-04-10
#### A masked pattern was here ####
<<<<<<< HEAD
=======
OPTIMIZED SQL: SELECT `key`, `value`, `ds`
FROM `default`.`pcr_t1`
WHERE `ds` < '2000-04-10' AND `key` < 5 OR `ds` > '2000-04-08' AND `value` = 'val_5'
ORDER BY `key`, `ds`
>>>>>>> 720a0f27
STAGE DEPENDENCIES:
  Stage-1 is a root stage
  Stage-0 depends on stages: Stage-1

STAGE PLANS:
  Stage: Stage-1
    Map Reduce
      Map Operator Tree:
          TableScan
            alias: pcr_t1
            Statistics: Num rows: 60 Data size: 480 Basic stats: COMPLETE Column stats: NONE
            GatherStats: false
            Filter Operator
              isSamplingPred: false
              predicate: (((ds < '2000-04-10') and (key < 5)) or ((ds > '2000-04-08') and (value = 'val_5'))) (type: boolean)
              Statistics: Num rows: 16 Data size: 128 Basic stats: COMPLETE Column stats: NONE
              Select Operator
                expressions: key (type: int), value (type: string), ds (type: string)
                outputColumnNames: _col0, _col1, _col2
                Statistics: Num rows: 16 Data size: 128 Basic stats: COMPLETE Column stats: NONE
                Reduce Output Operator
                  key expressions: _col0 (type: int), _col2 (type: string)
                  null sort order: zz
                  sort order: ++
                  Statistics: Num rows: 16 Data size: 128 Basic stats: COMPLETE Column stats: NONE
                  tag: -1
                  value expressions: _col1 (type: string)
                  auto parallelism: false
      Execution mode: vectorized
      Path -> Alias:
#### A masked pattern was here ####
      Path -> Partition:
#### A masked pattern was here ####
          Partition
            base file name: ds=2000-04-08
            input format: org.apache.hadoop.mapred.TextInputFormat
            output format: org.apache.hadoop.hive.ql.io.HiveIgnoreKeyTextOutputFormat
            partition values:
              ds 2000-04-08
            properties:
              COLUMN_STATS_ACCURATE {"BASIC_STATS":"true","COLUMN_STATS":{"key":"true","value":"true"}}
              bucket_count -1
              column.name.delimiter ,
              columns key,value
              columns.comments 
              columns.types int:string
#### A masked pattern was here ####
              name default.pcr_t1
              numFiles 1
              numRows 20
              partition_columns ds
              partition_columns.types string
              rawDataSize 160
              serialization.ddl struct pcr_t1 { i32 key, string value}
              serialization.format 1
              serialization.lib org.apache.hadoop.hive.serde2.lazy.LazySimpleSerDe
              totalSize 180
#### A masked pattern was here ####
            serde: org.apache.hadoop.hive.serde2.lazy.LazySimpleSerDe
          
              input format: org.apache.hadoop.mapred.TextInputFormat
              output format: org.apache.hadoop.hive.ql.io.HiveIgnoreKeyTextOutputFormat
              properties:
                bucket_count -1
                bucketing_version 2
                column.name.delimiter ,
                columns key,value
                columns.comments 
                columns.types int:string
#### A masked pattern was here ####
                name default.pcr_t1
                partition_columns ds
                partition_columns.types string
                serialization.ddl struct pcr_t1 { i32 key, string value}
                serialization.format 1
                serialization.lib org.apache.hadoop.hive.serde2.lazy.LazySimpleSerDe
#### A masked pattern was here ####
              serde: org.apache.hadoop.hive.serde2.lazy.LazySimpleSerDe
              name: default.pcr_t1
            name: default.pcr_t1
#### A masked pattern was here ####
          Partition
            base file name: ds=2000-04-09
            input format: org.apache.hadoop.mapred.TextInputFormat
            output format: org.apache.hadoop.hive.ql.io.HiveIgnoreKeyTextOutputFormat
            partition values:
              ds 2000-04-09
            properties:
              COLUMN_STATS_ACCURATE {"BASIC_STATS":"true","COLUMN_STATS":{"key":"true","value":"true"}}
              bucket_count -1
              column.name.delimiter ,
              columns key,value
              columns.comments 
              columns.types int:string
#### A masked pattern was here ####
              name default.pcr_t1
              numFiles 1
              numRows 20
              partition_columns ds
              partition_columns.types string
              rawDataSize 160
              serialization.ddl struct pcr_t1 { i32 key, string value}
              serialization.format 1
              serialization.lib org.apache.hadoop.hive.serde2.lazy.LazySimpleSerDe
              totalSize 180
#### A masked pattern was here ####
            serde: org.apache.hadoop.hive.serde2.lazy.LazySimpleSerDe
          
              input format: org.apache.hadoop.mapred.TextInputFormat
              output format: org.apache.hadoop.hive.ql.io.HiveIgnoreKeyTextOutputFormat
              properties:
                bucket_count -1
                bucketing_version 2
                column.name.delimiter ,
                columns key,value
                columns.comments 
                columns.types int:string
#### A masked pattern was here ####
                name default.pcr_t1
                partition_columns ds
                partition_columns.types string
                serialization.ddl struct pcr_t1 { i32 key, string value}
                serialization.format 1
                serialization.lib org.apache.hadoop.hive.serde2.lazy.LazySimpleSerDe
#### A masked pattern was here ####
              serde: org.apache.hadoop.hive.serde2.lazy.LazySimpleSerDe
              name: default.pcr_t1
            name: default.pcr_t1
#### A masked pattern was here ####
          Partition
            base file name: ds=2000-04-10
            input format: org.apache.hadoop.mapred.TextInputFormat
            output format: org.apache.hadoop.hive.ql.io.HiveIgnoreKeyTextOutputFormat
            partition values:
              ds 2000-04-10
            properties:
              COLUMN_STATS_ACCURATE {"BASIC_STATS":"true","COLUMN_STATS":{"key":"true","value":"true"}}
              bucket_count -1
              column.name.delimiter ,
              columns key,value
              columns.comments 
              columns.types int:string
#### A masked pattern was here ####
              name default.pcr_t1
              numFiles 1
              numRows 20
              partition_columns ds
              partition_columns.types string
              rawDataSize 160
              serialization.ddl struct pcr_t1 { i32 key, string value}
              serialization.format 1
              serialization.lib org.apache.hadoop.hive.serde2.lazy.LazySimpleSerDe
              totalSize 180
#### A masked pattern was here ####
            serde: org.apache.hadoop.hive.serde2.lazy.LazySimpleSerDe
          
              input format: org.apache.hadoop.mapred.TextInputFormat
              output format: org.apache.hadoop.hive.ql.io.HiveIgnoreKeyTextOutputFormat
              properties:
                bucket_count -1
                bucketing_version 2
                column.name.delimiter ,
                columns key,value
                columns.comments 
                columns.types int:string
#### A masked pattern was here ####
                name default.pcr_t1
                partition_columns ds
                partition_columns.types string
                serialization.ddl struct pcr_t1 { i32 key, string value}
                serialization.format 1
                serialization.lib org.apache.hadoop.hive.serde2.lazy.LazySimpleSerDe
#### A masked pattern was here ####
              serde: org.apache.hadoop.hive.serde2.lazy.LazySimpleSerDe
              name: default.pcr_t1
            name: default.pcr_t1
      Truncated Path -> Alias:
        /pcr_t1/ds=2000-04-08 [pcr_t1]
        /pcr_t1/ds=2000-04-09 [pcr_t1]
        /pcr_t1/ds=2000-04-10 [pcr_t1]
      Needs Tagging: false
      Reduce Operator Tree:
        Select Operator
          expressions: KEY.reducesinkkey0 (type: int), VALUE._col0 (type: string), KEY.reducesinkkey1 (type: string)
          outputColumnNames: _col0, _col1, _col2
          Statistics: Num rows: 16 Data size: 128 Basic stats: COMPLETE Column stats: NONE
          File Output Operator
            compressed: false
            GlobalTableId: 0
#### A masked pattern was here ####
            NumFilesPerFileSink: 1
            Statistics: Num rows: 16 Data size: 128 Basic stats: COMPLETE Column stats: NONE
#### A masked pattern was here ####
            table:
                input format: org.apache.hadoop.mapred.SequenceFileInputFormat
                output format: org.apache.hadoop.hive.ql.io.HiveSequenceFileOutputFormat
                properties:
                  columns _col0,_col1,_col2
                  columns.types int:string:string
                  escape.delim \
                  hive.serialization.extend.additional.nesting.levels true
                  serialization.escape.crlf true
                  serialization.format 1
                  serialization.lib org.apache.hadoop.hive.serde2.lazy.LazySimpleSerDe
                serde: org.apache.hadoop.hive.serde2.lazy.LazySimpleSerDe
            TotalFiles: 1
            GatherStats: false
            MultiFileSpray: false

  Stage: Stage-0
    Fetch Operator
      limit: -1
      Processor Tree:
        ListSink

PREHOOK: query: select key, value, ds from pcr_t1
where (ds < '2000-04-10' and key < 5) or (ds > '2000-04-08' and value == 'val_5') order by key, ds
PREHOOK: type: QUERY
PREHOOK: Input: default@pcr_t1
PREHOOK: Input: default@pcr_t1@ds=2000-04-08
PREHOOK: Input: default@pcr_t1@ds=2000-04-09
PREHOOK: Input: default@pcr_t1@ds=2000-04-10
#### A masked pattern was here ####
POSTHOOK: query: select key, value, ds from pcr_t1
where (ds < '2000-04-10' and key < 5) or (ds > '2000-04-08' and value == 'val_5') order by key, ds
POSTHOOK: type: QUERY
POSTHOOK: Input: default@pcr_t1
POSTHOOK: Input: default@pcr_t1@ds=2000-04-08
POSTHOOK: Input: default@pcr_t1@ds=2000-04-09
POSTHOOK: Input: default@pcr_t1@ds=2000-04-10
#### A masked pattern was here ####
0	val_0	2000-04-08
0	val_0	2000-04-08
0	val_0	2000-04-08
0	val_0	2000-04-09
0	val_0	2000-04-09
0	val_0	2000-04-09
2	val_2	2000-04-08
2	val_2	2000-04-09
4	val_4	2000-04-08
4	val_4	2000-04-09
5	val_5	2000-04-09
5	val_5	2000-04-09
5	val_5	2000-04-09
5	val_5	2000-04-10
5	val_5	2000-04-10
5	val_5	2000-04-10
PREHOOK: query: explain extended
select key, value, ds from pcr_t1
where (ds < '2000-04-10' or key < 5) and (ds > '2000-04-08' or value == 'val_5') order by key, ds
PREHOOK: type: QUERY
PREHOOK: Input: default@pcr_t1
PREHOOK: Input: default@pcr_t1@ds=2000-04-08
PREHOOK: Input: default@pcr_t1@ds=2000-04-09
PREHOOK: Input: default@pcr_t1@ds=2000-04-10
#### A masked pattern was here ####
POSTHOOK: query: explain extended
select key, value, ds from pcr_t1
where (ds < '2000-04-10' or key < 5) and (ds > '2000-04-08' or value == 'val_5') order by key, ds
POSTHOOK: type: QUERY
POSTHOOK: Input: default@pcr_t1
POSTHOOK: Input: default@pcr_t1@ds=2000-04-08
POSTHOOK: Input: default@pcr_t1@ds=2000-04-09
POSTHOOK: Input: default@pcr_t1@ds=2000-04-10
#### A masked pattern was here ####
<<<<<<< HEAD
=======
OPTIMIZED SQL: SELECT `key`, `value`, `ds`
FROM `default`.`pcr_t1`
WHERE (`ds` < '2000-04-10' OR `key` < 5) AND (`ds` > '2000-04-08' OR `value` = 'val_5')
ORDER BY `key`, `ds`
>>>>>>> 720a0f27
STAGE DEPENDENCIES:
  Stage-1 is a root stage
  Stage-0 depends on stages: Stage-1

STAGE PLANS:
  Stage: Stage-1
    Map Reduce
      Map Operator Tree:
          TableScan
            alias: pcr_t1
            Statistics: Num rows: 60 Data size: 480 Basic stats: COMPLETE Column stats: NONE
            GatherStats: false
            Filter Operator
              isSamplingPred: false
              predicate: (((ds < '2000-04-10') or (key < 5)) and ((ds > '2000-04-08') or (value = 'val_5'))) (type: boolean)
              Statistics: Num rows: 33 Data size: 264 Basic stats: COMPLETE Column stats: NONE
              Select Operator
                expressions: key (type: int), value (type: string), ds (type: string)
                outputColumnNames: _col0, _col1, _col2
                Statistics: Num rows: 33 Data size: 264 Basic stats: COMPLETE Column stats: NONE
                Reduce Output Operator
                  key expressions: _col0 (type: int), _col2 (type: string)
                  null sort order: zz
                  sort order: ++
                  Statistics: Num rows: 33 Data size: 264 Basic stats: COMPLETE Column stats: NONE
                  tag: -1
                  value expressions: _col1 (type: string)
                  auto parallelism: false
      Execution mode: vectorized
      Path -> Alias:
#### A masked pattern was here ####
      Path -> Partition:
#### A masked pattern was here ####
          Partition
            base file name: ds=2000-04-08
            input format: org.apache.hadoop.mapred.TextInputFormat
            output format: org.apache.hadoop.hive.ql.io.HiveIgnoreKeyTextOutputFormat
            partition values:
              ds 2000-04-08
            properties:
              COLUMN_STATS_ACCURATE {"BASIC_STATS":"true","COLUMN_STATS":{"key":"true","value":"true"}}
              bucket_count -1
              column.name.delimiter ,
              columns key,value
              columns.comments 
              columns.types int:string
#### A masked pattern was here ####
              name default.pcr_t1
              numFiles 1
              numRows 20
              partition_columns ds
              partition_columns.types string
              rawDataSize 160
              serialization.ddl struct pcr_t1 { i32 key, string value}
              serialization.format 1
              serialization.lib org.apache.hadoop.hive.serde2.lazy.LazySimpleSerDe
              totalSize 180
#### A masked pattern was here ####
            serde: org.apache.hadoop.hive.serde2.lazy.LazySimpleSerDe
          
              input format: org.apache.hadoop.mapred.TextInputFormat
              output format: org.apache.hadoop.hive.ql.io.HiveIgnoreKeyTextOutputFormat
              properties:
                bucket_count -1
                bucketing_version 2
                column.name.delimiter ,
                columns key,value
                columns.comments 
                columns.types int:string
#### A masked pattern was here ####
                name default.pcr_t1
                partition_columns ds
                partition_columns.types string
                serialization.ddl struct pcr_t1 { i32 key, string value}
                serialization.format 1
                serialization.lib org.apache.hadoop.hive.serde2.lazy.LazySimpleSerDe
#### A masked pattern was here ####
              serde: org.apache.hadoop.hive.serde2.lazy.LazySimpleSerDe
              name: default.pcr_t1
            name: default.pcr_t1
#### A masked pattern was here ####
          Partition
            base file name: ds=2000-04-09
            input format: org.apache.hadoop.mapred.TextInputFormat
            output format: org.apache.hadoop.hive.ql.io.HiveIgnoreKeyTextOutputFormat
            partition values:
              ds 2000-04-09
            properties:
              COLUMN_STATS_ACCURATE {"BASIC_STATS":"true","COLUMN_STATS":{"key":"true","value":"true"}}
              bucket_count -1
              column.name.delimiter ,
              columns key,value
              columns.comments 
              columns.types int:string
#### A masked pattern was here ####
              name default.pcr_t1
              numFiles 1
              numRows 20
              partition_columns ds
              partition_columns.types string
              rawDataSize 160
              serialization.ddl struct pcr_t1 { i32 key, string value}
              serialization.format 1
              serialization.lib org.apache.hadoop.hive.serde2.lazy.LazySimpleSerDe
              totalSize 180
#### A masked pattern was here ####
            serde: org.apache.hadoop.hive.serde2.lazy.LazySimpleSerDe
          
              input format: org.apache.hadoop.mapred.TextInputFormat
              output format: org.apache.hadoop.hive.ql.io.HiveIgnoreKeyTextOutputFormat
              properties:
                bucket_count -1
                bucketing_version 2
                column.name.delimiter ,
                columns key,value
                columns.comments 
                columns.types int:string
#### A masked pattern was here ####
                name default.pcr_t1
                partition_columns ds
                partition_columns.types string
                serialization.ddl struct pcr_t1 { i32 key, string value}
                serialization.format 1
                serialization.lib org.apache.hadoop.hive.serde2.lazy.LazySimpleSerDe
#### A masked pattern was here ####
              serde: org.apache.hadoop.hive.serde2.lazy.LazySimpleSerDe
              name: default.pcr_t1
            name: default.pcr_t1
#### A masked pattern was here ####
          Partition
            base file name: ds=2000-04-10
            input format: org.apache.hadoop.mapred.TextInputFormat
            output format: org.apache.hadoop.hive.ql.io.HiveIgnoreKeyTextOutputFormat
            partition values:
              ds 2000-04-10
            properties:
              COLUMN_STATS_ACCURATE {"BASIC_STATS":"true","COLUMN_STATS":{"key":"true","value":"true"}}
              bucket_count -1
              column.name.delimiter ,
              columns key,value
              columns.comments 
              columns.types int:string
#### A masked pattern was here ####
              name default.pcr_t1
              numFiles 1
              numRows 20
              partition_columns ds
              partition_columns.types string
              rawDataSize 160
              serialization.ddl struct pcr_t1 { i32 key, string value}
              serialization.format 1
              serialization.lib org.apache.hadoop.hive.serde2.lazy.LazySimpleSerDe
              totalSize 180
#### A masked pattern was here ####
            serde: org.apache.hadoop.hive.serde2.lazy.LazySimpleSerDe
          
              input format: org.apache.hadoop.mapred.TextInputFormat
              output format: org.apache.hadoop.hive.ql.io.HiveIgnoreKeyTextOutputFormat
              properties:
                bucket_count -1
                bucketing_version 2
                column.name.delimiter ,
                columns key,value
                columns.comments 
                columns.types int:string
#### A masked pattern was here ####
                name default.pcr_t1
                partition_columns ds
                partition_columns.types string
                serialization.ddl struct pcr_t1 { i32 key, string value}
                serialization.format 1
                serialization.lib org.apache.hadoop.hive.serde2.lazy.LazySimpleSerDe
#### A masked pattern was here ####
              serde: org.apache.hadoop.hive.serde2.lazy.LazySimpleSerDe
              name: default.pcr_t1
            name: default.pcr_t1
      Truncated Path -> Alias:
        /pcr_t1/ds=2000-04-08 [pcr_t1]
        /pcr_t1/ds=2000-04-09 [pcr_t1]
        /pcr_t1/ds=2000-04-10 [pcr_t1]
      Needs Tagging: false
      Reduce Operator Tree:
        Select Operator
          expressions: KEY.reducesinkkey0 (type: int), VALUE._col0 (type: string), KEY.reducesinkkey1 (type: string)
          outputColumnNames: _col0, _col1, _col2
          Statistics: Num rows: 33 Data size: 264 Basic stats: COMPLETE Column stats: NONE
          File Output Operator
            compressed: false
            GlobalTableId: 0
#### A masked pattern was here ####
            NumFilesPerFileSink: 1
            Statistics: Num rows: 33 Data size: 264 Basic stats: COMPLETE Column stats: NONE
#### A masked pattern was here ####
            table:
                input format: org.apache.hadoop.mapred.SequenceFileInputFormat
                output format: org.apache.hadoop.hive.ql.io.HiveSequenceFileOutputFormat
                properties:
                  columns _col0,_col1,_col2
                  columns.types int:string:string
                  escape.delim \
                  hive.serialization.extend.additional.nesting.levels true
                  serialization.escape.crlf true
                  serialization.format 1
                  serialization.lib org.apache.hadoop.hive.serde2.lazy.LazySimpleSerDe
                serde: org.apache.hadoop.hive.serde2.lazy.LazySimpleSerDe
            TotalFiles: 1
            GatherStats: false
            MultiFileSpray: false

  Stage: Stage-0
    Fetch Operator
      limit: -1
      Processor Tree:
        ListSink

PREHOOK: query: select key, value, ds from pcr_t1
where (ds < '2000-04-10' or key < 5) and (ds > '2000-04-08' or value == 'val_5') order by key, ds
PREHOOK: type: QUERY
PREHOOK: Input: default@pcr_t1
PREHOOK: Input: default@pcr_t1@ds=2000-04-08
PREHOOK: Input: default@pcr_t1@ds=2000-04-09
PREHOOK: Input: default@pcr_t1@ds=2000-04-10
#### A masked pattern was here ####
POSTHOOK: query: select key, value, ds from pcr_t1
where (ds < '2000-04-10' or key < 5) and (ds > '2000-04-08' or value == 'val_5') order by key, ds
POSTHOOK: type: QUERY
POSTHOOK: Input: default@pcr_t1
POSTHOOK: Input: default@pcr_t1@ds=2000-04-08
POSTHOOK: Input: default@pcr_t1@ds=2000-04-09
POSTHOOK: Input: default@pcr_t1@ds=2000-04-10
#### A masked pattern was here ####
0	val_0	2000-04-09
0	val_0	2000-04-09
0	val_0	2000-04-09
0	val_0	2000-04-10
0	val_0	2000-04-10
0	val_0	2000-04-10
2	val_2	2000-04-09
2	val_2	2000-04-10
4	val_4	2000-04-09
4	val_4	2000-04-10
5	val_5	2000-04-08
5	val_5	2000-04-08
5	val_5	2000-04-08
5	val_5	2000-04-09
5	val_5	2000-04-09
5	val_5	2000-04-09
8	val_8	2000-04-09
9	val_9	2000-04-09
10	val_10	2000-04-09
11	val_11	2000-04-09
12	val_12	2000-04-09
12	val_12	2000-04-09
15	val_15	2000-04-09
15	val_15	2000-04-09
17	val_17	2000-04-09
18	val_18	2000-04-09
18	val_18	2000-04-09
19	val_19	2000-04-09
PREHOOK: query: explain extended select key, value from pcr_t1 where (ds='2000-04-08' or ds='2000-04-09') and key=14 order by key, value
PREHOOK: type: QUERY
PREHOOK: Input: default@pcr_t1
PREHOOK: Input: default@pcr_t1@ds=2000-04-08
PREHOOK: Input: default@pcr_t1@ds=2000-04-09
#### A masked pattern was here ####
POSTHOOK: query: explain extended select key, value from pcr_t1 where (ds='2000-04-08' or ds='2000-04-09') and key=14 order by key, value
POSTHOOK: type: QUERY
POSTHOOK: Input: default@pcr_t1
POSTHOOK: Input: default@pcr_t1@ds=2000-04-08
POSTHOOK: Input: default@pcr_t1@ds=2000-04-09
#### A masked pattern was here ####
<<<<<<< HEAD
=======
OPTIMIZED SQL: SELECT CAST(14 AS INTEGER) AS `key`, `value`
FROM (SELECT `value`
FROM `default`.`pcr_t1`
WHERE (`ds` = '2000-04-08' OR `ds` = '2000-04-09') AND `key` = 14
ORDER BY `value`) AS `t1`
>>>>>>> 720a0f27
STAGE DEPENDENCIES:
  Stage-1 is a root stage
  Stage-0 depends on stages: Stage-1

STAGE PLANS:
  Stage: Stage-1
    Map Reduce
      Map Operator Tree:
          TableScan
            alias: pcr_t1
            Statistics: Num rows: 40 Data size: 320 Basic stats: COMPLETE Column stats: NONE
            GatherStats: false
            Filter Operator
              isSamplingPred: false
              predicate: (key = 14) (type: boolean)
              Statistics: Num rows: 20 Data size: 160 Basic stats: COMPLETE Column stats: NONE
              Select Operator
                expressions: value (type: string)
                outputColumnNames: _col0
                Statistics: Num rows: 20 Data size: 160 Basic stats: COMPLETE Column stats: NONE
                Reduce Output Operator
                  key expressions: _col0 (type: string)
                  null sort order: z
                  sort order: +
                  Statistics: Num rows: 20 Data size: 160 Basic stats: COMPLETE Column stats: NONE
                  tag: -1
                  auto parallelism: false
      Execution mode: vectorized
      Path -> Alias:
#### A masked pattern was here ####
      Path -> Partition:
#### A masked pattern was here ####
          Partition
            base file name: ds=2000-04-08
            input format: org.apache.hadoop.mapred.TextInputFormat
            output format: org.apache.hadoop.hive.ql.io.HiveIgnoreKeyTextOutputFormat
            partition values:
              ds 2000-04-08
            properties:
              COLUMN_STATS_ACCURATE {"BASIC_STATS":"true","COLUMN_STATS":{"key":"true","value":"true"}}
              bucket_count -1
              column.name.delimiter ,
              columns key,value
              columns.comments 
              columns.types int:string
#### A masked pattern was here ####
              name default.pcr_t1
              numFiles 1
              numRows 20
              partition_columns ds
              partition_columns.types string
              rawDataSize 160
              serialization.ddl struct pcr_t1 { i32 key, string value}
              serialization.format 1
              serialization.lib org.apache.hadoop.hive.serde2.lazy.LazySimpleSerDe
              totalSize 180
#### A masked pattern was here ####
            serde: org.apache.hadoop.hive.serde2.lazy.LazySimpleSerDe
          
              input format: org.apache.hadoop.mapred.TextInputFormat
              output format: org.apache.hadoop.hive.ql.io.HiveIgnoreKeyTextOutputFormat
              properties:
                bucket_count -1
                bucketing_version 2
                column.name.delimiter ,
                columns key,value
                columns.comments 
                columns.types int:string
#### A masked pattern was here ####
                name default.pcr_t1
                partition_columns ds
                partition_columns.types string
                serialization.ddl struct pcr_t1 { i32 key, string value}
                serialization.format 1
                serialization.lib org.apache.hadoop.hive.serde2.lazy.LazySimpleSerDe
#### A masked pattern was here ####
              serde: org.apache.hadoop.hive.serde2.lazy.LazySimpleSerDe
              name: default.pcr_t1
            name: default.pcr_t1
#### A masked pattern was here ####
          Partition
            base file name: ds=2000-04-09
            input format: org.apache.hadoop.mapred.TextInputFormat
            output format: org.apache.hadoop.hive.ql.io.HiveIgnoreKeyTextOutputFormat
            partition values:
              ds 2000-04-09
            properties:
              COLUMN_STATS_ACCURATE {"BASIC_STATS":"true","COLUMN_STATS":{"key":"true","value":"true"}}
              bucket_count -1
              column.name.delimiter ,
              columns key,value
              columns.comments 
              columns.types int:string
#### A masked pattern was here ####
              name default.pcr_t1
              numFiles 1
              numRows 20
              partition_columns ds
              partition_columns.types string
              rawDataSize 160
              serialization.ddl struct pcr_t1 { i32 key, string value}
              serialization.format 1
              serialization.lib org.apache.hadoop.hive.serde2.lazy.LazySimpleSerDe
              totalSize 180
#### A masked pattern was here ####
            serde: org.apache.hadoop.hive.serde2.lazy.LazySimpleSerDe
          
              input format: org.apache.hadoop.mapred.TextInputFormat
              output format: org.apache.hadoop.hive.ql.io.HiveIgnoreKeyTextOutputFormat
              properties:
                bucket_count -1
                bucketing_version 2
                column.name.delimiter ,
                columns key,value
                columns.comments 
                columns.types int:string
#### A masked pattern was here ####
                name default.pcr_t1
                partition_columns ds
                partition_columns.types string
                serialization.ddl struct pcr_t1 { i32 key, string value}
                serialization.format 1
                serialization.lib org.apache.hadoop.hive.serde2.lazy.LazySimpleSerDe
#### A masked pattern was here ####
              serde: org.apache.hadoop.hive.serde2.lazy.LazySimpleSerDe
              name: default.pcr_t1
            name: default.pcr_t1
      Truncated Path -> Alias:
        /pcr_t1/ds=2000-04-08 [$hdt$_0:pcr_t1]
        /pcr_t1/ds=2000-04-09 [$hdt$_0:pcr_t1]
      Needs Tagging: false
      Reduce Operator Tree:
        Select Operator
          expressions: 14 (type: int), KEY.reducesinkkey0 (type: string)
          outputColumnNames: _col0, _col1
          Statistics: Num rows: 20 Data size: 160 Basic stats: COMPLETE Column stats: NONE
          File Output Operator
            compressed: false
            GlobalTableId: 0
#### A masked pattern was here ####
            NumFilesPerFileSink: 1
            Statistics: Num rows: 20 Data size: 160 Basic stats: COMPLETE Column stats: NONE
#### A masked pattern was here ####
            table:
                input format: org.apache.hadoop.mapred.SequenceFileInputFormat
                output format: org.apache.hadoop.hive.ql.io.HiveSequenceFileOutputFormat
                properties:
                  columns _col0,_col1
                  columns.types int:string
                  escape.delim \
                  hive.serialization.extend.additional.nesting.levels true
                  serialization.escape.crlf true
                  serialization.format 1
                  serialization.lib org.apache.hadoop.hive.serde2.lazy.LazySimpleSerDe
                serde: org.apache.hadoop.hive.serde2.lazy.LazySimpleSerDe
            TotalFiles: 1
            GatherStats: false
            MultiFileSpray: false

  Stage: Stage-0
    Fetch Operator
      limit: -1
      Processor Tree:
        ListSink

PREHOOK: query: select key, value from pcr_t1 where (ds='2000-04-08' or ds='2000-04-09') and key=14 order by key, value
PREHOOK: type: QUERY
PREHOOK: Input: default@pcr_t1
PREHOOK: Input: default@pcr_t1@ds=2000-04-08
PREHOOK: Input: default@pcr_t1@ds=2000-04-09
#### A masked pattern was here ####
POSTHOOK: query: select key, value from pcr_t1 where (ds='2000-04-08' or ds='2000-04-09') and key=14 order by key, value
POSTHOOK: type: QUERY
POSTHOOK: Input: default@pcr_t1
POSTHOOK: Input: default@pcr_t1@ds=2000-04-08
POSTHOOK: Input: default@pcr_t1@ds=2000-04-09
#### A masked pattern was here ####
PREHOOK: query: explain extended select key, value from pcr_t1 where ds='2000-04-08' or ds='2000-04-09' order by key, value
PREHOOK: type: QUERY
PREHOOK: Input: default@pcr_t1
PREHOOK: Input: default@pcr_t1@ds=2000-04-08
PREHOOK: Input: default@pcr_t1@ds=2000-04-09
#### A masked pattern was here ####
POSTHOOK: query: explain extended select key, value from pcr_t1 where ds='2000-04-08' or ds='2000-04-09' order by key, value
POSTHOOK: type: QUERY
POSTHOOK: Input: default@pcr_t1
POSTHOOK: Input: default@pcr_t1@ds=2000-04-08
POSTHOOK: Input: default@pcr_t1@ds=2000-04-09
#### A masked pattern was here ####
<<<<<<< HEAD
=======
OPTIMIZED SQL: SELECT `key`, `value`
FROM `default`.`pcr_t1`
WHERE `ds` = '2000-04-08' OR `ds` = '2000-04-09'
ORDER BY `key`, `value`
>>>>>>> 720a0f27
STAGE DEPENDENCIES:
  Stage-1 is a root stage
  Stage-0 depends on stages: Stage-1

STAGE PLANS:
  Stage: Stage-1
    Map Reduce
      Map Operator Tree:
          TableScan
            alias: pcr_t1
            Statistics: Num rows: 40 Data size: 320 Basic stats: COMPLETE Column stats: NONE
            GatherStats: false
            Select Operator
              expressions: key (type: int), value (type: string)
              outputColumnNames: _col0, _col1
              Statistics: Num rows: 40 Data size: 320 Basic stats: COMPLETE Column stats: NONE
              Reduce Output Operator
                key expressions: _col0 (type: int), _col1 (type: string)
                null sort order: zz
                sort order: ++
                Statistics: Num rows: 40 Data size: 320 Basic stats: COMPLETE Column stats: NONE
                tag: -1
                auto parallelism: false
      Execution mode: vectorized
      Path -> Alias:
#### A masked pattern was here ####
      Path -> Partition:
#### A masked pattern was here ####
          Partition
            base file name: ds=2000-04-08
            input format: org.apache.hadoop.mapred.TextInputFormat
            output format: org.apache.hadoop.hive.ql.io.HiveIgnoreKeyTextOutputFormat
            partition values:
              ds 2000-04-08
            properties:
              COLUMN_STATS_ACCURATE {"BASIC_STATS":"true","COLUMN_STATS":{"key":"true","value":"true"}}
              bucket_count -1
              column.name.delimiter ,
              columns key,value
              columns.comments 
              columns.types int:string
#### A masked pattern was here ####
              name default.pcr_t1
              numFiles 1
              numRows 20
              partition_columns ds
              partition_columns.types string
              rawDataSize 160
              serialization.ddl struct pcr_t1 { i32 key, string value}
              serialization.format 1
              serialization.lib org.apache.hadoop.hive.serde2.lazy.LazySimpleSerDe
              totalSize 180
#### A masked pattern was here ####
            serde: org.apache.hadoop.hive.serde2.lazy.LazySimpleSerDe
          
              input format: org.apache.hadoop.mapred.TextInputFormat
              output format: org.apache.hadoop.hive.ql.io.HiveIgnoreKeyTextOutputFormat
              properties:
                bucket_count -1
                bucketing_version 2
                column.name.delimiter ,
                columns key,value
                columns.comments 
                columns.types int:string
#### A masked pattern was here ####
                name default.pcr_t1
                partition_columns ds
                partition_columns.types string
                serialization.ddl struct pcr_t1 { i32 key, string value}
                serialization.format 1
                serialization.lib org.apache.hadoop.hive.serde2.lazy.LazySimpleSerDe
#### A masked pattern was here ####
              serde: org.apache.hadoop.hive.serde2.lazy.LazySimpleSerDe
              name: default.pcr_t1
            name: default.pcr_t1
#### A masked pattern was here ####
          Partition
            base file name: ds=2000-04-09
            input format: org.apache.hadoop.mapred.TextInputFormat
            output format: org.apache.hadoop.hive.ql.io.HiveIgnoreKeyTextOutputFormat
            partition values:
              ds 2000-04-09
            properties:
              COLUMN_STATS_ACCURATE {"BASIC_STATS":"true","COLUMN_STATS":{"key":"true","value":"true"}}
              bucket_count -1
              column.name.delimiter ,
              columns key,value
              columns.comments 
              columns.types int:string
#### A masked pattern was here ####
              name default.pcr_t1
              numFiles 1
              numRows 20
              partition_columns ds
              partition_columns.types string
              rawDataSize 160
              serialization.ddl struct pcr_t1 { i32 key, string value}
              serialization.format 1
              serialization.lib org.apache.hadoop.hive.serde2.lazy.LazySimpleSerDe
              totalSize 180
#### A masked pattern was here ####
            serde: org.apache.hadoop.hive.serde2.lazy.LazySimpleSerDe
          
              input format: org.apache.hadoop.mapred.TextInputFormat
              output format: org.apache.hadoop.hive.ql.io.HiveIgnoreKeyTextOutputFormat
              properties:
                bucket_count -1
                bucketing_version 2
                column.name.delimiter ,
                columns key,value
                columns.comments 
                columns.types int:string
#### A masked pattern was here ####
                name default.pcr_t1
                partition_columns ds
                partition_columns.types string
                serialization.ddl struct pcr_t1 { i32 key, string value}
                serialization.format 1
                serialization.lib org.apache.hadoop.hive.serde2.lazy.LazySimpleSerDe
#### A masked pattern was here ####
              serde: org.apache.hadoop.hive.serde2.lazy.LazySimpleSerDe
              name: default.pcr_t1
            name: default.pcr_t1
      Truncated Path -> Alias:
        /pcr_t1/ds=2000-04-08 [pcr_t1]
        /pcr_t1/ds=2000-04-09 [pcr_t1]
      Needs Tagging: false
      Reduce Operator Tree:
        Select Operator
          expressions: KEY.reducesinkkey0 (type: int), KEY.reducesinkkey1 (type: string)
          outputColumnNames: _col0, _col1
          Statistics: Num rows: 40 Data size: 320 Basic stats: COMPLETE Column stats: NONE
          File Output Operator
            compressed: false
            GlobalTableId: 0
#### A masked pattern was here ####
            NumFilesPerFileSink: 1
            Statistics: Num rows: 40 Data size: 320 Basic stats: COMPLETE Column stats: NONE
#### A masked pattern was here ####
            table:
                input format: org.apache.hadoop.mapred.SequenceFileInputFormat
                output format: org.apache.hadoop.hive.ql.io.HiveSequenceFileOutputFormat
                properties:
                  columns _col0,_col1
                  columns.types int:string
                  escape.delim \
                  hive.serialization.extend.additional.nesting.levels true
                  serialization.escape.crlf true
                  serialization.format 1
                  serialization.lib org.apache.hadoop.hive.serde2.lazy.LazySimpleSerDe
                serde: org.apache.hadoop.hive.serde2.lazy.LazySimpleSerDe
            TotalFiles: 1
            GatherStats: false
            MultiFileSpray: false

  Stage: Stage-0
    Fetch Operator
      limit: -1
      Processor Tree:
        ListSink

PREHOOK: query: select key, value from pcr_t1 where ds='2000-04-08' or ds='2000-04-09' order by key, value
PREHOOK: type: QUERY
PREHOOK: Input: default@pcr_t1
PREHOOK: Input: default@pcr_t1@ds=2000-04-08
PREHOOK: Input: default@pcr_t1@ds=2000-04-09
#### A masked pattern was here ####
POSTHOOK: query: select key, value from pcr_t1 where ds='2000-04-08' or ds='2000-04-09' order by key, value
POSTHOOK: type: QUERY
POSTHOOK: Input: default@pcr_t1
POSTHOOK: Input: default@pcr_t1@ds=2000-04-08
POSTHOOK: Input: default@pcr_t1@ds=2000-04-09
#### A masked pattern was here ####
0	val_0
0	val_0
0	val_0
0	val_0
0	val_0
0	val_0
2	val_2
2	val_2
4	val_4
4	val_4
5	val_5
5	val_5
5	val_5
5	val_5
5	val_5
5	val_5
8	val_8
8	val_8
9	val_9
9	val_9
10	val_10
10	val_10
11	val_11
11	val_11
12	val_12
12	val_12
12	val_12
12	val_12
15	val_15
15	val_15
15	val_15
15	val_15
17	val_17
17	val_17
18	val_18
18	val_18
18	val_18
18	val_18
19	val_19
19	val_19
PREHOOK: query: explain extended select key, value from pcr_t1 where ds>='2000-04-08' or ds<'2000-04-10' order by key, value
PREHOOK: type: QUERY
PREHOOK: Input: default@pcr_t1
PREHOOK: Input: default@pcr_t1@ds=2000-04-08
PREHOOK: Input: default@pcr_t1@ds=2000-04-09
PREHOOK: Input: default@pcr_t1@ds=2000-04-10
#### A masked pattern was here ####
POSTHOOK: query: explain extended select key, value from pcr_t1 where ds>='2000-04-08' or ds<'2000-04-10' order by key, value
POSTHOOK: type: QUERY
POSTHOOK: Input: default@pcr_t1
POSTHOOK: Input: default@pcr_t1@ds=2000-04-08
POSTHOOK: Input: default@pcr_t1@ds=2000-04-09
POSTHOOK: Input: default@pcr_t1@ds=2000-04-10
#### A masked pattern was here ####
<<<<<<< HEAD
=======
OPTIMIZED SQL: SELECT `key`, `value`
FROM `default`.`pcr_t1`
WHERE `ds` >= '2000-04-08' OR `ds` IS NOT NULL
ORDER BY `key`, `value`
>>>>>>> 720a0f27
STAGE DEPENDENCIES:
  Stage-1 is a root stage
  Stage-0 depends on stages: Stage-1

STAGE PLANS:
  Stage: Stage-1
    Map Reduce
      Map Operator Tree:
          TableScan
            alias: pcr_t1
            Statistics: Num rows: 60 Data size: 480 Basic stats: COMPLETE Column stats: NONE
            GatherStats: false
            Select Operator
              expressions: key (type: int), value (type: string)
              outputColumnNames: _col0, _col1
              Statistics: Num rows: 60 Data size: 480 Basic stats: COMPLETE Column stats: NONE
              Reduce Output Operator
                key expressions: _col0 (type: int), _col1 (type: string)
                null sort order: zz
                sort order: ++
                Statistics: Num rows: 60 Data size: 480 Basic stats: COMPLETE Column stats: NONE
                tag: -1
                auto parallelism: false
      Execution mode: vectorized
      Path -> Alias:
#### A masked pattern was here ####
      Path -> Partition:
#### A masked pattern was here ####
          Partition
            base file name: ds=2000-04-08
            input format: org.apache.hadoop.mapred.TextInputFormat
            output format: org.apache.hadoop.hive.ql.io.HiveIgnoreKeyTextOutputFormat
            partition values:
              ds 2000-04-08
            properties:
              COLUMN_STATS_ACCURATE {"BASIC_STATS":"true","COLUMN_STATS":{"key":"true","value":"true"}}
              bucket_count -1
              column.name.delimiter ,
              columns key,value
              columns.comments 
              columns.types int:string
#### A masked pattern was here ####
              name default.pcr_t1
              numFiles 1
              numRows 20
              partition_columns ds
              partition_columns.types string
              rawDataSize 160
              serialization.ddl struct pcr_t1 { i32 key, string value}
              serialization.format 1
              serialization.lib org.apache.hadoop.hive.serde2.lazy.LazySimpleSerDe
              totalSize 180
#### A masked pattern was here ####
            serde: org.apache.hadoop.hive.serde2.lazy.LazySimpleSerDe
          
              input format: org.apache.hadoop.mapred.TextInputFormat
              output format: org.apache.hadoop.hive.ql.io.HiveIgnoreKeyTextOutputFormat
              properties:
                bucket_count -1
                bucketing_version 2
                column.name.delimiter ,
                columns key,value
                columns.comments 
                columns.types int:string
#### A masked pattern was here ####
                name default.pcr_t1
                partition_columns ds
                partition_columns.types string
                serialization.ddl struct pcr_t1 { i32 key, string value}
                serialization.format 1
                serialization.lib org.apache.hadoop.hive.serde2.lazy.LazySimpleSerDe
#### A masked pattern was here ####
              serde: org.apache.hadoop.hive.serde2.lazy.LazySimpleSerDe
              name: default.pcr_t1
            name: default.pcr_t1
#### A masked pattern was here ####
          Partition
            base file name: ds=2000-04-09
            input format: org.apache.hadoop.mapred.TextInputFormat
            output format: org.apache.hadoop.hive.ql.io.HiveIgnoreKeyTextOutputFormat
            partition values:
              ds 2000-04-09
            properties:
              COLUMN_STATS_ACCURATE {"BASIC_STATS":"true","COLUMN_STATS":{"key":"true","value":"true"}}
              bucket_count -1
              column.name.delimiter ,
              columns key,value
              columns.comments 
              columns.types int:string
#### A masked pattern was here ####
              name default.pcr_t1
              numFiles 1
              numRows 20
              partition_columns ds
              partition_columns.types string
              rawDataSize 160
              serialization.ddl struct pcr_t1 { i32 key, string value}
              serialization.format 1
              serialization.lib org.apache.hadoop.hive.serde2.lazy.LazySimpleSerDe
              totalSize 180
#### A masked pattern was here ####
            serde: org.apache.hadoop.hive.serde2.lazy.LazySimpleSerDe
          
              input format: org.apache.hadoop.mapred.TextInputFormat
              output format: org.apache.hadoop.hive.ql.io.HiveIgnoreKeyTextOutputFormat
              properties:
                bucket_count -1
                bucketing_version 2
                column.name.delimiter ,
                columns key,value
                columns.comments 
                columns.types int:string
#### A masked pattern was here ####
                name default.pcr_t1
                partition_columns ds
                partition_columns.types string
                serialization.ddl struct pcr_t1 { i32 key, string value}
                serialization.format 1
                serialization.lib org.apache.hadoop.hive.serde2.lazy.LazySimpleSerDe
#### A masked pattern was here ####
              serde: org.apache.hadoop.hive.serde2.lazy.LazySimpleSerDe
              name: default.pcr_t1
            name: default.pcr_t1
#### A masked pattern was here ####
          Partition
            base file name: ds=2000-04-10
            input format: org.apache.hadoop.mapred.TextInputFormat
            output format: org.apache.hadoop.hive.ql.io.HiveIgnoreKeyTextOutputFormat
            partition values:
              ds 2000-04-10
            properties:
              COLUMN_STATS_ACCURATE {"BASIC_STATS":"true","COLUMN_STATS":{"key":"true","value":"true"}}
              bucket_count -1
              column.name.delimiter ,
              columns key,value
              columns.comments 
              columns.types int:string
#### A masked pattern was here ####
              name default.pcr_t1
              numFiles 1
              numRows 20
              partition_columns ds
              partition_columns.types string
              rawDataSize 160
              serialization.ddl struct pcr_t1 { i32 key, string value}
              serialization.format 1
              serialization.lib org.apache.hadoop.hive.serde2.lazy.LazySimpleSerDe
              totalSize 180
#### A masked pattern was here ####
            serde: org.apache.hadoop.hive.serde2.lazy.LazySimpleSerDe
          
              input format: org.apache.hadoop.mapred.TextInputFormat
              output format: org.apache.hadoop.hive.ql.io.HiveIgnoreKeyTextOutputFormat
              properties:
                bucket_count -1
                bucketing_version 2
                column.name.delimiter ,
                columns key,value
                columns.comments 
                columns.types int:string
#### A masked pattern was here ####
                name default.pcr_t1
                partition_columns ds
                partition_columns.types string
                serialization.ddl struct pcr_t1 { i32 key, string value}
                serialization.format 1
                serialization.lib org.apache.hadoop.hive.serde2.lazy.LazySimpleSerDe
#### A masked pattern was here ####
              serde: org.apache.hadoop.hive.serde2.lazy.LazySimpleSerDe
              name: default.pcr_t1
            name: default.pcr_t1
      Truncated Path -> Alias:
        /pcr_t1/ds=2000-04-08 [pcr_t1]
        /pcr_t1/ds=2000-04-09 [pcr_t1]
        /pcr_t1/ds=2000-04-10 [pcr_t1]
      Needs Tagging: false
      Reduce Operator Tree:
        Select Operator
          expressions: KEY.reducesinkkey0 (type: int), KEY.reducesinkkey1 (type: string)
          outputColumnNames: _col0, _col1
          Statistics: Num rows: 60 Data size: 480 Basic stats: COMPLETE Column stats: NONE
          File Output Operator
            compressed: false
            GlobalTableId: 0
#### A masked pattern was here ####
            NumFilesPerFileSink: 1
            Statistics: Num rows: 60 Data size: 480 Basic stats: COMPLETE Column stats: NONE
#### A masked pattern was here ####
            table:
                input format: org.apache.hadoop.mapred.SequenceFileInputFormat
                output format: org.apache.hadoop.hive.ql.io.HiveSequenceFileOutputFormat
                properties:
                  columns _col0,_col1
                  columns.types int:string
                  escape.delim \
                  hive.serialization.extend.additional.nesting.levels true
                  serialization.escape.crlf true
                  serialization.format 1
                  serialization.lib org.apache.hadoop.hive.serde2.lazy.LazySimpleSerDe
                serde: org.apache.hadoop.hive.serde2.lazy.LazySimpleSerDe
            TotalFiles: 1
            GatherStats: false
            MultiFileSpray: false

  Stage: Stage-0
    Fetch Operator
      limit: -1
      Processor Tree:
        ListSink

PREHOOK: query: select key, value from pcr_t1 where ds>='2000-04-08' or ds<'2000-04-10' order by key, value
PREHOOK: type: QUERY
PREHOOK: Input: default@pcr_t1
PREHOOK: Input: default@pcr_t1@ds=2000-04-08
PREHOOK: Input: default@pcr_t1@ds=2000-04-09
PREHOOK: Input: default@pcr_t1@ds=2000-04-10
#### A masked pattern was here ####
POSTHOOK: query: select key, value from pcr_t1 where ds>='2000-04-08' or ds<'2000-04-10' order by key, value
POSTHOOK: type: QUERY
POSTHOOK: Input: default@pcr_t1
POSTHOOK: Input: default@pcr_t1@ds=2000-04-08
POSTHOOK: Input: default@pcr_t1@ds=2000-04-09
POSTHOOK: Input: default@pcr_t1@ds=2000-04-10
#### A masked pattern was here ####
0	val_0
0	val_0
0	val_0
0	val_0
0	val_0
0	val_0
0	val_0
0	val_0
0	val_0
2	val_2
2	val_2
2	val_2
4	val_4
4	val_4
4	val_4
5	val_5
5	val_5
5	val_5
5	val_5
5	val_5
5	val_5
5	val_5
5	val_5
5	val_5
8	val_8
8	val_8
8	val_8
9	val_9
9	val_9
9	val_9
10	val_10
10	val_10
10	val_10
11	val_11
11	val_11
11	val_11
12	val_12
12	val_12
12	val_12
12	val_12
12	val_12
12	val_12
15	val_15
15	val_15
15	val_15
15	val_15
15	val_15
15	val_15
17	val_17
17	val_17
17	val_17
18	val_18
18	val_18
18	val_18
18	val_18
18	val_18
18	val_18
19	val_19
19	val_19
19	val_19
PREHOOK: query: explain extended select key, value, ds from pcr_t1 where (ds='2000-04-08' and key=1) or (ds='2000-04-09' and key=2) order by key, value, ds
PREHOOK: type: QUERY
PREHOOK: Input: default@pcr_t1
PREHOOK: Input: default@pcr_t1@ds=2000-04-08
PREHOOK: Input: default@pcr_t1@ds=2000-04-09
#### A masked pattern was here ####
POSTHOOK: query: explain extended select key, value, ds from pcr_t1 where (ds='2000-04-08' and key=1) or (ds='2000-04-09' and key=2) order by key, value, ds
POSTHOOK: type: QUERY
POSTHOOK: Input: default@pcr_t1
POSTHOOK: Input: default@pcr_t1@ds=2000-04-08
POSTHOOK: Input: default@pcr_t1@ds=2000-04-09
#### A masked pattern was here ####
<<<<<<< HEAD
=======
OPTIMIZED SQL: SELECT `key`, `value`, `ds`
FROM `default`.`pcr_t1`
WHERE `ds` = '2000-04-08' AND `key` = 1 OR `ds` = '2000-04-09' AND `key` = 2
ORDER BY `key`, `value`, `ds`
>>>>>>> 720a0f27
STAGE DEPENDENCIES:
  Stage-1 is a root stage
  Stage-0 depends on stages: Stage-1

STAGE PLANS:
  Stage: Stage-1
    Map Reduce
      Map Operator Tree:
          TableScan
            alias: pcr_t1
            Statistics: Num rows: 40 Data size: 320 Basic stats: COMPLETE Column stats: NONE
            GatherStats: false
            Filter Operator
              isSamplingPred: false
              predicate: (((ds = '2000-04-08') and (key = 1)) or ((ds = '2000-04-09') and (key = 2))) (type: boolean)
              Statistics: Num rows: 40 Data size: 320 Basic stats: COMPLETE Column stats: NONE
              Select Operator
                expressions: key (type: int), value (type: string), ds (type: string)
                outputColumnNames: _col0, _col1, _col2
                Statistics: Num rows: 40 Data size: 320 Basic stats: COMPLETE Column stats: NONE
                Reduce Output Operator
                  key expressions: _col0 (type: int), _col1 (type: string), _col2 (type: string)
                  null sort order: zzz
                  sort order: +++
                  Statistics: Num rows: 40 Data size: 320 Basic stats: COMPLETE Column stats: NONE
                  tag: -1
                  auto parallelism: false
      Execution mode: vectorized
      Path -> Alias:
#### A masked pattern was here ####
      Path -> Partition:
#### A masked pattern was here ####
          Partition
            base file name: ds=2000-04-08
            input format: org.apache.hadoop.mapred.TextInputFormat
            output format: org.apache.hadoop.hive.ql.io.HiveIgnoreKeyTextOutputFormat
            partition values:
              ds 2000-04-08
            properties:
              COLUMN_STATS_ACCURATE {"BASIC_STATS":"true","COLUMN_STATS":{"key":"true","value":"true"}}
              bucket_count -1
              column.name.delimiter ,
              columns key,value
              columns.comments 
              columns.types int:string
#### A masked pattern was here ####
              name default.pcr_t1
              numFiles 1
              numRows 20
              partition_columns ds
              partition_columns.types string
              rawDataSize 160
              serialization.ddl struct pcr_t1 { i32 key, string value}
              serialization.format 1
              serialization.lib org.apache.hadoop.hive.serde2.lazy.LazySimpleSerDe
              totalSize 180
#### A masked pattern was here ####
            serde: org.apache.hadoop.hive.serde2.lazy.LazySimpleSerDe
          
              input format: org.apache.hadoop.mapred.TextInputFormat
              output format: org.apache.hadoop.hive.ql.io.HiveIgnoreKeyTextOutputFormat
              properties:
                bucket_count -1
                bucketing_version 2
                column.name.delimiter ,
                columns key,value
                columns.comments 
                columns.types int:string
#### A masked pattern was here ####
                name default.pcr_t1
                partition_columns ds
                partition_columns.types string
                serialization.ddl struct pcr_t1 { i32 key, string value}
                serialization.format 1
                serialization.lib org.apache.hadoop.hive.serde2.lazy.LazySimpleSerDe
#### A masked pattern was here ####
              serde: org.apache.hadoop.hive.serde2.lazy.LazySimpleSerDe
              name: default.pcr_t1
            name: default.pcr_t1
#### A masked pattern was here ####
          Partition
            base file name: ds=2000-04-09
            input format: org.apache.hadoop.mapred.TextInputFormat
            output format: org.apache.hadoop.hive.ql.io.HiveIgnoreKeyTextOutputFormat
            partition values:
              ds 2000-04-09
            properties:
              COLUMN_STATS_ACCURATE {"BASIC_STATS":"true","COLUMN_STATS":{"key":"true","value":"true"}}
              bucket_count -1
              column.name.delimiter ,
              columns key,value
              columns.comments 
              columns.types int:string
#### A masked pattern was here ####
              name default.pcr_t1
              numFiles 1
              numRows 20
              partition_columns ds
              partition_columns.types string
              rawDataSize 160
              serialization.ddl struct pcr_t1 { i32 key, string value}
              serialization.format 1
              serialization.lib org.apache.hadoop.hive.serde2.lazy.LazySimpleSerDe
              totalSize 180
#### A masked pattern was here ####
            serde: org.apache.hadoop.hive.serde2.lazy.LazySimpleSerDe
          
              input format: org.apache.hadoop.mapred.TextInputFormat
              output format: org.apache.hadoop.hive.ql.io.HiveIgnoreKeyTextOutputFormat
              properties:
                bucket_count -1
                bucketing_version 2
                column.name.delimiter ,
                columns key,value
                columns.comments 
                columns.types int:string
#### A masked pattern was here ####
                name default.pcr_t1
                partition_columns ds
                partition_columns.types string
                serialization.ddl struct pcr_t1 { i32 key, string value}
                serialization.format 1
                serialization.lib org.apache.hadoop.hive.serde2.lazy.LazySimpleSerDe
#### A masked pattern was here ####
              serde: org.apache.hadoop.hive.serde2.lazy.LazySimpleSerDe
              name: default.pcr_t1
            name: default.pcr_t1
      Truncated Path -> Alias:
        /pcr_t1/ds=2000-04-08 [pcr_t1]
        /pcr_t1/ds=2000-04-09 [pcr_t1]
      Needs Tagging: false
      Reduce Operator Tree:
        Select Operator
          expressions: KEY.reducesinkkey0 (type: int), KEY.reducesinkkey1 (type: string), KEY.reducesinkkey2 (type: string)
          outputColumnNames: _col0, _col1, _col2
          Statistics: Num rows: 40 Data size: 320 Basic stats: COMPLETE Column stats: NONE
          File Output Operator
            compressed: false
            GlobalTableId: 0
#### A masked pattern was here ####
            NumFilesPerFileSink: 1
            Statistics: Num rows: 40 Data size: 320 Basic stats: COMPLETE Column stats: NONE
#### A masked pattern was here ####
            table:
                input format: org.apache.hadoop.mapred.SequenceFileInputFormat
                output format: org.apache.hadoop.hive.ql.io.HiveSequenceFileOutputFormat
                properties:
                  columns _col0,_col1,_col2
                  columns.types int:string:string
                  escape.delim \
                  hive.serialization.extend.additional.nesting.levels true
                  serialization.escape.crlf true
                  serialization.format 1
                  serialization.lib org.apache.hadoop.hive.serde2.lazy.LazySimpleSerDe
                serde: org.apache.hadoop.hive.serde2.lazy.LazySimpleSerDe
            TotalFiles: 1
            GatherStats: false
            MultiFileSpray: false

  Stage: Stage-0
    Fetch Operator
      limit: -1
      Processor Tree:
        ListSink

PREHOOK: query: select key, value, ds from pcr_t1 where (ds='2000-04-08' and key=1) or (ds='2000-04-09' and key=2) order by key, value, ds
PREHOOK: type: QUERY
PREHOOK: Input: default@pcr_t1
PREHOOK: Input: default@pcr_t1@ds=2000-04-08
PREHOOK: Input: default@pcr_t1@ds=2000-04-09
#### A masked pattern was here ####
POSTHOOK: query: select key, value, ds from pcr_t1 where (ds='2000-04-08' and key=1) or (ds='2000-04-09' and key=2) order by key, value, ds
POSTHOOK: type: QUERY
POSTHOOK: Input: default@pcr_t1
POSTHOOK: Input: default@pcr_t1@ds=2000-04-08
POSTHOOK: Input: default@pcr_t1@ds=2000-04-09
#### A masked pattern was here ####
2	val_2	2000-04-09
PREHOOK: query: explain extended select * from pcr_t1 t1 join pcr_t1 t2 on t1.key=t2.key and t1.ds='2000-04-08' and t2.ds='2000-04-08' order by t1.key
PREHOOK: type: QUERY
PREHOOK: Input: default@pcr_t1
PREHOOK: Input: default@pcr_t1@ds=2000-04-08
#### A masked pattern was here ####
POSTHOOK: query: explain extended select * from pcr_t1 t1 join pcr_t1 t2 on t1.key=t2.key and t1.ds='2000-04-08' and t2.ds='2000-04-08' order by t1.key
POSTHOOK: type: QUERY
POSTHOOK: Input: default@pcr_t1
POSTHOOK: Input: default@pcr_t1@ds=2000-04-08
#### A masked pattern was here ####
<<<<<<< HEAD
=======
OPTIMIZED SQL: SELECT `t4`.`key`, `t4`.`value`, CAST('2000-04-08' AS STRING) AS `ds`, `t4`.`key1`, `t4`.`value1`, CAST('2000-04-08' AS STRING) AS `ds1`
FROM (SELECT `t0`.`key`, `t0`.`value`, `t2`.`key` AS `key1`, `t2`.`value` AS `value1`
FROM (SELECT `key`, `value`, CAST('2000-04-08' AS STRING) AS `ds`
FROM `default`.`pcr_t1`
WHERE `ds` = '2000-04-08' AND `key` IS NOT NULL) AS `t0`
INNER JOIN (SELECT `key`, `value`, CAST('2000-04-08' AS STRING) AS `ds`
FROM `default`.`pcr_t1`
WHERE `ds` = '2000-04-08' AND `key` IS NOT NULL) AS `t2` ON `t0`.`key` = `t2`.`key`
ORDER BY `t0`.`key`) AS `t4`
>>>>>>> 720a0f27
STAGE DEPENDENCIES:
  Stage-1 is a root stage
  Stage-2 depends on stages: Stage-1
  Stage-0 depends on stages: Stage-2

STAGE PLANS:
  Stage: Stage-1
    Map Reduce
      Map Operator Tree:
          TableScan
            alias: t1
            Statistics: Num rows: 20 Data size: 160 Basic stats: COMPLETE Column stats: NONE
            GatherStats: false
            Filter Operator
              isSamplingPred: false
              predicate: key is not null (type: boolean)
              Statistics: Num rows: 20 Data size: 160 Basic stats: COMPLETE Column stats: NONE
              Select Operator
                expressions: key (type: int), value (type: string)
                outputColumnNames: _col0, _col1
                Statistics: Num rows: 20 Data size: 160 Basic stats: COMPLETE Column stats: NONE
                Reduce Output Operator
                  key expressions: _col0 (type: int)
                  null sort order: a
                  sort order: +
                  Map-reduce partition columns: _col0 (type: int)
                  Statistics: Num rows: 20 Data size: 160 Basic stats: COMPLETE Column stats: NONE
                  tag: 0
                  value expressions: _col1 (type: string)
                  auto parallelism: false
          TableScan
            alias: t2
            Statistics: Num rows: 20 Data size: 160 Basic stats: COMPLETE Column stats: NONE
            GatherStats: false
            Filter Operator
              isSamplingPred: false
              predicate: key is not null (type: boolean)
              Statistics: Num rows: 20 Data size: 160 Basic stats: COMPLETE Column stats: NONE
              Select Operator
                expressions: key (type: int), value (type: string)
                outputColumnNames: _col0, _col1
                Statistics: Num rows: 20 Data size: 160 Basic stats: COMPLETE Column stats: NONE
                Reduce Output Operator
                  key expressions: _col0 (type: int)
                  null sort order: a
                  sort order: +
                  Map-reduce partition columns: _col0 (type: int)
                  Statistics: Num rows: 20 Data size: 160 Basic stats: COMPLETE Column stats: NONE
                  tag: 1
                  value expressions: _col1 (type: string)
                  auto parallelism: false
      Path -> Alias:
#### A masked pattern was here ####
      Path -> Partition:
#### A masked pattern was here ####
          Partition
            base file name: ds=2000-04-08
            input format: org.apache.hadoop.mapred.TextInputFormat
            output format: org.apache.hadoop.hive.ql.io.HiveIgnoreKeyTextOutputFormat
            partition values:
              ds 2000-04-08
            properties:
              COLUMN_STATS_ACCURATE {"BASIC_STATS":"true","COLUMN_STATS":{"key":"true","value":"true"}}
              bucket_count -1
              column.name.delimiter ,
              columns key,value
              columns.comments 
              columns.types int:string
#### A masked pattern was here ####
              name default.pcr_t1
              numFiles 1
              numRows 20
              partition_columns ds
              partition_columns.types string
              rawDataSize 160
              serialization.ddl struct pcr_t1 { i32 key, string value}
              serialization.format 1
              serialization.lib org.apache.hadoop.hive.serde2.lazy.LazySimpleSerDe
              totalSize 180
#### A masked pattern was here ####
            serde: org.apache.hadoop.hive.serde2.lazy.LazySimpleSerDe
          
              input format: org.apache.hadoop.mapred.TextInputFormat
              output format: org.apache.hadoop.hive.ql.io.HiveIgnoreKeyTextOutputFormat
              properties:
                bucket_count -1
                bucketing_version 2
                column.name.delimiter ,
                columns key,value
                columns.comments 
                columns.types int:string
#### A masked pattern was here ####
                name default.pcr_t1
                partition_columns ds
                partition_columns.types string
                serialization.ddl struct pcr_t1 { i32 key, string value}
                serialization.format 1
                serialization.lib org.apache.hadoop.hive.serde2.lazy.LazySimpleSerDe
#### A masked pattern was here ####
              serde: org.apache.hadoop.hive.serde2.lazy.LazySimpleSerDe
              name: default.pcr_t1
            name: default.pcr_t1
      Truncated Path -> Alias:
        /pcr_t1/ds=2000-04-08 [$hdt$_0:$hdt$_0:t1, $hdt$_0:$hdt$_1:t2]
      Needs Tagging: true
      Reduce Operator Tree:
        Join Operator
          condition map:
               Inner Join 0 to 1
          keys:
            0 _col0 (type: int)
            1 _col0 (type: int)
          outputColumnNames: _col0, _col1, _col3, _col4
          Statistics: Num rows: 22 Data size: 176 Basic stats: COMPLETE Column stats: NONE
          Select Operator
            expressions: _col0 (type: int), _col1 (type: string), _col3 (type: int), _col4 (type: string)
            outputColumnNames: _col0, _col1, _col2, _col3
            Statistics: Num rows: 22 Data size: 176 Basic stats: COMPLETE Column stats: NONE
            File Output Operator
              compressed: false
              GlobalTableId: 0
#### A masked pattern was here ####
              NumFilesPerFileSink: 1
              table:
                  input format: org.apache.hadoop.mapred.SequenceFileInputFormat
                  output format: org.apache.hadoop.hive.ql.io.HiveSequenceFileOutputFormat
                  properties:
                    column.name.delimiter ,
                    columns _col0,_col1,_col2,_col3
                    columns.types int,string,int,string
                    escape.delim \
                    serialization.lib org.apache.hadoop.hive.serde2.lazybinary.LazyBinarySerDe
                  serde: org.apache.hadoop.hive.serde2.lazybinary.LazyBinarySerDe
              TotalFiles: 1
              GatherStats: false
              MultiFileSpray: false

  Stage: Stage-2
    Map Reduce
      Map Operator Tree:
          TableScan
            GatherStats: false
            Reduce Output Operator
              key expressions: _col0 (type: int)
              null sort order: z
              sort order: +
              Statistics: Num rows: 22 Data size: 176 Basic stats: COMPLETE Column stats: NONE
              tag: -1
              value expressions: _col1 (type: string), _col2 (type: int), _col3 (type: string)
              auto parallelism: false
      Execution mode: vectorized
      Path -> Alias:
#### A masked pattern was here ####
      Path -> Partition:
#### A masked pattern was here ####
          Partition
            base file name: -mr-10004
            input format: org.apache.hadoop.mapred.SequenceFileInputFormat
            output format: org.apache.hadoop.hive.ql.io.HiveSequenceFileOutputFormat
            properties:
              column.name.delimiter ,
              columns _col0,_col1,_col2,_col3
              columns.types int,string,int,string
              escape.delim \
              serialization.lib org.apache.hadoop.hive.serde2.lazybinary.LazyBinarySerDe
            serde: org.apache.hadoop.hive.serde2.lazybinary.LazyBinarySerDe
          
              input format: org.apache.hadoop.mapred.SequenceFileInputFormat
              output format: org.apache.hadoop.hive.ql.io.HiveSequenceFileOutputFormat
              properties:
                column.name.delimiter ,
                columns _col0,_col1,_col2,_col3
                columns.types int,string,int,string
                escape.delim \
                serialization.lib org.apache.hadoop.hive.serde2.lazybinary.LazyBinarySerDe
              serde: org.apache.hadoop.hive.serde2.lazybinary.LazyBinarySerDe
      Truncated Path -> Alias:
#### A masked pattern was here ####
      Needs Tagging: false
      Reduce Operator Tree:
        Select Operator
          expressions: KEY.reducesinkkey0 (type: int), VALUE._col0 (type: string), '2000-04-08' (type: string), VALUE._col1 (type: int), VALUE._col2 (type: string), '2000-04-08' (type: string)
          outputColumnNames: _col0, _col1, _col2, _col3, _col4, _col5
          Statistics: Num rows: 22 Data size: 176 Basic stats: COMPLETE Column stats: NONE
          File Output Operator
            compressed: false
            GlobalTableId: 0
#### A masked pattern was here ####
            NumFilesPerFileSink: 1
            Statistics: Num rows: 22 Data size: 176 Basic stats: COMPLETE Column stats: NONE
#### A masked pattern was here ####
            table:
                input format: org.apache.hadoop.mapred.SequenceFileInputFormat
                output format: org.apache.hadoop.hive.ql.io.HiveSequenceFileOutputFormat
                properties:
                  columns _col0,_col1,_col2,_col3,_col4,_col5
                  columns.types int:string:string:int:string:string
                  escape.delim \
                  hive.serialization.extend.additional.nesting.levels true
                  serialization.escape.crlf true
                  serialization.format 1
                  serialization.lib org.apache.hadoop.hive.serde2.lazy.LazySimpleSerDe
                serde: org.apache.hadoop.hive.serde2.lazy.LazySimpleSerDe
            TotalFiles: 1
            GatherStats: false
            MultiFileSpray: false

  Stage: Stage-0
    Fetch Operator
      limit: -1
      Processor Tree:
        ListSink

PREHOOK: query: select * from pcr_t1 t1 join pcr_t1 t2 on t1.key=t2.key and t1.ds='2000-04-08' and t2.ds='2000-04-08' order by t1.key
PREHOOK: type: QUERY
PREHOOK: Input: default@pcr_t1
PREHOOK: Input: default@pcr_t1@ds=2000-04-08
#### A masked pattern was here ####
POSTHOOK: query: select * from pcr_t1 t1 join pcr_t1 t2 on t1.key=t2.key and t1.ds='2000-04-08' and t2.ds='2000-04-08' order by t1.key
POSTHOOK: type: QUERY
POSTHOOK: Input: default@pcr_t1
POSTHOOK: Input: default@pcr_t1@ds=2000-04-08
#### A masked pattern was here ####
0	val_0	2000-04-08	0	val_0	2000-04-08
0	val_0	2000-04-08	0	val_0	2000-04-08
0	val_0	2000-04-08	0	val_0	2000-04-08
0	val_0	2000-04-08	0	val_0	2000-04-08
0	val_0	2000-04-08	0	val_0	2000-04-08
0	val_0	2000-04-08	0	val_0	2000-04-08
0	val_0	2000-04-08	0	val_0	2000-04-08
0	val_0	2000-04-08	0	val_0	2000-04-08
0	val_0	2000-04-08	0	val_0	2000-04-08
2	val_2	2000-04-08	2	val_2	2000-04-08
4	val_4	2000-04-08	4	val_4	2000-04-08
5	val_5	2000-04-08	5	val_5	2000-04-08
5	val_5	2000-04-08	5	val_5	2000-04-08
5	val_5	2000-04-08	5	val_5	2000-04-08
5	val_5	2000-04-08	5	val_5	2000-04-08
5	val_5	2000-04-08	5	val_5	2000-04-08
5	val_5	2000-04-08	5	val_5	2000-04-08
5	val_5	2000-04-08	5	val_5	2000-04-08
5	val_5	2000-04-08	5	val_5	2000-04-08
5	val_5	2000-04-08	5	val_5	2000-04-08
8	val_8	2000-04-08	8	val_8	2000-04-08
9	val_9	2000-04-08	9	val_9	2000-04-08
10	val_10	2000-04-08	10	val_10	2000-04-08
11	val_11	2000-04-08	11	val_11	2000-04-08
12	val_12	2000-04-08	12	val_12	2000-04-08
12	val_12	2000-04-08	12	val_12	2000-04-08
12	val_12	2000-04-08	12	val_12	2000-04-08
12	val_12	2000-04-08	12	val_12	2000-04-08
15	val_15	2000-04-08	15	val_15	2000-04-08
15	val_15	2000-04-08	15	val_15	2000-04-08
15	val_15	2000-04-08	15	val_15	2000-04-08
15	val_15	2000-04-08	15	val_15	2000-04-08
17	val_17	2000-04-08	17	val_17	2000-04-08
18	val_18	2000-04-08	18	val_18	2000-04-08
18	val_18	2000-04-08	18	val_18	2000-04-08
18	val_18	2000-04-08	18	val_18	2000-04-08
18	val_18	2000-04-08	18	val_18	2000-04-08
19	val_19	2000-04-08	19	val_19	2000-04-08
PREHOOK: query: explain extended select * from pcr_t1 t1 join pcr_t1 t2 on t1.key=t2.key and t1.ds='2000-04-08' and t2.ds='2000-04-09' order by t1.key
PREHOOK: type: QUERY
PREHOOK: Input: default@pcr_t1
PREHOOK: Input: default@pcr_t1@ds=2000-04-08
PREHOOK: Input: default@pcr_t1@ds=2000-04-09
#### A masked pattern was here ####
POSTHOOK: query: explain extended select * from pcr_t1 t1 join pcr_t1 t2 on t1.key=t2.key and t1.ds='2000-04-08' and t2.ds='2000-04-09' order by t1.key
POSTHOOK: type: QUERY
POSTHOOK: Input: default@pcr_t1
POSTHOOK: Input: default@pcr_t1@ds=2000-04-08
POSTHOOK: Input: default@pcr_t1@ds=2000-04-09
#### A masked pattern was here ####
<<<<<<< HEAD
=======
OPTIMIZED SQL: SELECT `t4`.`key`, `t4`.`value`, CAST('2000-04-08' AS STRING) AS `ds`, `t4`.`key1`, `t4`.`value1`, CAST('2000-04-09' AS STRING) AS `ds1`
FROM (SELECT `t0`.`key`, `t0`.`value`, `t2`.`key` AS `key1`, `t2`.`value` AS `value1`
FROM (SELECT `key`, `value`, CAST('2000-04-08' AS STRING) AS `ds`
FROM `default`.`pcr_t1`
WHERE `ds` = '2000-04-08' AND `key` IS NOT NULL) AS `t0`
INNER JOIN (SELECT `key`, `value`, CAST('2000-04-09' AS STRING) AS `ds`
FROM `default`.`pcr_t1`
WHERE `ds` = '2000-04-09' AND `key` IS NOT NULL) AS `t2` ON `t0`.`key` = `t2`.`key`
ORDER BY `t0`.`key`) AS `t4`
>>>>>>> 720a0f27
STAGE DEPENDENCIES:
  Stage-1 is a root stage
  Stage-2 depends on stages: Stage-1
  Stage-0 depends on stages: Stage-2

STAGE PLANS:
  Stage: Stage-1
    Map Reduce
      Map Operator Tree:
          TableScan
            alias: t1
            Statistics: Num rows: 20 Data size: 160 Basic stats: COMPLETE Column stats: NONE
            GatherStats: false
            Filter Operator
              isSamplingPred: false
              predicate: key is not null (type: boolean)
              Statistics: Num rows: 20 Data size: 160 Basic stats: COMPLETE Column stats: NONE
              Select Operator
                expressions: key (type: int), value (type: string)
                outputColumnNames: _col0, _col1
                Statistics: Num rows: 20 Data size: 160 Basic stats: COMPLETE Column stats: NONE
                Reduce Output Operator
                  key expressions: _col0 (type: int)
                  null sort order: a
                  sort order: +
                  Map-reduce partition columns: _col0 (type: int)
                  Statistics: Num rows: 20 Data size: 160 Basic stats: COMPLETE Column stats: NONE
                  tag: 0
                  value expressions: _col1 (type: string)
                  auto parallelism: false
          TableScan
            alias: t2
            Statistics: Num rows: 20 Data size: 160 Basic stats: COMPLETE Column stats: NONE
            GatherStats: false
            Filter Operator
              isSamplingPred: false
              predicate: key is not null (type: boolean)
              Statistics: Num rows: 20 Data size: 160 Basic stats: COMPLETE Column stats: NONE
              Select Operator
                expressions: key (type: int), value (type: string)
                outputColumnNames: _col0, _col1
                Statistics: Num rows: 20 Data size: 160 Basic stats: COMPLETE Column stats: NONE
                Reduce Output Operator
                  key expressions: _col0 (type: int)
                  null sort order: a
                  sort order: +
                  Map-reduce partition columns: _col0 (type: int)
                  Statistics: Num rows: 20 Data size: 160 Basic stats: COMPLETE Column stats: NONE
                  tag: 1
                  value expressions: _col1 (type: string)
                  auto parallelism: false
      Path -> Alias:
#### A masked pattern was here ####
      Path -> Partition:
#### A masked pattern was here ####
          Partition
            base file name: ds=2000-04-08
            input format: org.apache.hadoop.mapred.TextInputFormat
            output format: org.apache.hadoop.hive.ql.io.HiveIgnoreKeyTextOutputFormat
            partition values:
              ds 2000-04-08
            properties:
              COLUMN_STATS_ACCURATE {"BASIC_STATS":"true","COLUMN_STATS":{"key":"true","value":"true"}}
              bucket_count -1
              column.name.delimiter ,
              columns key,value
              columns.comments 
              columns.types int:string
#### A masked pattern was here ####
              name default.pcr_t1
              numFiles 1
              numRows 20
              partition_columns ds
              partition_columns.types string
              rawDataSize 160
              serialization.ddl struct pcr_t1 { i32 key, string value}
              serialization.format 1
              serialization.lib org.apache.hadoop.hive.serde2.lazy.LazySimpleSerDe
              totalSize 180
#### A masked pattern was here ####
            serde: org.apache.hadoop.hive.serde2.lazy.LazySimpleSerDe
          
              input format: org.apache.hadoop.mapred.TextInputFormat
              output format: org.apache.hadoop.hive.ql.io.HiveIgnoreKeyTextOutputFormat
              properties:
                bucket_count -1
                bucketing_version 2
                column.name.delimiter ,
                columns key,value
                columns.comments 
                columns.types int:string
#### A masked pattern was here ####
                name default.pcr_t1
                partition_columns ds
                partition_columns.types string
                serialization.ddl struct pcr_t1 { i32 key, string value}
                serialization.format 1
                serialization.lib org.apache.hadoop.hive.serde2.lazy.LazySimpleSerDe
#### A masked pattern was here ####
              serde: org.apache.hadoop.hive.serde2.lazy.LazySimpleSerDe
              name: default.pcr_t1
            name: default.pcr_t1
#### A masked pattern was here ####
          Partition
            base file name: ds=2000-04-09
            input format: org.apache.hadoop.mapred.TextInputFormat
            output format: org.apache.hadoop.hive.ql.io.HiveIgnoreKeyTextOutputFormat
            partition values:
              ds 2000-04-09
            properties:
              COLUMN_STATS_ACCURATE {"BASIC_STATS":"true","COLUMN_STATS":{"key":"true","value":"true"}}
              bucket_count -1
              column.name.delimiter ,
              columns key,value
              columns.comments 
              columns.types int:string
#### A masked pattern was here ####
              name default.pcr_t1
              numFiles 1
              numRows 20
              partition_columns ds
              partition_columns.types string
              rawDataSize 160
              serialization.ddl struct pcr_t1 { i32 key, string value}
              serialization.format 1
              serialization.lib org.apache.hadoop.hive.serde2.lazy.LazySimpleSerDe
              totalSize 180
#### A masked pattern was here ####
            serde: org.apache.hadoop.hive.serde2.lazy.LazySimpleSerDe
          
              input format: org.apache.hadoop.mapred.TextInputFormat
              output format: org.apache.hadoop.hive.ql.io.HiveIgnoreKeyTextOutputFormat
              properties:
                bucket_count -1
                bucketing_version 2
                column.name.delimiter ,
                columns key,value
                columns.comments 
                columns.types int:string
#### A masked pattern was here ####
                name default.pcr_t1
                partition_columns ds
                partition_columns.types string
                serialization.ddl struct pcr_t1 { i32 key, string value}
                serialization.format 1
                serialization.lib org.apache.hadoop.hive.serde2.lazy.LazySimpleSerDe
#### A masked pattern was here ####
              serde: org.apache.hadoop.hive.serde2.lazy.LazySimpleSerDe
              name: default.pcr_t1
            name: default.pcr_t1
      Truncated Path -> Alias:
        /pcr_t1/ds=2000-04-08 [$hdt$_0:$hdt$_0:t1]
        /pcr_t1/ds=2000-04-09 [$hdt$_0:$hdt$_1:t2]
      Needs Tagging: true
      Reduce Operator Tree:
        Join Operator
          condition map:
               Inner Join 0 to 1
          keys:
            0 _col0 (type: int)
            1 _col0 (type: int)
          outputColumnNames: _col0, _col1, _col3, _col4
          Statistics: Num rows: 22 Data size: 176 Basic stats: COMPLETE Column stats: NONE
          Select Operator
            expressions: _col0 (type: int), _col1 (type: string), _col3 (type: int), _col4 (type: string)
            outputColumnNames: _col0, _col1, _col2, _col3
            Statistics: Num rows: 22 Data size: 176 Basic stats: COMPLETE Column stats: NONE
            File Output Operator
              compressed: false
              GlobalTableId: 0
#### A masked pattern was here ####
              NumFilesPerFileSink: 1
              table:
                  input format: org.apache.hadoop.mapred.SequenceFileInputFormat
                  output format: org.apache.hadoop.hive.ql.io.HiveSequenceFileOutputFormat
                  properties:
                    column.name.delimiter ,
                    columns _col0,_col1,_col2,_col3
                    columns.types int,string,int,string
                    escape.delim \
                    serialization.lib org.apache.hadoop.hive.serde2.lazybinary.LazyBinarySerDe
                  serde: org.apache.hadoop.hive.serde2.lazybinary.LazyBinarySerDe
              TotalFiles: 1
              GatherStats: false
              MultiFileSpray: false

  Stage: Stage-2
    Map Reduce
      Map Operator Tree:
          TableScan
            GatherStats: false
            Reduce Output Operator
              key expressions: _col0 (type: int)
              null sort order: z
              sort order: +
              Statistics: Num rows: 22 Data size: 176 Basic stats: COMPLETE Column stats: NONE
              tag: -1
              value expressions: _col1 (type: string), _col2 (type: int), _col3 (type: string)
              auto parallelism: false
      Execution mode: vectorized
      Path -> Alias:
#### A masked pattern was here ####
      Path -> Partition:
#### A masked pattern was here ####
          Partition
            base file name: -mr-10004
            input format: org.apache.hadoop.mapred.SequenceFileInputFormat
            output format: org.apache.hadoop.hive.ql.io.HiveSequenceFileOutputFormat
            properties:
              column.name.delimiter ,
              columns _col0,_col1,_col2,_col3
              columns.types int,string,int,string
              escape.delim \
              serialization.lib org.apache.hadoop.hive.serde2.lazybinary.LazyBinarySerDe
            serde: org.apache.hadoop.hive.serde2.lazybinary.LazyBinarySerDe
          
              input format: org.apache.hadoop.mapred.SequenceFileInputFormat
              output format: org.apache.hadoop.hive.ql.io.HiveSequenceFileOutputFormat
              properties:
                column.name.delimiter ,
                columns _col0,_col1,_col2,_col3
                columns.types int,string,int,string
                escape.delim \
                serialization.lib org.apache.hadoop.hive.serde2.lazybinary.LazyBinarySerDe
              serde: org.apache.hadoop.hive.serde2.lazybinary.LazyBinarySerDe
      Truncated Path -> Alias:
#### A masked pattern was here ####
      Needs Tagging: false
      Reduce Operator Tree:
        Select Operator
          expressions: KEY.reducesinkkey0 (type: int), VALUE._col0 (type: string), '2000-04-08' (type: string), VALUE._col1 (type: int), VALUE._col2 (type: string), '2000-04-09' (type: string)
          outputColumnNames: _col0, _col1, _col2, _col3, _col4, _col5
          Statistics: Num rows: 22 Data size: 176 Basic stats: COMPLETE Column stats: NONE
          File Output Operator
            compressed: false
            GlobalTableId: 0
#### A masked pattern was here ####
            NumFilesPerFileSink: 1
            Statistics: Num rows: 22 Data size: 176 Basic stats: COMPLETE Column stats: NONE
#### A masked pattern was here ####
            table:
                input format: org.apache.hadoop.mapred.SequenceFileInputFormat
                output format: org.apache.hadoop.hive.ql.io.HiveSequenceFileOutputFormat
                properties:
                  columns _col0,_col1,_col2,_col3,_col4,_col5
                  columns.types int:string:string:int:string:string
                  escape.delim \
                  hive.serialization.extend.additional.nesting.levels true
                  serialization.escape.crlf true
                  serialization.format 1
                  serialization.lib org.apache.hadoop.hive.serde2.lazy.LazySimpleSerDe
                serde: org.apache.hadoop.hive.serde2.lazy.LazySimpleSerDe
            TotalFiles: 1
            GatherStats: false
            MultiFileSpray: false

  Stage: Stage-0
    Fetch Operator
      limit: -1
      Processor Tree:
        ListSink

PREHOOK: query: select * from pcr_t1 t1 join pcr_t1 t2 on t1.key=t2.key and t1.ds='2000-04-08' and t2.ds='2000-04-09' order by t1.key
PREHOOK: type: QUERY
PREHOOK: Input: default@pcr_t1
PREHOOK: Input: default@pcr_t1@ds=2000-04-08
PREHOOK: Input: default@pcr_t1@ds=2000-04-09
#### A masked pattern was here ####
POSTHOOK: query: select * from pcr_t1 t1 join pcr_t1 t2 on t1.key=t2.key and t1.ds='2000-04-08' and t2.ds='2000-04-09' order by t1.key
POSTHOOK: type: QUERY
POSTHOOK: Input: default@pcr_t1
POSTHOOK: Input: default@pcr_t1@ds=2000-04-08
POSTHOOK: Input: default@pcr_t1@ds=2000-04-09
#### A masked pattern was here ####
0	val_0	2000-04-08	0	val_0	2000-04-09
0	val_0	2000-04-08	0	val_0	2000-04-09
0	val_0	2000-04-08	0	val_0	2000-04-09
0	val_0	2000-04-08	0	val_0	2000-04-09
0	val_0	2000-04-08	0	val_0	2000-04-09
0	val_0	2000-04-08	0	val_0	2000-04-09
0	val_0	2000-04-08	0	val_0	2000-04-09
0	val_0	2000-04-08	0	val_0	2000-04-09
0	val_0	2000-04-08	0	val_0	2000-04-09
2	val_2	2000-04-08	2	val_2	2000-04-09
4	val_4	2000-04-08	4	val_4	2000-04-09
5	val_5	2000-04-08	5	val_5	2000-04-09
5	val_5	2000-04-08	5	val_5	2000-04-09
5	val_5	2000-04-08	5	val_5	2000-04-09
5	val_5	2000-04-08	5	val_5	2000-04-09
5	val_5	2000-04-08	5	val_5	2000-04-09
5	val_5	2000-04-08	5	val_5	2000-04-09
5	val_5	2000-04-08	5	val_5	2000-04-09
5	val_5	2000-04-08	5	val_5	2000-04-09
5	val_5	2000-04-08	5	val_5	2000-04-09
8	val_8	2000-04-08	8	val_8	2000-04-09
9	val_9	2000-04-08	9	val_9	2000-04-09
10	val_10	2000-04-08	10	val_10	2000-04-09
11	val_11	2000-04-08	11	val_11	2000-04-09
12	val_12	2000-04-08	12	val_12	2000-04-09
12	val_12	2000-04-08	12	val_12	2000-04-09
12	val_12	2000-04-08	12	val_12	2000-04-09
12	val_12	2000-04-08	12	val_12	2000-04-09
15	val_15	2000-04-08	15	val_15	2000-04-09
15	val_15	2000-04-08	15	val_15	2000-04-09
15	val_15	2000-04-08	15	val_15	2000-04-09
15	val_15	2000-04-08	15	val_15	2000-04-09
17	val_17	2000-04-08	17	val_17	2000-04-09
18	val_18	2000-04-08	18	val_18	2000-04-09
18	val_18	2000-04-08	18	val_18	2000-04-09
18	val_18	2000-04-08	18	val_18	2000-04-09
18	val_18	2000-04-08	18	val_18	2000-04-09
19	val_19	2000-04-08	19	val_19	2000-04-09
PREHOOK: query: insert overwrite table pcr_t1 partition (ds='2000-04-11') select * from src where key < 20 order by key
PREHOOK: type: QUERY
PREHOOK: Input: default@src
PREHOOK: Output: default@pcr_t1@ds=2000-04-11
POSTHOOK: query: insert overwrite table pcr_t1 partition (ds='2000-04-11') select * from src where key < 20 order by key
POSTHOOK: type: QUERY
POSTHOOK: Input: default@src
POSTHOOK: Output: default@pcr_t1@ds=2000-04-11
POSTHOOK: Lineage: pcr_t1 PARTITION(ds=2000-04-11).key EXPRESSION [(src)src.FieldSchema(name:key, type:string, comment:default), ]
POSTHOOK: Lineage: pcr_t1 PARTITION(ds=2000-04-11).value SIMPLE [(src)src.FieldSchema(name:value, type:string, comment:default), ]
PREHOOK: query: explain extended select key, value, ds from pcr_t1 where (ds>'2000-04-08' and ds<'2000-04-11') or (ds>='2000-04-08' and ds<='2000-04-11' and key=2) order by key, value, ds
PREHOOK: type: QUERY
PREHOOK: Input: default@pcr_t1
PREHOOK: Input: default@pcr_t1@ds=2000-04-08
PREHOOK: Input: default@pcr_t1@ds=2000-04-09
PREHOOK: Input: default@pcr_t1@ds=2000-04-10
PREHOOK: Input: default@pcr_t1@ds=2000-04-11
#### A masked pattern was here ####
POSTHOOK: query: explain extended select key, value, ds from pcr_t1 where (ds>'2000-04-08' and ds<'2000-04-11') or (ds>='2000-04-08' and ds<='2000-04-11' and key=2) order by key, value, ds
POSTHOOK: type: QUERY
POSTHOOK: Input: default@pcr_t1
POSTHOOK: Input: default@pcr_t1@ds=2000-04-08
POSTHOOK: Input: default@pcr_t1@ds=2000-04-09
POSTHOOK: Input: default@pcr_t1@ds=2000-04-10
POSTHOOK: Input: default@pcr_t1@ds=2000-04-11
#### A masked pattern was here ####
<<<<<<< HEAD
=======
OPTIMIZED SQL: SELECT `key`, `value`, `ds`
FROM `default`.`pcr_t1`
WHERE `ds` > '2000-04-08' AND `ds` < '2000-04-11' OR `ds` >= '2000-04-08' AND `ds` <= '2000-04-11' AND `key` = 2
ORDER BY `key`, `value`, `ds`
>>>>>>> 720a0f27
STAGE DEPENDENCIES:
  Stage-1 is a root stage
  Stage-0 depends on stages: Stage-1

STAGE PLANS:
  Stage: Stage-1
    Map Reduce
      Map Operator Tree:
          TableScan
            alias: pcr_t1
            Statistics: Num rows: 80 Data size: 640 Basic stats: COMPLETE Column stats: NONE
            GatherStats: false
            Filter Operator
              isSamplingPred: false
              predicate: (((ds > '2000-04-08') and (ds < '2000-04-11')) or (key = 2)) (type: boolean)
              Statistics: Num rows: 48 Data size: 384 Basic stats: COMPLETE Column stats: NONE
              Select Operator
                expressions: key (type: int), value (type: string), ds (type: string)
                outputColumnNames: _col0, _col1, _col2
                Statistics: Num rows: 48 Data size: 384 Basic stats: COMPLETE Column stats: NONE
                Reduce Output Operator
                  key expressions: _col0 (type: int), _col1 (type: string), _col2 (type: string)
                  null sort order: zzz
                  sort order: +++
                  Statistics: Num rows: 48 Data size: 384 Basic stats: COMPLETE Column stats: NONE
                  tag: -1
                  auto parallelism: false
      Execution mode: vectorized
      Path -> Alias:
#### A masked pattern was here ####
      Path -> Partition:
#### A masked pattern was here ####
          Partition
            base file name: ds=2000-04-08
            input format: org.apache.hadoop.mapred.TextInputFormat
            output format: org.apache.hadoop.hive.ql.io.HiveIgnoreKeyTextOutputFormat
            partition values:
              ds 2000-04-08
            properties:
              COLUMN_STATS_ACCURATE {"BASIC_STATS":"true","COLUMN_STATS":{"key":"true","value":"true"}}
              bucket_count -1
              column.name.delimiter ,
              columns key,value
              columns.comments 
              columns.types int:string
#### A masked pattern was here ####
              name default.pcr_t1
              numFiles 1
              numRows 20
              partition_columns ds
              partition_columns.types string
              rawDataSize 160
              serialization.ddl struct pcr_t1 { i32 key, string value}
              serialization.format 1
              serialization.lib org.apache.hadoop.hive.serde2.lazy.LazySimpleSerDe
              totalSize 180
#### A masked pattern was here ####
            serde: org.apache.hadoop.hive.serde2.lazy.LazySimpleSerDe
          
              input format: org.apache.hadoop.mapred.TextInputFormat
              output format: org.apache.hadoop.hive.ql.io.HiveIgnoreKeyTextOutputFormat
              properties:
                bucket_count -1
                bucketing_version 2
                column.name.delimiter ,
                columns key,value
                columns.comments 
                columns.types int:string
#### A masked pattern was here ####
                name default.pcr_t1
                partition_columns ds
                partition_columns.types string
                serialization.ddl struct pcr_t1 { i32 key, string value}
                serialization.format 1
                serialization.lib org.apache.hadoop.hive.serde2.lazy.LazySimpleSerDe
#### A masked pattern was here ####
              serde: org.apache.hadoop.hive.serde2.lazy.LazySimpleSerDe
              name: default.pcr_t1
            name: default.pcr_t1
#### A masked pattern was here ####
          Partition
            base file name: ds=2000-04-09
            input format: org.apache.hadoop.mapred.TextInputFormat
            output format: org.apache.hadoop.hive.ql.io.HiveIgnoreKeyTextOutputFormat
            partition values:
              ds 2000-04-09
            properties:
              COLUMN_STATS_ACCURATE {"BASIC_STATS":"true","COLUMN_STATS":{"key":"true","value":"true"}}
              bucket_count -1
              column.name.delimiter ,
              columns key,value
              columns.comments 
              columns.types int:string
#### A masked pattern was here ####
              name default.pcr_t1
              numFiles 1
              numRows 20
              partition_columns ds
              partition_columns.types string
              rawDataSize 160
              serialization.ddl struct pcr_t1 { i32 key, string value}
              serialization.format 1
              serialization.lib org.apache.hadoop.hive.serde2.lazy.LazySimpleSerDe
              totalSize 180
#### A masked pattern was here ####
            serde: org.apache.hadoop.hive.serde2.lazy.LazySimpleSerDe
          
              input format: org.apache.hadoop.mapred.TextInputFormat
              output format: org.apache.hadoop.hive.ql.io.HiveIgnoreKeyTextOutputFormat
              properties:
                bucket_count -1
                bucketing_version 2
                column.name.delimiter ,
                columns key,value
                columns.comments 
                columns.types int:string
#### A masked pattern was here ####
                name default.pcr_t1
                partition_columns ds
                partition_columns.types string
                serialization.ddl struct pcr_t1 { i32 key, string value}
                serialization.format 1
                serialization.lib org.apache.hadoop.hive.serde2.lazy.LazySimpleSerDe
#### A masked pattern was here ####
              serde: org.apache.hadoop.hive.serde2.lazy.LazySimpleSerDe
              name: default.pcr_t1
            name: default.pcr_t1
#### A masked pattern was here ####
          Partition
            base file name: ds=2000-04-10
            input format: org.apache.hadoop.mapred.TextInputFormat
            output format: org.apache.hadoop.hive.ql.io.HiveIgnoreKeyTextOutputFormat
            partition values:
              ds 2000-04-10
            properties:
              COLUMN_STATS_ACCURATE {"BASIC_STATS":"true","COLUMN_STATS":{"key":"true","value":"true"}}
              bucket_count -1
              column.name.delimiter ,
              columns key,value
              columns.comments 
              columns.types int:string
#### A masked pattern was here ####
              name default.pcr_t1
              numFiles 1
              numRows 20
              partition_columns ds
              partition_columns.types string
              rawDataSize 160
              serialization.ddl struct pcr_t1 { i32 key, string value}
              serialization.format 1
              serialization.lib org.apache.hadoop.hive.serde2.lazy.LazySimpleSerDe
              totalSize 180
#### A masked pattern was here ####
            serde: org.apache.hadoop.hive.serde2.lazy.LazySimpleSerDe
          
              input format: org.apache.hadoop.mapred.TextInputFormat
              output format: org.apache.hadoop.hive.ql.io.HiveIgnoreKeyTextOutputFormat
              properties:
                bucket_count -1
                bucketing_version 2
                column.name.delimiter ,
                columns key,value
                columns.comments 
                columns.types int:string
#### A masked pattern was here ####
                name default.pcr_t1
                partition_columns ds
                partition_columns.types string
                serialization.ddl struct pcr_t1 { i32 key, string value}
                serialization.format 1
                serialization.lib org.apache.hadoop.hive.serde2.lazy.LazySimpleSerDe
#### A masked pattern was here ####
              serde: org.apache.hadoop.hive.serde2.lazy.LazySimpleSerDe
              name: default.pcr_t1
            name: default.pcr_t1
#### A masked pattern was here ####
          Partition
            base file name: ds=2000-04-11
            input format: org.apache.hadoop.mapred.TextInputFormat
            output format: org.apache.hadoop.hive.ql.io.HiveIgnoreKeyTextOutputFormat
            partition values:
              ds 2000-04-11
            properties:
              COLUMN_STATS_ACCURATE {"BASIC_STATS":"true","COLUMN_STATS":{"key":"true","value":"true"}}
              bucket_count -1
              column.name.delimiter ,
              columns key,value
              columns.comments 
              columns.types int:string
#### A masked pattern was here ####
              name default.pcr_t1
              numFiles 1
              numRows 20
              partition_columns ds
              partition_columns.types string
              rawDataSize 160
              serialization.ddl struct pcr_t1 { i32 key, string value}
              serialization.format 1
              serialization.lib org.apache.hadoop.hive.serde2.lazy.LazySimpleSerDe
              totalSize 180
#### A masked pattern was here ####
            serde: org.apache.hadoop.hive.serde2.lazy.LazySimpleSerDe
          
              input format: org.apache.hadoop.mapred.TextInputFormat
              output format: org.apache.hadoop.hive.ql.io.HiveIgnoreKeyTextOutputFormat
              properties:
                bucket_count -1
                bucketing_version 2
                column.name.delimiter ,
                columns key,value
                columns.comments 
                columns.types int:string
#### A masked pattern was here ####
                name default.pcr_t1
                partition_columns ds
                partition_columns.types string
                serialization.ddl struct pcr_t1 { i32 key, string value}
                serialization.format 1
                serialization.lib org.apache.hadoop.hive.serde2.lazy.LazySimpleSerDe
#### A masked pattern was here ####
              serde: org.apache.hadoop.hive.serde2.lazy.LazySimpleSerDe
              name: default.pcr_t1
            name: default.pcr_t1
      Truncated Path -> Alias:
        /pcr_t1/ds=2000-04-08 [pcr_t1]
        /pcr_t1/ds=2000-04-09 [pcr_t1]
        /pcr_t1/ds=2000-04-10 [pcr_t1]
        /pcr_t1/ds=2000-04-11 [pcr_t1]
      Needs Tagging: false
      Reduce Operator Tree:
        Select Operator
          expressions: KEY.reducesinkkey0 (type: int), KEY.reducesinkkey1 (type: string), KEY.reducesinkkey2 (type: string)
          outputColumnNames: _col0, _col1, _col2
          Statistics: Num rows: 48 Data size: 384 Basic stats: COMPLETE Column stats: NONE
          File Output Operator
            compressed: false
            GlobalTableId: 0
#### A masked pattern was here ####
            NumFilesPerFileSink: 1
            Statistics: Num rows: 48 Data size: 384 Basic stats: COMPLETE Column stats: NONE
#### A masked pattern was here ####
            table:
                input format: org.apache.hadoop.mapred.SequenceFileInputFormat
                output format: org.apache.hadoop.hive.ql.io.HiveSequenceFileOutputFormat
                properties:
                  columns _col0,_col1,_col2
                  columns.types int:string:string
                  escape.delim \
                  hive.serialization.extend.additional.nesting.levels true
                  serialization.escape.crlf true
                  serialization.format 1
                  serialization.lib org.apache.hadoop.hive.serde2.lazy.LazySimpleSerDe
                serde: org.apache.hadoop.hive.serde2.lazy.LazySimpleSerDe
            TotalFiles: 1
            GatherStats: false
            MultiFileSpray: false

  Stage: Stage-0
    Fetch Operator
      limit: -1
      Processor Tree:
        ListSink

PREHOOK: query: select key, value, ds from pcr_t1 where (ds>'2000-04-08' and ds<'2000-04-11') or (ds>='2000-04-08' and ds<='2000-04-11' and key=2) order by key, value, ds
PREHOOK: type: QUERY
PREHOOK: Input: default@pcr_t1
PREHOOK: Input: default@pcr_t1@ds=2000-04-08
PREHOOK: Input: default@pcr_t1@ds=2000-04-09
PREHOOK: Input: default@pcr_t1@ds=2000-04-10
PREHOOK: Input: default@pcr_t1@ds=2000-04-11
#### A masked pattern was here ####
POSTHOOK: query: select key, value, ds from pcr_t1 where (ds>'2000-04-08' and ds<'2000-04-11') or (ds>='2000-04-08' and ds<='2000-04-11' and key=2) order by key, value, ds
POSTHOOK: type: QUERY
POSTHOOK: Input: default@pcr_t1
POSTHOOK: Input: default@pcr_t1@ds=2000-04-08
POSTHOOK: Input: default@pcr_t1@ds=2000-04-09
POSTHOOK: Input: default@pcr_t1@ds=2000-04-10
POSTHOOK: Input: default@pcr_t1@ds=2000-04-11
#### A masked pattern was here ####
0	val_0	2000-04-09
0	val_0	2000-04-09
0	val_0	2000-04-09
0	val_0	2000-04-10
0	val_0	2000-04-10
0	val_0	2000-04-10
2	val_2	2000-04-08
2	val_2	2000-04-09
2	val_2	2000-04-10
2	val_2	2000-04-11
4	val_4	2000-04-09
4	val_4	2000-04-10
5	val_5	2000-04-09
5	val_5	2000-04-09
5	val_5	2000-04-09
5	val_5	2000-04-10
5	val_5	2000-04-10
5	val_5	2000-04-10
8	val_8	2000-04-09
8	val_8	2000-04-10
9	val_9	2000-04-09
9	val_9	2000-04-10
10	val_10	2000-04-09
10	val_10	2000-04-10
11	val_11	2000-04-09
11	val_11	2000-04-10
12	val_12	2000-04-09
12	val_12	2000-04-09
12	val_12	2000-04-10
12	val_12	2000-04-10
15	val_15	2000-04-09
15	val_15	2000-04-09
15	val_15	2000-04-10
15	val_15	2000-04-10
17	val_17	2000-04-09
17	val_17	2000-04-10
18	val_18	2000-04-09
18	val_18	2000-04-09
18	val_18	2000-04-10
18	val_18	2000-04-10
19	val_19	2000-04-09
19	val_19	2000-04-10
PREHOOK: query: explain extended select key, value, ds from pcr_t1 where (ds>'2000-04-08' and ds<'2000-04-11') or (ds<='2000-04-09' and key=2) order by key, value, ds
PREHOOK: type: QUERY
PREHOOK: Input: default@pcr_t1
PREHOOK: Input: default@pcr_t1@ds=2000-04-08
PREHOOK: Input: default@pcr_t1@ds=2000-04-09
PREHOOK: Input: default@pcr_t1@ds=2000-04-10
#### A masked pattern was here ####
POSTHOOK: query: explain extended select key, value, ds from pcr_t1 where (ds>'2000-04-08' and ds<'2000-04-11') or (ds<='2000-04-09' and key=2) order by key, value, ds
POSTHOOK: type: QUERY
POSTHOOK: Input: default@pcr_t1
POSTHOOK: Input: default@pcr_t1@ds=2000-04-08
POSTHOOK: Input: default@pcr_t1@ds=2000-04-09
POSTHOOK: Input: default@pcr_t1@ds=2000-04-10
#### A masked pattern was here ####
<<<<<<< HEAD
=======
OPTIMIZED SQL: SELECT `key`, `value`, `ds`
FROM `default`.`pcr_t1`
WHERE `ds` > '2000-04-08' AND `ds` < '2000-04-11' OR `ds` <= '2000-04-09' AND `key` = 2
ORDER BY `key`, `value`, `ds`
>>>>>>> 720a0f27
STAGE DEPENDENCIES:
  Stage-1 is a root stage
  Stage-0 depends on stages: Stage-1

STAGE PLANS:
  Stage: Stage-1
    Map Reduce
      Map Operator Tree:
          TableScan
            alias: pcr_t1
            Statistics: Num rows: 60 Data size: 480 Basic stats: COMPLETE Column stats: NONE
            GatherStats: false
            Filter Operator
              isSamplingPred: false
              predicate: (((ds <= '2000-04-09') and (key = 2)) or (ds > '2000-04-08')) (type: boolean)
              Statistics: Num rows: 30 Data size: 240 Basic stats: COMPLETE Column stats: NONE
              Select Operator
                expressions: key (type: int), value (type: string), ds (type: string)
                outputColumnNames: _col0, _col1, _col2
                Statistics: Num rows: 30 Data size: 240 Basic stats: COMPLETE Column stats: NONE
                Reduce Output Operator
                  key expressions: _col0 (type: int), _col1 (type: string), _col2 (type: string)
                  null sort order: zzz
                  sort order: +++
                  Statistics: Num rows: 30 Data size: 240 Basic stats: COMPLETE Column stats: NONE
                  tag: -1
                  auto parallelism: false
      Execution mode: vectorized
      Path -> Alias:
#### A masked pattern was here ####
      Path -> Partition:
#### A masked pattern was here ####
          Partition
            base file name: ds=2000-04-08
            input format: org.apache.hadoop.mapred.TextInputFormat
            output format: org.apache.hadoop.hive.ql.io.HiveIgnoreKeyTextOutputFormat
            partition values:
              ds 2000-04-08
            properties:
              COLUMN_STATS_ACCURATE {"BASIC_STATS":"true","COLUMN_STATS":{"key":"true","value":"true"}}
              bucket_count -1
              column.name.delimiter ,
              columns key,value
              columns.comments 
              columns.types int:string
#### A masked pattern was here ####
              name default.pcr_t1
              numFiles 1
              numRows 20
              partition_columns ds
              partition_columns.types string
              rawDataSize 160
              serialization.ddl struct pcr_t1 { i32 key, string value}
              serialization.format 1
              serialization.lib org.apache.hadoop.hive.serde2.lazy.LazySimpleSerDe
              totalSize 180
#### A masked pattern was here ####
            serde: org.apache.hadoop.hive.serde2.lazy.LazySimpleSerDe
          
              input format: org.apache.hadoop.mapred.TextInputFormat
              output format: org.apache.hadoop.hive.ql.io.HiveIgnoreKeyTextOutputFormat
              properties:
                bucket_count -1
                bucketing_version 2
                column.name.delimiter ,
                columns key,value
                columns.comments 
                columns.types int:string
#### A masked pattern was here ####
                name default.pcr_t1
                partition_columns ds
                partition_columns.types string
                serialization.ddl struct pcr_t1 { i32 key, string value}
                serialization.format 1
                serialization.lib org.apache.hadoop.hive.serde2.lazy.LazySimpleSerDe
#### A masked pattern was here ####
              serde: org.apache.hadoop.hive.serde2.lazy.LazySimpleSerDe
              name: default.pcr_t1
            name: default.pcr_t1
#### A masked pattern was here ####
          Partition
            base file name: ds=2000-04-09
            input format: org.apache.hadoop.mapred.TextInputFormat
            output format: org.apache.hadoop.hive.ql.io.HiveIgnoreKeyTextOutputFormat
            partition values:
              ds 2000-04-09
            properties:
              COLUMN_STATS_ACCURATE {"BASIC_STATS":"true","COLUMN_STATS":{"key":"true","value":"true"}}
              bucket_count -1
              column.name.delimiter ,
              columns key,value
              columns.comments 
              columns.types int:string
#### A masked pattern was here ####
              name default.pcr_t1
              numFiles 1
              numRows 20
              partition_columns ds
              partition_columns.types string
              rawDataSize 160
              serialization.ddl struct pcr_t1 { i32 key, string value}
              serialization.format 1
              serialization.lib org.apache.hadoop.hive.serde2.lazy.LazySimpleSerDe
              totalSize 180
#### A masked pattern was here ####
            serde: org.apache.hadoop.hive.serde2.lazy.LazySimpleSerDe
          
              input format: org.apache.hadoop.mapred.TextInputFormat
              output format: org.apache.hadoop.hive.ql.io.HiveIgnoreKeyTextOutputFormat
              properties:
                bucket_count -1
                bucketing_version 2
                column.name.delimiter ,
                columns key,value
                columns.comments 
                columns.types int:string
#### A masked pattern was here ####
                name default.pcr_t1
                partition_columns ds
                partition_columns.types string
                serialization.ddl struct pcr_t1 { i32 key, string value}
                serialization.format 1
                serialization.lib org.apache.hadoop.hive.serde2.lazy.LazySimpleSerDe
#### A masked pattern was here ####
              serde: org.apache.hadoop.hive.serde2.lazy.LazySimpleSerDe
              name: default.pcr_t1
            name: default.pcr_t1
#### A masked pattern was here ####
          Partition
            base file name: ds=2000-04-10
            input format: org.apache.hadoop.mapred.TextInputFormat
            output format: org.apache.hadoop.hive.ql.io.HiveIgnoreKeyTextOutputFormat
            partition values:
              ds 2000-04-10
            properties:
              COLUMN_STATS_ACCURATE {"BASIC_STATS":"true","COLUMN_STATS":{"key":"true","value":"true"}}
              bucket_count -1
              column.name.delimiter ,
              columns key,value
              columns.comments 
              columns.types int:string
#### A masked pattern was here ####
              name default.pcr_t1
              numFiles 1
              numRows 20
              partition_columns ds
              partition_columns.types string
              rawDataSize 160
              serialization.ddl struct pcr_t1 { i32 key, string value}
              serialization.format 1
              serialization.lib org.apache.hadoop.hive.serde2.lazy.LazySimpleSerDe
              totalSize 180
#### A masked pattern was here ####
            serde: org.apache.hadoop.hive.serde2.lazy.LazySimpleSerDe
          
              input format: org.apache.hadoop.mapred.TextInputFormat
              output format: org.apache.hadoop.hive.ql.io.HiveIgnoreKeyTextOutputFormat
              properties:
                bucket_count -1
                bucketing_version 2
                column.name.delimiter ,
                columns key,value
                columns.comments 
                columns.types int:string
#### A masked pattern was here ####
                name default.pcr_t1
                partition_columns ds
                partition_columns.types string
                serialization.ddl struct pcr_t1 { i32 key, string value}
                serialization.format 1
                serialization.lib org.apache.hadoop.hive.serde2.lazy.LazySimpleSerDe
#### A masked pattern was here ####
              serde: org.apache.hadoop.hive.serde2.lazy.LazySimpleSerDe
              name: default.pcr_t1
            name: default.pcr_t1
      Truncated Path -> Alias:
        /pcr_t1/ds=2000-04-08 [pcr_t1]
        /pcr_t1/ds=2000-04-09 [pcr_t1]
        /pcr_t1/ds=2000-04-10 [pcr_t1]
      Needs Tagging: false
      Reduce Operator Tree:
        Select Operator
          expressions: KEY.reducesinkkey0 (type: int), KEY.reducesinkkey1 (type: string), KEY.reducesinkkey2 (type: string)
          outputColumnNames: _col0, _col1, _col2
          Statistics: Num rows: 30 Data size: 240 Basic stats: COMPLETE Column stats: NONE
          File Output Operator
            compressed: false
            GlobalTableId: 0
#### A masked pattern was here ####
            NumFilesPerFileSink: 1
            Statistics: Num rows: 30 Data size: 240 Basic stats: COMPLETE Column stats: NONE
#### A masked pattern was here ####
            table:
                input format: org.apache.hadoop.mapred.SequenceFileInputFormat
                output format: org.apache.hadoop.hive.ql.io.HiveSequenceFileOutputFormat
                properties:
                  columns _col0,_col1,_col2
                  columns.types int:string:string
                  escape.delim \
                  hive.serialization.extend.additional.nesting.levels true
                  serialization.escape.crlf true
                  serialization.format 1
                  serialization.lib org.apache.hadoop.hive.serde2.lazy.LazySimpleSerDe
                serde: org.apache.hadoop.hive.serde2.lazy.LazySimpleSerDe
            TotalFiles: 1
            GatherStats: false
            MultiFileSpray: false

  Stage: Stage-0
    Fetch Operator
      limit: -1
      Processor Tree:
        ListSink

PREHOOK: query: select key, value, ds from pcr_t1 where (ds>'2000-04-08' and ds<'2000-04-11') or (ds<='2000-04-09' and key=2) order by key, value, ds
PREHOOK: type: QUERY
PREHOOK: Input: default@pcr_t1
PREHOOK: Input: default@pcr_t1@ds=2000-04-08
PREHOOK: Input: default@pcr_t1@ds=2000-04-09
PREHOOK: Input: default@pcr_t1@ds=2000-04-10
#### A masked pattern was here ####
POSTHOOK: query: select key, value, ds from pcr_t1 where (ds>'2000-04-08' and ds<'2000-04-11') or (ds<='2000-04-09' and key=2) order by key, value, ds
POSTHOOK: type: QUERY
POSTHOOK: Input: default@pcr_t1
POSTHOOK: Input: default@pcr_t1@ds=2000-04-08
POSTHOOK: Input: default@pcr_t1@ds=2000-04-09
POSTHOOK: Input: default@pcr_t1@ds=2000-04-10
#### A masked pattern was here ####
0	val_0	2000-04-09
0	val_0	2000-04-09
0	val_0	2000-04-09
0	val_0	2000-04-10
0	val_0	2000-04-10
0	val_0	2000-04-10
2	val_2	2000-04-08
2	val_2	2000-04-09
2	val_2	2000-04-10
4	val_4	2000-04-09
4	val_4	2000-04-10
5	val_5	2000-04-09
5	val_5	2000-04-09
5	val_5	2000-04-09
5	val_5	2000-04-10
5	val_5	2000-04-10
5	val_5	2000-04-10
8	val_8	2000-04-09
8	val_8	2000-04-10
9	val_9	2000-04-09
9	val_9	2000-04-10
10	val_10	2000-04-09
10	val_10	2000-04-10
11	val_11	2000-04-09
11	val_11	2000-04-10
12	val_12	2000-04-09
12	val_12	2000-04-09
12	val_12	2000-04-10
12	val_12	2000-04-10
15	val_15	2000-04-09
15	val_15	2000-04-09
15	val_15	2000-04-10
15	val_15	2000-04-10
17	val_17	2000-04-09
17	val_17	2000-04-10
18	val_18	2000-04-09
18	val_18	2000-04-09
18	val_18	2000-04-10
18	val_18	2000-04-10
19	val_19	2000-04-09
19	val_19	2000-04-10
PREHOOK: query: create table pcr_t2 (key int, value string)
PREHOOK: type: CREATETABLE
PREHOOK: Output: database:default
PREHOOK: Output: default@pcr_t2
POSTHOOK: query: create table pcr_t2 (key int, value string)
POSTHOOK: type: CREATETABLE
POSTHOOK: Output: database:default
POSTHOOK: Output: default@pcr_t2
PREHOOK: query: create table pcr_t3 (key int, value string)
PREHOOK: type: CREATETABLE
PREHOOK: Output: database:default
PREHOOK: Output: default@pcr_t3
POSTHOOK: query: create table pcr_t3 (key int, value string)
POSTHOOK: type: CREATETABLE
POSTHOOK: Output: database:default
POSTHOOK: Output: default@pcr_t3
PREHOOK: query: explain extended
from pcr_t1
insert overwrite table pcr_t2 select key, value where ds='2000-04-08'
insert overwrite table pcr_t3 select key, value where ds='2000-04-08'
PREHOOK: type: QUERY
PREHOOK: Input: default@pcr_t1
PREHOOK: Input: default@pcr_t1@ds=2000-04-08
PREHOOK: Output: default@pcr_t2
PREHOOK: Output: default@pcr_t3
POSTHOOK: query: explain extended
from pcr_t1
insert overwrite table pcr_t2 select key, value where ds='2000-04-08'
insert overwrite table pcr_t3 select key, value where ds='2000-04-08'
POSTHOOK: type: QUERY
POSTHOOK: Input: default@pcr_t1
POSTHOOK: Input: default@pcr_t1@ds=2000-04-08
POSTHOOK: Output: default@pcr_t2
POSTHOOK: Output: default@pcr_t3
STAGE DEPENDENCIES:
  Stage-2 is a root stage
  Stage-8 depends on stages: Stage-2 , consists of Stage-5, Stage-4, Stage-6
  Stage-5
  Stage-0 depends on stages: Stage-5, Stage-4, Stage-7
  Stage-3 depends on stages: Stage-0, Stage-10
  Stage-4
  Stage-6
  Stage-7 depends on stages: Stage-6
  Stage-1 depends on stages: Stage-2
  Stage-9 depends on stages: Stage-1, Stage-10
  Stage-10 depends on stages: Stage-2

STAGE PLANS:
  Stage: Stage-2
    Map Reduce
      Map Operator Tree:
          TableScan
            alias: pcr_t1
            Statistics: Num rows: 20 Data size: 160 Basic stats: COMPLETE Column stats: NONE
            GatherStats: false
            Select Operator
              expressions: key (type: int), value (type: string)
              outputColumnNames: _col0, _col1
              Statistics: Num rows: 20 Data size: 160 Basic stats: COMPLETE Column stats: NONE
              File Output Operator
                compressed: false
                GlobalTableId: 1
#### A masked pattern was here ####
                NumFilesPerFileSink: 1
                Statistics: Num rows: 20 Data size: 160 Basic stats: COMPLETE Column stats: NONE
#### A masked pattern was here ####
                table:
                    input format: org.apache.hadoop.mapred.TextInputFormat
                    output format: org.apache.hadoop.hive.ql.io.HiveIgnoreKeyTextOutputFormat
                    properties:
                      COLUMN_STATS_ACCURATE {"BASIC_STATS":"true","COLUMN_STATS":{"key":"true","value":"true"}}
                      bucket_count -1
                      bucketing_version 2
                      column.name.delimiter ,
                      columns key,value
                      columns.comments 
                      columns.types int:string
#### A masked pattern was here ####
                      name default.pcr_t2
                      numFiles 0
                      numRows 0
                      rawDataSize 0
                      serialization.ddl struct pcr_t2 { i32 key, string value}
                      serialization.format 1
                      serialization.lib org.apache.hadoop.hive.serde2.lazy.LazySimpleSerDe
                      totalSize 0
#### A masked pattern was here ####
                    serde: org.apache.hadoop.hive.serde2.lazy.LazySimpleSerDe
                    name: default.pcr_t2
                TotalFiles: 1
                GatherStats: true
                MultiFileSpray: false
              Select Operator
                expressions: _col0 (type: int), _col1 (type: string)
                outputColumnNames: key, value
                Statistics: Num rows: 20 Data size: 160 Basic stats: COMPLETE Column stats: NONE
                Group By Operator
                  aggregations: compute_stats(key, 'hll'), compute_stats(value, 'hll')
                  mode: hash
                  outputColumnNames: _col0, _col1
                  Statistics: Num rows: 1 Data size: 864 Basic stats: COMPLETE Column stats: NONE
                  Reduce Output Operator
                    null sort order: 
                    sort order: 
                    Statistics: Num rows: 1 Data size: 864 Basic stats: COMPLETE Column stats: NONE
                    tag: -1
                    value expressions: _col0 (type: struct<columntype:string,min:bigint,max:bigint,countnulls:bigint,bitvector:binary>), _col1 (type: struct<columntype:string,maxlength:bigint,sumlength:bigint,count:bigint,countnulls:bigint,bitvector:binary>)
                    auto parallelism: false
            Select Operator
              expressions: key (type: int), value (type: string)
              outputColumnNames: _col0, _col1
              Statistics: Num rows: 20 Data size: 160 Basic stats: COMPLETE Column stats: NONE
              File Output Operator
                compressed: false
                GlobalTableId: 2
#### A masked pattern was here ####
                NumFilesPerFileSink: 1
                Statistics: Num rows: 20 Data size: 160 Basic stats: COMPLETE Column stats: NONE
#### A masked pattern was here ####
                table:
                    input format: org.apache.hadoop.mapred.TextInputFormat
                    output format: org.apache.hadoop.hive.ql.io.HiveIgnoreKeyTextOutputFormat
                    properties:
                      COLUMN_STATS_ACCURATE {"BASIC_STATS":"true","COLUMN_STATS":{"key":"true","value":"true"}}
                      bucket_count -1
                      bucketing_version 2
                      column.name.delimiter ,
                      columns key,value
                      columns.comments 
                      columns.types int:string
#### A masked pattern was here ####
                      name default.pcr_t3
                      numFiles 0
                      numRows 0
                      rawDataSize 0
                      serialization.ddl struct pcr_t3 { i32 key, string value}
                      serialization.format 1
                      serialization.lib org.apache.hadoop.hive.serde2.lazy.LazySimpleSerDe
                      totalSize 0
#### A masked pattern was here ####
                    serde: org.apache.hadoop.hive.serde2.lazy.LazySimpleSerDe
                    name: default.pcr_t3
                TotalFiles: 1
                GatherStats: true
                MultiFileSpray: false
              Select Operator
                expressions: _col0 (type: int), _col1 (type: string)
                outputColumnNames: key, value
                Statistics: Num rows: 20 Data size: 160 Basic stats: COMPLETE Column stats: NONE
                Group By Operator
                  aggregations: compute_stats(key, 'hll'), compute_stats(value, 'hll')
                  mode: hash
                  outputColumnNames: _col0, _col1
                  Statistics: Num rows: 1 Data size: 864 Basic stats: COMPLETE Column stats: NONE
                  File Output Operator
                    compressed: false
                    GlobalTableId: 0
#### A masked pattern was here ####
                    NumFilesPerFileSink: 1
                    table:
                        input format: org.apache.hadoop.mapred.SequenceFileInputFormat
                        output format: org.apache.hadoop.hive.ql.io.HiveSequenceFileOutputFormat
                        properties:
                          column.name.delimiter ,
                          columns _col0,_col1
                          columns.types struct<columntype:string,min:bigint,max:bigint,countnulls:bigint,bitvector:binary>,struct<columntype:string,maxlength:bigint,sumlength:bigint,count:bigint,countnulls:bigint,bitvector:binary>
                          escape.delim \
                          serialization.lib org.apache.hadoop.hive.serde2.lazybinary.LazyBinarySerDe
                        serde: org.apache.hadoop.hive.serde2.lazybinary.LazyBinarySerDe
                    TotalFiles: 1
                    GatherStats: false
                    MultiFileSpray: false
      Path -> Alias:
#### A masked pattern was here ####
      Path -> Partition:
#### A masked pattern was here ####
          Partition
            base file name: ds=2000-04-08
            input format: org.apache.hadoop.mapred.TextInputFormat
            output format: org.apache.hadoop.hive.ql.io.HiveIgnoreKeyTextOutputFormat
            partition values:
              ds 2000-04-08
            properties:
              COLUMN_STATS_ACCURATE {"BASIC_STATS":"true","COLUMN_STATS":{"key":"true","value":"true"}}
              bucket_count -1
              column.name.delimiter ,
              columns key,value
              columns.comments 
              columns.types int:string
#### A masked pattern was here ####
              name default.pcr_t1
              numFiles 1
              numRows 20
              partition_columns ds
              partition_columns.types string
              rawDataSize 160
              serialization.ddl struct pcr_t1 { i32 key, string value}
              serialization.format 1
              serialization.lib org.apache.hadoop.hive.serde2.lazy.LazySimpleSerDe
              totalSize 180
#### A masked pattern was here ####
            serde: org.apache.hadoop.hive.serde2.lazy.LazySimpleSerDe
          
              input format: org.apache.hadoop.mapred.TextInputFormat
              output format: org.apache.hadoop.hive.ql.io.HiveIgnoreKeyTextOutputFormat
              properties:
                bucket_count -1
                bucketing_version 2
                column.name.delimiter ,
                columns key,value
                columns.comments 
                columns.types int:string
#### A masked pattern was here ####
                name default.pcr_t1
                partition_columns ds
                partition_columns.types string
                serialization.ddl struct pcr_t1 { i32 key, string value}
                serialization.format 1
                serialization.lib org.apache.hadoop.hive.serde2.lazy.LazySimpleSerDe
#### A masked pattern was here ####
              serde: org.apache.hadoop.hive.serde2.lazy.LazySimpleSerDe
              name: default.pcr_t1
            name: default.pcr_t1
      Truncated Path -> Alias:
        /pcr_t1/ds=2000-04-08 [pcr_t1]
      Needs Tagging: false
      Reduce Operator Tree:
        Group By Operator
          aggregations: compute_stats(VALUE._col0), compute_stats(VALUE._col1)
          mode: mergepartial
          outputColumnNames: _col0, _col1
          Statistics: Num rows: 1 Data size: 880 Basic stats: COMPLETE Column stats: NONE
          File Output Operator
            compressed: false
            GlobalTableId: 0
#### A masked pattern was here ####
            NumFilesPerFileSink: 1
            Statistics: Num rows: 1 Data size: 880 Basic stats: COMPLETE Column stats: NONE
#### A masked pattern was here ####
            table:
                input format: org.apache.hadoop.mapred.SequenceFileInputFormat
                output format: org.apache.hadoop.hive.ql.io.HiveSequenceFileOutputFormat
                properties:
                  columns _col0,_col1
                  columns.types struct<columntype:string,min:bigint,max:bigint,countnulls:bigint,numdistinctvalues:bigint,ndvbitvector:binary>:struct<columntype:string,maxlength:bigint,avglength:double,countnulls:bigint,numdistinctvalues:bigint,ndvbitvector:binary>
                  escape.delim \
                  hive.serialization.extend.additional.nesting.levels true
                  serialization.escape.crlf true
                  serialization.format 1
                  serialization.lib org.apache.hadoop.hive.serde2.lazy.LazySimpleSerDe
                serde: org.apache.hadoop.hive.serde2.lazy.LazySimpleSerDe
            TotalFiles: 1
            GatherStats: false
            MultiFileSpray: false

  Stage: Stage-8
    Conditional Operator

  Stage: Stage-5
    Move Operator
      files:
          hdfs directory: true
#### A masked pattern was here ####

  Stage: Stage-0
    Move Operator
      tables:
          replace: true
#### A masked pattern was here ####
          table:
              input format: org.apache.hadoop.mapred.TextInputFormat
              output format: org.apache.hadoop.hive.ql.io.HiveIgnoreKeyTextOutputFormat
              properties:
                COLUMN_STATS_ACCURATE {"BASIC_STATS":"true","COLUMN_STATS":{"key":"true","value":"true"}}
                bucket_count -1
                bucketing_version 2
                column.name.delimiter ,
                columns key,value
                columns.comments 
                columns.types int:string
#### A masked pattern was here ####
                name default.pcr_t2
                numFiles 0
                numRows 0
                rawDataSize 0
                serialization.ddl struct pcr_t2 { i32 key, string value}
                serialization.format 1
                serialization.lib org.apache.hadoop.hive.serde2.lazy.LazySimpleSerDe
                totalSize 0
#### A masked pattern was here ####
              serde: org.apache.hadoop.hive.serde2.lazy.LazySimpleSerDe
              name: default.pcr_t2

  Stage: Stage-3
    Stats Work
      Basic Stats Work:
#### A masked pattern was here ####
      Column Stats Desc:
          Columns: key, value
          Column Types: int, string
          Table: default.pcr_t2
          Is Table Level Stats: true

  Stage: Stage-4
    Map Reduce
      Map Operator Tree:
          TableScan
            GatherStats: false
            File Output Operator
              compressed: false
              GlobalTableId: 0
#### A masked pattern was here ####
              NumFilesPerFileSink: 1
              table:
                  input format: org.apache.hadoop.mapred.TextInputFormat
                  output format: org.apache.hadoop.hive.ql.io.HiveIgnoreKeyTextOutputFormat
                  properties:
                    COLUMN_STATS_ACCURATE {"BASIC_STATS":"true","COLUMN_STATS":{"key":"true","value":"true"}}
                    bucket_count -1
                    bucketing_version 2
                    column.name.delimiter ,
                    columns key,value
                    columns.comments 
                    columns.types int:string
#### A masked pattern was here ####
                    name default.pcr_t2
                    numFiles 0
                    numRows 0
                    rawDataSize 0
                    serialization.ddl struct pcr_t2 { i32 key, string value}
                    serialization.format 1
                    serialization.lib org.apache.hadoop.hive.serde2.lazy.LazySimpleSerDe
                    totalSize 0
#### A masked pattern was here ####
                  serde: org.apache.hadoop.hive.serde2.lazy.LazySimpleSerDe
                  name: default.pcr_t2
              TotalFiles: 1
              GatherStats: false
              MultiFileSpray: false
      Path -> Alias:
#### A masked pattern was here ####
      Path -> Partition:
#### A masked pattern was here ####
          Partition
            base file name: -ext-10004
            input format: org.apache.hadoop.mapred.TextInputFormat
            output format: org.apache.hadoop.hive.ql.io.HiveIgnoreKeyTextOutputFormat
            properties:
              COLUMN_STATS_ACCURATE {"BASIC_STATS":"true","COLUMN_STATS":{"key":"true","value":"true"}}
              bucket_count -1
              bucketing_version 2
              column.name.delimiter ,
              columns key,value
              columns.comments 
              columns.types int:string
#### A masked pattern was here ####
              name default.pcr_t2
              numFiles 0
              numRows 0
              rawDataSize 0
              serialization.ddl struct pcr_t2 { i32 key, string value}
              serialization.format 1
              serialization.lib org.apache.hadoop.hive.serde2.lazy.LazySimpleSerDe
              totalSize 0
#### A masked pattern was here ####
            serde: org.apache.hadoop.hive.serde2.lazy.LazySimpleSerDe
          
              input format: org.apache.hadoop.mapred.TextInputFormat
              output format: org.apache.hadoop.hive.ql.io.HiveIgnoreKeyTextOutputFormat
              properties:
                COLUMN_STATS_ACCURATE {"BASIC_STATS":"true","COLUMN_STATS":{"key":"true","value":"true"}}
                bucket_count -1
                bucketing_version 2
                column.name.delimiter ,
                columns key,value
                columns.comments 
                columns.types int:string
#### A masked pattern was here ####
                name default.pcr_t2
                numFiles 0
                numRows 0
                rawDataSize 0
                serialization.ddl struct pcr_t2 { i32 key, string value}
                serialization.format 1
                serialization.lib org.apache.hadoop.hive.serde2.lazy.LazySimpleSerDe
                totalSize 0
#### A masked pattern was here ####
              serde: org.apache.hadoop.hive.serde2.lazy.LazySimpleSerDe
              name: default.pcr_t2
            name: default.pcr_t2
      Truncated Path -> Alias:
#### A masked pattern was here ####

  Stage: Stage-6
    Map Reduce
      Map Operator Tree:
          TableScan
            GatherStats: false
            File Output Operator
              compressed: false
              GlobalTableId: 0
#### A masked pattern was here ####
              NumFilesPerFileSink: 1
              table:
                  input format: org.apache.hadoop.mapred.TextInputFormat
                  output format: org.apache.hadoop.hive.ql.io.HiveIgnoreKeyTextOutputFormat
                  properties:
                    COLUMN_STATS_ACCURATE {"BASIC_STATS":"true","COLUMN_STATS":{"key":"true","value":"true"}}
                    bucket_count -1
                    bucketing_version 2
                    column.name.delimiter ,
                    columns key,value
                    columns.comments 
                    columns.types int:string
#### A masked pattern was here ####
                    name default.pcr_t2
                    numFiles 0
                    numRows 0
                    rawDataSize 0
                    serialization.ddl struct pcr_t2 { i32 key, string value}
                    serialization.format 1
                    serialization.lib org.apache.hadoop.hive.serde2.lazy.LazySimpleSerDe
                    totalSize 0
#### A masked pattern was here ####
                  serde: org.apache.hadoop.hive.serde2.lazy.LazySimpleSerDe
                  name: default.pcr_t2
              TotalFiles: 1
              GatherStats: false
              MultiFileSpray: false
      Path -> Alias:
#### A masked pattern was here ####
      Path -> Partition:
#### A masked pattern was here ####
          Partition
            base file name: -ext-10004
            input format: org.apache.hadoop.mapred.TextInputFormat
            output format: org.apache.hadoop.hive.ql.io.HiveIgnoreKeyTextOutputFormat
            properties:
              COLUMN_STATS_ACCURATE {"BASIC_STATS":"true","COLUMN_STATS":{"key":"true","value":"true"}}
              bucket_count -1
              bucketing_version 2
              column.name.delimiter ,
              columns key,value
              columns.comments 
              columns.types int:string
#### A masked pattern was here ####
              name default.pcr_t2
              numFiles 0
              numRows 0
              rawDataSize 0
              serialization.ddl struct pcr_t2 { i32 key, string value}
              serialization.format 1
              serialization.lib org.apache.hadoop.hive.serde2.lazy.LazySimpleSerDe
              totalSize 0
#### A masked pattern was here ####
            serde: org.apache.hadoop.hive.serde2.lazy.LazySimpleSerDe
          
              input format: org.apache.hadoop.mapred.TextInputFormat
              output format: org.apache.hadoop.hive.ql.io.HiveIgnoreKeyTextOutputFormat
              properties:
                COLUMN_STATS_ACCURATE {"BASIC_STATS":"true","COLUMN_STATS":{"key":"true","value":"true"}}
                bucket_count -1
                bucketing_version 2
                column.name.delimiter ,
                columns key,value
                columns.comments 
                columns.types int:string
#### A masked pattern was here ####
                name default.pcr_t2
                numFiles 0
                numRows 0
                rawDataSize 0
                serialization.ddl struct pcr_t2 { i32 key, string value}
                serialization.format 1
                serialization.lib org.apache.hadoop.hive.serde2.lazy.LazySimpleSerDe
                totalSize 0
#### A masked pattern was here ####
              serde: org.apache.hadoop.hive.serde2.lazy.LazySimpleSerDe
              name: default.pcr_t2
            name: default.pcr_t2
      Truncated Path -> Alias:
#### A masked pattern was here ####

  Stage: Stage-7
    Move Operator
      files:
          hdfs directory: true
#### A masked pattern was here ####

  Stage: Stage-1
    Move Operator
      tables:
          replace: true
#### A masked pattern was here ####
          table:
              input format: org.apache.hadoop.mapred.TextInputFormat
              output format: org.apache.hadoop.hive.ql.io.HiveIgnoreKeyTextOutputFormat
              properties:
                COLUMN_STATS_ACCURATE {"BASIC_STATS":"true","COLUMN_STATS":{"key":"true","value":"true"}}
                bucket_count -1
                bucketing_version 2
                column.name.delimiter ,
                columns key,value
                columns.comments 
                columns.types int:string
#### A masked pattern was here ####
                name default.pcr_t3
                numFiles 0
                numRows 0
                rawDataSize 0
                serialization.ddl struct pcr_t3 { i32 key, string value}
                serialization.format 1
                serialization.lib org.apache.hadoop.hive.serde2.lazy.LazySimpleSerDe
                totalSize 0
#### A masked pattern was here ####
              serde: org.apache.hadoop.hive.serde2.lazy.LazySimpleSerDe
              name: default.pcr_t3

  Stage: Stage-9
    Stats Work
      Basic Stats Work:
#### A masked pattern was here ####
      Column Stats Desc:
          Columns: key, value
          Column Types: int, string
          Table: default.pcr_t3
          Is Table Level Stats: true

  Stage: Stage-10
    Map Reduce
      Map Operator Tree:
          TableScan
            GatherStats: false
            Reduce Output Operator
              null sort order: 
              sort order: 
              Statistics: Num rows: 1 Data size: 864 Basic stats: COMPLETE Column stats: NONE
              tag: -1
              value expressions: _col0 (type: struct<columntype:string,min:bigint,max:bigint,countnulls:bigint,bitvector:binary>), _col1 (type: struct<columntype:string,maxlength:bigint,sumlength:bigint,count:bigint,countnulls:bigint,bitvector:binary>)
              auto parallelism: false
      Execution mode: vectorized
      Path -> Alias:
#### A masked pattern was here ####
      Path -> Partition:
#### A masked pattern was here ####
          Partition
            base file name: -mr-10005
            input format: org.apache.hadoop.mapred.SequenceFileInputFormat
            output format: org.apache.hadoop.hive.ql.io.HiveSequenceFileOutputFormat
            properties:
              column.name.delimiter ,
              columns _col0,_col1
              columns.types struct<columntype:string,min:bigint,max:bigint,countnulls:bigint,bitvector:binary>,struct<columntype:string,maxlength:bigint,sumlength:bigint,count:bigint,countnulls:bigint,bitvector:binary>
              escape.delim \
              serialization.lib org.apache.hadoop.hive.serde2.lazybinary.LazyBinarySerDe
            serde: org.apache.hadoop.hive.serde2.lazybinary.LazyBinarySerDe
          
              input format: org.apache.hadoop.mapred.SequenceFileInputFormat
              output format: org.apache.hadoop.hive.ql.io.HiveSequenceFileOutputFormat
              properties:
                column.name.delimiter ,
                columns _col0,_col1
                columns.types struct<columntype:string,min:bigint,max:bigint,countnulls:bigint,bitvector:binary>,struct<columntype:string,maxlength:bigint,sumlength:bigint,count:bigint,countnulls:bigint,bitvector:binary>
                escape.delim \
                serialization.lib org.apache.hadoop.hive.serde2.lazybinary.LazyBinarySerDe
              serde: org.apache.hadoop.hive.serde2.lazybinary.LazyBinarySerDe
      Truncated Path -> Alias:
#### A masked pattern was here ####
      Needs Tagging: false
      Reduce Operator Tree:
        Group By Operator
          aggregations: compute_stats(VALUE._col0), compute_stats(VALUE._col1)
          mode: mergepartial
          outputColumnNames: _col0, _col1
          Statistics: Num rows: 1 Data size: 880 Basic stats: COMPLETE Column stats: NONE
          File Output Operator
            compressed: false
            GlobalTableId: 0
#### A masked pattern was here ####
            NumFilesPerFileSink: 1
            Statistics: Num rows: 1 Data size: 880 Basic stats: COMPLETE Column stats: NONE
#### A masked pattern was here ####
            table:
                input format: org.apache.hadoop.mapred.SequenceFileInputFormat
                output format: org.apache.hadoop.hive.ql.io.HiveSequenceFileOutputFormat
                properties:
                  columns _col0,_col1
                  columns.types struct<columntype:string,min:bigint,max:bigint,countnulls:bigint,numdistinctvalues:bigint,ndvbitvector:binary>:struct<columntype:string,maxlength:bigint,avglength:double,countnulls:bigint,numdistinctvalues:bigint,ndvbitvector:binary>
                  escape.delim \
                  hive.serialization.extend.additional.nesting.levels true
                  serialization.escape.crlf true
                  serialization.format 1
                  serialization.lib org.apache.hadoop.hive.serde2.lazy.LazySimpleSerDe
                serde: org.apache.hadoop.hive.serde2.lazy.LazySimpleSerDe
            TotalFiles: 1
            GatherStats: false
            MultiFileSpray: false

PREHOOK: query: from pcr_t1
insert overwrite table pcr_t2 select key, value where ds='2000-04-08'
insert overwrite table pcr_t3 select key, value where ds='2000-04-08'
PREHOOK: type: QUERY
PREHOOK: Input: default@pcr_t1
PREHOOK: Input: default@pcr_t1@ds=2000-04-08
PREHOOK: Output: default@pcr_t2
PREHOOK: Output: default@pcr_t3
POSTHOOK: query: from pcr_t1
insert overwrite table pcr_t2 select key, value where ds='2000-04-08'
insert overwrite table pcr_t3 select key, value where ds='2000-04-08'
POSTHOOK: type: QUERY
POSTHOOK: Input: default@pcr_t1
POSTHOOK: Input: default@pcr_t1@ds=2000-04-08
POSTHOOK: Output: default@pcr_t2
POSTHOOK: Output: default@pcr_t3
POSTHOOK: Lineage: pcr_t2.key SIMPLE [(pcr_t1)pcr_t1.FieldSchema(name:key, type:int, comment:null), ]
POSTHOOK: Lineage: pcr_t2.value SIMPLE [(pcr_t1)pcr_t1.FieldSchema(name:value, type:string, comment:null), ]
POSTHOOK: Lineage: pcr_t3.key SIMPLE [(pcr_t1)pcr_t1.FieldSchema(name:key, type:int, comment:null), ]
POSTHOOK: Lineage: pcr_t3.value SIMPLE [(pcr_t1)pcr_t1.FieldSchema(name:value, type:string, comment:null), ]
PREHOOK: query: explain extended
from pcr_t1
insert overwrite table pcr_t2 select key, value where ds='2000-04-08' and key=2
insert overwrite table pcr_t3 select key, value where ds='2000-04-08' and key=3
PREHOOK: type: QUERY
PREHOOK: Input: default@pcr_t1
PREHOOK: Input: default@pcr_t1@ds=2000-04-08
PREHOOK: Output: default@pcr_t2
PREHOOK: Output: default@pcr_t3
POSTHOOK: query: explain extended
from pcr_t1
insert overwrite table pcr_t2 select key, value where ds='2000-04-08' and key=2
insert overwrite table pcr_t3 select key, value where ds='2000-04-08' and key=3
POSTHOOK: type: QUERY
POSTHOOK: Input: default@pcr_t1
POSTHOOK: Input: default@pcr_t1@ds=2000-04-08
POSTHOOK: Output: default@pcr_t2
POSTHOOK: Output: default@pcr_t3
STAGE DEPENDENCIES:
  Stage-2 is a root stage
  Stage-8 depends on stages: Stage-2 , consists of Stage-5, Stage-4, Stage-6
  Stage-5
  Stage-0 depends on stages: Stage-5, Stage-4, Stage-7
  Stage-3 depends on stages: Stage-0, Stage-10
  Stage-4
  Stage-6
  Stage-7 depends on stages: Stage-6
  Stage-1 depends on stages: Stage-2
  Stage-9 depends on stages: Stage-1, Stage-10
  Stage-10 depends on stages: Stage-2

STAGE PLANS:
  Stage: Stage-2
    Map Reduce
      Map Operator Tree:
          TableScan
            alias: pcr_t1
            Statistics: Num rows: 20 Data size: 160 Basic stats: COMPLETE Column stats: NONE
            GatherStats: false
            Filter Operator
              isSamplingPred: false
              predicate: (key = 2) (type: boolean)
              Statistics: Num rows: 10 Data size: 80 Basic stats: COMPLETE Column stats: NONE
              Select Operator
                expressions: 2 (type: int), value (type: string)
                outputColumnNames: _col0, _col1
                Statistics: Num rows: 10 Data size: 80 Basic stats: COMPLETE Column stats: NONE
                File Output Operator
                  compressed: false
                  GlobalTableId: 1
#### A masked pattern was here ####
                  NumFilesPerFileSink: 1
                  Statistics: Num rows: 10 Data size: 80 Basic stats: COMPLETE Column stats: NONE
#### A masked pattern was here ####
                  table:
                      input format: org.apache.hadoop.mapred.TextInputFormat
                      output format: org.apache.hadoop.hive.ql.io.HiveIgnoreKeyTextOutputFormat
                      properties:
                        COLUMN_STATS_ACCURATE {"BASIC_STATS":"true","COLUMN_STATS":{"key":"true","value":"true"}}
                        bucket_count -1
                        bucketing_version 2
                        column.name.delimiter ,
                        columns key,value
                        columns.comments 
                        columns.types int:string
#### A masked pattern was here ####
                        name default.pcr_t2
                        numFiles 1
                        numRows 20
                        rawDataSize 160
                        serialization.ddl struct pcr_t2 { i32 key, string value}
                        serialization.format 1
                        serialization.lib org.apache.hadoop.hive.serde2.lazy.LazySimpleSerDe
                        totalSize 180
#### A masked pattern was here ####
                      serde: org.apache.hadoop.hive.serde2.lazy.LazySimpleSerDe
                      name: default.pcr_t2
                  TotalFiles: 1
                  GatherStats: true
                  MultiFileSpray: false
                Select Operator
                  expressions: 2 (type: int), _col1 (type: string)
                  outputColumnNames: key, value
                  Statistics: Num rows: 10 Data size: 80 Basic stats: COMPLETE Column stats: NONE
                  Group By Operator
                    aggregations: compute_stats(key, 'hll'), compute_stats(value, 'hll')
                    mode: hash
                    outputColumnNames: _col0, _col1
                    Statistics: Num rows: 1 Data size: 864 Basic stats: COMPLETE Column stats: NONE
                    Reduce Output Operator
                      null sort order: 
                      sort order: 
                      Statistics: Num rows: 1 Data size: 864 Basic stats: COMPLETE Column stats: NONE
                      tag: -1
                      value expressions: _col0 (type: struct<columntype:string,min:bigint,max:bigint,countnulls:bigint,bitvector:binary>), _col1 (type: struct<columntype:string,maxlength:bigint,sumlength:bigint,count:bigint,countnulls:bigint,bitvector:binary>)
                      auto parallelism: false
            Filter Operator
              isSamplingPred: false
              predicate: (key = 3) (type: boolean)
              Statistics: Num rows: 10 Data size: 80 Basic stats: COMPLETE Column stats: NONE
              Select Operator
                expressions: 3 (type: int), value (type: string)
                outputColumnNames: _col0, _col1
                Statistics: Num rows: 10 Data size: 80 Basic stats: COMPLETE Column stats: NONE
                File Output Operator
                  compressed: false
                  GlobalTableId: 2
#### A masked pattern was here ####
                  NumFilesPerFileSink: 1
                  Statistics: Num rows: 10 Data size: 80 Basic stats: COMPLETE Column stats: NONE
#### A masked pattern was here ####
                  table:
                      input format: org.apache.hadoop.mapred.TextInputFormat
                      output format: org.apache.hadoop.hive.ql.io.HiveIgnoreKeyTextOutputFormat
                      properties:
                        COLUMN_STATS_ACCURATE {"BASIC_STATS":"true","COLUMN_STATS":{"key":"true","value":"true"}}
                        bucket_count -1
                        bucketing_version 2
                        column.name.delimiter ,
                        columns key,value
                        columns.comments 
                        columns.types int:string
#### A masked pattern was here ####
                        name default.pcr_t3
                        numFiles 1
                        numRows 20
                        rawDataSize 160
                        serialization.ddl struct pcr_t3 { i32 key, string value}
                        serialization.format 1
                        serialization.lib org.apache.hadoop.hive.serde2.lazy.LazySimpleSerDe
                        totalSize 180
#### A masked pattern was here ####
                      serde: org.apache.hadoop.hive.serde2.lazy.LazySimpleSerDe
                      name: default.pcr_t3
                  TotalFiles: 1
                  GatherStats: true
                  MultiFileSpray: false
                Select Operator
                  expressions: 3 (type: int), _col1 (type: string)
                  outputColumnNames: key, value
                  Statistics: Num rows: 10 Data size: 80 Basic stats: COMPLETE Column stats: NONE
                  Group By Operator
                    aggregations: compute_stats(key, 'hll'), compute_stats(value, 'hll')
                    mode: hash
                    outputColumnNames: _col0, _col1
                    Statistics: Num rows: 1 Data size: 864 Basic stats: COMPLETE Column stats: NONE
                    File Output Operator
                      compressed: false
                      GlobalTableId: 0
#### A masked pattern was here ####
                      NumFilesPerFileSink: 1
                      table:
                          input format: org.apache.hadoop.mapred.SequenceFileInputFormat
                          output format: org.apache.hadoop.hive.ql.io.HiveSequenceFileOutputFormat
                          properties:
                            column.name.delimiter ,
                            columns _col0,_col1
                            columns.types struct<columntype:string,min:bigint,max:bigint,countnulls:bigint,bitvector:binary>,struct<columntype:string,maxlength:bigint,sumlength:bigint,count:bigint,countnulls:bigint,bitvector:binary>
                            escape.delim \
                            serialization.lib org.apache.hadoop.hive.serde2.lazybinary.LazyBinarySerDe
                          serde: org.apache.hadoop.hive.serde2.lazybinary.LazyBinarySerDe
                      TotalFiles: 1
                      GatherStats: false
                      MultiFileSpray: false
      Path -> Alias:
#### A masked pattern was here ####
      Path -> Partition:
#### A masked pattern was here ####
          Partition
            base file name: ds=2000-04-08
            input format: org.apache.hadoop.mapred.TextInputFormat
            output format: org.apache.hadoop.hive.ql.io.HiveIgnoreKeyTextOutputFormat
            partition values:
              ds 2000-04-08
            properties:
              COLUMN_STATS_ACCURATE {"BASIC_STATS":"true","COLUMN_STATS":{"key":"true","value":"true"}}
              bucket_count -1
              column.name.delimiter ,
              columns key,value
              columns.comments 
              columns.types int:string
#### A masked pattern was here ####
              name default.pcr_t1
              numFiles 1
              numRows 20
              partition_columns ds
              partition_columns.types string
              rawDataSize 160
              serialization.ddl struct pcr_t1 { i32 key, string value}
              serialization.format 1
              serialization.lib org.apache.hadoop.hive.serde2.lazy.LazySimpleSerDe
              totalSize 180
#### A masked pattern was here ####
            serde: org.apache.hadoop.hive.serde2.lazy.LazySimpleSerDe
          
              input format: org.apache.hadoop.mapred.TextInputFormat
              output format: org.apache.hadoop.hive.ql.io.HiveIgnoreKeyTextOutputFormat
              properties:
                bucket_count -1
                bucketing_version 2
                column.name.delimiter ,
                columns key,value
                columns.comments 
                columns.types int:string
#### A masked pattern was here ####
                name default.pcr_t1
                partition_columns ds
                partition_columns.types string
                serialization.ddl struct pcr_t1 { i32 key, string value}
                serialization.format 1
                serialization.lib org.apache.hadoop.hive.serde2.lazy.LazySimpleSerDe
#### A masked pattern was here ####
              serde: org.apache.hadoop.hive.serde2.lazy.LazySimpleSerDe
              name: default.pcr_t1
            name: default.pcr_t1
      Truncated Path -> Alias:
        /pcr_t1/ds=2000-04-08 [pcr_t1]
      Needs Tagging: false
      Reduce Operator Tree:
        Group By Operator
          aggregations: compute_stats(VALUE._col0), compute_stats(VALUE._col1)
          mode: mergepartial
          outputColumnNames: _col0, _col1
          Statistics: Num rows: 1 Data size: 880 Basic stats: COMPLETE Column stats: NONE
          File Output Operator
            compressed: false
            GlobalTableId: 0
#### A masked pattern was here ####
            NumFilesPerFileSink: 1
            Statistics: Num rows: 1 Data size: 880 Basic stats: COMPLETE Column stats: NONE
#### A masked pattern was here ####
            table:
                input format: org.apache.hadoop.mapred.SequenceFileInputFormat
                output format: org.apache.hadoop.hive.ql.io.HiveSequenceFileOutputFormat
                properties:
                  columns _col0,_col1
                  columns.types struct<columntype:string,min:bigint,max:bigint,countnulls:bigint,numdistinctvalues:bigint,ndvbitvector:binary>:struct<columntype:string,maxlength:bigint,avglength:double,countnulls:bigint,numdistinctvalues:bigint,ndvbitvector:binary>
                  escape.delim \
                  hive.serialization.extend.additional.nesting.levels true
                  serialization.escape.crlf true
                  serialization.format 1
                  serialization.lib org.apache.hadoop.hive.serde2.lazy.LazySimpleSerDe
                serde: org.apache.hadoop.hive.serde2.lazy.LazySimpleSerDe
            TotalFiles: 1
            GatherStats: false
            MultiFileSpray: false

  Stage: Stage-8
    Conditional Operator

  Stage: Stage-5
    Move Operator
      files:
          hdfs directory: true
#### A masked pattern was here ####

  Stage: Stage-0
    Move Operator
      tables:
          replace: true
#### A masked pattern was here ####
          table:
              input format: org.apache.hadoop.mapred.TextInputFormat
              output format: org.apache.hadoop.hive.ql.io.HiveIgnoreKeyTextOutputFormat
              properties:
                COLUMN_STATS_ACCURATE {"BASIC_STATS":"true","COLUMN_STATS":{"key":"true","value":"true"}}
                bucket_count -1
                bucketing_version 2
                column.name.delimiter ,
                columns key,value
                columns.comments 
                columns.types int:string
#### A masked pattern was here ####
                name default.pcr_t2
                numFiles 1
                numRows 20
                rawDataSize 160
                serialization.ddl struct pcr_t2 { i32 key, string value}
                serialization.format 1
                serialization.lib org.apache.hadoop.hive.serde2.lazy.LazySimpleSerDe
                totalSize 180
#### A masked pattern was here ####
              serde: org.apache.hadoop.hive.serde2.lazy.LazySimpleSerDe
              name: default.pcr_t2

  Stage: Stage-3
    Stats Work
      Basic Stats Work:
#### A masked pattern was here ####
      Column Stats Desc:
          Columns: key, value
          Column Types: int, string
          Table: default.pcr_t2
          Is Table Level Stats: true

  Stage: Stage-4
    Map Reduce
      Map Operator Tree:
          TableScan
            GatherStats: false
            File Output Operator
              compressed: false
              GlobalTableId: 0
#### A masked pattern was here ####
              NumFilesPerFileSink: 1
              table:
                  input format: org.apache.hadoop.mapred.TextInputFormat
                  output format: org.apache.hadoop.hive.ql.io.HiveIgnoreKeyTextOutputFormat
                  properties:
                    COLUMN_STATS_ACCURATE {"BASIC_STATS":"true","COLUMN_STATS":{"key":"true","value":"true"}}
                    bucket_count -1
                    bucketing_version 2
                    column.name.delimiter ,
                    columns key,value
                    columns.comments 
                    columns.types int:string
#### A masked pattern was here ####
                    name default.pcr_t2
                    numFiles 1
                    numRows 20
                    rawDataSize 160
                    serialization.ddl struct pcr_t2 { i32 key, string value}
                    serialization.format 1
                    serialization.lib org.apache.hadoop.hive.serde2.lazy.LazySimpleSerDe
                    totalSize 180
#### A masked pattern was here ####
                  serde: org.apache.hadoop.hive.serde2.lazy.LazySimpleSerDe
                  name: default.pcr_t2
              TotalFiles: 1
              GatherStats: false
              MultiFileSpray: false
      Path -> Alias:
#### A masked pattern was here ####
      Path -> Partition:
#### A masked pattern was here ####
          Partition
            base file name: -ext-10004
            input format: org.apache.hadoop.mapred.TextInputFormat
            output format: org.apache.hadoop.hive.ql.io.HiveIgnoreKeyTextOutputFormat
            properties:
              COLUMN_STATS_ACCURATE {"BASIC_STATS":"true","COLUMN_STATS":{"key":"true","value":"true"}}
              bucket_count -1
              bucketing_version 2
              column.name.delimiter ,
              columns key,value
              columns.comments 
              columns.types int:string
#### A masked pattern was here ####
              name default.pcr_t2
              numFiles 1
              numRows 20
              rawDataSize 160
              serialization.ddl struct pcr_t2 { i32 key, string value}
              serialization.format 1
              serialization.lib org.apache.hadoop.hive.serde2.lazy.LazySimpleSerDe
              totalSize 180
#### A masked pattern was here ####
            serde: org.apache.hadoop.hive.serde2.lazy.LazySimpleSerDe
          
              input format: org.apache.hadoop.mapred.TextInputFormat
              output format: org.apache.hadoop.hive.ql.io.HiveIgnoreKeyTextOutputFormat
              properties:
                COLUMN_STATS_ACCURATE {"BASIC_STATS":"true","COLUMN_STATS":{"key":"true","value":"true"}}
                bucket_count -1
                bucketing_version 2
                column.name.delimiter ,
                columns key,value
                columns.comments 
                columns.types int:string
#### A masked pattern was here ####
                name default.pcr_t2
                numFiles 1
                numRows 20
                rawDataSize 160
                serialization.ddl struct pcr_t2 { i32 key, string value}
                serialization.format 1
                serialization.lib org.apache.hadoop.hive.serde2.lazy.LazySimpleSerDe
                totalSize 180
#### A masked pattern was here ####
              serde: org.apache.hadoop.hive.serde2.lazy.LazySimpleSerDe
              name: default.pcr_t2
            name: default.pcr_t2
      Truncated Path -> Alias:
#### A masked pattern was here ####

  Stage: Stage-6
    Map Reduce
      Map Operator Tree:
          TableScan
            GatherStats: false
            File Output Operator
              compressed: false
              GlobalTableId: 0
#### A masked pattern was here ####
              NumFilesPerFileSink: 1
              table:
                  input format: org.apache.hadoop.mapred.TextInputFormat
                  output format: org.apache.hadoop.hive.ql.io.HiveIgnoreKeyTextOutputFormat
                  properties:
                    COLUMN_STATS_ACCURATE {"BASIC_STATS":"true","COLUMN_STATS":{"key":"true","value":"true"}}
                    bucket_count -1
                    bucketing_version 2
                    column.name.delimiter ,
                    columns key,value
                    columns.comments 
                    columns.types int:string
#### A masked pattern was here ####
                    name default.pcr_t2
                    numFiles 1
                    numRows 20
                    rawDataSize 160
                    serialization.ddl struct pcr_t2 { i32 key, string value}
                    serialization.format 1
                    serialization.lib org.apache.hadoop.hive.serde2.lazy.LazySimpleSerDe
                    totalSize 180
#### A masked pattern was here ####
                  serde: org.apache.hadoop.hive.serde2.lazy.LazySimpleSerDe
                  name: default.pcr_t2
              TotalFiles: 1
              GatherStats: false
              MultiFileSpray: false
      Path -> Alias:
#### A masked pattern was here ####
      Path -> Partition:
#### A masked pattern was here ####
          Partition
            base file name: -ext-10004
            input format: org.apache.hadoop.mapred.TextInputFormat
            output format: org.apache.hadoop.hive.ql.io.HiveIgnoreKeyTextOutputFormat
            properties:
              COLUMN_STATS_ACCURATE {"BASIC_STATS":"true","COLUMN_STATS":{"key":"true","value":"true"}}
              bucket_count -1
              bucketing_version 2
              column.name.delimiter ,
              columns key,value
              columns.comments 
              columns.types int:string
#### A masked pattern was here ####
              name default.pcr_t2
              numFiles 1
              numRows 20
              rawDataSize 160
              serialization.ddl struct pcr_t2 { i32 key, string value}
              serialization.format 1
              serialization.lib org.apache.hadoop.hive.serde2.lazy.LazySimpleSerDe
              totalSize 180
#### A masked pattern was here ####
            serde: org.apache.hadoop.hive.serde2.lazy.LazySimpleSerDe
          
              input format: org.apache.hadoop.mapred.TextInputFormat
              output format: org.apache.hadoop.hive.ql.io.HiveIgnoreKeyTextOutputFormat
              properties:
                COLUMN_STATS_ACCURATE {"BASIC_STATS":"true","COLUMN_STATS":{"key":"true","value":"true"}}
                bucket_count -1
                bucketing_version 2
                column.name.delimiter ,
                columns key,value
                columns.comments 
                columns.types int:string
#### A masked pattern was here ####
                name default.pcr_t2
                numFiles 1
                numRows 20
                rawDataSize 160
                serialization.ddl struct pcr_t2 { i32 key, string value}
                serialization.format 1
                serialization.lib org.apache.hadoop.hive.serde2.lazy.LazySimpleSerDe
                totalSize 180
#### A masked pattern was here ####
              serde: org.apache.hadoop.hive.serde2.lazy.LazySimpleSerDe
              name: default.pcr_t2
            name: default.pcr_t2
      Truncated Path -> Alias:
#### A masked pattern was here ####

  Stage: Stage-7
    Move Operator
      files:
          hdfs directory: true
#### A masked pattern was here ####

  Stage: Stage-1
    Move Operator
      tables:
          replace: true
#### A masked pattern was here ####
          table:
              input format: org.apache.hadoop.mapred.TextInputFormat
              output format: org.apache.hadoop.hive.ql.io.HiveIgnoreKeyTextOutputFormat
              properties:
                COLUMN_STATS_ACCURATE {"BASIC_STATS":"true","COLUMN_STATS":{"key":"true","value":"true"}}
                bucket_count -1
                bucketing_version 2
                column.name.delimiter ,
                columns key,value
                columns.comments 
                columns.types int:string
#### A masked pattern was here ####
                name default.pcr_t3
                numFiles 1
                numRows 20
                rawDataSize 160
                serialization.ddl struct pcr_t3 { i32 key, string value}
                serialization.format 1
                serialization.lib org.apache.hadoop.hive.serde2.lazy.LazySimpleSerDe
                totalSize 180
#### A masked pattern was here ####
              serde: org.apache.hadoop.hive.serde2.lazy.LazySimpleSerDe
              name: default.pcr_t3

  Stage: Stage-9
    Stats Work
      Basic Stats Work:
#### A masked pattern was here ####
      Column Stats Desc:
          Columns: key, value
          Column Types: int, string
          Table: default.pcr_t3
          Is Table Level Stats: true

  Stage: Stage-10
    Map Reduce
      Map Operator Tree:
          TableScan
            GatherStats: false
            Reduce Output Operator
              null sort order: 
              sort order: 
              Statistics: Num rows: 1 Data size: 864 Basic stats: COMPLETE Column stats: NONE
              tag: -1
              value expressions: _col0 (type: struct<columntype:string,min:bigint,max:bigint,countnulls:bigint,bitvector:binary>), _col1 (type: struct<columntype:string,maxlength:bigint,sumlength:bigint,count:bigint,countnulls:bigint,bitvector:binary>)
              auto parallelism: false
      Execution mode: vectorized
      Path -> Alias:
#### A masked pattern was here ####
      Path -> Partition:
#### A masked pattern was here ####
          Partition
            base file name: -mr-10005
            input format: org.apache.hadoop.mapred.SequenceFileInputFormat
            output format: org.apache.hadoop.hive.ql.io.HiveSequenceFileOutputFormat
            properties:
              column.name.delimiter ,
              columns _col0,_col1
              columns.types struct<columntype:string,min:bigint,max:bigint,countnulls:bigint,bitvector:binary>,struct<columntype:string,maxlength:bigint,sumlength:bigint,count:bigint,countnulls:bigint,bitvector:binary>
              escape.delim \
              serialization.lib org.apache.hadoop.hive.serde2.lazybinary.LazyBinarySerDe
            serde: org.apache.hadoop.hive.serde2.lazybinary.LazyBinarySerDe
          
              input format: org.apache.hadoop.mapred.SequenceFileInputFormat
              output format: org.apache.hadoop.hive.ql.io.HiveSequenceFileOutputFormat
              properties:
                column.name.delimiter ,
                columns _col0,_col1
                columns.types struct<columntype:string,min:bigint,max:bigint,countnulls:bigint,bitvector:binary>,struct<columntype:string,maxlength:bigint,sumlength:bigint,count:bigint,countnulls:bigint,bitvector:binary>
                escape.delim \
                serialization.lib org.apache.hadoop.hive.serde2.lazybinary.LazyBinarySerDe
              serde: org.apache.hadoop.hive.serde2.lazybinary.LazyBinarySerDe
      Truncated Path -> Alias:
#### A masked pattern was here ####
      Needs Tagging: false
      Reduce Operator Tree:
        Group By Operator
          aggregations: compute_stats(VALUE._col0), compute_stats(VALUE._col1)
          mode: mergepartial
          outputColumnNames: _col0, _col1
          Statistics: Num rows: 1 Data size: 880 Basic stats: COMPLETE Column stats: NONE
          File Output Operator
            compressed: false
            GlobalTableId: 0
#### A masked pattern was here ####
            NumFilesPerFileSink: 1
            Statistics: Num rows: 1 Data size: 880 Basic stats: COMPLETE Column stats: NONE
#### A masked pattern was here ####
            table:
                input format: org.apache.hadoop.mapred.SequenceFileInputFormat
                output format: org.apache.hadoop.hive.ql.io.HiveSequenceFileOutputFormat
                properties:
                  columns _col0,_col1
                  columns.types struct<columntype:string,min:bigint,max:bigint,countnulls:bigint,numdistinctvalues:bigint,ndvbitvector:binary>:struct<columntype:string,maxlength:bigint,avglength:double,countnulls:bigint,numdistinctvalues:bigint,ndvbitvector:binary>
                  escape.delim \
                  hive.serialization.extend.additional.nesting.levels true
                  serialization.escape.crlf true
                  serialization.format 1
                  serialization.lib org.apache.hadoop.hive.serde2.lazy.LazySimpleSerDe
                serde: org.apache.hadoop.hive.serde2.lazy.LazySimpleSerDe
            TotalFiles: 1
            GatherStats: false
            MultiFileSpray: false

PREHOOK: query: from pcr_t1
insert overwrite table pcr_t2 select key, value where ds='2000-04-08' and key=2
insert overwrite table pcr_t3 select key, value where ds='2000-04-08' and key=3
PREHOOK: type: QUERY
PREHOOK: Input: default@pcr_t1
PREHOOK: Input: default@pcr_t1@ds=2000-04-08
PREHOOK: Output: default@pcr_t2
PREHOOK: Output: default@pcr_t3
POSTHOOK: query: from pcr_t1
insert overwrite table pcr_t2 select key, value where ds='2000-04-08' and key=2
insert overwrite table pcr_t3 select key, value where ds='2000-04-08' and key=3
POSTHOOK: type: QUERY
POSTHOOK: Input: default@pcr_t1
POSTHOOK: Input: default@pcr_t1@ds=2000-04-08
POSTHOOK: Output: default@pcr_t2
POSTHOOK: Output: default@pcr_t3
POSTHOOK: Lineage: pcr_t2.key SIMPLE [(pcr_t1)pcr_t1.FieldSchema(name:key, type:int, comment:null), ]
POSTHOOK: Lineage: pcr_t2.value SIMPLE [(pcr_t1)pcr_t1.FieldSchema(name:value, type:string, comment:null), ]
POSTHOOK: Lineage: pcr_t3.key SIMPLE [(pcr_t1)pcr_t1.FieldSchema(name:key, type:int, comment:null), ]
POSTHOOK: Lineage: pcr_t3.value SIMPLE [(pcr_t1)pcr_t1.FieldSchema(name:value, type:string, comment:null), ]
PREHOOK: query: explain extended select key, value from srcpart where ds='2008-04-08' and hr=11 order by key limit 10
PREHOOK: type: QUERY
PREHOOK: Input: default@srcpart
PREHOOK: Input: default@srcpart@ds=2008-04-08/hr=11
#### A masked pattern was here ####
POSTHOOK: query: explain extended select key, value from srcpart where ds='2008-04-08' and hr=11 order by key limit 10
POSTHOOK: type: QUERY
POSTHOOK: Input: default@srcpart
POSTHOOK: Input: default@srcpart@ds=2008-04-08/hr=11
#### A masked pattern was here ####
<<<<<<< HEAD
=======
OPTIMIZED SQL: SELECT `key`, `value`
FROM `default`.`srcpart`
WHERE `ds` = '2008-04-08' AND `hr` = 11
ORDER BY `key`
LIMIT 10
>>>>>>> 720a0f27
STAGE DEPENDENCIES:
  Stage-1 is a root stage
  Stage-0 depends on stages: Stage-1

STAGE PLANS:
  Stage: Stage-1
    Map Reduce
      Map Operator Tree:
          TableScan
            alias: srcpart
            Statistics: Num rows: 500 Data size: 5312 Basic stats: COMPLETE Column stats: NONE
            GatherStats: false
            Select Operator
              expressions: key (type: string), value (type: string)
              outputColumnNames: _col0, _col1
              Statistics: Num rows: 500 Data size: 5312 Basic stats: COMPLETE Column stats: NONE
              Reduce Output Operator
                key expressions: _col0 (type: string)
                null sort order: z
                sort order: +
                Statistics: Num rows: 500 Data size: 5312 Basic stats: COMPLETE Column stats: NONE
                tag: -1
                TopN: 10
                TopN Hash Memory Usage: 0.1
                value expressions: _col1 (type: string)
                auto parallelism: false
      Execution mode: vectorized
      Path -> Alias:
#### A masked pattern was here ####
      Path -> Partition:
#### A masked pattern was here ####
          Partition
            base file name: hr=11
            input format: org.apache.hadoop.mapred.TextInputFormat
            output format: org.apache.hadoop.hive.ql.io.HiveIgnoreKeyTextOutputFormat
            partition values:
              ds 2008-04-08
              hr 11
            properties:
              COLUMN_STATS_ACCURATE {"BASIC_STATS":"true","COLUMN_STATS":{"key":"true","value":"true"}}
              bucket_count -1
              column.name.delimiter ,
              columns key,value
              columns.comments 'default','default'
              columns.types string:string
#### A masked pattern was here ####
              name default.srcpart
              numFiles 1
              numRows 500
              partition_columns ds/hr
              partition_columns.types string:string
              rawDataSize 5312
              serialization.ddl struct srcpart { string key, string value}
              serialization.format 1
              serialization.lib org.apache.hadoop.hive.serde2.lazy.LazySimpleSerDe
              totalSize 5812
#### A masked pattern was here ####
            serde: org.apache.hadoop.hive.serde2.lazy.LazySimpleSerDe
          
              input format: org.apache.hadoop.mapred.TextInputFormat
              output format: org.apache.hadoop.hive.ql.io.HiveIgnoreKeyTextOutputFormat
              properties:
                bucket_count -1
                bucketing_version 2
                column.name.delimiter ,
                columns key,value
                columns.comments 'default','default'
                columns.types string:string
#### A masked pattern was here ####
                name default.srcpart
                partition_columns ds/hr
                partition_columns.types string:string
                serialization.ddl struct srcpart { string key, string value}
                serialization.format 1
                serialization.lib org.apache.hadoop.hive.serde2.lazy.LazySimpleSerDe
#### A masked pattern was here ####
              serde: org.apache.hadoop.hive.serde2.lazy.LazySimpleSerDe
              name: default.srcpart
            name: default.srcpart
      Truncated Path -> Alias:
        /srcpart/ds=2008-04-08/hr=11 [srcpart]
      Needs Tagging: false
      Reduce Operator Tree:
        Select Operator
          expressions: KEY.reducesinkkey0 (type: string), VALUE._col0 (type: string)
          outputColumnNames: _col0, _col1
          Statistics: Num rows: 500 Data size: 5312 Basic stats: COMPLETE Column stats: NONE
          Limit
            Number of rows: 10
            Statistics: Num rows: 10 Data size: 100 Basic stats: COMPLETE Column stats: NONE
            File Output Operator
              compressed: false
              GlobalTableId: 0
#### A masked pattern was here ####
              NumFilesPerFileSink: 1
              Statistics: Num rows: 10 Data size: 100 Basic stats: COMPLETE Column stats: NONE
#### A masked pattern was here ####
              table:
                  input format: org.apache.hadoop.mapred.SequenceFileInputFormat
                  output format: org.apache.hadoop.hive.ql.io.HiveSequenceFileOutputFormat
                  properties:
                    columns _col0,_col1
                    columns.types string:string
                    escape.delim \
                    hive.serialization.extend.additional.nesting.levels true
                    serialization.escape.crlf true
                    serialization.format 1
                    serialization.lib org.apache.hadoop.hive.serde2.lazy.LazySimpleSerDe
                  serde: org.apache.hadoop.hive.serde2.lazy.LazySimpleSerDe
              TotalFiles: 1
              GatherStats: false
              MultiFileSpray: false

  Stage: Stage-0
    Fetch Operator
      limit: 10
      Processor Tree:
        ListSink

PREHOOK: query: select key, value from srcpart where ds='2008-04-04' and hr=11 order by key limit 10
PREHOOK: type: QUERY
PREHOOK: Input: default@srcpart
#### A masked pattern was here ####
POSTHOOK: query: select key, value from srcpart where ds='2008-04-04' and hr=11 order by key limit 10
POSTHOOK: type: QUERY
POSTHOOK: Input: default@srcpart
#### A masked pattern was here ####
PREHOOK: query: explain extended select key, value, ds, hr from srcpart where ds='2008-04-08' and (hr='11' or hr='12') and key=11 order by key, ds, hr
PREHOOK: type: QUERY
PREHOOK: Input: default@srcpart
PREHOOK: Input: default@srcpart@ds=2008-04-08/hr=11
PREHOOK: Input: default@srcpart@ds=2008-04-08/hr=12
#### A masked pattern was here ####
POSTHOOK: query: explain extended select key, value, ds, hr from srcpart where ds='2008-04-08' and (hr='11' or hr='12') and key=11 order by key, ds, hr
POSTHOOK: type: QUERY
POSTHOOK: Input: default@srcpart
POSTHOOK: Input: default@srcpart@ds=2008-04-08/hr=11
POSTHOOK: Input: default@srcpart@ds=2008-04-08/hr=12
#### A masked pattern was here ####
<<<<<<< HEAD
=======
OPTIMIZED SQL: SELECT `key`, `value`, CAST('2008-04-08' AS STRING) AS `ds`, `hr`
FROM (SELECT `key`, `value`, `hr`
FROM `default`.`srcpart`
WHERE `ds` = '2008-04-08' AND (`hr` = '11' OR `hr` = '12') AND `key` = 11
ORDER BY `key`, `hr`) AS `t1`
>>>>>>> 720a0f27
STAGE DEPENDENCIES:
  Stage-1 is a root stage
  Stage-0 depends on stages: Stage-1

STAGE PLANS:
  Stage: Stage-1
    Map Reduce
      Map Operator Tree:
          TableScan
            alias: srcpart
            Statistics: Num rows: 1000 Data size: 10624 Basic stats: COMPLETE Column stats: NONE
            GatherStats: false
            Filter Operator
              isSamplingPred: false
              predicate: (UDFToDouble(key) = 11.0D) (type: boolean)
              Statistics: Num rows: 500 Data size: 5312 Basic stats: COMPLETE Column stats: NONE
              Select Operator
                expressions: key (type: string), value (type: string), hr (type: string)
                outputColumnNames: _col0, _col1, _col2
                Statistics: Num rows: 500 Data size: 5312 Basic stats: COMPLETE Column stats: NONE
                Reduce Output Operator
                  key expressions: _col0 (type: string), _col2 (type: string)
                  null sort order: zz
                  sort order: ++
                  Statistics: Num rows: 500 Data size: 5312 Basic stats: COMPLETE Column stats: NONE
                  tag: -1
                  value expressions: _col1 (type: string)
                  auto parallelism: false
      Execution mode: vectorized
      Path -> Alias:
#### A masked pattern was here ####
      Path -> Partition:
#### A masked pattern was here ####
          Partition
            base file name: hr=11
            input format: org.apache.hadoop.mapred.TextInputFormat
            output format: org.apache.hadoop.hive.ql.io.HiveIgnoreKeyTextOutputFormat
            partition values:
              ds 2008-04-08
              hr 11
            properties:
              COLUMN_STATS_ACCURATE {"BASIC_STATS":"true","COLUMN_STATS":{"key":"true","value":"true"}}
              bucket_count -1
              column.name.delimiter ,
              columns key,value
              columns.comments 'default','default'
              columns.types string:string
#### A masked pattern was here ####
              name default.srcpart
              numFiles 1
              numRows 500
              partition_columns ds/hr
              partition_columns.types string:string
              rawDataSize 5312
              serialization.ddl struct srcpart { string key, string value}
              serialization.format 1
              serialization.lib org.apache.hadoop.hive.serde2.lazy.LazySimpleSerDe
              totalSize 5812
#### A masked pattern was here ####
            serde: org.apache.hadoop.hive.serde2.lazy.LazySimpleSerDe
          
              input format: org.apache.hadoop.mapred.TextInputFormat
              output format: org.apache.hadoop.hive.ql.io.HiveIgnoreKeyTextOutputFormat
              properties:
                bucket_count -1
                bucketing_version 2
                column.name.delimiter ,
                columns key,value
                columns.comments 'default','default'
                columns.types string:string
#### A masked pattern was here ####
                name default.srcpart
                partition_columns ds/hr
                partition_columns.types string:string
                serialization.ddl struct srcpart { string key, string value}
                serialization.format 1
                serialization.lib org.apache.hadoop.hive.serde2.lazy.LazySimpleSerDe
#### A masked pattern was here ####
              serde: org.apache.hadoop.hive.serde2.lazy.LazySimpleSerDe
              name: default.srcpart
            name: default.srcpart
#### A masked pattern was here ####
          Partition
            base file name: hr=12
            input format: org.apache.hadoop.mapred.TextInputFormat
            output format: org.apache.hadoop.hive.ql.io.HiveIgnoreKeyTextOutputFormat
            partition values:
              ds 2008-04-08
              hr 12
            properties:
              COLUMN_STATS_ACCURATE {"BASIC_STATS":"true","COLUMN_STATS":{"key":"true","value":"true"}}
              bucket_count -1
              column.name.delimiter ,
              columns key,value
              columns.comments 'default','default'
              columns.types string:string
#### A masked pattern was here ####
              name default.srcpart
              numFiles 1
              numRows 500
              partition_columns ds/hr
              partition_columns.types string:string
              rawDataSize 5312
              serialization.ddl struct srcpart { string key, string value}
              serialization.format 1
              serialization.lib org.apache.hadoop.hive.serde2.lazy.LazySimpleSerDe
              totalSize 5812
#### A masked pattern was here ####
            serde: org.apache.hadoop.hive.serde2.lazy.LazySimpleSerDe
          
              input format: org.apache.hadoop.mapred.TextInputFormat
              output format: org.apache.hadoop.hive.ql.io.HiveIgnoreKeyTextOutputFormat
              properties:
                bucket_count -1
                bucketing_version 2
                column.name.delimiter ,
                columns key,value
                columns.comments 'default','default'
                columns.types string:string
#### A masked pattern was here ####
                name default.srcpart
                partition_columns ds/hr
                partition_columns.types string:string
                serialization.ddl struct srcpart { string key, string value}
                serialization.format 1
                serialization.lib org.apache.hadoop.hive.serde2.lazy.LazySimpleSerDe
#### A masked pattern was here ####
              serde: org.apache.hadoop.hive.serde2.lazy.LazySimpleSerDe
              name: default.srcpart
            name: default.srcpart
      Truncated Path -> Alias:
        /srcpart/ds=2008-04-08/hr=11 [$hdt$_0:srcpart]
        /srcpart/ds=2008-04-08/hr=12 [$hdt$_0:srcpart]
      Needs Tagging: false
      Reduce Operator Tree:
        Select Operator
          expressions: KEY.reducesinkkey0 (type: string), VALUE._col0 (type: string), '2008-04-08' (type: string), KEY.reducesinkkey1 (type: string)
          outputColumnNames: _col0, _col1, _col2, _col3
          Statistics: Num rows: 500 Data size: 5312 Basic stats: COMPLETE Column stats: NONE
          File Output Operator
            compressed: false
            GlobalTableId: 0
#### A masked pattern was here ####
            NumFilesPerFileSink: 1
            Statistics: Num rows: 500 Data size: 5312 Basic stats: COMPLETE Column stats: NONE
#### A masked pattern was here ####
            table:
                input format: org.apache.hadoop.mapred.SequenceFileInputFormat
                output format: org.apache.hadoop.hive.ql.io.HiveSequenceFileOutputFormat
                properties:
                  columns _col0,_col1,_col2,_col3
                  columns.types string:string:string:string
                  escape.delim \
                  hive.serialization.extend.additional.nesting.levels true
                  serialization.escape.crlf true
                  serialization.format 1
                  serialization.lib org.apache.hadoop.hive.serde2.lazy.LazySimpleSerDe
                serde: org.apache.hadoop.hive.serde2.lazy.LazySimpleSerDe
            TotalFiles: 1
            GatherStats: false
            MultiFileSpray: false

  Stage: Stage-0
    Fetch Operator
      limit: -1
      Processor Tree:
        ListSink

PREHOOK: query: select key, value, ds, hr from srcpart where ds='2008-04-08' and (hr='11' or hr='12') and key=11 order by key, ds, hr
PREHOOK: type: QUERY
PREHOOK: Input: default@srcpart
PREHOOK: Input: default@srcpart@ds=2008-04-08/hr=11
PREHOOK: Input: default@srcpart@ds=2008-04-08/hr=12
#### A masked pattern was here ####
POSTHOOK: query: select key, value, ds, hr from srcpart where ds='2008-04-08' and (hr='11' or hr='12') and key=11 order by key, ds, hr
POSTHOOK: type: QUERY
POSTHOOK: Input: default@srcpart
POSTHOOK: Input: default@srcpart@ds=2008-04-08/hr=11
POSTHOOK: Input: default@srcpart@ds=2008-04-08/hr=12
#### A masked pattern was here ####
11	val_11	2008-04-08	11
11	val_11	2008-04-08	12
PREHOOK: query: explain extended select key, value, ds, hr from srcpart where hr='11' and key=11 order by key, ds, hr
PREHOOK: type: QUERY
PREHOOK: Input: default@srcpart
PREHOOK: Input: default@srcpart@ds=2008-04-08/hr=11
PREHOOK: Input: default@srcpart@ds=2008-04-09/hr=11
#### A masked pattern was here ####
POSTHOOK: query: explain extended select key, value, ds, hr from srcpart where hr='11' and key=11 order by key, ds, hr
POSTHOOK: type: QUERY
POSTHOOK: Input: default@srcpart
POSTHOOK: Input: default@srcpart@ds=2008-04-08/hr=11
POSTHOOK: Input: default@srcpart@ds=2008-04-09/hr=11
#### A masked pattern was here ####
<<<<<<< HEAD
=======
OPTIMIZED SQL: SELECT `key`, `value`, `ds`, CAST('11' AS STRING) AS `hr`
FROM (SELECT `key`, `value`, `ds`
FROM `default`.`srcpart`
WHERE `hr` = '11' AND `key` = 11
ORDER BY `key`, `ds`) AS `t1`
>>>>>>> 720a0f27
STAGE DEPENDENCIES:
  Stage-1 is a root stage
  Stage-0 depends on stages: Stage-1

STAGE PLANS:
  Stage: Stage-1
    Map Reduce
      Map Operator Tree:
          TableScan
            alias: srcpart
            Statistics: Num rows: 1000 Data size: 10624 Basic stats: COMPLETE Column stats: NONE
            GatherStats: false
            Filter Operator
              isSamplingPred: false
              predicate: (UDFToDouble(key) = 11.0D) (type: boolean)
              Statistics: Num rows: 500 Data size: 5312 Basic stats: COMPLETE Column stats: NONE
              Select Operator
                expressions: key (type: string), value (type: string), ds (type: string)
                outputColumnNames: _col0, _col1, _col2
                Statistics: Num rows: 500 Data size: 5312 Basic stats: COMPLETE Column stats: NONE
                Reduce Output Operator
                  key expressions: _col0 (type: string), _col2 (type: string)
                  null sort order: zz
                  sort order: ++
                  Statistics: Num rows: 500 Data size: 5312 Basic stats: COMPLETE Column stats: NONE
                  tag: -1
                  value expressions: _col1 (type: string)
                  auto parallelism: false
      Execution mode: vectorized
      Path -> Alias:
#### A masked pattern was here ####
      Path -> Partition:
#### A masked pattern was here ####
          Partition
            base file name: hr=11
            input format: org.apache.hadoop.mapred.TextInputFormat
            output format: org.apache.hadoop.hive.ql.io.HiveIgnoreKeyTextOutputFormat
            partition values:
              ds 2008-04-08
              hr 11
            properties:
              COLUMN_STATS_ACCURATE {"BASIC_STATS":"true","COLUMN_STATS":{"key":"true","value":"true"}}
              bucket_count -1
              column.name.delimiter ,
              columns key,value
              columns.comments 'default','default'
              columns.types string:string
#### A masked pattern was here ####
              name default.srcpart
              numFiles 1
              numRows 500
              partition_columns ds/hr
              partition_columns.types string:string
              rawDataSize 5312
              serialization.ddl struct srcpart { string key, string value}
              serialization.format 1
              serialization.lib org.apache.hadoop.hive.serde2.lazy.LazySimpleSerDe
              totalSize 5812
#### A masked pattern was here ####
            serde: org.apache.hadoop.hive.serde2.lazy.LazySimpleSerDe
          
              input format: org.apache.hadoop.mapred.TextInputFormat
              output format: org.apache.hadoop.hive.ql.io.HiveIgnoreKeyTextOutputFormat
              properties:
                bucket_count -1
                bucketing_version 2
                column.name.delimiter ,
                columns key,value
                columns.comments 'default','default'
                columns.types string:string
#### A masked pattern was here ####
                name default.srcpart
                partition_columns ds/hr
                partition_columns.types string:string
                serialization.ddl struct srcpart { string key, string value}
                serialization.format 1
                serialization.lib org.apache.hadoop.hive.serde2.lazy.LazySimpleSerDe
#### A masked pattern was here ####
              serde: org.apache.hadoop.hive.serde2.lazy.LazySimpleSerDe
              name: default.srcpart
            name: default.srcpart
#### A masked pattern was here ####
          Partition
            base file name: hr=11
            input format: org.apache.hadoop.mapred.TextInputFormat
            output format: org.apache.hadoop.hive.ql.io.HiveIgnoreKeyTextOutputFormat
            partition values:
              ds 2008-04-09
              hr 11
            properties:
              COLUMN_STATS_ACCURATE {"BASIC_STATS":"true","COLUMN_STATS":{"key":"true","value":"true"}}
              bucket_count -1
              column.name.delimiter ,
              columns key,value
              columns.comments 'default','default'
              columns.types string:string
#### A masked pattern was here ####
              name default.srcpart
              numFiles 1
              numRows 500
              partition_columns ds/hr
              partition_columns.types string:string
              rawDataSize 5312
              serialization.ddl struct srcpart { string key, string value}
              serialization.format 1
              serialization.lib org.apache.hadoop.hive.serde2.lazy.LazySimpleSerDe
              totalSize 5812
#### A masked pattern was here ####
            serde: org.apache.hadoop.hive.serde2.lazy.LazySimpleSerDe
          
              input format: org.apache.hadoop.mapred.TextInputFormat
              output format: org.apache.hadoop.hive.ql.io.HiveIgnoreKeyTextOutputFormat
              properties:
                bucket_count -1
                bucketing_version 2
                column.name.delimiter ,
                columns key,value
                columns.comments 'default','default'
                columns.types string:string
#### A masked pattern was here ####
                name default.srcpart
                partition_columns ds/hr
                partition_columns.types string:string
                serialization.ddl struct srcpart { string key, string value}
                serialization.format 1
                serialization.lib org.apache.hadoop.hive.serde2.lazy.LazySimpleSerDe
#### A masked pattern was here ####
              serde: org.apache.hadoop.hive.serde2.lazy.LazySimpleSerDe
              name: default.srcpart
            name: default.srcpart
      Truncated Path -> Alias:
        /srcpart/ds=2008-04-08/hr=11 [$hdt$_0:srcpart]
        /srcpart/ds=2008-04-09/hr=11 [$hdt$_0:srcpart]
      Needs Tagging: false
      Reduce Operator Tree:
        Select Operator
          expressions: KEY.reducesinkkey0 (type: string), VALUE._col0 (type: string), KEY.reducesinkkey1 (type: string), '11' (type: string)
          outputColumnNames: _col0, _col1, _col2, _col3
          Statistics: Num rows: 500 Data size: 5312 Basic stats: COMPLETE Column stats: NONE
          File Output Operator
            compressed: false
            GlobalTableId: 0
#### A masked pattern was here ####
            NumFilesPerFileSink: 1
            Statistics: Num rows: 500 Data size: 5312 Basic stats: COMPLETE Column stats: NONE
#### A masked pattern was here ####
            table:
                input format: org.apache.hadoop.mapred.SequenceFileInputFormat
                output format: org.apache.hadoop.hive.ql.io.HiveSequenceFileOutputFormat
                properties:
                  columns _col0,_col1,_col2,_col3
                  columns.types string:string:string:string
                  escape.delim \
                  hive.serialization.extend.additional.nesting.levels true
                  serialization.escape.crlf true
                  serialization.format 1
                  serialization.lib org.apache.hadoop.hive.serde2.lazy.LazySimpleSerDe
                serde: org.apache.hadoop.hive.serde2.lazy.LazySimpleSerDe
            TotalFiles: 1
            GatherStats: false
            MultiFileSpray: false

  Stage: Stage-0
    Fetch Operator
      limit: -1
      Processor Tree:
        ListSink

PREHOOK: query: select key, value, ds, hr from srcpart where hr='11' and key=11 order by key, ds, hr
PREHOOK: type: QUERY
PREHOOK: Input: default@srcpart
PREHOOK: Input: default@srcpart@ds=2008-04-08/hr=11
PREHOOK: Input: default@srcpart@ds=2008-04-09/hr=11
#### A masked pattern was here ####
POSTHOOK: query: select key, value, ds, hr from srcpart where hr='11' and key=11 order by key, ds, hr
POSTHOOK: type: QUERY
POSTHOOK: Input: default@srcpart
POSTHOOK: Input: default@srcpart@ds=2008-04-08/hr=11
POSTHOOK: Input: default@srcpart@ds=2008-04-09/hr=11
#### A masked pattern was here ####
11	val_11	2008-04-08	11
11	val_11	2008-04-09	11
PREHOOK: query: drop table pcr_t1
PREHOOK: type: DROPTABLE
PREHOOK: Input: default@pcr_t1
PREHOOK: Output: default@pcr_t1
POSTHOOK: query: drop table pcr_t1
POSTHOOK: type: DROPTABLE
POSTHOOK: Input: default@pcr_t1
POSTHOOK: Output: default@pcr_t1
PREHOOK: query: drop table pcr_t2
PREHOOK: type: DROPTABLE
PREHOOK: Input: default@pcr_t2
PREHOOK: Output: default@pcr_t2
POSTHOOK: query: drop table pcr_t2
POSTHOOK: type: DROPTABLE
POSTHOOK: Input: default@pcr_t2
POSTHOOK: Output: default@pcr_t2
PREHOOK: query: drop table pcr_t3
PREHOOK: type: DROPTABLE
PREHOOK: Input: default@pcr_t3
PREHOOK: Output: default@pcr_t3
POSTHOOK: query: drop table pcr_t3
POSTHOOK: type: DROPTABLE
POSTHOOK: Input: default@pcr_t3
POSTHOOK: Output: default@pcr_t3
PREHOOK: query: drop table pcr_foo
PREHOOK: type: DROPTABLE
POSTHOOK: query: drop table pcr_foo
POSTHOOK: type: DROPTABLE
PREHOOK: query: create table pcr_foo (key int, value string) partitioned by (ds int)
PREHOOK: type: CREATETABLE
PREHOOK: Output: database:default
PREHOOK: Output: default@pcr_foo
POSTHOOK: query: create table pcr_foo (key int, value string) partitioned by (ds int)
POSTHOOK: type: CREATETABLE
POSTHOOK: Output: database:default
POSTHOOK: Output: default@pcr_foo
PREHOOK: query: insert overwrite table pcr_foo partition (ds=3) select * from src where key < 10 order by key
PREHOOK: type: QUERY
PREHOOK: Input: default@src
PREHOOK: Output: default@pcr_foo@ds=3
POSTHOOK: query: insert overwrite table pcr_foo partition (ds=3) select * from src where key < 10 order by key
POSTHOOK: type: QUERY
POSTHOOK: Input: default@src
POSTHOOK: Output: default@pcr_foo@ds=3
POSTHOOK: Lineage: pcr_foo PARTITION(ds=3).key EXPRESSION [(src)src.FieldSchema(name:key, type:string, comment:default), ]
POSTHOOK: Lineage: pcr_foo PARTITION(ds=3).value SIMPLE [(src)src.FieldSchema(name:value, type:string, comment:default), ]
PREHOOK: query: insert overwrite table pcr_foo partition (ds=5) select * from src where key < 10 order by key
PREHOOK: type: QUERY
PREHOOK: Input: default@src
PREHOOK: Output: default@pcr_foo@ds=5
POSTHOOK: query: insert overwrite table pcr_foo partition (ds=5) select * from src where key < 10 order by key
POSTHOOK: type: QUERY
POSTHOOK: Input: default@src
POSTHOOK: Output: default@pcr_foo@ds=5
POSTHOOK: Lineage: pcr_foo PARTITION(ds=5).key EXPRESSION [(src)src.FieldSchema(name:key, type:string, comment:default), ]
POSTHOOK: Lineage: pcr_foo PARTITION(ds=5).value SIMPLE [(src)src.FieldSchema(name:value, type:string, comment:default), ]
PREHOOK: query: insert overwrite table pcr_foo partition (ds=7) select * from src where key < 10 order by key
PREHOOK: type: QUERY
PREHOOK: Input: default@src
PREHOOK: Output: default@pcr_foo@ds=7
POSTHOOK: query: insert overwrite table pcr_foo partition (ds=7) select * from src where key < 10 order by key
POSTHOOK: type: QUERY
POSTHOOK: Input: default@src
POSTHOOK: Output: default@pcr_foo@ds=7
POSTHOOK: Lineage: pcr_foo PARTITION(ds=7).key EXPRESSION [(src)src.FieldSchema(name:key, type:string, comment:default), ]
POSTHOOK: Lineage: pcr_foo PARTITION(ds=7).value SIMPLE [(src)src.FieldSchema(name:value, type:string, comment:default), ]
PREHOOK: query: select key, value, ds from pcr_foo where (ds % 2 == 1)
PREHOOK: type: QUERY
PREHOOK: Input: default@pcr_foo
PREHOOK: Input: default@pcr_foo@ds=3
PREHOOK: Input: default@pcr_foo@ds=5
PREHOOK: Input: default@pcr_foo@ds=7
#### A masked pattern was here ####
POSTHOOK: query: select key, value, ds from pcr_foo where (ds % 2 == 1)
POSTHOOK: type: QUERY
POSTHOOK: Input: default@pcr_foo
POSTHOOK: Input: default@pcr_foo@ds=3
POSTHOOK: Input: default@pcr_foo@ds=5
POSTHOOK: Input: default@pcr_foo@ds=7
#### A masked pattern was here ####
0	val_0	3
0	val_0	3
0	val_0	3
2	val_2	3
4	val_4	3
5	val_5	3
5	val_5	3
5	val_5	3
8	val_8	3
9	val_9	3
0	val_0	5
0	val_0	5
0	val_0	5
2	val_2	5
4	val_4	5
5	val_5	5
5	val_5	5
5	val_5	5
8	val_8	5
9	val_9	5
0	val_0	7
0	val_0	7
0	val_0	7
2	val_2	7
4	val_4	7
5	val_5	7
5	val_5	7
5	val_5	7
8	val_8	7
9	val_9	7
PREHOOK: query: select key, value, ds from pcr_foo where (ds / 3 < 2)
PREHOOK: type: QUERY
PREHOOK: Input: default@pcr_foo
PREHOOK: Input: default@pcr_foo@ds=3
PREHOOK: Input: default@pcr_foo@ds=5
#### A masked pattern was here ####
POSTHOOK: query: select key, value, ds from pcr_foo where (ds / 3 < 2)
POSTHOOK: type: QUERY
POSTHOOK: Input: default@pcr_foo
POSTHOOK: Input: default@pcr_foo@ds=3
POSTHOOK: Input: default@pcr_foo@ds=5
#### A masked pattern was here ####
0	val_0	3
0	val_0	3
0	val_0	3
2	val_2	3
4	val_4	3
5	val_5	3
5	val_5	3
5	val_5	3
8	val_8	3
9	val_9	3
0	val_0	5
0	val_0	5
0	val_0	5
2	val_2	5
4	val_4	5
5	val_5	5
5	val_5	5
5	val_5	5
8	val_8	5
9	val_9	5
PREHOOK: query: drop table pcr_foo
PREHOOK: type: DROPTABLE
PREHOOK: Input: default@pcr_foo
PREHOOK: Output: default@pcr_foo
POSTHOOK: query: drop table pcr_foo
POSTHOOK: type: DROPTABLE
POSTHOOK: Input: default@pcr_foo
POSTHOOK: Output: default@pcr_foo
PREHOOK: query: create table ab(strct struct<a:int, b:string>)
row format delimited
  fields terminated by '\t'
  collection items terminated by '\001'
PREHOOK: type: CREATETABLE
PREHOOK: Output: database:default
PREHOOK: Output: default@ab
POSTHOOK: query: create table ab(strct struct<a:int, b:string>)
row format delimited
  fields terminated by '\t'
  collection items terminated by '\001'
POSTHOOK: type: CREATETABLE
POSTHOOK: Output: database:default
POSTHOOK: Output: default@ab
PREHOOK: query: load data local inpath '../../data/files/kv1.txt'
overwrite into table ab
PREHOOK: type: LOAD
#### A masked pattern was here ####
PREHOOK: Output: default@ab
POSTHOOK: query: load data local inpath '../../data/files/kv1.txt'
overwrite into table ab
POSTHOOK: type: LOAD
#### A masked pattern was here ####
POSTHOOK: Output: default@ab
PREHOOK: query: drop table foo_field
PREHOOK: type: DROPTABLE
POSTHOOK: query: drop table foo_field
POSTHOOK: type: DROPTABLE
PREHOOK: query: create table foo_field (s struct<a:int,b:string>) partitioned by (ds int)
PREHOOK: type: CREATETABLE
PREHOOK: Output: database:default
PREHOOK: Output: default@foo_field
POSTHOOK: query: create table foo_field (s struct<a:int,b:string>) partitioned by (ds int)
POSTHOOK: type: CREATETABLE
POSTHOOK: Output: database:default
POSTHOOK: Output: default@foo_field
PREHOOK: query: insert overwrite table foo_field partition (ds=5) select strct from ab where strct.a < 10 limit 2
PREHOOK: type: QUERY
PREHOOK: Input: default@ab
PREHOOK: Output: default@foo_field@ds=5
POSTHOOK: query: insert overwrite table foo_field partition (ds=5) select strct from ab where strct.a < 10 limit 2
POSTHOOK: type: QUERY
POSTHOOK: Input: default@ab
POSTHOOK: Output: default@foo_field@ds=5
POSTHOOK: Lineage: foo_field PARTITION(ds=5).s SIMPLE [(ab)ab.FieldSchema(name:strct, type:struct<a:int,b:string>, comment:null), ]
PREHOOK: query: insert overwrite table foo_field partition (ds=7) select strct from ab where strct.a > 190 limit 2
PREHOOK: type: QUERY
PREHOOK: Input: default@ab
PREHOOK: Output: default@foo_field@ds=7
POSTHOOK: query: insert overwrite table foo_field partition (ds=7) select strct from ab where strct.a > 190 limit 2
POSTHOOK: type: QUERY
POSTHOOK: Input: default@ab
POSTHOOK: Output: default@foo_field@ds=7
POSTHOOK: Lineage: foo_field PARTITION(ds=7).s SIMPLE [(ab)ab.FieldSchema(name:strct, type:struct<a:int,b:string>, comment:null), ]
PREHOOK: query: select s,ds from foo_field where ((ds + s.a) > 0) order by ds,s
PREHOOK: type: QUERY
PREHOOK: Input: default@foo_field
PREHOOK: Input: default@foo_field@ds=5
PREHOOK: Input: default@foo_field@ds=7
#### A masked pattern was here ####
POSTHOOK: query: select s,ds from foo_field where ((ds + s.a) > 0) order by ds,s
POSTHOOK: type: QUERY
POSTHOOK: Input: default@foo_field
POSTHOOK: Input: default@foo_field@ds=5
POSTHOOK: Input: default@foo_field@ds=7
#### A masked pattern was here ####
{"a":0,"b":"val_0"}	5
{"a":4,"b":"val_4"}	5
{"a":238,"b":"val_238"}	7
{"a":311,"b":"val_311"}	7
PREHOOK: query: drop table foo_field
PREHOOK: type: DROPTABLE
PREHOOK: Input: default@foo_field
PREHOOK: Output: default@foo_field
POSTHOOK: query: drop table foo_field
POSTHOOK: type: DROPTABLE
POSTHOOK: Input: default@foo_field
POSTHOOK: Output: default@foo_field
PREHOOK: query: explain select key,value from srcpart where cast(hr as double)  = cast(11 as double)
PREHOOK: type: QUERY
PREHOOK: Input: default@srcpart
PREHOOK: Input: default@srcpart@ds=2008-04-08/hr=11
PREHOOK: Input: default@srcpart@ds=2008-04-09/hr=11
#### A masked pattern was here ####
POSTHOOK: query: explain select key,value from srcpart where cast(hr as double)  = cast(11 as double)
POSTHOOK: type: QUERY
POSTHOOK: Input: default@srcpart
POSTHOOK: Input: default@srcpart@ds=2008-04-08/hr=11
POSTHOOK: Input: default@srcpart@ds=2008-04-09/hr=11
#### A masked pattern was here ####
STAGE DEPENDENCIES:
  Stage-0 is a root stage

STAGE PLANS:
  Stage: Stage-0
    Fetch Operator
      limit: -1
      Processor Tree:
        TableScan
          alias: srcpart
          Statistics: Num rows: 1000 Data size: 10624 Basic stats: COMPLETE Column stats: NONE
          Select Operator
            expressions: key (type: string), value (type: string)
            outputColumnNames: _col0, _col1
            Statistics: Num rows: 1000 Data size: 10624 Basic stats: COMPLETE Column stats: NONE
            ListSink

PREHOOK: query: explain select key,value from srcpart where hr  = cast(11 as double)
PREHOOK: type: QUERY
PREHOOK: Input: default@srcpart
PREHOOK: Input: default@srcpart@ds=2008-04-08/hr=11
PREHOOK: Input: default@srcpart@ds=2008-04-09/hr=11
#### A masked pattern was here ####
POSTHOOK: query: explain select key,value from srcpart where hr  = cast(11 as double)
POSTHOOK: type: QUERY
POSTHOOK: Input: default@srcpart
POSTHOOK: Input: default@srcpart@ds=2008-04-08/hr=11
POSTHOOK: Input: default@srcpart@ds=2008-04-09/hr=11
#### A masked pattern was here ####
STAGE DEPENDENCIES:
  Stage-0 is a root stage

STAGE PLANS:
  Stage: Stage-0
    Fetch Operator
      limit: -1
      Processor Tree:
        TableScan
          alias: srcpart
          Statistics: Num rows: 1000 Data size: 10624 Basic stats: COMPLETE Column stats: NONE
          Select Operator
            expressions: key (type: string), value (type: string)
            outputColumnNames: _col0, _col1
            Statistics: Num rows: 1000 Data size: 10624 Basic stats: COMPLETE Column stats: NONE
            ListSink

PREHOOK: query: explain select key,value from srcpart where cast(hr as double)  = 11
PREHOOK: type: QUERY
PREHOOK: Input: default@srcpart
PREHOOK: Input: default@srcpart@ds=2008-04-08/hr=11
PREHOOK: Input: default@srcpart@ds=2008-04-09/hr=11
#### A masked pattern was here ####
POSTHOOK: query: explain select key,value from srcpart where cast(hr as double)  = 11
POSTHOOK: type: QUERY
POSTHOOK: Input: default@srcpart
POSTHOOK: Input: default@srcpart@ds=2008-04-08/hr=11
POSTHOOK: Input: default@srcpart@ds=2008-04-09/hr=11
#### A masked pattern was here ####
STAGE DEPENDENCIES:
  Stage-0 is a root stage

STAGE PLANS:
  Stage: Stage-0
    Fetch Operator
      limit: -1
      Processor Tree:
        TableScan
          alias: srcpart
          Statistics: Num rows: 1000 Data size: 10624 Basic stats: COMPLETE Column stats: NONE
          Select Operator
            expressions: key (type: string), value (type: string)
            outputColumnNames: _col0, _col1
            Statistics: Num rows: 1000 Data size: 10624 Basic stats: COMPLETE Column stats: NONE
            ListSink
<|MERGE_RESOLUTION|>--- conflicted
+++ resolved
@@ -60,13 +60,10 @@
 POSTHOOK: Input: default@pcr_t1@ds=2000-04-08
 POSTHOOK: Input: default@pcr_t1@ds=2000-04-09
 #### A masked pattern was here ####
-<<<<<<< HEAD
-=======
 OPTIMIZED SQL: SELECT `key`, `value`, `ds`
 FROM `default`.`pcr_t1`
 WHERE `ds` <= '2000-04-09' AND `key` < 5
 ORDER BY `key`, `ds`
->>>>>>> 720a0f27
 STAGE DEPENDENCIES:
   Stage-1 is a root stage
   Stage-0 depends on stages: Stage-1
@@ -269,13 +266,10 @@
 POSTHOOK: Input: default@pcr_t1@ds=2000-04-09
 POSTHOOK: Input: default@pcr_t1@ds=2000-04-10
 #### A masked pattern was here ####
-<<<<<<< HEAD
-=======
 OPTIMIZED SQL: SELECT `key`, `value`
 FROM `default`.`pcr_t1`
 WHERE `ds` <= '2000-04-09' OR `key` < 5
 ORDER BY `key`
->>>>>>> 720a0f27
 STAGE DEPENDENCIES:
   Stage-1 is a root stage
   Stage-0 depends on stages: Stage-1
@@ -562,13 +556,10 @@
 POSTHOOK: Input: default@pcr_t1@ds=2000-04-08
 POSTHOOK: Input: default@pcr_t1@ds=2000-04-09
 #### A masked pattern was here ####
-<<<<<<< HEAD
-=======
 OPTIMIZED SQL: SELECT `key`, `value`, `ds`
 FROM `default`.`pcr_t1`
 WHERE `ds` <= '2000-04-09' AND `key` < 5 AND `value` <> 'val_2'
 ORDER BY `key`, `ds`
->>>>>>> 720a0f27
 STAGE DEPENDENCIES:
   Stage-1 is a root stage
   Stage-0 depends on stages: Stage-1
@@ -771,13 +762,10 @@
 POSTHOOK: Input: default@pcr_t1@ds=2000-04-08
 POSTHOOK: Input: default@pcr_t1@ds=2000-04-10
 #### A masked pattern was here ####
-<<<<<<< HEAD
-=======
 OPTIMIZED SQL: SELECT `key`, `value`, `ds`
 FROM `default`.`pcr_t1`
 WHERE `ds` < '2000-04-09' AND `key` < 5 OR `ds` > '2000-04-09' AND `value` = 'val_5'
 ORDER BY `key`, `ds`
->>>>>>> 720a0f27
 STAGE DEPENDENCIES:
   Stage-1 is a root stage
   Stage-0 depends on stages: Stage-1
@@ -984,13 +972,10 @@
 POSTHOOK: Input: default@pcr_t1@ds=2000-04-09
 POSTHOOK: Input: default@pcr_t1@ds=2000-04-10
 #### A masked pattern was here ####
-<<<<<<< HEAD
-=======
 OPTIMIZED SQL: SELECT `key`, `value`, `ds`
 FROM `default`.`pcr_t1`
 WHERE `ds` < '2000-04-10' AND `key` < 5 OR `ds` > '2000-04-08' AND `value` = 'val_5'
 ORDER BY `key`, `ds`
->>>>>>> 720a0f27
 STAGE DEPENDENCIES:
   Stage-1 is a root stage
   Stage-0 depends on stages: Stage-1
@@ -1256,13 +1241,10 @@
 POSTHOOK: Input: default@pcr_t1@ds=2000-04-09
 POSTHOOK: Input: default@pcr_t1@ds=2000-04-10
 #### A masked pattern was here ####
-<<<<<<< HEAD
-=======
 OPTIMIZED SQL: SELECT `key`, `value`, `ds`
 FROM `default`.`pcr_t1`
 WHERE (`ds` < '2000-04-10' OR `key` < 5) AND (`ds` > '2000-04-08' OR `value` = 'val_5')
 ORDER BY `key`, `ds`
->>>>>>> 720a0f27
 STAGE DEPENDENCIES:
   Stage-1 is a root stage
   Stage-0 depends on stages: Stage-1
@@ -1534,14 +1516,11 @@
 POSTHOOK: Input: default@pcr_t1@ds=2000-04-08
 POSTHOOK: Input: default@pcr_t1@ds=2000-04-09
 #### A masked pattern was here ####
-<<<<<<< HEAD
-=======
 OPTIMIZED SQL: SELECT CAST(14 AS INTEGER) AS `key`, `value`
 FROM (SELECT `value`
 FROM `default`.`pcr_t1`
 WHERE (`ds` = '2000-04-08' OR `ds` = '2000-04-09') AND `key` = 14
 ORDER BY `value`) AS `t1`
->>>>>>> 720a0f27
 STAGE DEPENDENCIES:
   Stage-1 is a root stage
   Stage-0 depends on stages: Stage-1
@@ -1731,13 +1710,10 @@
 POSTHOOK: Input: default@pcr_t1@ds=2000-04-08
 POSTHOOK: Input: default@pcr_t1@ds=2000-04-09
 #### A masked pattern was here ####
-<<<<<<< HEAD
-=======
 OPTIMIZED SQL: SELECT `key`, `value`
 FROM `default`.`pcr_t1`
 WHERE `ds` = '2000-04-08' OR `ds` = '2000-04-09'
 ORDER BY `key`, `value`
->>>>>>> 720a0f27
 STAGE DEPENDENCIES:
   Stage-1 is a root stage
   Stage-0 depends on stages: Stage-1
@@ -1965,13 +1941,10 @@
 POSTHOOK: Input: default@pcr_t1@ds=2000-04-09
 POSTHOOK: Input: default@pcr_t1@ds=2000-04-10
 #### A masked pattern was here ####
-<<<<<<< HEAD
-=======
 OPTIMIZED SQL: SELECT `key`, `value`
 FROM `default`.`pcr_t1`
 WHERE `ds` >= '2000-04-08' OR `ds` IS NOT NULL
 ORDER BY `key`, `value`
->>>>>>> 720a0f27
 STAGE DEPENDENCIES:
   Stage-1 is a root stage
   Stage-0 depends on stages: Stage-1
@@ -2268,13 +2241,10 @@
 POSTHOOK: Input: default@pcr_t1@ds=2000-04-08
 POSTHOOK: Input: default@pcr_t1@ds=2000-04-09
 #### A masked pattern was here ####
-<<<<<<< HEAD
-=======
 OPTIMIZED SQL: SELECT `key`, `value`, `ds`
 FROM `default`.`pcr_t1`
 WHERE `ds` = '2000-04-08' AND `key` = 1 OR `ds` = '2000-04-09' AND `key` = 2
 ORDER BY `key`, `value`, `ds`
->>>>>>> 720a0f27
 STAGE DEPENDENCIES:
   Stage-1 is a root stage
   Stage-0 depends on stages: Stage-1
@@ -2463,8 +2433,6 @@
 POSTHOOK: Input: default@pcr_t1
 POSTHOOK: Input: default@pcr_t1@ds=2000-04-08
 #### A masked pattern was here ####
-<<<<<<< HEAD
-=======
 OPTIMIZED SQL: SELECT `t4`.`key`, `t4`.`value`, CAST('2000-04-08' AS STRING) AS `ds`, `t4`.`key1`, `t4`.`value1`, CAST('2000-04-08' AS STRING) AS `ds1`
 FROM (SELECT `t0`.`key`, `t0`.`value`, `t2`.`key` AS `key1`, `t2`.`value` AS `value1`
 FROM (SELECT `key`, `value`, CAST('2000-04-08' AS STRING) AS `ds`
@@ -2474,7 +2442,6 @@
 FROM `default`.`pcr_t1`
 WHERE `ds` = '2000-04-08' AND `key` IS NOT NULL) AS `t2` ON `t0`.`key` = `t2`.`key`
 ORDER BY `t0`.`key`) AS `t4`
->>>>>>> 720a0f27
 STAGE DEPENDENCIES:
   Stage-1 is a root stage
   Stage-2 depends on stages: Stage-1
@@ -2748,8 +2715,6 @@
 POSTHOOK: Input: default@pcr_t1@ds=2000-04-08
 POSTHOOK: Input: default@pcr_t1@ds=2000-04-09
 #### A masked pattern was here ####
-<<<<<<< HEAD
-=======
 OPTIMIZED SQL: SELECT `t4`.`key`, `t4`.`value`, CAST('2000-04-08' AS STRING) AS `ds`, `t4`.`key1`, `t4`.`value1`, CAST('2000-04-09' AS STRING) AS `ds1`
 FROM (SELECT `t0`.`key`, `t0`.`value`, `t2`.`key` AS `key1`, `t2`.`value` AS `value1`
 FROM (SELECT `key`, `value`, CAST('2000-04-08' AS STRING) AS `ds`
@@ -2759,7 +2724,6 @@
 FROM `default`.`pcr_t1`
 WHERE `ds` = '2000-04-09' AND `key` IS NOT NULL) AS `t2` ON `t0`.`key` = `t2`.`key`
 ORDER BY `t0`.`key`) AS `t4`
->>>>>>> 720a0f27
 STAGE DEPENDENCIES:
   Stage-1 is a root stage
   Stage-2 depends on stages: Stage-1
@@ -3098,13 +3062,10 @@
 POSTHOOK: Input: default@pcr_t1@ds=2000-04-10
 POSTHOOK: Input: default@pcr_t1@ds=2000-04-11
 #### A masked pattern was here ####
-<<<<<<< HEAD
-=======
 OPTIMIZED SQL: SELECT `key`, `value`, `ds`
 FROM `default`.`pcr_t1`
 WHERE `ds` > '2000-04-08' AND `ds` < '2000-04-11' OR `ds` >= '2000-04-08' AND `ds` <= '2000-04-11' AND `key` = 2
 ORDER BY `key`, `value`, `ds`
->>>>>>> 720a0f27
 STAGE DEPENDENCIES:
   Stage-1 is a root stage
   Stage-0 depends on stages: Stage-1
@@ -3440,13 +3401,10 @@
 POSTHOOK: Input: default@pcr_t1@ds=2000-04-09
 POSTHOOK: Input: default@pcr_t1@ds=2000-04-10
 #### A masked pattern was here ####
-<<<<<<< HEAD
-=======
 OPTIMIZED SQL: SELECT `key`, `value`, `ds`
 FROM `default`.`pcr_t1`
 WHERE `ds` > '2000-04-08' AND `ds` < '2000-04-11' OR `ds` <= '2000-04-09' AND `key` = 2
 ORDER BY `key`, `value`, `ds`
->>>>>>> 720a0f27
 STAGE DEPENDENCIES:
   Stage-1 is a root stage
   Stage-0 depends on stages: Stage-1
@@ -4954,14 +4912,11 @@
 POSTHOOK: Input: default@srcpart
 POSTHOOK: Input: default@srcpart@ds=2008-04-08/hr=11
 #### A masked pattern was here ####
-<<<<<<< HEAD
-=======
 OPTIMIZED SQL: SELECT `key`, `value`
 FROM `default`.`srcpart`
 WHERE `ds` = '2008-04-08' AND `hr` = 11
 ORDER BY `key`
 LIMIT 10
->>>>>>> 720a0f27
 STAGE DEPENDENCIES:
   Stage-1 is a root stage
   Stage-0 depends on stages: Stage-1
@@ -5101,14 +5056,11 @@
 POSTHOOK: Input: default@srcpart@ds=2008-04-08/hr=11
 POSTHOOK: Input: default@srcpart@ds=2008-04-08/hr=12
 #### A masked pattern was here ####
-<<<<<<< HEAD
-=======
 OPTIMIZED SQL: SELECT `key`, `value`, CAST('2008-04-08' AS STRING) AS `ds`, `hr`
 FROM (SELECT `key`, `value`, `hr`
 FROM `default`.`srcpart`
 WHERE `ds` = '2008-04-08' AND (`hr` = '11' OR `hr` = '12') AND `key` = 11
 ORDER BY `key`, `hr`) AS `t1`
->>>>>>> 720a0f27
 STAGE DEPENDENCIES:
   Stage-1 is a root stage
   Stage-0 depends on stages: Stage-1
@@ -5303,14 +5255,11 @@
 POSTHOOK: Input: default@srcpart@ds=2008-04-08/hr=11
 POSTHOOK: Input: default@srcpart@ds=2008-04-09/hr=11
 #### A masked pattern was here ####
-<<<<<<< HEAD
-=======
 OPTIMIZED SQL: SELECT `key`, `value`, `ds`, CAST('11' AS STRING) AS `hr`
 FROM (SELECT `key`, `value`, `ds`
 FROM `default`.`srcpart`
 WHERE `hr` = '11' AND `key` = 11
 ORDER BY `key`, `ds`) AS `t1`
->>>>>>> 720a0f27
 STAGE DEPENDENCIES:
   Stage-1 is a root stage
   Stage-0 depends on stages: Stage-1
