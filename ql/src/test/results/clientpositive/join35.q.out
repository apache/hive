--- conflicted
+++ resolved
@@ -32,8 +32,6 @@
 POSTHOOK: Input: default@src
 POSTHOOK: Input: default@src1
 POSTHOOK: Output: default@dest_j1_n24
-<<<<<<< HEAD
-=======
 OPTIMIZED SQL: SELECT `t5`.`key`, `t5`.`value`, `t3`.`$f1` AS `cnt`
 FROM (SELECT `key`, COUNT(*) AS `$f1`
 FROM `default`.`src`
@@ -47,7 +45,6 @@
 INNER JOIN (SELECT `key`, `value`
 FROM `default`.`src1`
 WHERE (`key` < 20 OR `key` > 100) AND `key` IS NOT NULL) AS `t5` ON `t3`.`key` = `t5`.`key`
->>>>>>> 720a0f27
 STAGE DEPENDENCIES:
   Stage-1 is a root stage
   Stage-8 depends on stages: Stage-1, Stage-5
