--- conflicted
+++ resolved
@@ -136,11 +136,8 @@
 POSTHOOK: Input: default@date_dim_n1@d_date_sk=2416947
 POSTHOOK: Input: default@date_dim_n1@d_date_sk=2416948
 #### A masked pattern was here ####
-<<<<<<< HEAD
-=======
 OPTIMIZED SQL: SELECT `d_date`
 FROM `default`.`date_dim_n1`
->>>>>>> 720a0f27
 STAGE DEPENDENCIES:
   Stage-0 is a root stage
 
