--- conflicted
+++ resolved
@@ -33,10 +33,10 @@
                   PartitionCols:_col0
                   Group By Operator [GBY_3] (rows=250 width=95)
                     Output:["_col0","_col1"],aggregations:["sum(_col1)"],keys:_col0
-                    Select Operator [SEL_1] (rows=500 width=178)
-                      Output:["_col0","_col1"]
-                      Top N Key Operator [TNK_11] (rows=500 width=178)
-                        keys:key,sort order:+,top n:5
+                    Top N Key Operator [TNK_11] (rows=500 width=178)
+                      keys:_col0,sort order:+,top n:5
+                      Select Operator [SEL_1] (rows=500 width=178)
+                        Output:["_col0","_col1"]
                         TableScan [TS_0] (rows=500 width=178)
                           default@src,src,Tbl:COMPLETE,Col:COMPLETE,Output:["key","value"]
 
@@ -88,10 +88,10 @@
                   PartitionCols:_col0
                   Group By Operator [GBY_2] (rows=250 width=87)
                     Output:["_col0"],keys:key
-                    Select Operator [SEL_1] (rows=500 width=87)
-                      Output:["key"]
-                      Top N Key Operator [TNK_10] (rows=500 width=87)
-                        keys:key,sort order:+,top n:5
+                    Top N Key Operator [TNK_10] (rows=500 width=87)
+                      keys:key,sort order:+,top n:5
+                      Select Operator [SEL_1] (rows=500 width=87)
+                        Output:["key"]
                         TableScan [TS_0] (rows=500 width=87)
                           default@src,src,Tbl:COMPLETE,Col:COMPLETE,Output:["key"]
 
@@ -108,336 +108,67 @@
 100
 103
 104
-PREHOOK: query: explain
-SELECT src1.key, src2.value FROM src src1 JOIN src src2 ON (src1.key = src2.key) GROUP BY src1.key, src2.value ORDER BY src1.key LIMIT 5
+PREHOOK: query: explain vectorization detail
+SELECT src1.key, src2.value FROM src src1 JOIN src src2 ON (src1.key = src2.key) ORDER BY src1.key LIMIT 5
 PREHOOK: type: QUERY
-<<<<<<< HEAD
-POSTHOOK: query: explain
-SELECT src1.key, src2.value FROM src src1 JOIN src src2 ON (src1.key = src2.key) GROUP BY src1.key, src2.value ORDER BY src1.key LIMIT 5
-=======
 PREHOOK: Input: default@src
 PREHOOK: Output: hdfs://### HDFS PATH ###
 POSTHOOK: query: explain vectorization detail
 SELECT src1.key, src2.value FROM src src1 JOIN src src2 ON (src1.key = src2.key) ORDER BY src1.key LIMIT 5
->>>>>>> b6c0cd40
 POSTHOOK: type: QUERY
 POSTHOOK: Input: default@src
 POSTHOOK: Output: hdfs://### HDFS PATH ###
 Plan optimized by CBO.
 
 Vertex dependency in root stage
-Reducer 2 <- Map 1 (SIMPLE_EDGE), Map 5 (SIMPLE_EDGE)
+Reducer 2 <- Map 1 (SIMPLE_EDGE), Map 4 (SIMPLE_EDGE)
 Reducer 3 <- Reducer 2 (SIMPLE_EDGE)
-Reducer 4 <- Reducer 3 (SIMPLE_EDGE)
 
 Stage-0
   Fetch Operator
     limit:5
     Stage-1
-      Reducer 4
-      File Output Operator [FS_17]
-        Limit [LIM_16] (rows=5 width=178)
+      Reducer 3
+      File Output Operator [FS_13]
+        Limit [LIM_12] (rows=5 width=178)
           Number of rows:5
-          Select Operator [SEL_15] (rows=395 width=178)
+          Select Operator [SEL_11] (rows=791 width=178)
             Output:["_col0","_col1"]
-          <-Reducer 3 [SIMPLE_EDGE]
-            SHUFFLE [RS_14]
-              Group By Operator [GBY_12] (rows=395 width=178)
-                Output:["_col0","_col1"],keys:KEY._col0, KEY._col1
-              <-Reducer 2 [SIMPLE_EDGE]
-                SHUFFLE [RS_11]
-                  PartitionCols:_col0, _col1
-                  Group By Operator [GBY_10] (rows=395 width=178)
-                    Output:["_col0","_col1"],keys:_col0, _col2
-                    Top N Key Operator [TNK_22] (rows=791 width=178)
-                      keys:_col0, _col2,sort order:++,top n:5
-                      Merge Join Operator [MERGEJOIN_33] (rows=791 width=178)
-                        Conds:RS_6._col0=RS_7._col0(Inner),Output:["_col0","_col2"]
-                      <-Map 1 [SIMPLE_EDGE]
-                        SHUFFLE [RS_6]
-                          PartitionCols:_col0
-                          Select Operator [SEL_2] (rows=500 width=87)
-                            Output:["_col0"]
-                            Filter Operator [FIL_20] (rows=500 width=87)
-                              predicate:key is not null
-                              TableScan [TS_0] (rows=500 width=87)
-                                default@src,src1,Tbl:COMPLETE,Col:COMPLETE,Output:["key"]
-                      <-Map 5 [SIMPLE_EDGE]
-                        SHUFFLE [RS_7]
-                          PartitionCols:_col0
-                          Select Operator [SEL_5] (rows=500 width=178)
-                            Output:["_col0","_col1"]
-                            Filter Operator [FIL_21] (rows=500 width=178)
-                              predicate:key is not null
-                              TableScan [TS_3] (rows=500 width=178)
-                                default@src,src2,Tbl:COMPLETE,Col:COMPLETE,Output:["key","value"]
+          <-Reducer 2 [SIMPLE_EDGE]
+            SHUFFLE [RS_10]
+              Select Operator [SEL_9] (rows=791 width=178)
+                Output:["_col0","_col1"]
+                Merge Join Operator [MERGEJOIN_28] (rows=791 width=178)
+                  Conds:RS_6._col0=RS_7._col0(Inner),Output:["_col0","_col2"]
+                <-Map 1 [SIMPLE_EDGE]
+                  SHUFFLE [RS_6]
+                    PartitionCols:_col0
+                    Select Operator [SEL_2] (rows=500 width=87)
+                      Output:["_col0"]
+                      Filter Operator [FIL_16] (rows=500 width=87)
+                        predicate:key is not null
+                        TableScan [TS_0] (rows=500 width=87)
+                          default@src,src1,Tbl:COMPLETE,Col:COMPLETE,Output:["key"]
+                <-Map 4 [SIMPLE_EDGE]
+                  SHUFFLE [RS_7]
+                    PartitionCols:_col0
+                    Select Operator [SEL_5] (rows=500 width=178)
+                      Output:["_col0","_col1"]
+                      Filter Operator [FIL_17] (rows=500 width=178)
+                        predicate:key is not null
+                        TableScan [TS_3] (rows=500 width=178)
+                          default@src,src2,Tbl:COMPLETE,Col:COMPLETE,Output:["key","value"]
 
-PREHOOK: query: SELECT src1.key, src2.value FROM src src1 JOIN src src2 ON (src1.key = src2.key) GROUP BY src1.key, src2.value ORDER BY src1.key LIMIT 5
+PREHOOK: query: SELECT src1.key, src2.value FROM src src1 JOIN src src2 ON (src1.key = src2.key) ORDER BY src1.key LIMIT 5
 PREHOOK: type: QUERY
 PREHOOK: Input: default@src
 PREHOOK: Output: hdfs://### HDFS PATH ###
-POSTHOOK: query: SELECT src1.key, src2.value FROM src src1 JOIN src src2 ON (src1.key = src2.key) GROUP BY src1.key, src2.value ORDER BY src1.key LIMIT 5
+POSTHOOK: query: SELECT src1.key, src2.value FROM src src1 JOIN src src2 ON (src1.key = src2.key) ORDER BY src1.key LIMIT 5
 POSTHOOK: type: QUERY
 POSTHOOK: Input: default@src
 POSTHOOK: Output: hdfs://### HDFS PATH ###
 0	val_0
-10	val_10
-100	val_100
-103	val_103
-104	val_104
-PREHOOK: query: explain
-SELECT src1.key, src2.value FROM src src1 LEFT OUTER JOIN src src2 ON (src1.key = src2.key) GROUP BY src1.key, src2.value ORDER BY src1.key LIMIT 5
-PREHOOK: type: QUERY
-POSTHOOK: query: explain
-SELECT src1.key, src2.value FROM src src1 LEFT OUTER JOIN src src2 ON (src1.key = src2.key) GROUP BY src1.key, src2.value ORDER BY src1.key LIMIT 5
-POSTHOOK: type: QUERY
-Plan optimized by CBO.
-
-Vertex dependency in root stage
-Reducer 2 <- Map 1 (SIMPLE_EDGE), Map 5 (SIMPLE_EDGE)
-Reducer 3 <- Reducer 2 (SIMPLE_EDGE)
-Reducer 4 <- Reducer 3 (SIMPLE_EDGE)
-
-Stage-0
-  Fetch Operator
-    limit:5
-    Stage-1
-      Reducer 4
-      File Output Operator [FS_15]
-        Limit [LIM_14] (rows=5 width=178)
-          Number of rows:5
-          Select Operator [SEL_13] (rows=395 width=178)
-            Output:["_col0","_col1"]
-          <-Reducer 3 [SIMPLE_EDGE]
-            SHUFFLE [RS_12]
-              Group By Operator [GBY_10] (rows=395 width=178)
-                Output:["_col0","_col1"],keys:KEY._col0, KEY._col1
-              <-Reducer 2 [SIMPLE_EDGE]
-                SHUFFLE [RS_9]
-                  PartitionCols:_col0, _col1
-                  Group By Operator [GBY_8] (rows=395 width=178)
-                    Output:["_col0","_col1"],keys:_col0, _col2
-                    Top N Key Operator [TNK_18] (rows=791 width=178)
-                      keys:_col0, _col2,sort order:++,top n:5
-                      Merge Join Operator [MERGEJOIN_24] (rows=791 width=178)
-                        Conds:RS_4._col0=RS_5._col0(Left Outer),Output:["_col0","_col2"]
-                      <-Map 1 [SIMPLE_EDGE]
-                        SHUFFLE [RS_4]
-                          PartitionCols:_col0
-                          Select Operator [SEL_1] (rows=500 width=87)
-                            Output:["_col0"]
-                            Top N Key Operator [TNK_25]
-                              keys:key,sort order:+,top n:5
-                              TableScan [TS_0] (rows=500 width=87)
-                                default@src,src1,Tbl:COMPLETE,Col:COMPLETE,Output:["key"]
-                      <-Map 5 [SIMPLE_EDGE]
-                        SHUFFLE [RS_5]
-                          PartitionCols:_col0
-                          Select Operator [SEL_3] (rows=500 width=178)
-                            Output:["_col0","_col1"]
-                            TableScan [TS_2] (rows=500 width=178)
-                              default@src,src2,Tbl:COMPLETE,Col:COMPLETE,Output:["key","value"]
-
-PREHOOK: query: SELECT src1.key, src2.value FROM src src1 LEFT OUTER JOIN src src2 ON (src1.key = src2.key) GROUP BY src1.key, src2.value ORDER BY src1.key LIMIT 5
-PREHOOK: type: QUERY
-PREHOOK: Input: default@src
-PREHOOK: Output: hdfs://### HDFS PATH ###
-POSTHOOK: query: SELECT src1.key, src2.value FROM src src1 LEFT OUTER JOIN src src2 ON (src1.key = src2.key) GROUP BY src1.key, src2.value ORDER BY src1.key LIMIT 5
-POSTHOOK: type: QUERY
-POSTHOOK: Input: default@src
-POSTHOOK: Output: hdfs://### HDFS PATH ###
 0	val_0
-10	val_10
-100	val_100
-103	val_103
-104	val_104
-PREHOOK: query: explain
-SELECT src1.key, src2.value FROM src src1 RIGHT OUTER JOIN src src2 ON (src1.key = src2.key) GROUP BY src1.key, src2.value ORDER BY src1.key LIMIT 5
-PREHOOK: type: QUERY
-POSTHOOK: query: explain
-SELECT src1.key, src2.value FROM src src1 RIGHT OUTER JOIN src src2 ON (src1.key = src2.key) GROUP BY src1.key, src2.value ORDER BY src1.key LIMIT 5
-POSTHOOK: type: QUERY
-Plan optimized by CBO.
-
-Vertex dependency in root stage
-Reducer 2 <- Map 1 (SIMPLE_EDGE), Map 5 (SIMPLE_EDGE)
-Reducer 3 <- Reducer 2 (SIMPLE_EDGE)
-Reducer 4 <- Reducer 3 (SIMPLE_EDGE)
-
-Stage-0
-  Fetch Operator
-    limit:5
-    Stage-1
-      Reducer 4
-      File Output Operator [FS_15]
-        Limit [LIM_14] (rows=5 width=178)
-          Number of rows:5
-          Select Operator [SEL_13] (rows=395 width=178)
-            Output:["_col0","_col1"]
-          <-Reducer 3 [SIMPLE_EDGE]
-            SHUFFLE [RS_12]
-              Group By Operator [GBY_10] (rows=395 width=178)
-                Output:["_col0","_col1"],keys:KEY._col0, KEY._col1
-              <-Reducer 2 [SIMPLE_EDGE]
-                SHUFFLE [RS_9]
-                  PartitionCols:_col0, _col1
-                  Group By Operator [GBY_8] (rows=395 width=178)
-                    Output:["_col0","_col1"],keys:_col0, _col2
-                    Merge Join Operator [MERGEJOIN_24] (rows=791 width=178)
-                      Conds:RS_4._col0=RS_5._col0(Right Outer),Output:["_col0","_col2"]
-                    <-Map 1 [SIMPLE_EDGE]
-                      SHUFFLE [RS_4]
-                        PartitionCols:_col0
-                        Select Operator [SEL_1] (rows=500 width=87)
-                          Output:["_col0"]
-                          TableScan [TS_0] (rows=500 width=87)
-                            default@src,src1,Tbl:COMPLETE,Col:COMPLETE,Output:["key"]
-                    <-Map 5 [SIMPLE_EDGE]
-                      SHUFFLE [RS_5]
-                        PartitionCols:_col0
-                        Select Operator [SEL_3] (rows=500 width=178)
-                          Output:["_col0","_col1"]
-                          Top N Key Operator [TNK_25]
-                            keys:key, value,sort order:++,top n:5
-                            TableScan [TS_2] (rows=500 width=178)
-                              default@src,src2,Tbl:COMPLETE,Col:COMPLETE,Output:["key","value"]
-
-PREHOOK: query: SELECT src1.key, src2.value FROM src src1 RIGHT OUTER JOIN src src2 ON (src1.key = src2.key) GROUP BY src1.key, src2.value ORDER BY src1.key LIMIT 5
-PREHOOK: type: QUERY
-PREHOOK: Input: default@src
-PREHOOK: Output: hdfs://### HDFS PATH ###
-POSTHOOK: query: SELECT src1.key, src2.value FROM src src1 RIGHT OUTER JOIN src src2 ON (src1.key = src2.key) GROUP BY src1.key, src2.value ORDER BY src1.key LIMIT 5
-POSTHOOK: type: QUERY
-POSTHOOK: Input: default@src
-POSTHOOK: Output: hdfs://### HDFS PATH ###
 0	val_0
-10	val_10
-100	val_100
-103	val_103
-104	val_104
-PREHOOK: query: explain
-SELECT src1.key, src2.value FROM src src1 FULL OUTER JOIN src src2 ON (src1.key = src2.key) GROUP BY src1.key, src2.value ORDER BY src1.key LIMIT 5
-PREHOOK: type: QUERY
-POSTHOOK: query: explain
-SELECT src1.key, src2.value FROM src src1 FULL OUTER JOIN src src2 ON (src1.key = src2.key) GROUP BY src1.key, src2.value ORDER BY src1.key LIMIT 5
-POSTHOOK: type: QUERY
-Plan optimized by CBO.
-
-Vertex dependency in root stage
-Reducer 2 <- Map 1 (SIMPLE_EDGE), Map 5 (SIMPLE_EDGE)
-Reducer 3 <- Reducer 2 (SIMPLE_EDGE)
-Reducer 4 <- Reducer 3 (SIMPLE_EDGE)
-
-Stage-0
-  Fetch Operator
-    limit:5
-    Stage-1
-      Reducer 4
-      File Output Operator [FS_15]
-        Limit [LIM_14] (rows=5 width=178)
-          Number of rows:5
-          Select Operator [SEL_13] (rows=500 width=178)
-            Output:["_col0","_col1"]
-          <-Reducer 3 [SIMPLE_EDGE]
-            SHUFFLE [RS_12]
-              Group By Operator [GBY_10] (rows=500 width=178)
-                Output:["_col0","_col1"],keys:KEY._col0, KEY._col1
-              <-Reducer 2 [SIMPLE_EDGE]
-                SHUFFLE [RS_9]
-                  PartitionCols:_col0, _col1
-                  Group By Operator [GBY_8] (rows=500 width=178)
-                    Output:["_col0","_col1"],keys:_col0, _col2
-                    Top N Key Operator [TNK_16] (rows=1000 width=178)
-                      keys:_col0, _col2,sort order:++,top n:5
-                      Merge Join Operator [MERGEJOIN_17] (rows=1000 width=178)
-                        Conds:RS_4._col0=RS_5._col0(Outer),Output:["_col0","_col2"]
-                      <-Map 1 [SIMPLE_EDGE]
-                        SHUFFLE [RS_4]
-                          PartitionCols:_col0
-                          Select Operator [SEL_1] (rows=500 width=87)
-                            Output:["_col0"]
-                            TableScan [TS_0] (rows=500 width=87)
-                              default@src,src1,Tbl:COMPLETE,Col:COMPLETE,Output:["key"]
-                      <-Map 5 [SIMPLE_EDGE]
-                        SHUFFLE [RS_5]
-                          PartitionCols:_col0
-                          Select Operator [SEL_3] (rows=500 width=178)
-                            Output:["_col0","_col1"]
-                            TableScan [TS_2] (rows=500 width=178)
-                              default@src,src2,Tbl:COMPLETE,Col:COMPLETE,Output:["key","value"]
-
-PREHOOK: query: SELECT src1.key, src2.value FROM src src1 FULL OUTER JOIN src src2 ON (src1.key = src2.key) GROUP BY src1.key, src2.value ORDER BY src1.key LIMIT 5
-PREHOOK: type: QUERY
-PREHOOK: Input: default@src
-PREHOOK: Output: hdfs://### HDFS PATH ###
-POSTHOOK: query: SELECT src1.key, src2.value FROM src src1 FULL OUTER JOIN src src2 ON (src1.key = src2.key) GROUP BY src1.key, src2.value ORDER BY src1.key LIMIT 5
-POSTHOOK: type: QUERY
-POSTHOOK: Input: default@src
-POSTHOOK: Output: hdfs://### HDFS PATH ###
 0	val_0
-10	val_10
-100	val_100
-103	val_103
-104	val_104
-PREHOOK: query: explain
-SELECT src1.key, src2.value FROM src src1 FULL OUTER JOIN src src2 ON (src1.key = src2.key) GROUP BY src1.key, src2.value ORDER BY src1.key LIMIT 5
-PREHOOK: type: QUERY
-POSTHOOK: query: explain
-SELECT src1.key, src2.value FROM src src1 FULL OUTER JOIN src src2 ON (src1.key = src2.key) GROUP BY src1.key, src2.value ORDER BY src1.key LIMIT 5
-POSTHOOK: type: QUERY
-Plan optimized by CBO.
-
-Vertex dependency in root stage
-Reducer 2 <- Map 1 (SIMPLE_EDGE), Map 5 (SIMPLE_EDGE)
-Reducer 3 <- Reducer 2 (SIMPLE_EDGE)
-Reducer 4 <- Reducer 3 (SIMPLE_EDGE)
-
-Stage-0
-  Fetch Operator
-    limit:5
-    Stage-1
-      Reducer 4
-      File Output Operator [FS_15]
-        Limit [LIM_14] (rows=5 width=178)
-          Number of rows:5
-          Select Operator [SEL_13] (rows=500 width=178)
-            Output:["_col0","_col1"]
-          <-Reducer 3 [SIMPLE_EDGE]
-            SHUFFLE [RS_12]
-              Group By Operator [GBY_10] (rows=500 width=178)
-                Output:["_col0","_col1"],keys:KEY._col0, KEY._col1
-              <-Reducer 2 [SIMPLE_EDGE]
-                SHUFFLE [RS_9]
-                  PartitionCols:_col0, _col1
-                  Group By Operator [GBY_8] (rows=500 width=178)
-                    Output:["_col0","_col1"],keys:_col0, _col2
-                    Merge Join Operator [MERGEJOIN_16] (rows=1000 width=178)
-                      Conds:RS_4._col0=RS_5._col0(Outer),Output:["_col0","_col2"]
-                    <-Map 1 [SIMPLE_EDGE]
-                      SHUFFLE [RS_4]
-                        PartitionCols:_col0
-                        Select Operator [SEL_1] (rows=500 width=87)
-                          Output:["_col0"]
-                          TableScan [TS_0] (rows=500 width=87)
-                            default@src,src1,Tbl:COMPLETE,Col:COMPLETE,Output:["key"]
-                    <-Map 5 [SIMPLE_EDGE]
-                      SHUFFLE [RS_5]
-                        PartitionCols:_col0
-                        Select Operator [SEL_3] (rows=500 width=178)
-                          Output:["_col0","_col1"]
-                          TableScan [TS_2] (rows=500 width=178)
-                            default@src,src2,Tbl:COMPLETE,Col:COMPLETE,Output:["key","value"]
-
-PREHOOK: query: SELECT src1.key, src2.value FROM src src1 FULL OUTER JOIN src src2 ON (src1.key = src2.key) GROUP BY src1.key, src2.value ORDER BY src1.key LIMIT 5
-PREHOOK: type: QUERY
-PREHOOK: Input: default@src
-PREHOOK: Output: hdfs://### HDFS PATH ###
-POSTHOOK: query: SELECT src1.key, src2.value FROM src src1 FULL OUTER JOIN src src2 ON (src1.key = src2.key) GROUP BY src1.key, src2.value ORDER BY src1.key LIMIT 5
-POSTHOOK: type: QUERY
-POSTHOOK: Input: default@src
-POSTHOOK: Output: hdfs://### HDFS PATH ###
-0	val_0
-10	val_10
-100	val_100
-103	val_103
-104	val_104+0	val_0