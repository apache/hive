PREHOOK: query: CREATE TEMPORARY FUNCTION runWorker AS 'org.apache.hadoop.hive.ql.udf.UDFRunWorker'
PREHOOK: type: CREATEFUNCTION
PREHOOK: Output: runworker
POSTHOOK: query: CREATE TEMPORARY FUNCTION runWorker AS 'org.apache.hadoop.hive.ql.udf.UDFRunWorker'
POSTHOOK: type: CREATEFUNCTION
POSTHOOK: Output: runworker
PREHOOK: query: create table mydual_n0(a int)
PREHOOK: type: CREATETABLE
PREHOOK: Output: database:default
PREHOOK: Output: default@mydual_n0
POSTHOOK: query: create table mydual_n0(a int)
POSTHOOK: type: CREATETABLE
POSTHOOK: Output: database:default
POSTHOOK: Output: default@mydual_n0
PREHOOK: query: insert into mydual_n0 values(1)
PREHOOK: type: QUERY
PREHOOK: Input: _dummy_database@_dummy_table
PREHOOK: Output: default@mydual_n0
POSTHOOK: query: insert into mydual_n0 values(1)
POSTHOOK: type: QUERY
POSTHOOK: Input: _dummy_database@_dummy_table
POSTHOOK: Output: default@mydual_n0
POSTHOOK: Lineage: mydual_n0.a SCRIPT []
PREHOOK: query: CREATE TABLE over10k_n9(t tinyint,
           si smallint,
           i int,
           b bigint,
           f float,
           d double,
           bo boolean,
           s string,
           ts timestamp,
           `dec` decimal(4,2),
           bin binary)
ROW FORMAT DELIMITED FIELDS TERMINATED BY '|'
STORED AS TEXTFILE
PREHOOK: type: CREATETABLE
PREHOOK: Output: database:default
PREHOOK: Output: default@over10k_n9
POSTHOOK: query: CREATE TABLE over10k_n9(t tinyint,
           si smallint,
           i int,
           b bigint,
           f float,
           d double,
           bo boolean,
           s string,
           ts timestamp,
           `dec` decimal(4,2),
           bin binary)
ROW FORMAT DELIMITED FIELDS TERMINATED BY '|'
STORED AS TEXTFILE
POSTHOOK: type: CREATETABLE
POSTHOOK: Output: database:default
POSTHOOK: Output: default@over10k_n9
PREHOOK: query: LOAD DATA LOCAL INPATH '../../data/files/over1k' OVERWRITE INTO TABLE over10k_n9
PREHOOK: type: LOAD
#### A masked pattern was here ####
PREHOOK: Output: default@over10k_n9
POSTHOOK: query: LOAD DATA LOCAL INPATH '../../data/files/over1k' OVERWRITE INTO TABLE over10k_n9
POSTHOOK: type: LOAD
#### A masked pattern was here ####
POSTHOOK: Output: default@over10k_n9
PREHOOK: query: CREATE TABLE over10k_orc_bucketed_n0(t tinyint,
           si smallint,
           i int,
           b bigint,
           f float,
           d double,
           bo boolean,
           s string,
           ts timestamp,
           `dec` decimal(4,2),
           bin binary) CLUSTERED BY(si) INTO 4 BUCKETS STORED AS ORC
PREHOOK: type: CREATETABLE
PREHOOK: Output: database:default
PREHOOK: Output: default@over10k_orc_bucketed_n0
POSTHOOK: query: CREATE TABLE over10k_orc_bucketed_n0(t tinyint,
           si smallint,
           i int,
           b bigint,
           f float,
           d double,
           bo boolean,
           s string,
           ts timestamp,
           `dec` decimal(4,2),
           bin binary) CLUSTERED BY(si) INTO 4 BUCKETS STORED AS ORC
POSTHOOK: type: CREATETABLE
POSTHOOK: Output: database:default
POSTHOOK: Output: default@over10k_orc_bucketed_n0
PREHOOK: query: select distinct si, si%4 from over10k_n9 order by si
PREHOOK: type: QUERY
PREHOOK: Input: default@over10k_n9
PREHOOK: Output: hdfs://### HDFS PATH ###
POSTHOOK: query: select distinct si, si%4 from over10k_n9 order by si
POSTHOOK: type: QUERY
POSTHOOK: Input: default@over10k_n9
POSTHOOK: Output: hdfs://### HDFS PATH ###
NULL	NULL
256	0
257	1
258	2
259	3
260	0
261	1
262	2
263	3
264	0
265	1
266	2
267	3
268	0
269	1
270	2
271	3
272	0
273	1
274	2
275	3
276	0
277	1
278	2
279	3
280	0
281	1
282	2
283	3
284	0
285	1
286	2
287	3
288	0
289	1
290	2
291	3
292	0
293	1
294	2
295	3
296	0
297	1
298	2
299	3
300	0
301	1
302	2
303	3
304	0
305	1
306	2
307	3
308	0
309	1
310	2
311	3
312	0
313	1
314	2
315	3
316	0
317	1
318	2
319	3
320	0
321	1
322	2
323	3
324	0
325	1
326	2
327	3
328	0
329	1
330	2
331	3
332	0
333	1
334	2
335	3
336	0
337	1
338	2
339	3
340	0
341	1
342	2
343	3
344	0
345	1
346	2
347	3
348	0
349	1
350	2
351	3
352	0
353	1
354	2
355	3
356	0
357	1
358	2
359	3
360	0
361	1
362	2
363	3
364	0
365	1
366	2
367	3
368	0
370	2
371	3
372	0
373	1
374	2
375	3
376	0
377	1
378	2
379	3
380	0
381	1
382	2
383	3
384	0
385	1
386	2
387	3
388	0
389	1
390	2
391	3
392	0
393	1
394	2
395	3
396	0
397	1
398	2
399	3
400	0
401	1
402	2
403	3
404	0
405	1
406	2
407	3
408	0
409	1
410	2
411	3
413	1
414	2
415	3
417	1
418	2
419	3
420	0
421	1
422	2
423	3
424	0
425	1
426	2
427	3
428	0
429	1
430	2
431	3
432	0
433	1
434	2
435	3
436	0
437	1
438	2
439	3
440	0
441	1
442	2
443	3
444	0
445	1
446	2
447	3
448	0
449	1
450	2
451	3
452	0
453	1
454	2
455	3
456	0
457	1
458	2
459	3
460	0
461	1
462	2
463	3
464	0
465	1
466	2
467	3
468	0
469	1
471	3
472	0
473	1
474	2
475	3
476	0
477	1
478	2
479	3
480	0
481	1
482	2
483	3
484	0
485	1
486	2
487	3
488	0
489	1
490	2
491	3
492	0
493	1
494	2
495	3
496	0
497	1
498	2
499	3
500	0
501	1
502	2
503	3
504	0
505	1
506	2
507	3
508	0
509	1
510	2
511	3
PREHOOK: query: insert into over10k_orc_bucketed_n0 select * from over10k_n9
PREHOOK: type: QUERY
PREHOOK: Input: default@over10k_n9
PREHOOK: Output: default@over10k_orc_bucketed_n0
POSTHOOK: query: insert into over10k_orc_bucketed_n0 select * from over10k_n9
POSTHOOK: type: QUERY
POSTHOOK: Input: default@over10k_n9
POSTHOOK: Output: default@over10k_orc_bucketed_n0
POSTHOOK: Lineage: over10k_orc_bucketed_n0.b SIMPLE [(over10k_n9)over10k_n9.FieldSchema(name:b, type:bigint, comment:null), ]
POSTHOOK: Lineage: over10k_orc_bucketed_n0.bin SIMPLE [(over10k_n9)over10k_n9.FieldSchema(name:bin, type:binary, comment:null), ]
POSTHOOK: Lineage: over10k_orc_bucketed_n0.bo SIMPLE [(over10k_n9)over10k_n9.FieldSchema(name:bo, type:boolean, comment:null), ]
POSTHOOK: Lineage: over10k_orc_bucketed_n0.d SIMPLE [(over10k_n9)over10k_n9.FieldSchema(name:d, type:double, comment:null), ]
POSTHOOK: Lineage: over10k_orc_bucketed_n0.dec SIMPLE [(over10k_n9)over10k_n9.FieldSchema(name:dec, type:decimal(4,2), comment:null), ]
POSTHOOK: Lineage: over10k_orc_bucketed_n0.f SIMPLE [(over10k_n9)over10k_n9.FieldSchema(name:f, type:float, comment:null), ]
POSTHOOK: Lineage: over10k_orc_bucketed_n0.i SIMPLE [(over10k_n9)over10k_n9.FieldSchema(name:i, type:int, comment:null), ]
POSTHOOK: Lineage: over10k_orc_bucketed_n0.s SIMPLE [(over10k_n9)over10k_n9.FieldSchema(name:s, type:string, comment:null), ]
POSTHOOK: Lineage: over10k_orc_bucketed_n0.si SIMPLE [(over10k_n9)over10k_n9.FieldSchema(name:si, type:smallint, comment:null), ]
POSTHOOK: Lineage: over10k_orc_bucketed_n0.t SIMPLE [(over10k_n9)over10k_n9.FieldSchema(name:t, type:tinyint, comment:null), ]
POSTHOOK: Lineage: over10k_orc_bucketed_n0.ts SIMPLE [(over10k_n9)over10k_n9.FieldSchema(name:ts, type:timestamp, comment:null), ]
Found 4 items
-rw-rw-rw-   3 ### USER ### ### GROUP ###       8903 ### HDFS DATE ### hdfs://### HDFS PATH ###
-rw-rw-rw-   3 ### USER ### ### GROUP ###       7698 ### HDFS DATE ### hdfs://### HDFS PATH ###
-rw-rw-rw-   3 ### USER ### ### GROUP ###       7273 ### HDFS DATE ### hdfs://### HDFS PATH ###
-rw-rw-rw-   3 ### USER ### ### GROUP ###       7180 ### HDFS DATE ### hdfs://### HDFS PATH ###
PREHOOK: query: insert into over10k_orc_bucketed_n0 select * from over10k_n9
PREHOOK: type: QUERY
PREHOOK: Input: default@over10k_n9
PREHOOK: Output: default@over10k_orc_bucketed_n0
POSTHOOK: query: insert into over10k_orc_bucketed_n0 select * from over10k_n9
POSTHOOK: type: QUERY
POSTHOOK: Input: default@over10k_n9
POSTHOOK: Output: default@over10k_orc_bucketed_n0
POSTHOOK: Lineage: over10k_orc_bucketed_n0.b SIMPLE [(over10k_n9)over10k_n9.FieldSchema(name:b, type:bigint, comment:null), ]
POSTHOOK: Lineage: over10k_orc_bucketed_n0.bin SIMPLE [(over10k_n9)over10k_n9.FieldSchema(name:bin, type:binary, comment:null), ]
POSTHOOK: Lineage: over10k_orc_bucketed_n0.bo SIMPLE [(over10k_n9)over10k_n9.FieldSchema(name:bo, type:boolean, comment:null), ]
POSTHOOK: Lineage: over10k_orc_bucketed_n0.d SIMPLE [(over10k_n9)over10k_n9.FieldSchema(name:d, type:double, comment:null), ]
POSTHOOK: Lineage: over10k_orc_bucketed_n0.dec SIMPLE [(over10k_n9)over10k_n9.FieldSchema(name:dec, type:decimal(4,2), comment:null), ]
POSTHOOK: Lineage: over10k_orc_bucketed_n0.f SIMPLE [(over10k_n9)over10k_n9.FieldSchema(name:f, type:float, comment:null), ]
POSTHOOK: Lineage: over10k_orc_bucketed_n0.i SIMPLE [(over10k_n9)over10k_n9.FieldSchema(name:i, type:int, comment:null), ]
POSTHOOK: Lineage: over10k_orc_bucketed_n0.s SIMPLE [(over10k_n9)over10k_n9.FieldSchema(name:s, type:string, comment:null), ]
POSTHOOK: Lineage: over10k_orc_bucketed_n0.si SIMPLE [(over10k_n9)over10k_n9.FieldSchema(name:si, type:smallint, comment:null), ]
POSTHOOK: Lineage: over10k_orc_bucketed_n0.t SIMPLE [(over10k_n9)over10k_n9.FieldSchema(name:t, type:tinyint, comment:null), ]
POSTHOOK: Lineage: over10k_orc_bucketed_n0.ts SIMPLE [(over10k_n9)over10k_n9.FieldSchema(name:ts, type:timestamp, comment:null), ]
Found 8 items
-rw-rw-rw-   3 ### USER ### ### GROUP ###       8903 ### HDFS DATE ### hdfs://### HDFS PATH ###
-rw-rw-rw-   3 ### USER ### ### GROUP ###       8903 ### HDFS DATE ### hdfs://### HDFS PATH ###
-rw-rw-rw-   3 ### USER ### ### GROUP ###       7698 ### HDFS DATE ### hdfs://### HDFS PATH ###
-rw-rw-rw-   3 ### USER ### ### GROUP ###       7698 ### HDFS DATE ### hdfs://### HDFS PATH ###
-rw-rw-rw-   3 ### USER ### ### GROUP ###       7273 ### HDFS DATE ### hdfs://### HDFS PATH ###
-rw-rw-rw-   3 ### USER ### ### GROUP ###       7273 ### HDFS DATE ### hdfs://### HDFS PATH ###
-rw-rw-rw-   3 ### USER ### ### GROUP ###       7180 ### HDFS DATE ### hdfs://### HDFS PATH ###
-rw-rw-rw-   3 ### USER ### ### GROUP ###       7180 ### HDFS DATE ### hdfs://### HDFS PATH ###
PREHOOK: query: select distinct 7 as seven, INPUT__FILE__NAME from over10k_orc_bucketed_n0
PREHOOK: type: QUERY
PREHOOK: Input: default@over10k_orc_bucketed_n0
PREHOOK: Output: hdfs://### HDFS PATH ###
POSTHOOK: query: select distinct 7 as seven, INPUT__FILE__NAME from over10k_orc_bucketed_n0
POSTHOOK: type: QUERY
POSTHOOK: Input: default@over10k_orc_bucketed_n0
POSTHOOK: Output: hdfs://### HDFS PATH ###
7	hdfs://### HDFS PATH ###
7	hdfs://### HDFS PATH ###
7	hdfs://### HDFS PATH ###
7	hdfs://### HDFS PATH ###
7	hdfs://### HDFS PATH ###
7	hdfs://### HDFS PATH ###
7	hdfs://### HDFS PATH ###
7	hdfs://### HDFS PATH ###
PREHOOK: query: alter table over10k_orc_bucketed_n0 set TBLPROPERTIES ('transactional'='true')
PREHOOK: type: ALTERTABLE_PROPERTIES
PREHOOK: Input: default@over10k_orc_bucketed_n0
PREHOOK: Output: default@over10k_orc_bucketed_n0
POSTHOOK: query: alter table over10k_orc_bucketed_n0 set TBLPROPERTIES ('transactional'='true')
POSTHOOK: type: ALTERTABLE_PROPERTIES
POSTHOOK: Input: default@over10k_orc_bucketed_n0
POSTHOOK: Output: default@over10k_orc_bucketed_n0
PREHOOK: query: explain select t, si, i from over10k_orc_bucketed_n0 where b = 4294967363 and t < 100 order by t, si, i
PREHOOK: type: QUERY
POSTHOOK: query: explain select t, si, i from over10k_orc_bucketed_n0 where b = 4294967363 and t < 100 order by t, si, i
POSTHOOK: type: QUERY
STAGE DEPENDENCIES:
  Stage-1 is a root stage
  Stage-0 depends on stages: Stage-1

STAGE PLANS:
  Stage: Stage-1
    Tez
#### A masked pattern was here ####
      Edges:
        Reducer 2 <- Map 1 (SIMPLE_EDGE)
#### A masked pattern was here ####
      Vertices:
        Map 1 
            Map Operator Tree:
                TableScan
                  alias: over10k_orc_bucketed_n0
                  filterExpr: ((b = 4294967363L) and (t < 100Y)) (type: boolean)
                  Statistics: Num rows: 2098 Data size: 41920 Basic stats: COMPLETE Column stats: COMPLETE
                  Filter Operator
                    predicate: ((b = 4294967363L) and (t < 100Y)) (type: boolean)
                    Statistics: Num rows: 2 Data size: 40 Basic stats: COMPLETE Column stats: COMPLETE
                    Select Operator
                      expressions: t (type: tinyint), si (type: smallint), i (type: int)
                      outputColumnNames: _col0, _col1, _col2
                      Statistics: Num rows: 2 Data size: 24 Basic stats: COMPLETE Column stats: COMPLETE
                      Reduce Output Operator
                        key expressions: _col0 (type: tinyint), _col1 (type: smallint), _col2 (type: int)
                        sort order: +++
                        Statistics: Num rows: 2 Data size: 24 Basic stats: COMPLETE Column stats: COMPLETE
            Execution mode: vectorized
        Reducer 2 
            Execution mode: vectorized
            Reduce Operator Tree:
              Select Operator
                expressions: KEY.reducesinkkey0 (type: tinyint), KEY.reducesinkkey1 (type: smallint), KEY.reducesinkkey2 (type: int)
                outputColumnNames: _col0, _col1, _col2
                Statistics: Num rows: 2 Data size: 24 Basic stats: COMPLETE Column stats: COMPLETE
                File Output Operator
                  compressed: false
                  Statistics: Num rows: 2 Data size: 24 Basic stats: COMPLETE Column stats: COMPLETE
                  table:
                      input format: org.apache.hadoop.mapred.SequenceFileInputFormat
                      output format: org.apache.hadoop.hive.ql.io.HiveSequenceFileOutputFormat
                      serde: org.apache.hadoop.hive.serde2.lazy.LazySimpleSerDe

  Stage: Stage-0
    Fetch Operator
      limit: -1
      Processor Tree:
        ListSink

PREHOOK: query: select t, si, i from over10k_orc_bucketed_n0 where b = 4294967363 and t < 100 order by  t, si, i
PREHOOK: type: QUERY
PREHOOK: Input: default@over10k_orc_bucketed_n0
PREHOOK: Output: hdfs://### HDFS PATH ###
POSTHOOK: query: select t, si, i from over10k_orc_bucketed_n0 where b = 4294967363 and t < 100 order by  t, si, i
POSTHOOK: type: QUERY
POSTHOOK: Input: default@over10k_orc_bucketed_n0
POSTHOOK: Output: hdfs://### HDFS PATH ###
-3	344	65733
-3	344	65733
5	501	65585
5	501	65585
35	463	65646
35	463	65646
PREHOOK: query: explain select ROW__ID, t, si, i from over10k_orc_bucketed_n0 where b = 4294967363 and t < 100 order by ROW__ID
PREHOOK: type: QUERY
POSTHOOK: query: explain select ROW__ID, t, si, i from over10k_orc_bucketed_n0 where b = 4294967363 and t < 100 order by ROW__ID
POSTHOOK: type: QUERY
STAGE DEPENDENCIES:
  Stage-1 is a root stage
  Stage-0 depends on stages: Stage-1

STAGE PLANS:
  Stage: Stage-1
    Tez
#### A masked pattern was here ####
      Edges:
        Reducer 2 <- Map 1 (SIMPLE_EDGE)
#### A masked pattern was here ####
      Vertices:
        Map 1 
            Map Operator Tree:
                TableScan
                  alias: over10k_orc_bucketed_n0
                  filterExpr: ((b = 4294967363L) and (t < 100Y)) (type: boolean)
                  Statistics: Num rows: 2098 Data size: 41920 Basic stats: COMPLETE Column stats: COMPLETE
                  Filter Operator
                    predicate: ((b = 4294967363L) and (t < 100Y)) (type: boolean)
                    Statistics: Num rows: 2 Data size: 40 Basic stats: COMPLETE Column stats: COMPLETE
                    Select Operator
                      expressions: ROW__ID (type: struct<writeid:bigint,bucketid:int,rowid:bigint>), t (type: tinyint), si (type: smallint), i (type: int)
                      outputColumnNames: _col0, _col1, _col2, _col3
                      Statistics: Num rows: 2 Data size: 176 Basic stats: COMPLETE Column stats: COMPLETE
                      Reduce Output Operator
                        key expressions: _col0 (type: struct<writeid:bigint,bucketid:int,rowid:bigint>)
                        sort order: +
                        Statistics: Num rows: 2 Data size: 176 Basic stats: COMPLETE Column stats: COMPLETE
                        value expressions: _col1 (type: tinyint), _col2 (type: smallint), _col3 (type: int)
            Execution mode: vectorized
        Reducer 2 
            Execution mode: vectorized
            Reduce Operator Tree:
              Select Operator
                expressions: KEY.reducesinkkey0 (type: struct<writeid:bigint,bucketid:int,rowid:bigint>), VALUE._col0 (type: tinyint), VALUE._col1 (type: smallint), VALUE._col2 (type: int)
                outputColumnNames: _col0, _col1, _col2, _col3
                Statistics: Num rows: 2 Data size: 176 Basic stats: COMPLETE Column stats: COMPLETE
                File Output Operator
                  compressed: false
                  Statistics: Num rows: 2 Data size: 176 Basic stats: COMPLETE Column stats: COMPLETE
                  table:
                      input format: org.apache.hadoop.mapred.SequenceFileInputFormat
                      output format: org.apache.hadoop.hive.ql.io.HiveSequenceFileOutputFormat
                      serde: org.apache.hadoop.hive.serde2.lazy.LazySimpleSerDe

  Stage: Stage-0
    Fetch Operator
      limit: -1
      Processor Tree:
        ListSink

PREHOOK: query: select ROW__ID, t, si, i from over10k_orc_bucketed_n0 where b = 4294967363 and t < 100 order by ROW__ID
PREHOOK: type: QUERY
PREHOOK: Input: default@over10k_orc_bucketed_n0
PREHOOK: Output: hdfs://### HDFS PATH ###
POSTHOOK: query: select ROW__ID, t, si, i from over10k_orc_bucketed_n0 where b = 4294967363 and t < 100 order by ROW__ID
POSTHOOK: type: QUERY
POSTHOOK: Input: default@over10k_orc_bucketed_n0
POSTHOOK: Output: hdfs://### HDFS PATH ###
{"writeid":0,"bucketid":536870912,"rowid":104}	5	501	65585
{"writeid":0,"bucketid":536870912,"rowid":420}	5	501	65585
{"writeid":0,"bucketid":536936448,"rowid":37}	-3	344	65733
{"writeid":0,"bucketid":536936448,"rowid":295}	-3	344	65733
{"writeid":0,"bucketid":537067520,"rowid":173}	35	463	65646
{"writeid":0,"bucketid":537067520,"rowid":406}	35	463	65646
PREHOOK: query: explain update over10k_orc_bucketed_n0 set i = 0 where b = 4294967363 and t < 100
PREHOOK: type: QUERY
POSTHOOK: query: explain update over10k_orc_bucketed_n0 set i = 0 where b = 4294967363 and t < 100
POSTHOOK: type: QUERY
STAGE DEPENDENCIES:
  Stage-1 is a root stage
  Stage-2 depends on stages: Stage-1
  Stage-0 depends on stages: Stage-2
  Stage-3 depends on stages: Stage-0

STAGE PLANS:
  Stage: Stage-1
    Tez
#### A masked pattern was here ####
      Edges:
        Reducer 2 <- Map 1 (SIMPLE_EDGE)
#### A masked pattern was here ####
      Vertices:
        Map 1 
            Map Operator Tree:
                TableScan
                  alias: over10k_orc_bucketed_n0
                  filterExpr: ((b = 4294967363L) and (t < 100Y)) (type: boolean)
                  Statistics: Num rows: 2098 Data size: 706986 Basic stats: COMPLETE Column stats: COMPLETE
                  Filter Operator
                    predicate: ((b = 4294967363L) and (t < 100Y)) (type: boolean)
                    Statistics: Num rows: 2 Data size: 674 Basic stats: COMPLETE Column stats: COMPLETE
                    Select Operator
                      expressions: ROW__ID (type: struct<writeid:bigint,bucketid:int,rowid:bigint>), t (type: tinyint), si (type: smallint), f (type: float), d (type: double), bo (type: boolean), s (type: string), ts (type: timestamp), dec (type: decimal(4,2)), bin (type: binary)
                      outputColumnNames: _col0, _col1, _col2, _col5, _col6, _col7, _col8, _col9, _col10, _col11
                      Statistics: Num rows: 2 Data size: 834 Basic stats: COMPLETE Column stats: COMPLETE
                      Reduce Output Operator
                        key expressions: _col0 (type: struct<writeid:bigint,bucketid:int,rowid:bigint>)
                        sort order: +
                        Map-reduce partition columns: UDFToInteger(_col0) (type: int)
                        Statistics: Num rows: 2 Data size: 834 Basic stats: COMPLETE Column stats: COMPLETE
                        value expressions: _col1 (type: tinyint), _col2 (type: smallint), _col5 (type: float), _col6 (type: double), _col7 (type: boolean), _col8 (type: string), _col9 (type: timestamp), _col10 (type: decimal(4,2)), _col11 (type: binary)
            Execution mode: vectorized
        Reducer 2 
            Execution mode: vectorized
            Reduce Operator Tree:
              Select Operator
                expressions: KEY.reducesinkkey0 (type: struct<writeid:bigint,bucketid:int,rowid:bigint>), VALUE._col0 (type: tinyint), VALUE._col1 (type: smallint), 0 (type: int), 4294967363L (type: bigint), VALUE._col3 (type: float), VALUE._col4 (type: double), VALUE._col5 (type: boolean), VALUE._col6 (type: string), VALUE._col7 (type: timestamp), VALUE._col8 (type: decimal(4,2)), VALUE._col9 (type: binary)
                outputColumnNames: _col0, _col1, _col2, _col3, _col4, _col5, _col6, _col7, _col8, _col9, _col10, _col11
                Statistics: Num rows: 2 Data size: 834 Basic stats: COMPLETE Column stats: COMPLETE
                File Output Operator
                  compressed: false
                  Statistics: Num rows: 2 Data size: 834 Basic stats: COMPLETE Column stats: COMPLETE
                  table:
                      input format: org.apache.hadoop.hive.ql.io.orc.OrcInputFormat
                      output format: org.apache.hadoop.hive.ql.io.orc.OrcOutputFormat
                      serde: org.apache.hadoop.hive.ql.io.orc.OrcSerde
                      name: default.over10k_orc_bucketed_n0
                  Write Type: UPDATE

  Stage: Stage-2
    Dependency Collection

  Stage: Stage-0
    Move Operator
      tables:
          replace: false
          table:
              input format: org.apache.hadoop.hive.ql.io.orc.OrcInputFormat
              output format: org.apache.hadoop.hive.ql.io.orc.OrcOutputFormat
              serde: org.apache.hadoop.hive.ql.io.orc.OrcSerde
              name: default.over10k_orc_bucketed_n0
          Write Type: UPDATE

  Stage: Stage-3
    Stats Work
      Basic Stats Work:

PREHOOK: query: update over10k_orc_bucketed_n0 set i = 0 where b = 4294967363 and t < 100
PREHOOK: type: QUERY
PREHOOK: Input: default@over10k_orc_bucketed_n0
PREHOOK: Output: default@over10k_orc_bucketed_n0
POSTHOOK: query: update over10k_orc_bucketed_n0 set i = 0 where b = 4294967363 and t < 100
POSTHOOK: type: QUERY
POSTHOOK: Input: default@over10k_orc_bucketed_n0
POSTHOOK: Output: default@over10k_orc_bucketed_n0
PREHOOK: query: select ROW__ID, t, si, i from over10k_orc_bucketed_n0 where b = 4294967363 and t < 100 order by ROW__ID
PREHOOK: type: QUERY
PREHOOK: Input: default@over10k_orc_bucketed_n0
PREHOOK: Output: hdfs://### HDFS PATH ###
POSTHOOK: query: select ROW__ID, t, si, i from over10k_orc_bucketed_n0 where b = 4294967363 and t < 100 order by ROW__ID
POSTHOOK: type: QUERY
POSTHOOK: Input: default@over10k_orc_bucketed_n0
POSTHOOK: Output: hdfs://### HDFS PATH ###
{"writeid":### Masked writeid ###,"bucketid":536870912,"rowid":0}	5	501	0
{"writeid":### Masked writeid ###,"bucketid":536870912,"rowid":1}	5	501	0
{"writeid":### Masked writeid ###,"bucketid":536936448,"rowid":0}	-3	344	0
{"writeid":### Masked writeid ###,"bucketid":536936448,"rowid":1}	-3	344	0
{"writeid":### Masked writeid ###,"bucketid":537067520,"rowid":0}	35	463	0
{"writeid":### Masked writeid ###,"bucketid":537067520,"rowid":1}	35	463	0
PREHOOK: query: explain select ROW__ID, count(*) from over10k_orc_bucketed_n0 group by ROW__ID having count(*) > 1
PREHOOK: type: QUERY
POSTHOOK: query: explain select ROW__ID, count(*) from over10k_orc_bucketed_n0 group by ROW__ID having count(*) > 1
POSTHOOK: type: QUERY
STAGE DEPENDENCIES:
  Stage-1 is a root stage
  Stage-0 depends on stages: Stage-1

STAGE PLANS:
  Stage: Stage-1
    Tez
#### A masked pattern was here ####
      Edges:
        Reducer 2 <- Map 1 (SIMPLE_EDGE)
#### A masked pattern was here ####
      Vertices:
        Map 1 
            Map Operator Tree:
                TableScan
                  alias: over10k_orc_bucketed_n0
<<<<<<< HEAD
                  Statistics: Num rows: 2098 Data size: 622340 Basic stats: COMPLETE Column stats: COMPLETE
                  Select Operator
                    expressions: ROW__ID (type: struct<writeid:bigint,bucketid:int,rowid:bigint>)
                    outputColumnNames: ROW__ID
                    Statistics: Num rows: 2098 Data size: 622340 Basic stats: COMPLETE Column stats: COMPLETE
=======
                  Statistics: Num rows: 1234 Data size: 706090 Basic stats: COMPLETE Column stats: COMPLETE
                  Select Operator
                    expressions: ROW__ID (type: struct<writeid:bigint,bucketid:int,rowid:bigint>)
                    outputColumnNames: ROW__ID
                    Statistics: Num rows: 1234 Data size: 706090 Basic stats: COMPLETE Column stats: COMPLETE
>>>>>>> 1f0e2f50
                    Group By Operator
                      aggregations: count()
                      keys: ROW__ID (type: struct<writeid:bigint,bucketid:int,rowid:bigint>)
                      mode: hash
                      outputColumnNames: _col0, _col1
<<<<<<< HEAD
                      Statistics: Num rows: 1049 Data size: 88116 Basic stats: COMPLETE Column stats: COMPLETE
=======
                      Statistics: Num rows: 617 Data size: 51828 Basic stats: COMPLETE Column stats: COMPLETE
>>>>>>> 1f0e2f50
                      Reduce Output Operator
                        key expressions: _col0 (type: struct<writeid:bigint,bucketid:int,rowid:bigint>)
                        sort order: +
                        Map-reduce partition columns: _col0 (type: struct<writeid:bigint,bucketid:int,rowid:bigint>)
<<<<<<< HEAD
                        Statistics: Num rows: 1049 Data size: 88116 Basic stats: COMPLETE Column stats: COMPLETE
=======
                        Statistics: Num rows: 617 Data size: 51828 Basic stats: COMPLETE Column stats: COMPLETE
>>>>>>> 1f0e2f50
                        value expressions: _col1 (type: bigint)
        Reducer 2 
            Reduce Operator Tree:
              Group By Operator
                aggregations: count(VALUE._col0)
                keys: KEY._col0 (type: struct<writeid:bigint,bucketid:int,rowid:bigint>)
                mode: mergepartial
                outputColumnNames: _col0, _col1
<<<<<<< HEAD
                Statistics: Num rows: 1049 Data size: 88116 Basic stats: COMPLETE Column stats: COMPLETE
                Filter Operator
                  predicate: (_col1 > 1L) (type: boolean)
                  Statistics: Num rows: 349 Data size: 29316 Basic stats: COMPLETE Column stats: COMPLETE
                  File Output Operator
                    compressed: false
                    Statistics: Num rows: 349 Data size: 29316 Basic stats: COMPLETE Column stats: COMPLETE
=======
                Statistics: Num rows: 617 Data size: 51828 Basic stats: COMPLETE Column stats: COMPLETE
                Filter Operator
                  predicate: (_col1 > 1L) (type: boolean)
                  Statistics: Num rows: 205 Data size: 17220 Basic stats: COMPLETE Column stats: COMPLETE
                  File Output Operator
                    compressed: false
                    Statistics: Num rows: 205 Data size: 17220 Basic stats: COMPLETE Column stats: COMPLETE
>>>>>>> 1f0e2f50
                    table:
                        input format: org.apache.hadoop.mapred.SequenceFileInputFormat
                        output format: org.apache.hadoop.hive.ql.io.HiveSequenceFileOutputFormat
                        serde: org.apache.hadoop.hive.serde2.lazy.LazySimpleSerDe

  Stage: Stage-0
    Fetch Operator
      limit: -1
      Processor Tree:
        ListSink

PREHOOK: query: select ROW__ID, count(*) from over10k_orc_bucketed_n0 group by ROW__ID having count(*) > 1
PREHOOK: type: QUERY
PREHOOK: Input: default@over10k_orc_bucketed_n0
PREHOOK: Output: hdfs://### HDFS PATH ###
POSTHOOK: query: select ROW__ID, count(*) from over10k_orc_bucketed_n0 group by ROW__ID having count(*) > 1
POSTHOOK: type: QUERY
POSTHOOK: Input: default@over10k_orc_bucketed_n0
POSTHOOK: Output: hdfs://### HDFS PATH ###
PREHOOK: query: alter table over10k_orc_bucketed_n0 compact 'major' WITH OVERWRITE TBLPROPERTIES ('compactor.mapreduce.map.memory.mb'='500', 'compactor.mapreduce.reduce.memory.mb'='500','compactor.mapreduce.map.memory.mb'='500', 'compactor.hive.tez.container.size'='500')
PREHOOK: type: ALTERTABLE_COMPACT
POSTHOOK: query: alter table over10k_orc_bucketed_n0 compact 'major' WITH OVERWRITE TBLPROPERTIES ('compactor.mapreduce.map.memory.mb'='500', 'compactor.mapreduce.reduce.memory.mb'='500','compactor.mapreduce.map.memory.mb'='500', 'compactor.hive.tez.container.size'='500')
POSTHOOK: type: ALTERTABLE_COMPACT
PREHOOK: query: select ROW__ID, t, si, i from over10k_orc_bucketed_n0 where b = 4294967363 and t < 100 order by ROW__ID
PREHOOK: type: QUERY
PREHOOK: Input: default@over10k_orc_bucketed_n0
PREHOOK: Output: hdfs://### HDFS PATH ###
POSTHOOK: query: select ROW__ID, t, si, i from over10k_orc_bucketed_n0 where b = 4294967363 and t < 100 order by ROW__ID
POSTHOOK: type: QUERY
POSTHOOK: Input: default@over10k_orc_bucketed_n0
POSTHOOK: Output: hdfs://### HDFS PATH ###
{"writeid":### Masked writeid ###,"bucketid":536870912,"rowid":0}	5	501	0
{"writeid":### Masked writeid ###,"bucketid":536870912,"rowid":1}	5	501	0
{"writeid":### Masked writeid ###,"bucketid":536936448,"rowid":0}	-3	344	0
{"writeid":### Masked writeid ###,"bucketid":536936448,"rowid":1}	-3	344	0
{"writeid":### Masked writeid ###,"bucketid":537067520,"rowid":0}	35	463	0
{"writeid":### Masked writeid ###,"bucketid":537067520,"rowid":1}	35	463	0
PREHOOK: query: select ROW__ID, count(*) from over10k_orc_bucketed_n0 group by ROW__ID having count(*) > 1
PREHOOK: type: QUERY
PREHOOK: Input: default@over10k_orc_bucketed_n0
PREHOOK: Output: hdfs://### HDFS PATH ###
POSTHOOK: query: select ROW__ID, count(*) from over10k_orc_bucketed_n0 group by ROW__ID having count(*) > 1
POSTHOOK: type: QUERY
POSTHOOK: Input: default@over10k_orc_bucketed_n0
POSTHOOK: Output: hdfs://### HDFS PATH ###<|MERGE_RESOLUTION|>--- conflicted
+++ resolved
@@ -680,38 +680,22 @@
             Map Operator Tree:
                 TableScan
                   alias: over10k_orc_bucketed_n0
-<<<<<<< HEAD
                   Statistics: Num rows: 2098 Data size: 622340 Basic stats: COMPLETE Column stats: COMPLETE
                   Select Operator
                     expressions: ROW__ID (type: struct<writeid:bigint,bucketid:int,rowid:bigint>)
                     outputColumnNames: ROW__ID
                     Statistics: Num rows: 2098 Data size: 622340 Basic stats: COMPLETE Column stats: COMPLETE
-=======
-                  Statistics: Num rows: 1234 Data size: 706090 Basic stats: COMPLETE Column stats: COMPLETE
-                  Select Operator
-                    expressions: ROW__ID (type: struct<writeid:bigint,bucketid:int,rowid:bigint>)
-                    outputColumnNames: ROW__ID
-                    Statistics: Num rows: 1234 Data size: 706090 Basic stats: COMPLETE Column stats: COMPLETE
->>>>>>> 1f0e2f50
                     Group By Operator
                       aggregations: count()
                       keys: ROW__ID (type: struct<writeid:bigint,bucketid:int,rowid:bigint>)
                       mode: hash
                       outputColumnNames: _col0, _col1
-<<<<<<< HEAD
                       Statistics: Num rows: 1049 Data size: 88116 Basic stats: COMPLETE Column stats: COMPLETE
-=======
-                      Statistics: Num rows: 617 Data size: 51828 Basic stats: COMPLETE Column stats: COMPLETE
->>>>>>> 1f0e2f50
                       Reduce Output Operator
                         key expressions: _col0 (type: struct<writeid:bigint,bucketid:int,rowid:bigint>)
                         sort order: +
                         Map-reduce partition columns: _col0 (type: struct<writeid:bigint,bucketid:int,rowid:bigint>)
-<<<<<<< HEAD
                         Statistics: Num rows: 1049 Data size: 88116 Basic stats: COMPLETE Column stats: COMPLETE
-=======
-                        Statistics: Num rows: 617 Data size: 51828 Basic stats: COMPLETE Column stats: COMPLETE
->>>>>>> 1f0e2f50
                         value expressions: _col1 (type: bigint)
         Reducer 2 
             Reduce Operator Tree:
@@ -720,7 +704,6 @@
                 keys: KEY._col0 (type: struct<writeid:bigint,bucketid:int,rowid:bigint>)
                 mode: mergepartial
                 outputColumnNames: _col0, _col1
-<<<<<<< HEAD
                 Statistics: Num rows: 1049 Data size: 88116 Basic stats: COMPLETE Column stats: COMPLETE
                 Filter Operator
                   predicate: (_col1 > 1L) (type: boolean)
@@ -728,15 +711,6 @@
                   File Output Operator
                     compressed: false
                     Statistics: Num rows: 349 Data size: 29316 Basic stats: COMPLETE Column stats: COMPLETE
-=======
-                Statistics: Num rows: 617 Data size: 51828 Basic stats: COMPLETE Column stats: COMPLETE
-                Filter Operator
-                  predicate: (_col1 > 1L) (type: boolean)
-                  Statistics: Num rows: 205 Data size: 17220 Basic stats: COMPLETE Column stats: COMPLETE
-                  File Output Operator
-                    compressed: false
-                    Statistics: Num rows: 205 Data size: 17220 Basic stats: COMPLETE Column stats: COMPLETE
->>>>>>> 1f0e2f50
                     table:
                         input format: org.apache.hadoop.mapred.SequenceFileInputFormat
                         output format: org.apache.hadoop.hive.ql.io.HiveSequenceFileOutputFormat
