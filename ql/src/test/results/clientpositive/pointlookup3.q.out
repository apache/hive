--- conflicted
+++ resolved
@@ -60,13 +60,10 @@
 POSTHOOK: Input: default@pcr_t1_n1@ds1=2000-04-08/ds2=2001-04-08
 POSTHOOK: Input: default@pcr_t1_n1@ds1=2000-04-09/ds2=2001-04-09
 #### A masked pattern was here ####
-<<<<<<< HEAD
-=======
 OPTIMIZED SQL: SELECT `key`, `value`, `ds1`, `ds2`
 FROM `default`.`pcr_t1_n1`
 WHERE `ds1` = '2000-04-08' AND `key` = 1 OR `ds1` = '2000-04-09' AND `key` = 2
 ORDER BY `key`, `value`, `ds1`, `ds2`
->>>>>>> 720a0f27
 STAGE DEPENDENCIES:
   Stage-1 is a root stage
   Stage-0 depends on stages: Stage-1
@@ -252,14 +249,11 @@
 POSTHOOK: Input: default@pcr_t1_n1
 POSTHOOK: Input: default@pcr_t1_n1@ds1=2000-04-08/ds2=2001-04-08
 #### A masked pattern was here ####
-<<<<<<< HEAD
-=======
 OPTIMIZED SQL: SELECT `key`, `value`, `ds1`, CAST('2001-04-08' AS STRING) AS `ds2`
 FROM (SELECT `key`, `value`, `ds1`
 FROM `default`.`pcr_t1_n1`
 WHERE `ds2` = '2001-04-08' AND (`ds1` = '2000-04-08' AND `key` = 1 OR `ds1` = '2000-04-09' AND `key` = 2)
 ORDER BY `key`, `value`, `ds1`) AS `t1`
->>>>>>> 720a0f27
 STAGE DEPENDENCIES:
   Stage-1 is a root stage
   Stage-0 depends on stages: Stage-1
@@ -395,8 +389,6 @@
 POSTHOOK: Input: default@pcr_t1_n1
 POSTHOOK: Input: default@pcr_t1_n1@ds1=2000-04-08/ds2=2001-04-08
 #### A masked pattern was here ####
-<<<<<<< HEAD
-=======
 OPTIMIZED SQL: SELECT `t4`.`key`, `t4`.`value`, CAST('2000-04-08' AS STRING) AS `ds1`, `t4`.`ds2`, `t4`.`key1`, `t4`.`value1`, `t4`.`ds11`, CAST('2001-04-08' AS STRING) AS `ds21`
 FROM (SELECT `t0`.`key`, `t0`.`value`, `t0`.`ds2`, `t2`.`key` AS `key1`, `t2`.`value` AS `value1`, `t2`.`ds1` AS `ds11`
 FROM (SELECT `key`, `value`, CAST('2000-04-08' AS STRING) AS `ds1`, `ds2`
@@ -406,7 +398,6 @@
 FROM `default`.`pcr_t1_n1`
 WHERE `ds2` = '2001-04-08' AND `key` IS NOT NULL) AS `t2` ON `t0`.`key` = `t2`.`key`
 ORDER BY `t2`.`key`, `t2`.`value`) AS `t4`
->>>>>>> 720a0f27
 STAGE DEPENDENCIES:
   Stage-1 is a root stage
   Stage-2 depends on stages: Stage-1
@@ -641,8 +632,6 @@
 POSTHOOK: Input: default@pcr_t1_n1@ds1=2000-04-08/ds2=2001-04-08
 POSTHOOK: Input: default@pcr_t1_n1@ds1=2000-04-09/ds2=2001-04-09
 #### A masked pattern was here ####
-<<<<<<< HEAD
-=======
 OPTIMIZED SQL: SELECT `t4`.`key`, `t4`.`value`, CAST('2000-04-08' AS STRING) AS `ds1`, `t4`.`ds2`, `t4`.`key1`, `t4`.`value1`, CAST('2000-04-09' AS STRING) AS `ds11`, `t4`.`ds21`
 FROM (SELECT `t0`.`key`, `t0`.`value`, `t0`.`ds2`, `t2`.`key` AS `key1`, `t2`.`value` AS `value1`, `t2`.`ds2` AS `ds21`
 FROM (SELECT `key`, `value`, CAST('2000-04-08' AS STRING) AS `ds1`, `ds2`
@@ -652,7 +641,6 @@
 FROM `default`.`pcr_t1_n1`
 WHERE `ds1` = '2000-04-09' AND `key` IS NOT NULL) AS `t2` ON `t0`.`key` = `t2`.`key`
 ORDER BY `t2`.`key`, `t2`.`value`) AS `t4`
->>>>>>> 720a0f27
 STAGE DEPENDENCIES:
   Stage-1 is a root stage
   Stage-2 depends on stages: Stage-1
@@ -940,8 +928,6 @@
 POSTHOOK: Input: default@pcr_t1_n1@ds1=2000-04-09/ds2=2001-04-09
 POSTHOOK: Input: default@pcr_t1_n1@ds1=2000-04-10/ds2=2001-04-10
 #### A masked pattern was here ####
-<<<<<<< HEAD
-=======
 OPTIMIZED SQL: SELECT *
 FROM (SELECT `key`, `value`, `ds1`, `ds2`
 FROM `default`.`pcr_t1_n1`
@@ -950,7 +936,6 @@
 FROM `default`.`pcr_t1_n1`
 WHERE `key` = 1 OR `key` = 2) AS `t2` ON `t0`.`ds1` = '2000-04-08' AND `t2`.`key` = 1 OR `t0`.`ds1` = '2000-04-09' AND `t2`.`key` = 2
 ORDER BY `t2`.`key`, `t2`.`value`, `t0`.`ds1`
->>>>>>> 720a0f27
 STAGE DEPENDENCIES:
   Stage-1 is a root stage
   Stage-2 depends on stages: Stage-1
@@ -1823,8 +1808,6 @@
 POSTHOOK: Input: default@pcr_t1_n1
 POSTHOOK: Input: default@pcr_t1_n1@ds1=2000-04-08/ds2=2001-04-08
 #### A masked pattern was here ####
-<<<<<<< HEAD
-=======
 OPTIMIZED SQL: SELECT `t4`.`key`, `t4`.`value`, CAST('2000-04-08' AS STRING) AS `ds1`, `t4`.`ds2`, `t4`.`key1`, `t4`.`value1`, `t4`.`ds11`, CAST('2001-04-08' AS STRING) AS `ds21`
 FROM (SELECT `t0`.`key`, `t0`.`value`, `t0`.`ds2`, `t2`.`key` AS `key1`, `t2`.`value` AS `value1`, `t2`.`ds1` AS `ds11`
 FROM (SELECT `key`, `value`, CAST('2000-04-08' AS STRING) AS `ds1`, `ds2`
@@ -1834,7 +1817,6 @@
 FROM `default`.`pcr_t1_n1`
 WHERE `ds2` = '2001-04-08' AND `key` IS NOT NULL) AS `t2` ON `t0`.`key` = `t2`.`key`
 ORDER BY `t2`.`key`, `t2`.`value`) AS `t4`
->>>>>>> 720a0f27
 STAGE DEPENDENCIES:
   Stage-1 is a root stage
   Stage-2 depends on stages: Stage-1
@@ -2069,8 +2051,6 @@
 POSTHOOK: Input: default@pcr_t1_n1@ds1=2000-04-08/ds2=2001-04-08
 POSTHOOK: Input: default@pcr_t1_n1@ds1=2000-04-09/ds2=2001-04-09
 #### A masked pattern was here ####
-<<<<<<< HEAD
-=======
 OPTIMIZED SQL: SELECT `t4`.`key`, `t4`.`value`, CAST('2000-04-08' AS STRING) AS `ds1`, `t4`.`ds2`, `t4`.`key1`, `t4`.`value1`, CAST('2000-04-09' AS STRING) AS `ds11`, `t4`.`ds21`
 FROM (SELECT `t0`.`key`, `t0`.`value`, `t0`.`ds2`, `t2`.`key` AS `key1`, `t2`.`value` AS `value1`, `t2`.`ds2` AS `ds21`
 FROM (SELECT `key`, `value`, CAST('2000-04-08' AS STRING) AS `ds1`, `ds2`
@@ -2080,7 +2060,6 @@
 FROM `default`.`pcr_t1_n1`
 WHERE `ds1` = '2000-04-09' AND `key` IS NOT NULL) AS `t2` ON `t0`.`key` = `t2`.`key`
 ORDER BY `t2`.`key`, `t2`.`value`) AS `t4`
->>>>>>> 720a0f27
 STAGE DEPENDENCIES:
   Stage-1 is a root stage
   Stage-2 depends on stages: Stage-1
