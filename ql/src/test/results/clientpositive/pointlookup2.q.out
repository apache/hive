PREHOOK: query: drop table pcr_t1_n2
PREHOOK: type: DROPTABLE
POSTHOOK: query: drop table pcr_t1_n2
POSTHOOK: type: DROPTABLE
PREHOOK: query: drop table pcr_t2_n0
PREHOOK: type: DROPTABLE
POSTHOOK: query: drop table pcr_t2_n0
POSTHOOK: type: DROPTABLE
PREHOOK: query: drop table pcr_t3
PREHOOK: type: DROPTABLE
POSTHOOK: query: drop table pcr_t3
POSTHOOK: type: DROPTABLE
PREHOOK: query: create table pcr_t1_n2 (key int, value string) partitioned by (ds string)
PREHOOK: type: CREATETABLE
PREHOOK: Output: database:default
PREHOOK: Output: default@pcr_t1_n2
POSTHOOK: query: create table pcr_t1_n2 (key int, value string) partitioned by (ds string)
POSTHOOK: type: CREATETABLE
POSTHOOK: Output: database:default
POSTHOOK: Output: default@pcr_t1_n2
PREHOOK: query: insert overwrite table pcr_t1_n2 partition (ds='2000-04-08') select * from src where key < 20 order by key
PREHOOK: type: QUERY
PREHOOK: Input: default@src
PREHOOK: Output: default@pcr_t1_n2@ds=2000-04-08
POSTHOOK: query: insert overwrite table pcr_t1_n2 partition (ds='2000-04-08') select * from src where key < 20 order by key
POSTHOOK: type: QUERY
POSTHOOK: Input: default@src
POSTHOOK: Output: default@pcr_t1_n2@ds=2000-04-08
POSTHOOK: Lineage: pcr_t1_n2 PARTITION(ds=2000-04-08).key EXPRESSION [(src)src.FieldSchema(name:key, type:string, comment:default), ]
POSTHOOK: Lineage: pcr_t1_n2 PARTITION(ds=2000-04-08).value SIMPLE [(src)src.FieldSchema(name:value, type:string, comment:default), ]
PREHOOK: query: insert overwrite table pcr_t1_n2 partition (ds='2000-04-09') select * from src where key < 20 order by key
PREHOOK: type: QUERY
PREHOOK: Input: default@src
PREHOOK: Output: default@pcr_t1_n2@ds=2000-04-09
POSTHOOK: query: insert overwrite table pcr_t1_n2 partition (ds='2000-04-09') select * from src where key < 20 order by key
POSTHOOK: type: QUERY
POSTHOOK: Input: default@src
POSTHOOK: Output: default@pcr_t1_n2@ds=2000-04-09
POSTHOOK: Lineage: pcr_t1_n2 PARTITION(ds=2000-04-09).key EXPRESSION [(src)src.FieldSchema(name:key, type:string, comment:default), ]
POSTHOOK: Lineage: pcr_t1_n2 PARTITION(ds=2000-04-09).value SIMPLE [(src)src.FieldSchema(name:value, type:string, comment:default), ]
PREHOOK: query: insert overwrite table pcr_t1_n2 partition (ds='2000-04-10') select * from src where key < 20 order by key
PREHOOK: type: QUERY
PREHOOK: Input: default@src
PREHOOK: Output: default@pcr_t1_n2@ds=2000-04-10
POSTHOOK: query: insert overwrite table pcr_t1_n2 partition (ds='2000-04-10') select * from src where key < 20 order by key
POSTHOOK: type: QUERY
POSTHOOK: Input: default@src
POSTHOOK: Output: default@pcr_t1_n2@ds=2000-04-10
POSTHOOK: Lineage: pcr_t1_n2 PARTITION(ds=2000-04-10).key EXPRESSION [(src)src.FieldSchema(name:key, type:string, comment:default), ]
POSTHOOK: Lineage: pcr_t1_n2 PARTITION(ds=2000-04-10).value SIMPLE [(src)src.FieldSchema(name:value, type:string, comment:default), ]
PREHOOK: query: create table pcr_t2_n0 (ds string, key int, value string)
PREHOOK: type: CREATETABLE
PREHOOK: Output: database:default
PREHOOK: Output: default@pcr_t2_n0
POSTHOOK: query: create table pcr_t2_n0 (ds string, key int, value string)
POSTHOOK: type: CREATETABLE
POSTHOOK: Output: database:default
POSTHOOK: Output: default@pcr_t2_n0
PREHOOK: query: from pcr_t1_n2
insert overwrite table pcr_t2_n0 select ds, key, value where ds='2000-04-08'
PREHOOK: type: QUERY
PREHOOK: Input: default@pcr_t1_n2
PREHOOK: Input: default@pcr_t1_n2@ds=2000-04-08
PREHOOK: Output: default@pcr_t2_n0
POSTHOOK: query: from pcr_t1_n2
insert overwrite table pcr_t2_n0 select ds, key, value where ds='2000-04-08'
POSTHOOK: type: QUERY
POSTHOOK: Input: default@pcr_t1_n2
POSTHOOK: Input: default@pcr_t1_n2@ds=2000-04-08
POSTHOOK: Output: default@pcr_t2_n0
POSTHOOK: Lineage: pcr_t2_n0.ds SIMPLE []
POSTHOOK: Lineage: pcr_t2_n0.key SIMPLE [(pcr_t1_n2)pcr_t1_n2.FieldSchema(name:key, type:int, comment:null), ]
POSTHOOK: Lineage: pcr_t2_n0.value SIMPLE [(pcr_t1_n2)pcr_t1_n2.FieldSchema(name:value, type:string, comment:null), ]
PREHOOK: query: from pcr_t1_n2
insert overwrite table pcr_t2_n0 select ds, key, value where ds='2000-04-08' and key=2
PREHOOK: type: QUERY
PREHOOK: Input: default@pcr_t1_n2
PREHOOK: Input: default@pcr_t1_n2@ds=2000-04-08
PREHOOK: Output: default@pcr_t2_n0
POSTHOOK: query: from pcr_t1_n2
insert overwrite table pcr_t2_n0 select ds, key, value where ds='2000-04-08' and key=2
POSTHOOK: type: QUERY
POSTHOOK: Input: default@pcr_t1_n2
POSTHOOK: Input: default@pcr_t1_n2@ds=2000-04-08
POSTHOOK: Output: default@pcr_t2_n0
POSTHOOK: Lineage: pcr_t2_n0.ds SIMPLE []
POSTHOOK: Lineage: pcr_t2_n0.key SIMPLE []
POSTHOOK: Lineage: pcr_t2_n0.value SIMPLE [(pcr_t1_n2)pcr_t1_n2.FieldSchema(name:value, type:string, comment:null), ]
PREHOOK: query: explain extended
select key, value, ds
from pcr_t1_n2
where (ds='2000-04-08' and key=1) or (ds='2000-04-09' and key=2)
order by key, value, ds
PREHOOK: type: QUERY
PREHOOK: Input: default@pcr_t1_n2
PREHOOK: Input: default@pcr_t1_n2@ds=2000-04-08
PREHOOK: Input: default@pcr_t1_n2@ds=2000-04-09
#### A masked pattern was here ####
POSTHOOK: query: explain extended
select key, value, ds
from pcr_t1_n2
where (ds='2000-04-08' and key=1) or (ds='2000-04-09' and key=2)
order by key, value, ds
POSTHOOK: type: QUERY
POSTHOOK: Input: default@pcr_t1_n2
POSTHOOK: Input: default@pcr_t1_n2@ds=2000-04-08
POSTHOOK: Input: default@pcr_t1_n2@ds=2000-04-09
#### A masked pattern was here ####
<<<<<<< HEAD
=======
OPTIMIZED SQL: SELECT `key`, `value`, `ds`
FROM `default`.`pcr_t1_n2`
WHERE `ds` = '2000-04-08' AND `key` = 1 OR `ds` = '2000-04-09' AND `key` = 2
ORDER BY `key`, `value`, `ds`
>>>>>>> 720a0f27
STAGE DEPENDENCIES:
  Stage-1 is a root stage
  Stage-0 depends on stages: Stage-1

STAGE PLANS:
  Stage: Stage-1
    Map Reduce
      Map Operator Tree:
          TableScan
            alias: pcr_t1_n2
            Statistics: Num rows: 40 Data size: 320 Basic stats: COMPLETE Column stats: NONE
            GatherStats: false
            Filter Operator
              isSamplingPred: false
              predicate: (((ds = '2000-04-08') and (key = 1)) or ((ds = '2000-04-09') and (key = 2))) (type: boolean)
              Statistics: Num rows: 40 Data size: 320 Basic stats: COMPLETE Column stats: NONE
              Select Operator
                expressions: key (type: int), value (type: string), ds (type: string)
                outputColumnNames: _col0, _col1, _col2
                Statistics: Num rows: 40 Data size: 320 Basic stats: COMPLETE Column stats: NONE
                Reduce Output Operator
                  key expressions: _col0 (type: int), _col1 (type: string), _col2 (type: string)
                  null sort order: zzz
                  sort order: +++
                  Statistics: Num rows: 40 Data size: 320 Basic stats: COMPLETE Column stats: NONE
                  tag: -1
                  auto parallelism: false
      Execution mode: vectorized
      Path -> Alias:
#### A masked pattern was here ####
      Path -> Partition:
#### A masked pattern was here ####
          Partition
            base file name: ds=2000-04-08
            input format: org.apache.hadoop.mapred.TextInputFormat
            output format: org.apache.hadoop.hive.ql.io.HiveIgnoreKeyTextOutputFormat
            partition values:
              ds 2000-04-08
            properties:
              COLUMN_STATS_ACCURATE {"BASIC_STATS":"true","COLUMN_STATS":{"key":"true","value":"true"}}
              bucket_count -1
              column.name.delimiter ,
              columns key,value
              columns.comments 
              columns.types int:string
#### A masked pattern was here ####
              name default.pcr_t1_n2
              numFiles 1
              numRows 20
              partition_columns ds
              partition_columns.types string
              rawDataSize 160
              serialization.ddl struct pcr_t1_n2 { i32 key, string value}
              serialization.format 1
              serialization.lib org.apache.hadoop.hive.serde2.lazy.LazySimpleSerDe
              totalSize 180
#### A masked pattern was here ####
            serde: org.apache.hadoop.hive.serde2.lazy.LazySimpleSerDe
          
              input format: org.apache.hadoop.mapred.TextInputFormat
              output format: org.apache.hadoop.hive.ql.io.HiveIgnoreKeyTextOutputFormat
              properties:
                bucket_count -1
                bucketing_version 2
                column.name.delimiter ,
                columns key,value
                columns.comments 
                columns.types int:string
#### A masked pattern was here ####
                name default.pcr_t1_n2
                partition_columns ds
                partition_columns.types string
                serialization.ddl struct pcr_t1_n2 { i32 key, string value}
                serialization.format 1
                serialization.lib org.apache.hadoop.hive.serde2.lazy.LazySimpleSerDe
#### A masked pattern was here ####
              serde: org.apache.hadoop.hive.serde2.lazy.LazySimpleSerDe
              name: default.pcr_t1_n2
            name: default.pcr_t1_n2
#### A masked pattern was here ####
          Partition
            base file name: ds=2000-04-09
            input format: org.apache.hadoop.mapred.TextInputFormat
            output format: org.apache.hadoop.hive.ql.io.HiveIgnoreKeyTextOutputFormat
            partition values:
              ds 2000-04-09
            properties:
              COLUMN_STATS_ACCURATE {"BASIC_STATS":"true","COLUMN_STATS":{"key":"true","value":"true"}}
              bucket_count -1
              column.name.delimiter ,
              columns key,value
              columns.comments 
              columns.types int:string
#### A masked pattern was here ####
              name default.pcr_t1_n2
              numFiles 1
              numRows 20
              partition_columns ds
              partition_columns.types string
              rawDataSize 160
              serialization.ddl struct pcr_t1_n2 { i32 key, string value}
              serialization.format 1
              serialization.lib org.apache.hadoop.hive.serde2.lazy.LazySimpleSerDe
              totalSize 180
#### A masked pattern was here ####
            serde: org.apache.hadoop.hive.serde2.lazy.LazySimpleSerDe
          
              input format: org.apache.hadoop.mapred.TextInputFormat
              output format: org.apache.hadoop.hive.ql.io.HiveIgnoreKeyTextOutputFormat
              properties:
                bucket_count -1
                bucketing_version 2
                column.name.delimiter ,
                columns key,value
                columns.comments 
                columns.types int:string
#### A masked pattern was here ####
                name default.pcr_t1_n2
                partition_columns ds
                partition_columns.types string
                serialization.ddl struct pcr_t1_n2 { i32 key, string value}
                serialization.format 1
                serialization.lib org.apache.hadoop.hive.serde2.lazy.LazySimpleSerDe
#### A masked pattern was here ####
              serde: org.apache.hadoop.hive.serde2.lazy.LazySimpleSerDe
              name: default.pcr_t1_n2
            name: default.pcr_t1_n2
      Truncated Path -> Alias:
        /pcr_t1_n2/ds=2000-04-08 [pcr_t1_n2]
        /pcr_t1_n2/ds=2000-04-09 [pcr_t1_n2]
      Needs Tagging: false
      Reduce Operator Tree:
        Select Operator
          expressions: KEY.reducesinkkey0 (type: int), KEY.reducesinkkey1 (type: string), KEY.reducesinkkey2 (type: string)
          outputColumnNames: _col0, _col1, _col2
          Statistics: Num rows: 40 Data size: 320 Basic stats: COMPLETE Column stats: NONE
          File Output Operator
            compressed: false
            GlobalTableId: 0
#### A masked pattern was here ####
            NumFilesPerFileSink: 1
            Statistics: Num rows: 40 Data size: 320 Basic stats: COMPLETE Column stats: NONE
#### A masked pattern was here ####
            table:
                input format: org.apache.hadoop.mapred.SequenceFileInputFormat
                output format: org.apache.hadoop.hive.ql.io.HiveSequenceFileOutputFormat
                properties:
                  columns _col0,_col1,_col2
                  columns.types int:string:string
                  escape.delim \
                  hive.serialization.extend.additional.nesting.levels true
                  serialization.escape.crlf true
                  serialization.format 1
                  serialization.lib org.apache.hadoop.hive.serde2.lazy.LazySimpleSerDe
                serde: org.apache.hadoop.hive.serde2.lazy.LazySimpleSerDe
            TotalFiles: 1
            GatherStats: false
            MultiFileSpray: false

  Stage: Stage-0
    Fetch Operator
      limit: -1
      Processor Tree:
        ListSink

PREHOOK: query: explain extended
select *
from pcr_t1_n2 t1 join pcr_t1_n2 t2
on t1.key=t2.key and t1.ds='2000-04-08' and t2.ds='2000-04-08'
order by t1.key
PREHOOK: type: QUERY
PREHOOK: Input: default@pcr_t1_n2
PREHOOK: Input: default@pcr_t1_n2@ds=2000-04-08
#### A masked pattern was here ####
POSTHOOK: query: explain extended
select *
from pcr_t1_n2 t1 join pcr_t1_n2 t2
on t1.key=t2.key and t1.ds='2000-04-08' and t2.ds='2000-04-08'
order by t1.key
POSTHOOK: type: QUERY
POSTHOOK: Input: default@pcr_t1_n2
POSTHOOK: Input: default@pcr_t1_n2@ds=2000-04-08
#### A masked pattern was here ####
<<<<<<< HEAD
=======
OPTIMIZED SQL: SELECT `t4`.`key`, `t4`.`value`, CAST('2000-04-08' AS STRING) AS `ds`, `t4`.`key1`, `t4`.`value1`, CAST('2000-04-08' AS STRING) AS `ds1`
FROM (SELECT `t0`.`key`, `t0`.`value`, `t2`.`key` AS `key1`, `t2`.`value` AS `value1`
FROM (SELECT `key`, `value`, CAST('2000-04-08' AS STRING) AS `ds`
FROM `default`.`pcr_t1_n2`
WHERE `ds` = '2000-04-08' AND `key` IS NOT NULL) AS `t0`
INNER JOIN (SELECT `key`, `value`, CAST('2000-04-08' AS STRING) AS `ds`
FROM `default`.`pcr_t1_n2`
WHERE `ds` = '2000-04-08' AND `key` IS NOT NULL) AS `t2` ON `t0`.`key` = `t2`.`key`
ORDER BY `t0`.`key`) AS `t4`
>>>>>>> 720a0f27
STAGE DEPENDENCIES:
  Stage-1 is a root stage
  Stage-2 depends on stages: Stage-1
  Stage-0 depends on stages: Stage-2

STAGE PLANS:
  Stage: Stage-1
    Map Reduce
      Map Operator Tree:
          TableScan
            alias: t1
            Statistics: Num rows: 20 Data size: 160 Basic stats: COMPLETE Column stats: NONE
            GatherStats: false
            Filter Operator
              isSamplingPred: false
              predicate: key is not null (type: boolean)
              Statistics: Num rows: 20 Data size: 160 Basic stats: COMPLETE Column stats: NONE
              Select Operator
                expressions: key (type: int), value (type: string)
                outputColumnNames: _col0, _col1
                Statistics: Num rows: 20 Data size: 160 Basic stats: COMPLETE Column stats: NONE
                Reduce Output Operator
                  key expressions: _col0 (type: int)
                  null sort order: a
                  sort order: +
                  Map-reduce partition columns: _col0 (type: int)
                  Statistics: Num rows: 20 Data size: 160 Basic stats: COMPLETE Column stats: NONE
                  tag: 0
                  value expressions: _col1 (type: string)
                  auto parallelism: false
          TableScan
            alias: t2
            Statistics: Num rows: 20 Data size: 160 Basic stats: COMPLETE Column stats: NONE
            GatherStats: false
            Filter Operator
              isSamplingPred: false
              predicate: key is not null (type: boolean)
              Statistics: Num rows: 20 Data size: 160 Basic stats: COMPLETE Column stats: NONE
              Select Operator
                expressions: key (type: int), value (type: string)
                outputColumnNames: _col0, _col1
                Statistics: Num rows: 20 Data size: 160 Basic stats: COMPLETE Column stats: NONE
                Reduce Output Operator
                  key expressions: _col0 (type: int)
                  null sort order: a
                  sort order: +
                  Map-reduce partition columns: _col0 (type: int)
                  Statistics: Num rows: 20 Data size: 160 Basic stats: COMPLETE Column stats: NONE
                  tag: 1
                  value expressions: _col1 (type: string)
                  auto parallelism: false
      Path -> Alias:
#### A masked pattern was here ####
      Path -> Partition:
#### A masked pattern was here ####
          Partition
            base file name: ds=2000-04-08
            input format: org.apache.hadoop.mapred.TextInputFormat
            output format: org.apache.hadoop.hive.ql.io.HiveIgnoreKeyTextOutputFormat
            partition values:
              ds 2000-04-08
            properties:
              COLUMN_STATS_ACCURATE {"BASIC_STATS":"true","COLUMN_STATS":{"key":"true","value":"true"}}
              bucket_count -1
              column.name.delimiter ,
              columns key,value
              columns.comments 
              columns.types int:string
#### A masked pattern was here ####
              name default.pcr_t1_n2
              numFiles 1
              numRows 20
              partition_columns ds
              partition_columns.types string
              rawDataSize 160
              serialization.ddl struct pcr_t1_n2 { i32 key, string value}
              serialization.format 1
              serialization.lib org.apache.hadoop.hive.serde2.lazy.LazySimpleSerDe
              totalSize 180
#### A masked pattern was here ####
            serde: org.apache.hadoop.hive.serde2.lazy.LazySimpleSerDe
          
              input format: org.apache.hadoop.mapred.TextInputFormat
              output format: org.apache.hadoop.hive.ql.io.HiveIgnoreKeyTextOutputFormat
              properties:
                bucket_count -1
                bucketing_version 2
                column.name.delimiter ,
                columns key,value
                columns.comments 
                columns.types int:string
#### A masked pattern was here ####
                name default.pcr_t1_n2
                partition_columns ds
                partition_columns.types string
                serialization.ddl struct pcr_t1_n2 { i32 key, string value}
                serialization.format 1
                serialization.lib org.apache.hadoop.hive.serde2.lazy.LazySimpleSerDe
#### A masked pattern was here ####
              serde: org.apache.hadoop.hive.serde2.lazy.LazySimpleSerDe
              name: default.pcr_t1_n2
            name: default.pcr_t1_n2
      Truncated Path -> Alias:
        /pcr_t1_n2/ds=2000-04-08 [$hdt$_0:$hdt$_0:t1, $hdt$_0:$hdt$_1:t2]
      Needs Tagging: true
      Reduce Operator Tree:
        Join Operator
          condition map:
               Inner Join 0 to 1
          keys:
            0 _col0 (type: int)
            1 _col0 (type: int)
          outputColumnNames: _col0, _col1, _col3, _col4
          Statistics: Num rows: 22 Data size: 176 Basic stats: COMPLETE Column stats: NONE
          Select Operator
            expressions: _col0 (type: int), _col1 (type: string), _col3 (type: int), _col4 (type: string)
            outputColumnNames: _col0, _col1, _col2, _col3
            Statistics: Num rows: 22 Data size: 176 Basic stats: COMPLETE Column stats: NONE
            File Output Operator
              compressed: false
              GlobalTableId: 0
#### A masked pattern was here ####
              NumFilesPerFileSink: 1
              table:
                  input format: org.apache.hadoop.mapred.SequenceFileInputFormat
                  output format: org.apache.hadoop.hive.ql.io.HiveSequenceFileOutputFormat
                  properties:
                    column.name.delimiter ,
                    columns _col0,_col1,_col2,_col3
                    columns.types int,string,int,string
                    escape.delim \
                    serialization.lib org.apache.hadoop.hive.serde2.lazybinary.LazyBinarySerDe
                  serde: org.apache.hadoop.hive.serde2.lazybinary.LazyBinarySerDe
              TotalFiles: 1
              GatherStats: false
              MultiFileSpray: false

  Stage: Stage-2
    Map Reduce
      Map Operator Tree:
          TableScan
            GatherStats: false
            Reduce Output Operator
              key expressions: _col0 (type: int)
              null sort order: z
              sort order: +
              Statistics: Num rows: 22 Data size: 176 Basic stats: COMPLETE Column stats: NONE
              tag: -1
              value expressions: _col1 (type: string), _col2 (type: int), _col3 (type: string)
              auto parallelism: false
      Execution mode: vectorized
      Path -> Alias:
#### A masked pattern was here ####
      Path -> Partition:
#### A masked pattern was here ####
          Partition
            base file name: -mr-10004
            input format: org.apache.hadoop.mapred.SequenceFileInputFormat
            output format: org.apache.hadoop.hive.ql.io.HiveSequenceFileOutputFormat
            properties:
              column.name.delimiter ,
              columns _col0,_col1,_col2,_col3
              columns.types int,string,int,string
              escape.delim \
              serialization.lib org.apache.hadoop.hive.serde2.lazybinary.LazyBinarySerDe
            serde: org.apache.hadoop.hive.serde2.lazybinary.LazyBinarySerDe
          
              input format: org.apache.hadoop.mapred.SequenceFileInputFormat
              output format: org.apache.hadoop.hive.ql.io.HiveSequenceFileOutputFormat
              properties:
                column.name.delimiter ,
                columns _col0,_col1,_col2,_col3
                columns.types int,string,int,string
                escape.delim \
                serialization.lib org.apache.hadoop.hive.serde2.lazybinary.LazyBinarySerDe
              serde: org.apache.hadoop.hive.serde2.lazybinary.LazyBinarySerDe
      Truncated Path -> Alias:
#### A masked pattern was here ####
      Needs Tagging: false
      Reduce Operator Tree:
        Select Operator
          expressions: KEY.reducesinkkey0 (type: int), VALUE._col0 (type: string), '2000-04-08' (type: string), VALUE._col1 (type: int), VALUE._col2 (type: string), '2000-04-08' (type: string)
          outputColumnNames: _col0, _col1, _col2, _col3, _col4, _col5
          Statistics: Num rows: 22 Data size: 176 Basic stats: COMPLETE Column stats: NONE
          File Output Operator
            compressed: false
            GlobalTableId: 0
#### A masked pattern was here ####
            NumFilesPerFileSink: 1
            Statistics: Num rows: 22 Data size: 176 Basic stats: COMPLETE Column stats: NONE
#### A masked pattern was here ####
            table:
                input format: org.apache.hadoop.mapred.SequenceFileInputFormat
                output format: org.apache.hadoop.hive.ql.io.HiveSequenceFileOutputFormat
                properties:
                  columns _col0,_col1,_col2,_col3,_col4,_col5
                  columns.types int:string:string:int:string:string
                  escape.delim \
                  hive.serialization.extend.additional.nesting.levels true
                  serialization.escape.crlf true
                  serialization.format 1
                  serialization.lib org.apache.hadoop.hive.serde2.lazy.LazySimpleSerDe
                serde: org.apache.hadoop.hive.serde2.lazy.LazySimpleSerDe
            TotalFiles: 1
            GatherStats: false
            MultiFileSpray: false

  Stage: Stage-0
    Fetch Operator
      limit: -1
      Processor Tree:
        ListSink

PREHOOK: query: explain extended
select *
from pcr_t1_n2 t1 join pcr_t1_n2 t2
on t1.key=t2.key and t1.ds='2000-04-08' and t2.ds='2000-04-09'
order by t1.key
PREHOOK: type: QUERY
PREHOOK: Input: default@pcr_t1_n2
PREHOOK: Input: default@pcr_t1_n2@ds=2000-04-08
PREHOOK: Input: default@pcr_t1_n2@ds=2000-04-09
#### A masked pattern was here ####
POSTHOOK: query: explain extended
select *
from pcr_t1_n2 t1 join pcr_t1_n2 t2
on t1.key=t2.key and t1.ds='2000-04-08' and t2.ds='2000-04-09'
order by t1.key
POSTHOOK: type: QUERY
POSTHOOK: Input: default@pcr_t1_n2
POSTHOOK: Input: default@pcr_t1_n2@ds=2000-04-08
POSTHOOK: Input: default@pcr_t1_n2@ds=2000-04-09
#### A masked pattern was here ####
<<<<<<< HEAD
=======
OPTIMIZED SQL: SELECT `t4`.`key`, `t4`.`value`, CAST('2000-04-08' AS STRING) AS `ds`, `t4`.`key1`, `t4`.`value1`, CAST('2000-04-09' AS STRING) AS `ds1`
FROM (SELECT `t0`.`key`, `t0`.`value`, `t2`.`key` AS `key1`, `t2`.`value` AS `value1`
FROM (SELECT `key`, `value`, CAST('2000-04-08' AS STRING) AS `ds`
FROM `default`.`pcr_t1_n2`
WHERE `ds` = '2000-04-08' AND `key` IS NOT NULL) AS `t0`
INNER JOIN (SELECT `key`, `value`, CAST('2000-04-09' AS STRING) AS `ds`
FROM `default`.`pcr_t1_n2`
WHERE `ds` = '2000-04-09' AND `key` IS NOT NULL) AS `t2` ON `t0`.`key` = `t2`.`key`
ORDER BY `t0`.`key`) AS `t4`
>>>>>>> 720a0f27
STAGE DEPENDENCIES:
  Stage-1 is a root stage
  Stage-2 depends on stages: Stage-1
  Stage-0 depends on stages: Stage-2

STAGE PLANS:
  Stage: Stage-1
    Map Reduce
      Map Operator Tree:
          TableScan
            alias: t1
            Statistics: Num rows: 20 Data size: 160 Basic stats: COMPLETE Column stats: NONE
            GatherStats: false
            Filter Operator
              isSamplingPred: false
              predicate: key is not null (type: boolean)
              Statistics: Num rows: 20 Data size: 160 Basic stats: COMPLETE Column stats: NONE
              Select Operator
                expressions: key (type: int), value (type: string)
                outputColumnNames: _col0, _col1
                Statistics: Num rows: 20 Data size: 160 Basic stats: COMPLETE Column stats: NONE
                Reduce Output Operator
                  key expressions: _col0 (type: int)
                  null sort order: a
                  sort order: +
                  Map-reduce partition columns: _col0 (type: int)
                  Statistics: Num rows: 20 Data size: 160 Basic stats: COMPLETE Column stats: NONE
                  tag: 0
                  value expressions: _col1 (type: string)
                  auto parallelism: false
          TableScan
            alias: t2
            Statistics: Num rows: 20 Data size: 160 Basic stats: COMPLETE Column stats: NONE
            GatherStats: false
            Filter Operator
              isSamplingPred: false
              predicate: key is not null (type: boolean)
              Statistics: Num rows: 20 Data size: 160 Basic stats: COMPLETE Column stats: NONE
              Select Operator
                expressions: key (type: int), value (type: string)
                outputColumnNames: _col0, _col1
                Statistics: Num rows: 20 Data size: 160 Basic stats: COMPLETE Column stats: NONE
                Reduce Output Operator
                  key expressions: _col0 (type: int)
                  null sort order: a
                  sort order: +
                  Map-reduce partition columns: _col0 (type: int)
                  Statistics: Num rows: 20 Data size: 160 Basic stats: COMPLETE Column stats: NONE
                  tag: 1
                  value expressions: _col1 (type: string)
                  auto parallelism: false
      Path -> Alias:
#### A masked pattern was here ####
      Path -> Partition:
#### A masked pattern was here ####
          Partition
            base file name: ds=2000-04-08
            input format: org.apache.hadoop.mapred.TextInputFormat
            output format: org.apache.hadoop.hive.ql.io.HiveIgnoreKeyTextOutputFormat
            partition values:
              ds 2000-04-08
            properties:
              COLUMN_STATS_ACCURATE {"BASIC_STATS":"true","COLUMN_STATS":{"key":"true","value":"true"}}
              bucket_count -1
              column.name.delimiter ,
              columns key,value
              columns.comments 
              columns.types int:string
#### A masked pattern was here ####
              name default.pcr_t1_n2
              numFiles 1
              numRows 20
              partition_columns ds
              partition_columns.types string
              rawDataSize 160
              serialization.ddl struct pcr_t1_n2 { i32 key, string value}
              serialization.format 1
              serialization.lib org.apache.hadoop.hive.serde2.lazy.LazySimpleSerDe
              totalSize 180
#### A masked pattern was here ####
            serde: org.apache.hadoop.hive.serde2.lazy.LazySimpleSerDe
          
              input format: org.apache.hadoop.mapred.TextInputFormat
              output format: org.apache.hadoop.hive.ql.io.HiveIgnoreKeyTextOutputFormat
              properties:
                bucket_count -1
                bucketing_version 2
                column.name.delimiter ,
                columns key,value
                columns.comments 
                columns.types int:string
#### A masked pattern was here ####
                name default.pcr_t1_n2
                partition_columns ds
                partition_columns.types string
                serialization.ddl struct pcr_t1_n2 { i32 key, string value}
                serialization.format 1
                serialization.lib org.apache.hadoop.hive.serde2.lazy.LazySimpleSerDe
#### A masked pattern was here ####
              serde: org.apache.hadoop.hive.serde2.lazy.LazySimpleSerDe
              name: default.pcr_t1_n2
            name: default.pcr_t1_n2
#### A masked pattern was here ####
          Partition
            base file name: ds=2000-04-09
            input format: org.apache.hadoop.mapred.TextInputFormat
            output format: org.apache.hadoop.hive.ql.io.HiveIgnoreKeyTextOutputFormat
            partition values:
              ds 2000-04-09
            properties:
              COLUMN_STATS_ACCURATE {"BASIC_STATS":"true","COLUMN_STATS":{"key":"true","value":"true"}}
              bucket_count -1
              column.name.delimiter ,
              columns key,value
              columns.comments 
              columns.types int:string
#### A masked pattern was here ####
              name default.pcr_t1_n2
              numFiles 1
              numRows 20
              partition_columns ds
              partition_columns.types string
              rawDataSize 160
              serialization.ddl struct pcr_t1_n2 { i32 key, string value}
              serialization.format 1
              serialization.lib org.apache.hadoop.hive.serde2.lazy.LazySimpleSerDe
              totalSize 180
#### A masked pattern was here ####
            serde: org.apache.hadoop.hive.serde2.lazy.LazySimpleSerDe
          
              input format: org.apache.hadoop.mapred.TextInputFormat
              output format: org.apache.hadoop.hive.ql.io.HiveIgnoreKeyTextOutputFormat
              properties:
                bucket_count -1
                bucketing_version 2
                column.name.delimiter ,
                columns key,value
                columns.comments 
                columns.types int:string
#### A masked pattern was here ####
                name default.pcr_t1_n2
                partition_columns ds
                partition_columns.types string
                serialization.ddl struct pcr_t1_n2 { i32 key, string value}
                serialization.format 1
                serialization.lib org.apache.hadoop.hive.serde2.lazy.LazySimpleSerDe
#### A masked pattern was here ####
              serde: org.apache.hadoop.hive.serde2.lazy.LazySimpleSerDe
              name: default.pcr_t1_n2
            name: default.pcr_t1_n2
      Truncated Path -> Alias:
        /pcr_t1_n2/ds=2000-04-08 [$hdt$_0:$hdt$_0:t1]
        /pcr_t1_n2/ds=2000-04-09 [$hdt$_0:$hdt$_1:t2]
      Needs Tagging: true
      Reduce Operator Tree:
        Join Operator
          condition map:
               Inner Join 0 to 1
          keys:
            0 _col0 (type: int)
            1 _col0 (type: int)
          outputColumnNames: _col0, _col1, _col3, _col4
          Statistics: Num rows: 22 Data size: 176 Basic stats: COMPLETE Column stats: NONE
          Select Operator
            expressions: _col0 (type: int), _col1 (type: string), _col3 (type: int), _col4 (type: string)
            outputColumnNames: _col0, _col1, _col2, _col3
            Statistics: Num rows: 22 Data size: 176 Basic stats: COMPLETE Column stats: NONE
            File Output Operator
              compressed: false
              GlobalTableId: 0
#### A masked pattern was here ####
              NumFilesPerFileSink: 1
              table:
                  input format: org.apache.hadoop.mapred.SequenceFileInputFormat
                  output format: org.apache.hadoop.hive.ql.io.HiveSequenceFileOutputFormat
                  properties:
                    column.name.delimiter ,
                    columns _col0,_col1,_col2,_col3
                    columns.types int,string,int,string
                    escape.delim \
                    serialization.lib org.apache.hadoop.hive.serde2.lazybinary.LazyBinarySerDe
                  serde: org.apache.hadoop.hive.serde2.lazybinary.LazyBinarySerDe
              TotalFiles: 1
              GatherStats: false
              MultiFileSpray: false

  Stage: Stage-2
    Map Reduce
      Map Operator Tree:
          TableScan
            GatherStats: false
            Reduce Output Operator
              key expressions: _col0 (type: int)
              null sort order: z
              sort order: +
              Statistics: Num rows: 22 Data size: 176 Basic stats: COMPLETE Column stats: NONE
              tag: -1
              value expressions: _col1 (type: string), _col2 (type: int), _col3 (type: string)
              auto parallelism: false
      Execution mode: vectorized
      Path -> Alias:
#### A masked pattern was here ####
      Path -> Partition:
#### A masked pattern was here ####
          Partition
            base file name: -mr-10004
            input format: org.apache.hadoop.mapred.SequenceFileInputFormat
            output format: org.apache.hadoop.hive.ql.io.HiveSequenceFileOutputFormat
            properties:
              column.name.delimiter ,
              columns _col0,_col1,_col2,_col3
              columns.types int,string,int,string
              escape.delim \
              serialization.lib org.apache.hadoop.hive.serde2.lazybinary.LazyBinarySerDe
            serde: org.apache.hadoop.hive.serde2.lazybinary.LazyBinarySerDe
          
              input format: org.apache.hadoop.mapred.SequenceFileInputFormat
              output format: org.apache.hadoop.hive.ql.io.HiveSequenceFileOutputFormat
              properties:
                column.name.delimiter ,
                columns _col0,_col1,_col2,_col3
                columns.types int,string,int,string
                escape.delim \
                serialization.lib org.apache.hadoop.hive.serde2.lazybinary.LazyBinarySerDe
              serde: org.apache.hadoop.hive.serde2.lazybinary.LazyBinarySerDe
      Truncated Path -> Alias:
#### A masked pattern was here ####
      Needs Tagging: false
      Reduce Operator Tree:
        Select Operator
          expressions: KEY.reducesinkkey0 (type: int), VALUE._col0 (type: string), '2000-04-08' (type: string), VALUE._col1 (type: int), VALUE._col2 (type: string), '2000-04-09' (type: string)
          outputColumnNames: _col0, _col1, _col2, _col3, _col4, _col5
          Statistics: Num rows: 22 Data size: 176 Basic stats: COMPLETE Column stats: NONE
          File Output Operator
            compressed: false
            GlobalTableId: 0
#### A masked pattern was here ####
            NumFilesPerFileSink: 1
            Statistics: Num rows: 22 Data size: 176 Basic stats: COMPLETE Column stats: NONE
#### A masked pattern was here ####
            table:
                input format: org.apache.hadoop.mapred.SequenceFileInputFormat
                output format: org.apache.hadoop.hive.ql.io.HiveSequenceFileOutputFormat
                properties:
                  columns _col0,_col1,_col2,_col3,_col4,_col5
                  columns.types int:string:string:int:string:string
                  escape.delim \
                  hive.serialization.extend.additional.nesting.levels true
                  serialization.escape.crlf true
                  serialization.format 1
                  serialization.lib org.apache.hadoop.hive.serde2.lazy.LazySimpleSerDe
                serde: org.apache.hadoop.hive.serde2.lazy.LazySimpleSerDe
            TotalFiles: 1
            GatherStats: false
            MultiFileSpray: false

  Stage: Stage-0
    Fetch Operator
      limit: -1
      Processor Tree:
        ListSink

Warning: Shuffle Join JOIN[8][tables = [$hdt$_0, $hdt$_1]] in Stage 'Stage-1:MAPRED' is a cross product
PREHOOK: query: explain extended
select *
from pcr_t1_n2 t1 join pcr_t2_n0 t2
where (t1.ds='2000-04-08' and t2.key=1) or (t1.ds='2000-04-09' and t2.key=2)
order by t2.key, t2.value, t1.ds
PREHOOK: type: QUERY
PREHOOK: Input: default@pcr_t1_n2
PREHOOK: Input: default@pcr_t1_n2@ds=2000-04-08
PREHOOK: Input: default@pcr_t1_n2@ds=2000-04-09
PREHOOK: Input: default@pcr_t2_n0
#### A masked pattern was here ####
POSTHOOK: query: explain extended
select *
from pcr_t1_n2 t1 join pcr_t2_n0 t2
where (t1.ds='2000-04-08' and t2.key=1) or (t1.ds='2000-04-09' and t2.key=2)
order by t2.key, t2.value, t1.ds
POSTHOOK: type: QUERY
POSTHOOK: Input: default@pcr_t1_n2
POSTHOOK: Input: default@pcr_t1_n2@ds=2000-04-08
POSTHOOK: Input: default@pcr_t1_n2@ds=2000-04-09
POSTHOOK: Input: default@pcr_t2_n0
#### A masked pattern was here ####
<<<<<<< HEAD
=======
OPTIMIZED SQL: SELECT *
FROM (SELECT `key`, `value`, `ds`
FROM `default`.`pcr_t1_n2`
WHERE `ds` = '2000-04-08' OR `ds` = '2000-04-09') AS `t0`
INNER JOIN (SELECT `ds`, `key`, `value`
FROM `default`.`pcr_t2_n0`
WHERE `key` = 1 OR `key` = 2) AS `t2` ON `t0`.`ds` = '2000-04-08' AND `t2`.`key` = 1 OR `t0`.`ds` = '2000-04-09' AND `t2`.`key` = 2
ORDER BY `t2`.`key`, `t2`.`value`, `t0`.`ds`
>>>>>>> 720a0f27
STAGE DEPENDENCIES:
  Stage-1 is a root stage
  Stage-2 depends on stages: Stage-1
  Stage-0 depends on stages: Stage-2

STAGE PLANS:
  Stage: Stage-1
    Map Reduce
      Map Operator Tree:
          TableScan
            alias: t1
            Statistics: Num rows: 40 Data size: 320 Basic stats: COMPLETE Column stats: NONE
            GatherStats: false
            Select Operator
              expressions: key (type: int), value (type: string), ds (type: string)
              outputColumnNames: _col0, _col1, _col2
              Statistics: Num rows: 40 Data size: 320 Basic stats: COMPLETE Column stats: NONE
              Reduce Output Operator
                null sort order: 
                sort order: 
                Statistics: Num rows: 40 Data size: 320 Basic stats: COMPLETE Column stats: NONE
                tag: 0
                value expressions: _col0 (type: int), _col1 (type: string), _col2 (type: string)
                auto parallelism: false
          TableScan
            alias: t2
            Statistics: Num rows: 1 Data size: 18 Basic stats: COMPLETE Column stats: NONE
            GatherStats: false
            Filter Operator
              isSamplingPred: false
              predicate: ((key = 1) or (key = 2)) (type: boolean)
              Statistics: Num rows: 1 Data size: 18 Basic stats: COMPLETE Column stats: NONE
              Select Operator
                expressions: ds (type: string), key (type: int), value (type: string)
                outputColumnNames: _col0, _col1, _col2
                Statistics: Num rows: 1 Data size: 18 Basic stats: COMPLETE Column stats: NONE
                Reduce Output Operator
                  null sort order: 
                  sort order: 
                  Statistics: Num rows: 1 Data size: 18 Basic stats: COMPLETE Column stats: NONE
                  tag: 1
                  value expressions: _col0 (type: string), _col1 (type: int), _col2 (type: string)
                  auto parallelism: false
      Path -> Alias:
#### A masked pattern was here ####
      Path -> Partition:
#### A masked pattern was here ####
          Partition
            base file name: ds=2000-04-08
            input format: org.apache.hadoop.mapred.TextInputFormat
            output format: org.apache.hadoop.hive.ql.io.HiveIgnoreKeyTextOutputFormat
            partition values:
              ds 2000-04-08
            properties:
              COLUMN_STATS_ACCURATE {"BASIC_STATS":"true","COLUMN_STATS":{"key":"true","value":"true"}}
              bucket_count -1
              column.name.delimiter ,
              columns key,value
              columns.comments 
              columns.types int:string
#### A masked pattern was here ####
              name default.pcr_t1_n2
              numFiles 1
              numRows 20
              partition_columns ds
              partition_columns.types string
              rawDataSize 160
              serialization.ddl struct pcr_t1_n2 { i32 key, string value}
              serialization.format 1
              serialization.lib org.apache.hadoop.hive.serde2.lazy.LazySimpleSerDe
              totalSize 180
#### A masked pattern was here ####
            serde: org.apache.hadoop.hive.serde2.lazy.LazySimpleSerDe
          
              input format: org.apache.hadoop.mapred.TextInputFormat
              output format: org.apache.hadoop.hive.ql.io.HiveIgnoreKeyTextOutputFormat
              properties:
                bucket_count -1
                bucketing_version 2
                column.name.delimiter ,
                columns key,value
                columns.comments 
                columns.types int:string
#### A masked pattern was here ####
                name default.pcr_t1_n2
                partition_columns ds
                partition_columns.types string
                serialization.ddl struct pcr_t1_n2 { i32 key, string value}
                serialization.format 1
                serialization.lib org.apache.hadoop.hive.serde2.lazy.LazySimpleSerDe
#### A masked pattern was here ####
              serde: org.apache.hadoop.hive.serde2.lazy.LazySimpleSerDe
              name: default.pcr_t1_n2
            name: default.pcr_t1_n2
#### A masked pattern was here ####
          Partition
            base file name: ds=2000-04-09
            input format: org.apache.hadoop.mapred.TextInputFormat
            output format: org.apache.hadoop.hive.ql.io.HiveIgnoreKeyTextOutputFormat
            partition values:
              ds 2000-04-09
            properties:
              COLUMN_STATS_ACCURATE {"BASIC_STATS":"true","COLUMN_STATS":{"key":"true","value":"true"}}
              bucket_count -1
              column.name.delimiter ,
              columns key,value
              columns.comments 
              columns.types int:string
#### A masked pattern was here ####
              name default.pcr_t1_n2
              numFiles 1
              numRows 20
              partition_columns ds
              partition_columns.types string
              rawDataSize 160
              serialization.ddl struct pcr_t1_n2 { i32 key, string value}
              serialization.format 1
              serialization.lib org.apache.hadoop.hive.serde2.lazy.LazySimpleSerDe
              totalSize 180
#### A masked pattern was here ####
            serde: org.apache.hadoop.hive.serde2.lazy.LazySimpleSerDe
          
              input format: org.apache.hadoop.mapred.TextInputFormat
              output format: org.apache.hadoop.hive.ql.io.HiveIgnoreKeyTextOutputFormat
              properties:
                bucket_count -1
                bucketing_version 2
                column.name.delimiter ,
                columns key,value
                columns.comments 
                columns.types int:string
#### A masked pattern was here ####
                name default.pcr_t1_n2
                partition_columns ds
                partition_columns.types string
                serialization.ddl struct pcr_t1_n2 { i32 key, string value}
                serialization.format 1
                serialization.lib org.apache.hadoop.hive.serde2.lazy.LazySimpleSerDe
#### A masked pattern was here ####
              serde: org.apache.hadoop.hive.serde2.lazy.LazySimpleSerDe
              name: default.pcr_t1_n2
            name: default.pcr_t1_n2
#### A masked pattern was here ####
          Partition
            base file name: pcr_t2_n0
            input format: org.apache.hadoop.mapred.TextInputFormat
            output format: org.apache.hadoop.hive.ql.io.HiveIgnoreKeyTextOutputFormat
            properties:
              COLUMN_STATS_ACCURATE {"BASIC_STATS":"true","COLUMN_STATS":{"ds":"true","key":"true","value":"true"}}
              bucket_count -1
              bucketing_version 2
              column.name.delimiter ,
              columns ds,key,value
              columns.comments 
              columns.types string:int:string
#### A masked pattern was here ####
              name default.pcr_t2_n0
              numFiles 1
              numRows 1
              rawDataSize 18
              serialization.ddl struct pcr_t2_n0 { string ds, i32 key, string value}
              serialization.format 1
              serialization.lib org.apache.hadoop.hive.serde2.lazy.LazySimpleSerDe
              totalSize 19
#### A masked pattern was here ####
            serde: org.apache.hadoop.hive.serde2.lazy.LazySimpleSerDe
          
              input format: org.apache.hadoop.mapred.TextInputFormat
              output format: org.apache.hadoop.hive.ql.io.HiveIgnoreKeyTextOutputFormat
              properties:
                COLUMN_STATS_ACCURATE {"BASIC_STATS":"true","COLUMN_STATS":{"ds":"true","key":"true","value":"true"}}
                bucket_count -1
                bucketing_version 2
                column.name.delimiter ,
                columns ds,key,value
                columns.comments 
                columns.types string:int:string
#### A masked pattern was here ####
                name default.pcr_t2_n0
                numFiles 1
                numRows 1
                rawDataSize 18
                serialization.ddl struct pcr_t2_n0 { string ds, i32 key, string value}
                serialization.format 1
                serialization.lib org.apache.hadoop.hive.serde2.lazy.LazySimpleSerDe
                totalSize 19
#### A masked pattern was here ####
              serde: org.apache.hadoop.hive.serde2.lazy.LazySimpleSerDe
              name: default.pcr_t2_n0
            name: default.pcr_t2_n0
      Truncated Path -> Alias:
        /pcr_t1_n2/ds=2000-04-08 [$hdt$_0:t1]
        /pcr_t1_n2/ds=2000-04-09 [$hdt$_0:t1]
        /pcr_t2_n0 [$hdt$_1:t2]
      Needs Tagging: true
      Reduce Operator Tree:
        Join Operator
          condition map:
               Inner Join 0 to 1
          keys:
            0 
            1 
          outputColumnNames: _col0, _col1, _col2, _col3, _col4, _col5
          Statistics: Num rows: 40 Data size: 1080 Basic stats: COMPLETE Column stats: NONE
          Filter Operator
            isSamplingPred: false
            predicate: (((_col2 = '2000-04-08') and (_col4 = 1)) or ((_col2 = '2000-04-09') and (_col4 = 2))) (type: boolean)
            Statistics: Num rows: 20 Data size: 540 Basic stats: COMPLETE Column stats: NONE
            File Output Operator
              compressed: false
              GlobalTableId: 0
#### A masked pattern was here ####
              NumFilesPerFileSink: 1
              table:
                  input format: org.apache.hadoop.mapred.SequenceFileInputFormat
                  output format: org.apache.hadoop.hive.ql.io.HiveSequenceFileOutputFormat
                  properties:
                    column.name.delimiter ,
                    columns _col0,_col1,_col2,_col3,_col4,_col5
                    columns.types int,string,string,string,int,string
                    escape.delim \
                    serialization.lib org.apache.hadoop.hive.serde2.lazybinary.LazyBinarySerDe
                  serde: org.apache.hadoop.hive.serde2.lazybinary.LazyBinarySerDe
              TotalFiles: 1
              GatherStats: false
              MultiFileSpray: false

  Stage: Stage-2
    Map Reduce
      Map Operator Tree:
          TableScan
            GatherStats: false
            Reduce Output Operator
              key expressions: _col4 (type: int), _col5 (type: string), _col2 (type: string)
              null sort order: zzz
              sort order: +++
              Statistics: Num rows: 20 Data size: 540 Basic stats: COMPLETE Column stats: NONE
              tag: -1
              value expressions: _col0 (type: int), _col1 (type: string), _col3 (type: string)
              auto parallelism: false
      Execution mode: vectorized
      Path -> Alias:
#### A masked pattern was here ####
      Path -> Partition:
#### A masked pattern was here ####
          Partition
            base file name: -mr-10004
            input format: org.apache.hadoop.mapred.SequenceFileInputFormat
            output format: org.apache.hadoop.hive.ql.io.HiveSequenceFileOutputFormat
            properties:
              column.name.delimiter ,
              columns _col0,_col1,_col2,_col3,_col4,_col5
              columns.types int,string,string,string,int,string
              escape.delim \
              serialization.lib org.apache.hadoop.hive.serde2.lazybinary.LazyBinarySerDe
            serde: org.apache.hadoop.hive.serde2.lazybinary.LazyBinarySerDe
          
              input format: org.apache.hadoop.mapred.SequenceFileInputFormat
              output format: org.apache.hadoop.hive.ql.io.HiveSequenceFileOutputFormat
              properties:
                column.name.delimiter ,
                columns _col0,_col1,_col2,_col3,_col4,_col5
                columns.types int,string,string,string,int,string
                escape.delim \
                serialization.lib org.apache.hadoop.hive.serde2.lazybinary.LazyBinarySerDe
              serde: org.apache.hadoop.hive.serde2.lazybinary.LazyBinarySerDe
      Truncated Path -> Alias:
#### A masked pattern was here ####
      Needs Tagging: false
      Reduce Operator Tree:
        Select Operator
          expressions: VALUE._col0 (type: int), VALUE._col1 (type: string), KEY.reducesinkkey2 (type: string), VALUE._col2 (type: string), KEY.reducesinkkey0 (type: int), KEY.reducesinkkey1 (type: string)
          outputColumnNames: _col0, _col1, _col2, _col3, _col4, _col5
          Statistics: Num rows: 20 Data size: 540 Basic stats: COMPLETE Column stats: NONE
          File Output Operator
            compressed: false
            GlobalTableId: 0
#### A masked pattern was here ####
            NumFilesPerFileSink: 1
            Statistics: Num rows: 20 Data size: 540 Basic stats: COMPLETE Column stats: NONE
#### A masked pattern was here ####
            table:
                input format: org.apache.hadoop.mapred.SequenceFileInputFormat
                output format: org.apache.hadoop.hive.ql.io.HiveSequenceFileOutputFormat
                properties:
                  columns _col0,_col1,_col2,_col3,_col4,_col5
                  columns.types int:string:string:string:int:string
                  escape.delim \
                  hive.serialization.extend.additional.nesting.levels true
                  serialization.escape.crlf true
                  serialization.format 1
                  serialization.lib org.apache.hadoop.hive.serde2.lazy.LazySimpleSerDe
                serde: org.apache.hadoop.hive.serde2.lazy.LazySimpleSerDe
            TotalFiles: 1
            GatherStats: false
            MultiFileSpray: false

  Stage: Stage-0
    Fetch Operator
      limit: -1
      Processor Tree:
        ListSink

Warning: Shuffle Join JOIN[8][tables = [$hdt$_0, $hdt$_1]] in Stage 'Stage-1:MAPRED' is a cross product
PREHOOK: query: explain extended
select *
from pcr_t1_n2 t1 join pcr_t2_n0 t2
where (t2.ds='2000-04-08' and t1.key=1) or (t2.ds='2000-04-09' and t1.key=2)
order by t1.key, t1.value, t2.ds
PREHOOK: type: QUERY
PREHOOK: Input: default@pcr_t1_n2
PREHOOK: Input: default@pcr_t1_n2@ds=2000-04-08
PREHOOK: Input: default@pcr_t1_n2@ds=2000-04-09
PREHOOK: Input: default@pcr_t1_n2@ds=2000-04-10
PREHOOK: Input: default@pcr_t2_n0
#### A masked pattern was here ####
POSTHOOK: query: explain extended
select *
from pcr_t1_n2 t1 join pcr_t2_n0 t2
where (t2.ds='2000-04-08' and t1.key=1) or (t2.ds='2000-04-09' and t1.key=2)
order by t1.key, t1.value, t2.ds
POSTHOOK: type: QUERY
POSTHOOK: Input: default@pcr_t1_n2
POSTHOOK: Input: default@pcr_t1_n2@ds=2000-04-08
POSTHOOK: Input: default@pcr_t1_n2@ds=2000-04-09
POSTHOOK: Input: default@pcr_t1_n2@ds=2000-04-10
POSTHOOK: Input: default@pcr_t2_n0
#### A masked pattern was here ####
<<<<<<< HEAD
=======
OPTIMIZED SQL: SELECT *
FROM (SELECT `key`, `value`, `ds`
FROM `default`.`pcr_t1_n2`
WHERE `key` = 1 OR `key` = 2) AS `t0`
INNER JOIN (SELECT `ds`, `key`, `value`
FROM `default`.`pcr_t2_n0`
WHERE `ds` = '2000-04-08' OR `ds` = '2000-04-09') AS `t2` ON `t2`.`ds` = '2000-04-08' AND `t0`.`key` = 1 OR `t2`.`ds` = '2000-04-09' AND `t0`.`key` = 2
ORDER BY `t0`.`key`, `t0`.`value`, `t2`.`ds`
>>>>>>> 720a0f27
STAGE DEPENDENCIES:
  Stage-1 is a root stage
  Stage-2 depends on stages: Stage-1
  Stage-0 depends on stages: Stage-2

STAGE PLANS:
  Stage: Stage-1
    Map Reduce
      Map Operator Tree:
          TableScan
            alias: t1
            Statistics: Num rows: 60 Data size: 480 Basic stats: COMPLETE Column stats: NONE
            GatherStats: false
            Filter Operator
              isSamplingPred: false
              predicate: ((key = 1) or (key = 2)) (type: boolean)
              Statistics: Num rows: 60 Data size: 480 Basic stats: COMPLETE Column stats: NONE
              Select Operator
                expressions: key (type: int), value (type: string), ds (type: string)
                outputColumnNames: _col0, _col1, _col2
                Statistics: Num rows: 60 Data size: 480 Basic stats: COMPLETE Column stats: NONE
                Reduce Output Operator
                  null sort order: 
                  sort order: 
                  Statistics: Num rows: 60 Data size: 480 Basic stats: COMPLETE Column stats: NONE
                  tag: 0
                  value expressions: _col0 (type: int), _col1 (type: string), _col2 (type: string)
                  auto parallelism: false
          TableScan
            alias: t2
            Statistics: Num rows: 1 Data size: 18 Basic stats: COMPLETE Column stats: NONE
            GatherStats: false
            Filter Operator
              isSamplingPred: false
              predicate: ((ds = '2000-04-08') or (ds = '2000-04-09')) (type: boolean)
              Statistics: Num rows: 1 Data size: 18 Basic stats: COMPLETE Column stats: NONE
              Select Operator
                expressions: ds (type: string), key (type: int), value (type: string)
                outputColumnNames: _col0, _col1, _col2
                Statistics: Num rows: 1 Data size: 18 Basic stats: COMPLETE Column stats: NONE
                Reduce Output Operator
                  null sort order: 
                  sort order: 
                  Statistics: Num rows: 1 Data size: 18 Basic stats: COMPLETE Column stats: NONE
                  tag: 1
                  value expressions: _col0 (type: string), _col1 (type: int), _col2 (type: string)
                  auto parallelism: false
      Path -> Alias:
#### A masked pattern was here ####
      Path -> Partition:
#### A masked pattern was here ####
          Partition
            base file name: ds=2000-04-08
            input format: org.apache.hadoop.mapred.TextInputFormat
            output format: org.apache.hadoop.hive.ql.io.HiveIgnoreKeyTextOutputFormat
            partition values:
              ds 2000-04-08
            properties:
              COLUMN_STATS_ACCURATE {"BASIC_STATS":"true","COLUMN_STATS":{"key":"true","value":"true"}}
              bucket_count -1
              column.name.delimiter ,
              columns key,value
              columns.comments 
              columns.types int:string
#### A masked pattern was here ####
              name default.pcr_t1_n2
              numFiles 1
              numRows 20
              partition_columns ds
              partition_columns.types string
              rawDataSize 160
              serialization.ddl struct pcr_t1_n2 { i32 key, string value}
              serialization.format 1
              serialization.lib org.apache.hadoop.hive.serde2.lazy.LazySimpleSerDe
              totalSize 180
#### A masked pattern was here ####
            serde: org.apache.hadoop.hive.serde2.lazy.LazySimpleSerDe
          
              input format: org.apache.hadoop.mapred.TextInputFormat
              output format: org.apache.hadoop.hive.ql.io.HiveIgnoreKeyTextOutputFormat
              properties:
                bucket_count -1
                bucketing_version 2
                column.name.delimiter ,
                columns key,value
                columns.comments 
                columns.types int:string
#### A masked pattern was here ####
                name default.pcr_t1_n2
                partition_columns ds
                partition_columns.types string
                serialization.ddl struct pcr_t1_n2 { i32 key, string value}
                serialization.format 1
                serialization.lib org.apache.hadoop.hive.serde2.lazy.LazySimpleSerDe
#### A masked pattern was here ####
              serde: org.apache.hadoop.hive.serde2.lazy.LazySimpleSerDe
              name: default.pcr_t1_n2
            name: default.pcr_t1_n2
#### A masked pattern was here ####
          Partition
            base file name: ds=2000-04-09
            input format: org.apache.hadoop.mapred.TextInputFormat
            output format: org.apache.hadoop.hive.ql.io.HiveIgnoreKeyTextOutputFormat
            partition values:
              ds 2000-04-09
            properties:
              COLUMN_STATS_ACCURATE {"BASIC_STATS":"true","COLUMN_STATS":{"key":"true","value":"true"}}
              bucket_count -1
              column.name.delimiter ,
              columns key,value
              columns.comments 
              columns.types int:string
#### A masked pattern was here ####
              name default.pcr_t1_n2
              numFiles 1
              numRows 20
              partition_columns ds
              partition_columns.types string
              rawDataSize 160
              serialization.ddl struct pcr_t1_n2 { i32 key, string value}
              serialization.format 1
              serialization.lib org.apache.hadoop.hive.serde2.lazy.LazySimpleSerDe
              totalSize 180
#### A masked pattern was here ####
            serde: org.apache.hadoop.hive.serde2.lazy.LazySimpleSerDe
          
              input format: org.apache.hadoop.mapred.TextInputFormat
              output format: org.apache.hadoop.hive.ql.io.HiveIgnoreKeyTextOutputFormat
              properties:
                bucket_count -1
                bucketing_version 2
                column.name.delimiter ,
                columns key,value
                columns.comments 
                columns.types int:string
#### A masked pattern was here ####
                name default.pcr_t1_n2
                partition_columns ds
                partition_columns.types string
                serialization.ddl struct pcr_t1_n2 { i32 key, string value}
                serialization.format 1
                serialization.lib org.apache.hadoop.hive.serde2.lazy.LazySimpleSerDe
#### A masked pattern was here ####
              serde: org.apache.hadoop.hive.serde2.lazy.LazySimpleSerDe
              name: default.pcr_t1_n2
            name: default.pcr_t1_n2
#### A masked pattern was here ####
          Partition
            base file name: ds=2000-04-10
            input format: org.apache.hadoop.mapred.TextInputFormat
            output format: org.apache.hadoop.hive.ql.io.HiveIgnoreKeyTextOutputFormat
            partition values:
              ds 2000-04-10
            properties:
              COLUMN_STATS_ACCURATE {"BASIC_STATS":"true","COLUMN_STATS":{"key":"true","value":"true"}}
              bucket_count -1
              column.name.delimiter ,
              columns key,value
              columns.comments 
              columns.types int:string
#### A masked pattern was here ####
              name default.pcr_t1_n2
              numFiles 1
              numRows 20
              partition_columns ds
              partition_columns.types string
              rawDataSize 160
              serialization.ddl struct pcr_t1_n2 { i32 key, string value}
              serialization.format 1
              serialization.lib org.apache.hadoop.hive.serde2.lazy.LazySimpleSerDe
              totalSize 180
#### A masked pattern was here ####
            serde: org.apache.hadoop.hive.serde2.lazy.LazySimpleSerDe
          
              input format: org.apache.hadoop.mapred.TextInputFormat
              output format: org.apache.hadoop.hive.ql.io.HiveIgnoreKeyTextOutputFormat
              properties:
                bucket_count -1
                bucketing_version 2
                column.name.delimiter ,
                columns key,value
                columns.comments 
                columns.types int:string
#### A masked pattern was here ####
                name default.pcr_t1_n2
                partition_columns ds
                partition_columns.types string
                serialization.ddl struct pcr_t1_n2 { i32 key, string value}
                serialization.format 1
                serialization.lib org.apache.hadoop.hive.serde2.lazy.LazySimpleSerDe
#### A masked pattern was here ####
              serde: org.apache.hadoop.hive.serde2.lazy.LazySimpleSerDe
              name: default.pcr_t1_n2
            name: default.pcr_t1_n2
#### A masked pattern was here ####
          Partition
            base file name: pcr_t2_n0
            input format: org.apache.hadoop.mapred.TextInputFormat
            output format: org.apache.hadoop.hive.ql.io.HiveIgnoreKeyTextOutputFormat
            properties:
              COLUMN_STATS_ACCURATE {"BASIC_STATS":"true","COLUMN_STATS":{"ds":"true","key":"true","value":"true"}}
              bucket_count -1
              bucketing_version 2
              column.name.delimiter ,
              columns ds,key,value
              columns.comments 
              columns.types string:int:string
#### A masked pattern was here ####
              name default.pcr_t2_n0
              numFiles 1
              numRows 1
              rawDataSize 18
              serialization.ddl struct pcr_t2_n0 { string ds, i32 key, string value}
              serialization.format 1
              serialization.lib org.apache.hadoop.hive.serde2.lazy.LazySimpleSerDe
              totalSize 19
#### A masked pattern was here ####
            serde: org.apache.hadoop.hive.serde2.lazy.LazySimpleSerDe
          
              input format: org.apache.hadoop.mapred.TextInputFormat
              output format: org.apache.hadoop.hive.ql.io.HiveIgnoreKeyTextOutputFormat
              properties:
                COLUMN_STATS_ACCURATE {"BASIC_STATS":"true","COLUMN_STATS":{"ds":"true","key":"true","value":"true"}}
                bucket_count -1
                bucketing_version 2
                column.name.delimiter ,
                columns ds,key,value
                columns.comments 
                columns.types string:int:string
#### A masked pattern was here ####
                name default.pcr_t2_n0
                numFiles 1
                numRows 1
                rawDataSize 18
                serialization.ddl struct pcr_t2_n0 { string ds, i32 key, string value}
                serialization.format 1
                serialization.lib org.apache.hadoop.hive.serde2.lazy.LazySimpleSerDe
                totalSize 19
#### A masked pattern was here ####
              serde: org.apache.hadoop.hive.serde2.lazy.LazySimpleSerDe
              name: default.pcr_t2_n0
            name: default.pcr_t2_n0
      Truncated Path -> Alias:
        /pcr_t1_n2/ds=2000-04-08 [$hdt$_0:t1]
        /pcr_t1_n2/ds=2000-04-09 [$hdt$_0:t1]
        /pcr_t1_n2/ds=2000-04-10 [$hdt$_0:t1]
        /pcr_t2_n0 [$hdt$_1:t2]
      Needs Tagging: true
      Reduce Operator Tree:
        Join Operator
          condition map:
               Inner Join 0 to 1
          keys:
            0 
            1 
          outputColumnNames: _col0, _col1, _col2, _col3, _col4, _col5
          Statistics: Num rows: 60 Data size: 1620 Basic stats: COMPLETE Column stats: NONE
          Filter Operator
            isSamplingPred: false
            predicate: (((_col3 = '2000-04-08') and (_col0 = 1)) or ((_col3 = '2000-04-09') and (_col0 = 2))) (type: boolean)
            Statistics: Num rows: 30 Data size: 810 Basic stats: COMPLETE Column stats: NONE
            File Output Operator
              compressed: false
              GlobalTableId: 0
#### A masked pattern was here ####
              NumFilesPerFileSink: 1
              table:
                  input format: org.apache.hadoop.mapred.SequenceFileInputFormat
                  output format: org.apache.hadoop.hive.ql.io.HiveSequenceFileOutputFormat
                  properties:
                    column.name.delimiter ,
                    columns _col0,_col1,_col2,_col3,_col4,_col5
                    columns.types int,string,string,string,int,string
                    escape.delim \
                    serialization.lib org.apache.hadoop.hive.serde2.lazybinary.LazyBinarySerDe
                  serde: org.apache.hadoop.hive.serde2.lazybinary.LazyBinarySerDe
              TotalFiles: 1
              GatherStats: false
              MultiFileSpray: false

  Stage: Stage-2
    Map Reduce
      Map Operator Tree:
          TableScan
            GatherStats: false
            Reduce Output Operator
              key expressions: _col0 (type: int), _col1 (type: string), _col3 (type: string)
              null sort order: zzz
              sort order: +++
              Statistics: Num rows: 30 Data size: 810 Basic stats: COMPLETE Column stats: NONE
              tag: -1
              value expressions: _col2 (type: string), _col4 (type: int), _col5 (type: string)
              auto parallelism: false
      Execution mode: vectorized
      Path -> Alias:
#### A masked pattern was here ####
      Path -> Partition:
#### A masked pattern was here ####
          Partition
            base file name: -mr-10004
            input format: org.apache.hadoop.mapred.SequenceFileInputFormat
            output format: org.apache.hadoop.hive.ql.io.HiveSequenceFileOutputFormat
            properties:
              column.name.delimiter ,
              columns _col0,_col1,_col2,_col3,_col4,_col5
              columns.types int,string,string,string,int,string
              escape.delim \
              serialization.lib org.apache.hadoop.hive.serde2.lazybinary.LazyBinarySerDe
            serde: org.apache.hadoop.hive.serde2.lazybinary.LazyBinarySerDe
          
              input format: org.apache.hadoop.mapred.SequenceFileInputFormat
              output format: org.apache.hadoop.hive.ql.io.HiveSequenceFileOutputFormat
              properties:
                column.name.delimiter ,
                columns _col0,_col1,_col2,_col3,_col4,_col5
                columns.types int,string,string,string,int,string
                escape.delim \
                serialization.lib org.apache.hadoop.hive.serde2.lazybinary.LazyBinarySerDe
              serde: org.apache.hadoop.hive.serde2.lazybinary.LazyBinarySerDe
      Truncated Path -> Alias:
#### A masked pattern was here ####
      Needs Tagging: false
      Reduce Operator Tree:
        Select Operator
          expressions: KEY.reducesinkkey0 (type: int), KEY.reducesinkkey1 (type: string), VALUE._col0 (type: string), KEY.reducesinkkey2 (type: string), VALUE._col1 (type: int), VALUE._col2 (type: string)
          outputColumnNames: _col0, _col1, _col2, _col3, _col4, _col5
          Statistics: Num rows: 30 Data size: 810 Basic stats: COMPLETE Column stats: NONE
          File Output Operator
            compressed: false
            GlobalTableId: 0
#### A masked pattern was here ####
            NumFilesPerFileSink: 1
            Statistics: Num rows: 30 Data size: 810 Basic stats: COMPLETE Column stats: NONE
#### A masked pattern was here ####
            table:
                input format: org.apache.hadoop.mapred.SequenceFileInputFormat
                output format: org.apache.hadoop.hive.ql.io.HiveSequenceFileOutputFormat
                properties:
                  columns _col0,_col1,_col2,_col3,_col4,_col5
                  columns.types int:string:string:string:int:string
                  escape.delim \
                  hive.serialization.extend.additional.nesting.levels true
                  serialization.escape.crlf true
                  serialization.format 1
                  serialization.lib org.apache.hadoop.hive.serde2.lazy.LazySimpleSerDe
                serde: org.apache.hadoop.hive.serde2.lazy.LazySimpleSerDe
            TotalFiles: 1
            GatherStats: false
            MultiFileSpray: false

  Stage: Stage-0
    Fetch Operator
      limit: -1
      Processor Tree:
        ListSink

PREHOOK: query: select key, value, ds
from pcr_t1_n2
where (ds='2000-04-08' and key=1) or (ds='2000-04-09' and key=2)
order by key, value, ds
PREHOOK: type: QUERY
PREHOOK: Input: default@pcr_t1_n2
PREHOOK: Input: default@pcr_t1_n2@ds=2000-04-08
PREHOOK: Input: default@pcr_t1_n2@ds=2000-04-09
#### A masked pattern was here ####
POSTHOOK: query: select key, value, ds
from pcr_t1_n2
where (ds='2000-04-08' and key=1) or (ds='2000-04-09' and key=2)
order by key, value, ds
POSTHOOK: type: QUERY
POSTHOOK: Input: default@pcr_t1_n2
POSTHOOK: Input: default@pcr_t1_n2@ds=2000-04-08
POSTHOOK: Input: default@pcr_t1_n2@ds=2000-04-09
#### A masked pattern was here ####
2	val_2	2000-04-09
PREHOOK: query: select *
from pcr_t1_n2 t1 join pcr_t1_n2 t2
on t1.key=t2.key and t1.ds='2000-04-08' and t2.ds='2000-04-08'
order by t1.key
PREHOOK: type: QUERY
PREHOOK: Input: default@pcr_t1_n2
PREHOOK: Input: default@pcr_t1_n2@ds=2000-04-08
#### A masked pattern was here ####
POSTHOOK: query: select *
from pcr_t1_n2 t1 join pcr_t1_n2 t2
on t1.key=t2.key and t1.ds='2000-04-08' and t2.ds='2000-04-08'
order by t1.key
POSTHOOK: type: QUERY
POSTHOOK: Input: default@pcr_t1_n2
POSTHOOK: Input: default@pcr_t1_n2@ds=2000-04-08
#### A masked pattern was here ####
0	val_0	2000-04-08	0	val_0	2000-04-08
0	val_0	2000-04-08	0	val_0	2000-04-08
0	val_0	2000-04-08	0	val_0	2000-04-08
0	val_0	2000-04-08	0	val_0	2000-04-08
0	val_0	2000-04-08	0	val_0	2000-04-08
0	val_0	2000-04-08	0	val_0	2000-04-08
0	val_0	2000-04-08	0	val_0	2000-04-08
0	val_0	2000-04-08	0	val_0	2000-04-08
0	val_0	2000-04-08	0	val_0	2000-04-08
2	val_2	2000-04-08	2	val_2	2000-04-08
4	val_4	2000-04-08	4	val_4	2000-04-08
5	val_5	2000-04-08	5	val_5	2000-04-08
5	val_5	2000-04-08	5	val_5	2000-04-08
5	val_5	2000-04-08	5	val_5	2000-04-08
5	val_5	2000-04-08	5	val_5	2000-04-08
5	val_5	2000-04-08	5	val_5	2000-04-08
5	val_5	2000-04-08	5	val_5	2000-04-08
5	val_5	2000-04-08	5	val_5	2000-04-08
5	val_5	2000-04-08	5	val_5	2000-04-08
5	val_5	2000-04-08	5	val_5	2000-04-08
8	val_8	2000-04-08	8	val_8	2000-04-08
9	val_9	2000-04-08	9	val_9	2000-04-08
10	val_10	2000-04-08	10	val_10	2000-04-08
11	val_11	2000-04-08	11	val_11	2000-04-08
12	val_12	2000-04-08	12	val_12	2000-04-08
12	val_12	2000-04-08	12	val_12	2000-04-08
12	val_12	2000-04-08	12	val_12	2000-04-08
12	val_12	2000-04-08	12	val_12	2000-04-08
15	val_15	2000-04-08	15	val_15	2000-04-08
15	val_15	2000-04-08	15	val_15	2000-04-08
15	val_15	2000-04-08	15	val_15	2000-04-08
15	val_15	2000-04-08	15	val_15	2000-04-08
17	val_17	2000-04-08	17	val_17	2000-04-08
18	val_18	2000-04-08	18	val_18	2000-04-08
18	val_18	2000-04-08	18	val_18	2000-04-08
18	val_18	2000-04-08	18	val_18	2000-04-08
18	val_18	2000-04-08	18	val_18	2000-04-08
19	val_19	2000-04-08	19	val_19	2000-04-08
Warning: Shuffle Join JOIN[8][tables = [$hdt$_0, $hdt$_1]] in Stage 'Stage-1:MAPRED' is a cross product
PREHOOK: query: select *
from pcr_t1_n2 t1 join pcr_t2_n0 t2
where (t1.ds='2000-04-08' and t2.key=1) or (t1.ds='2000-04-09' and t2.key=2)
order by t2.key, t2.value, t1.ds
PREHOOK: type: QUERY
PREHOOK: Input: default@pcr_t1_n2
PREHOOK: Input: default@pcr_t1_n2@ds=2000-04-08
PREHOOK: Input: default@pcr_t1_n2@ds=2000-04-09
PREHOOK: Input: default@pcr_t2_n0
#### A masked pattern was here ####
POSTHOOK: query: select *
from pcr_t1_n2 t1 join pcr_t2_n0 t2
where (t1.ds='2000-04-08' and t2.key=1) or (t1.ds='2000-04-09' and t2.key=2)
order by t2.key, t2.value, t1.ds
POSTHOOK: type: QUERY
POSTHOOK: Input: default@pcr_t1_n2
POSTHOOK: Input: default@pcr_t1_n2@ds=2000-04-08
POSTHOOK: Input: default@pcr_t1_n2@ds=2000-04-09
POSTHOOK: Input: default@pcr_t2_n0
#### A masked pattern was here ####
0	val_0	2000-04-09	2000-04-08	2	val_2
0	val_0	2000-04-09	2000-04-08	2	val_2
0	val_0	2000-04-09	2000-04-08	2	val_2
10	val_10	2000-04-09	2000-04-08	2	val_2
11	val_11	2000-04-09	2000-04-08	2	val_2
12	val_12	2000-04-09	2000-04-08	2	val_2
12	val_12	2000-04-09	2000-04-08	2	val_2
15	val_15	2000-04-09	2000-04-08	2	val_2
15	val_15	2000-04-09	2000-04-08	2	val_2
17	val_17	2000-04-09	2000-04-08	2	val_2
18	val_18	2000-04-09	2000-04-08	2	val_2
18	val_18	2000-04-09	2000-04-08	2	val_2
19	val_19	2000-04-09	2000-04-08	2	val_2
2	val_2	2000-04-09	2000-04-08	2	val_2
4	val_4	2000-04-09	2000-04-08	2	val_2
5	val_5	2000-04-09	2000-04-08	2	val_2
5	val_5	2000-04-09	2000-04-08	2	val_2
5	val_5	2000-04-09	2000-04-08	2	val_2
8	val_8	2000-04-09	2000-04-08	2	val_2
9	val_9	2000-04-09	2000-04-08	2	val_2
Warning: Shuffle Join JOIN[8][tables = [$hdt$_0, $hdt$_1]] in Stage 'Stage-1:MAPRED' is a cross product
PREHOOK: query: select *
from pcr_t1_n2 t1 join pcr_t2_n0 t2
where (t1.ds='2000-04-08' and t2.key=1) or (t1.ds='2000-04-09' and t2.key=2)
order by t2.key, t2.value, t1.ds
PREHOOK: type: QUERY
PREHOOK: Input: default@pcr_t1_n2
PREHOOK: Input: default@pcr_t1_n2@ds=2000-04-08
PREHOOK: Input: default@pcr_t1_n2@ds=2000-04-09
PREHOOK: Input: default@pcr_t2_n0
#### A masked pattern was here ####
POSTHOOK: query: select *
from pcr_t1_n2 t1 join pcr_t2_n0 t2
where (t1.ds='2000-04-08' and t2.key=1) or (t1.ds='2000-04-09' and t2.key=2)
order by t2.key, t2.value, t1.ds
POSTHOOK: type: QUERY
POSTHOOK: Input: default@pcr_t1_n2
POSTHOOK: Input: default@pcr_t1_n2@ds=2000-04-08
POSTHOOK: Input: default@pcr_t1_n2@ds=2000-04-09
POSTHOOK: Input: default@pcr_t2_n0
#### A masked pattern was here ####
0	val_0	2000-04-09	2000-04-08	2	val_2
0	val_0	2000-04-09	2000-04-08	2	val_2
0	val_0	2000-04-09	2000-04-08	2	val_2
10	val_10	2000-04-09	2000-04-08	2	val_2
11	val_11	2000-04-09	2000-04-08	2	val_2
12	val_12	2000-04-09	2000-04-08	2	val_2
12	val_12	2000-04-09	2000-04-08	2	val_2
15	val_15	2000-04-09	2000-04-08	2	val_2
15	val_15	2000-04-09	2000-04-08	2	val_2
17	val_17	2000-04-09	2000-04-08	2	val_2
18	val_18	2000-04-09	2000-04-08	2	val_2
18	val_18	2000-04-09	2000-04-08	2	val_2
19	val_19	2000-04-09	2000-04-08	2	val_2
2	val_2	2000-04-09	2000-04-08	2	val_2
4	val_4	2000-04-09	2000-04-08	2	val_2
5	val_5	2000-04-09	2000-04-08	2	val_2
5	val_5	2000-04-09	2000-04-08	2	val_2
5	val_5	2000-04-09	2000-04-08	2	val_2
8	val_8	2000-04-09	2000-04-08	2	val_2
9	val_9	2000-04-09	2000-04-08	2	val_2
Warning: Shuffle Join JOIN[8][tables = [$hdt$_0, $hdt$_1]] in Stage 'Stage-1:MAPRED' is a cross product
PREHOOK: query: select *
from pcr_t1_n2 t1 join pcr_t2_n0 t2
where (t2.ds='2000-04-08' and t1.key=1) or (t2.ds='2000-04-09' and t1.key=2)
order by t1.key, t1.value, t2.ds
PREHOOK: type: QUERY
PREHOOK: Input: default@pcr_t1_n2
PREHOOK: Input: default@pcr_t1_n2@ds=2000-04-08
PREHOOK: Input: default@pcr_t1_n2@ds=2000-04-09
PREHOOK: Input: default@pcr_t1_n2@ds=2000-04-10
PREHOOK: Input: default@pcr_t2_n0
#### A masked pattern was here ####
POSTHOOK: query: select *
from pcr_t1_n2 t1 join pcr_t2_n0 t2
where (t2.ds='2000-04-08' and t1.key=1) or (t2.ds='2000-04-09' and t1.key=2)
order by t1.key, t1.value, t2.ds
POSTHOOK: type: QUERY
POSTHOOK: Input: default@pcr_t1_n2
POSTHOOK: Input: default@pcr_t1_n2@ds=2000-04-08
POSTHOOK: Input: default@pcr_t1_n2@ds=2000-04-09
POSTHOOK: Input: default@pcr_t1_n2@ds=2000-04-10
POSTHOOK: Input: default@pcr_t2_n0
#### A masked pattern was here ####
PREHOOK: query: explain extended
select key, value, ds
from pcr_t1_n2
where (ds='2000-04-08' and key=1) or (ds='2000-04-09' and key=2)
order by key, value, ds
PREHOOK: type: QUERY
PREHOOK: Input: default@pcr_t1_n2
PREHOOK: Input: default@pcr_t1_n2@ds=2000-04-08
PREHOOK: Input: default@pcr_t1_n2@ds=2000-04-09
#### A masked pattern was here ####
POSTHOOK: query: explain extended
select key, value, ds
from pcr_t1_n2
where (ds='2000-04-08' and key=1) or (ds='2000-04-09' and key=2)
order by key, value, ds
POSTHOOK: type: QUERY
POSTHOOK: Input: default@pcr_t1_n2
POSTHOOK: Input: default@pcr_t1_n2@ds=2000-04-08
POSTHOOK: Input: default@pcr_t1_n2@ds=2000-04-09
#### A masked pattern was here ####
STAGE DEPENDENCIES:
  Stage-1 is a root stage
  Stage-0 depends on stages: Stage-1

STAGE PLANS:
  Stage: Stage-1
    Map Reduce
      Map Operator Tree:
          TableScan
            alias: pcr_t1_n2
            Statistics: Num rows: 40 Data size: 320 Basic stats: COMPLETE Column stats: NONE
            GatherStats: false
            Filter Operator
              isSamplingPred: false
              predicate: (struct(key,ds)) IN (const struct(1,'2000-04-08'), const struct(2,'2000-04-09')) (type: boolean)
              Statistics: Num rows: 20 Data size: 160 Basic stats: COMPLETE Column stats: NONE
              Select Operator
                expressions: key (type: int), value (type: string), ds (type: string)
                outputColumnNames: _col0, _col1, _col2
                Statistics: Num rows: 20 Data size: 160 Basic stats: COMPLETE Column stats: NONE
                Reduce Output Operator
                  key expressions: _col0 (type: int), _col1 (type: string), _col2 (type: string)
                  null sort order: zzz
                  sort order: +++
                  Statistics: Num rows: 20 Data size: 160 Basic stats: COMPLETE Column stats: NONE
                  tag: -1
                  auto parallelism: false
      Execution mode: vectorized
      Path -> Alias:
#### A masked pattern was here ####
      Path -> Partition:
#### A masked pattern was here ####
          Partition
            base file name: ds=2000-04-08
            input format: org.apache.hadoop.mapred.TextInputFormat
            output format: org.apache.hadoop.hive.ql.io.HiveIgnoreKeyTextOutputFormat
            partition values:
              ds 2000-04-08
            properties:
              COLUMN_STATS_ACCURATE {"BASIC_STATS":"true","COLUMN_STATS":{"key":"true","value":"true"}}
              bucket_count -1
              column.name.delimiter ,
              columns key,value
              columns.comments 
              columns.types int:string
#### A masked pattern was here ####
              name default.pcr_t1_n2
              numFiles 1
              numRows 20
              partition_columns ds
              partition_columns.types string
              rawDataSize 160
              serialization.ddl struct pcr_t1_n2 { i32 key, string value}
              serialization.format 1
              serialization.lib org.apache.hadoop.hive.serde2.lazy.LazySimpleSerDe
              totalSize 180
#### A masked pattern was here ####
            serde: org.apache.hadoop.hive.serde2.lazy.LazySimpleSerDe
          
              input format: org.apache.hadoop.mapred.TextInputFormat
              output format: org.apache.hadoop.hive.ql.io.HiveIgnoreKeyTextOutputFormat
              properties:
                bucket_count -1
                bucketing_version 2
                column.name.delimiter ,
                columns key,value
                columns.comments 
                columns.types int:string
#### A masked pattern was here ####
                name default.pcr_t1_n2
                partition_columns ds
                partition_columns.types string
                serialization.ddl struct pcr_t1_n2 { i32 key, string value}
                serialization.format 1
                serialization.lib org.apache.hadoop.hive.serde2.lazy.LazySimpleSerDe
#### A masked pattern was here ####
              serde: org.apache.hadoop.hive.serde2.lazy.LazySimpleSerDe
              name: default.pcr_t1_n2
            name: default.pcr_t1_n2
#### A masked pattern was here ####
          Partition
            base file name: ds=2000-04-09
            input format: org.apache.hadoop.mapred.TextInputFormat
            output format: org.apache.hadoop.hive.ql.io.HiveIgnoreKeyTextOutputFormat
            partition values:
              ds 2000-04-09
            properties:
              COLUMN_STATS_ACCURATE {"BASIC_STATS":"true","COLUMN_STATS":{"key":"true","value":"true"}}
              bucket_count -1
              column.name.delimiter ,
              columns key,value
              columns.comments 
              columns.types int:string
#### A masked pattern was here ####
              name default.pcr_t1_n2
              numFiles 1
              numRows 20
              partition_columns ds
              partition_columns.types string
              rawDataSize 160
              serialization.ddl struct pcr_t1_n2 { i32 key, string value}
              serialization.format 1
              serialization.lib org.apache.hadoop.hive.serde2.lazy.LazySimpleSerDe
              totalSize 180
#### A masked pattern was here ####
            serde: org.apache.hadoop.hive.serde2.lazy.LazySimpleSerDe
          
              input format: org.apache.hadoop.mapred.TextInputFormat
              output format: org.apache.hadoop.hive.ql.io.HiveIgnoreKeyTextOutputFormat
              properties:
                bucket_count -1
                bucketing_version 2
                column.name.delimiter ,
                columns key,value
                columns.comments 
                columns.types int:string
#### A masked pattern was here ####
                name default.pcr_t1_n2
                partition_columns ds
                partition_columns.types string
                serialization.ddl struct pcr_t1_n2 { i32 key, string value}
                serialization.format 1
                serialization.lib org.apache.hadoop.hive.serde2.lazy.LazySimpleSerDe
#### A masked pattern was here ####
              serde: org.apache.hadoop.hive.serde2.lazy.LazySimpleSerDe
              name: default.pcr_t1_n2
            name: default.pcr_t1_n2
      Truncated Path -> Alias:
        /pcr_t1_n2/ds=2000-04-08 [pcr_t1_n2]
        /pcr_t1_n2/ds=2000-04-09 [pcr_t1_n2]
      Needs Tagging: false
      Reduce Operator Tree:
        Select Operator
          expressions: KEY.reducesinkkey0 (type: int), KEY.reducesinkkey1 (type: string), KEY.reducesinkkey2 (type: string)
          outputColumnNames: _col0, _col1, _col2
          Statistics: Num rows: 20 Data size: 160 Basic stats: COMPLETE Column stats: NONE
          File Output Operator
            compressed: false
            GlobalTableId: 0
#### A masked pattern was here ####
            NumFilesPerFileSink: 1
            Statistics: Num rows: 20 Data size: 160 Basic stats: COMPLETE Column stats: NONE
#### A masked pattern was here ####
            table:
                input format: org.apache.hadoop.mapred.SequenceFileInputFormat
                output format: org.apache.hadoop.hive.ql.io.HiveSequenceFileOutputFormat
                properties:
                  columns _col0,_col1,_col2
                  columns.types int:string:string
                  escape.delim \
                  hive.serialization.extend.additional.nesting.levels true
                  serialization.escape.crlf true
                  serialization.format 1
                  serialization.lib org.apache.hadoop.hive.serde2.lazy.LazySimpleSerDe
                serde: org.apache.hadoop.hive.serde2.lazy.LazySimpleSerDe
            TotalFiles: 1
            GatherStats: false
            MultiFileSpray: false

  Stage: Stage-0
    Fetch Operator
      limit: -1
      Processor Tree:
        ListSink

PREHOOK: query: explain extended
select *
from pcr_t1_n2 t1 join pcr_t1_n2 t2
on t1.key=t2.key and t1.ds='2000-04-08' and t2.ds='2000-04-08'
order by t1.key
PREHOOK: type: QUERY
PREHOOK: Input: default@pcr_t1_n2
PREHOOK: Input: default@pcr_t1_n2@ds=2000-04-08
#### A masked pattern was here ####
POSTHOOK: query: explain extended
select *
from pcr_t1_n2 t1 join pcr_t1_n2 t2
on t1.key=t2.key and t1.ds='2000-04-08' and t2.ds='2000-04-08'
order by t1.key
POSTHOOK: type: QUERY
POSTHOOK: Input: default@pcr_t1_n2
POSTHOOK: Input: default@pcr_t1_n2@ds=2000-04-08
#### A masked pattern was here ####
<<<<<<< HEAD
=======
OPTIMIZED SQL: SELECT `t4`.`key`, `t4`.`value`, CAST('2000-04-08' AS STRING) AS `ds`, `t4`.`key1`, `t4`.`value1`, CAST('2000-04-08' AS STRING) AS `ds1`
FROM (SELECT `t0`.`key`, `t0`.`value`, `t2`.`key` AS `key1`, `t2`.`value` AS `value1`
FROM (SELECT `key`, `value`, CAST('2000-04-08' AS STRING) AS `ds`
FROM `default`.`pcr_t1_n2`
WHERE `ds` = '2000-04-08' AND `key` IS NOT NULL) AS `t0`
INNER JOIN (SELECT `key`, `value`, CAST('2000-04-08' AS STRING) AS `ds`
FROM `default`.`pcr_t1_n2`
WHERE `ds` = '2000-04-08' AND `key` IS NOT NULL) AS `t2` ON `t0`.`key` = `t2`.`key`
ORDER BY `t0`.`key`) AS `t4`
>>>>>>> 720a0f27
STAGE DEPENDENCIES:
  Stage-1 is a root stage
  Stage-2 depends on stages: Stage-1
  Stage-0 depends on stages: Stage-2

STAGE PLANS:
  Stage: Stage-1
    Map Reduce
      Map Operator Tree:
          TableScan
            alias: t1
            Statistics: Num rows: 20 Data size: 160 Basic stats: COMPLETE Column stats: NONE
            GatherStats: false
            Filter Operator
              isSamplingPred: false
              predicate: key is not null (type: boolean)
              Statistics: Num rows: 20 Data size: 160 Basic stats: COMPLETE Column stats: NONE
              Select Operator
                expressions: key (type: int), value (type: string)
                outputColumnNames: _col0, _col1
                Statistics: Num rows: 20 Data size: 160 Basic stats: COMPLETE Column stats: NONE
                Reduce Output Operator
                  key expressions: _col0 (type: int)
                  null sort order: a
                  sort order: +
                  Map-reduce partition columns: _col0 (type: int)
                  Statistics: Num rows: 20 Data size: 160 Basic stats: COMPLETE Column stats: NONE
                  tag: 0
                  value expressions: _col1 (type: string)
                  auto parallelism: false
          TableScan
            alias: t2
            Statistics: Num rows: 20 Data size: 160 Basic stats: COMPLETE Column stats: NONE
            GatherStats: false
            Filter Operator
              isSamplingPred: false
              predicate: key is not null (type: boolean)
              Statistics: Num rows: 20 Data size: 160 Basic stats: COMPLETE Column stats: NONE
              Select Operator
                expressions: key (type: int), value (type: string)
                outputColumnNames: _col0, _col1
                Statistics: Num rows: 20 Data size: 160 Basic stats: COMPLETE Column stats: NONE
                Reduce Output Operator
                  key expressions: _col0 (type: int)
                  null sort order: a
                  sort order: +
                  Map-reduce partition columns: _col0 (type: int)
                  Statistics: Num rows: 20 Data size: 160 Basic stats: COMPLETE Column stats: NONE
                  tag: 1
                  value expressions: _col1 (type: string)
                  auto parallelism: false
      Path -> Alias:
#### A masked pattern was here ####
      Path -> Partition:
#### A masked pattern was here ####
          Partition
            base file name: ds=2000-04-08
            input format: org.apache.hadoop.mapred.TextInputFormat
            output format: org.apache.hadoop.hive.ql.io.HiveIgnoreKeyTextOutputFormat
            partition values:
              ds 2000-04-08
            properties:
              COLUMN_STATS_ACCURATE {"BASIC_STATS":"true","COLUMN_STATS":{"key":"true","value":"true"}}
              bucket_count -1
              column.name.delimiter ,
              columns key,value
              columns.comments 
              columns.types int:string
#### A masked pattern was here ####
              name default.pcr_t1_n2
              numFiles 1
              numRows 20
              partition_columns ds
              partition_columns.types string
              rawDataSize 160
              serialization.ddl struct pcr_t1_n2 { i32 key, string value}
              serialization.format 1
              serialization.lib org.apache.hadoop.hive.serde2.lazy.LazySimpleSerDe
              totalSize 180
#### A masked pattern was here ####
            serde: org.apache.hadoop.hive.serde2.lazy.LazySimpleSerDe
          
              input format: org.apache.hadoop.mapred.TextInputFormat
              output format: org.apache.hadoop.hive.ql.io.HiveIgnoreKeyTextOutputFormat
              properties:
                bucket_count -1
                bucketing_version 2
                column.name.delimiter ,
                columns key,value
                columns.comments 
                columns.types int:string
#### A masked pattern was here ####
                name default.pcr_t1_n2
                partition_columns ds
                partition_columns.types string
                serialization.ddl struct pcr_t1_n2 { i32 key, string value}
                serialization.format 1
                serialization.lib org.apache.hadoop.hive.serde2.lazy.LazySimpleSerDe
#### A masked pattern was here ####
              serde: org.apache.hadoop.hive.serde2.lazy.LazySimpleSerDe
              name: default.pcr_t1_n2
            name: default.pcr_t1_n2
      Truncated Path -> Alias:
        /pcr_t1_n2/ds=2000-04-08 [$hdt$_0:$hdt$_0:t1, $hdt$_0:$hdt$_1:t2]
      Needs Tagging: true
      Reduce Operator Tree:
        Join Operator
          condition map:
               Inner Join 0 to 1
          keys:
            0 _col0 (type: int)
            1 _col0 (type: int)
          outputColumnNames: _col0, _col1, _col3, _col4
          Statistics: Num rows: 22 Data size: 176 Basic stats: COMPLETE Column stats: NONE
          Select Operator
            expressions: _col0 (type: int), _col1 (type: string), _col3 (type: int), _col4 (type: string)
            outputColumnNames: _col0, _col1, _col2, _col3
            Statistics: Num rows: 22 Data size: 176 Basic stats: COMPLETE Column stats: NONE
            File Output Operator
              compressed: false
              GlobalTableId: 0
#### A masked pattern was here ####
              NumFilesPerFileSink: 1
              table:
                  input format: org.apache.hadoop.mapred.SequenceFileInputFormat
                  output format: org.apache.hadoop.hive.ql.io.HiveSequenceFileOutputFormat
                  properties:
                    column.name.delimiter ,
                    columns _col0,_col1,_col2,_col3
                    columns.types int,string,int,string
                    escape.delim \
                    serialization.lib org.apache.hadoop.hive.serde2.lazybinary.LazyBinarySerDe
                  serde: org.apache.hadoop.hive.serde2.lazybinary.LazyBinarySerDe
              TotalFiles: 1
              GatherStats: false
              MultiFileSpray: false

  Stage: Stage-2
    Map Reduce
      Map Operator Tree:
          TableScan
            GatherStats: false
            Reduce Output Operator
              key expressions: _col0 (type: int)
              null sort order: z
              sort order: +
              Statistics: Num rows: 22 Data size: 176 Basic stats: COMPLETE Column stats: NONE
              tag: -1
              value expressions: _col1 (type: string), _col2 (type: int), _col3 (type: string)
              auto parallelism: false
      Execution mode: vectorized
      Path -> Alias:
#### A masked pattern was here ####
      Path -> Partition:
#### A masked pattern was here ####
          Partition
            base file name: -mr-10004
            input format: org.apache.hadoop.mapred.SequenceFileInputFormat
            output format: org.apache.hadoop.hive.ql.io.HiveSequenceFileOutputFormat
            properties:
              column.name.delimiter ,
              columns _col0,_col1,_col2,_col3
              columns.types int,string,int,string
              escape.delim \
              serialization.lib org.apache.hadoop.hive.serde2.lazybinary.LazyBinarySerDe
            serde: org.apache.hadoop.hive.serde2.lazybinary.LazyBinarySerDe
          
              input format: org.apache.hadoop.mapred.SequenceFileInputFormat
              output format: org.apache.hadoop.hive.ql.io.HiveSequenceFileOutputFormat
              properties:
                column.name.delimiter ,
                columns _col0,_col1,_col2,_col3
                columns.types int,string,int,string
                escape.delim \
                serialization.lib org.apache.hadoop.hive.serde2.lazybinary.LazyBinarySerDe
              serde: org.apache.hadoop.hive.serde2.lazybinary.LazyBinarySerDe
      Truncated Path -> Alias:
#### A masked pattern was here ####
      Needs Tagging: false
      Reduce Operator Tree:
        Select Operator
          expressions: KEY.reducesinkkey0 (type: int), VALUE._col0 (type: string), '2000-04-08' (type: string), VALUE._col1 (type: int), VALUE._col2 (type: string), '2000-04-08' (type: string)
          outputColumnNames: _col0, _col1, _col2, _col3, _col4, _col5
          Statistics: Num rows: 22 Data size: 176 Basic stats: COMPLETE Column stats: NONE
          File Output Operator
            compressed: false
            GlobalTableId: 0
#### A masked pattern was here ####
            NumFilesPerFileSink: 1
            Statistics: Num rows: 22 Data size: 176 Basic stats: COMPLETE Column stats: NONE
#### A masked pattern was here ####
            table:
                input format: org.apache.hadoop.mapred.SequenceFileInputFormat
                output format: org.apache.hadoop.hive.ql.io.HiveSequenceFileOutputFormat
                properties:
                  columns _col0,_col1,_col2,_col3,_col4,_col5
                  columns.types int:string:string:int:string:string
                  escape.delim \
                  hive.serialization.extend.additional.nesting.levels true
                  serialization.escape.crlf true
                  serialization.format 1
                  serialization.lib org.apache.hadoop.hive.serde2.lazy.LazySimpleSerDe
                serde: org.apache.hadoop.hive.serde2.lazy.LazySimpleSerDe
            TotalFiles: 1
            GatherStats: false
            MultiFileSpray: false

  Stage: Stage-0
    Fetch Operator
      limit: -1
      Processor Tree:
        ListSink

PREHOOK: query: explain extended
select *
from pcr_t1_n2 t1 join pcr_t1_n2 t2
on t1.key=t2.key and t1.ds='2000-04-08' and t2.ds='2000-04-09'
order by t1.key
PREHOOK: type: QUERY
PREHOOK: Input: default@pcr_t1_n2
PREHOOK: Input: default@pcr_t1_n2@ds=2000-04-08
PREHOOK: Input: default@pcr_t1_n2@ds=2000-04-09
#### A masked pattern was here ####
POSTHOOK: query: explain extended
select *
from pcr_t1_n2 t1 join pcr_t1_n2 t2
on t1.key=t2.key and t1.ds='2000-04-08' and t2.ds='2000-04-09'
order by t1.key
POSTHOOK: type: QUERY
POSTHOOK: Input: default@pcr_t1_n2
POSTHOOK: Input: default@pcr_t1_n2@ds=2000-04-08
POSTHOOK: Input: default@pcr_t1_n2@ds=2000-04-09
#### A masked pattern was here ####
<<<<<<< HEAD
=======
OPTIMIZED SQL: SELECT `t4`.`key`, `t4`.`value`, CAST('2000-04-08' AS STRING) AS `ds`, `t4`.`key1`, `t4`.`value1`, CAST('2000-04-09' AS STRING) AS `ds1`
FROM (SELECT `t0`.`key`, `t0`.`value`, `t2`.`key` AS `key1`, `t2`.`value` AS `value1`
FROM (SELECT `key`, `value`, CAST('2000-04-08' AS STRING) AS `ds`
FROM `default`.`pcr_t1_n2`
WHERE `ds` = '2000-04-08' AND `key` IS NOT NULL) AS `t0`
INNER JOIN (SELECT `key`, `value`, CAST('2000-04-09' AS STRING) AS `ds`
FROM `default`.`pcr_t1_n2`
WHERE `ds` = '2000-04-09' AND `key` IS NOT NULL) AS `t2` ON `t0`.`key` = `t2`.`key`
ORDER BY `t0`.`key`) AS `t4`
>>>>>>> 720a0f27
STAGE DEPENDENCIES:
  Stage-1 is a root stage
  Stage-2 depends on stages: Stage-1
  Stage-0 depends on stages: Stage-2

STAGE PLANS:
  Stage: Stage-1
    Map Reduce
      Map Operator Tree:
          TableScan
            alias: t1
            Statistics: Num rows: 20 Data size: 160 Basic stats: COMPLETE Column stats: NONE
            GatherStats: false
            Filter Operator
              isSamplingPred: false
              predicate: key is not null (type: boolean)
              Statistics: Num rows: 20 Data size: 160 Basic stats: COMPLETE Column stats: NONE
              Select Operator
                expressions: key (type: int), value (type: string)
                outputColumnNames: _col0, _col1
                Statistics: Num rows: 20 Data size: 160 Basic stats: COMPLETE Column stats: NONE
                Reduce Output Operator
                  key expressions: _col0 (type: int)
                  null sort order: a
                  sort order: +
                  Map-reduce partition columns: _col0 (type: int)
                  Statistics: Num rows: 20 Data size: 160 Basic stats: COMPLETE Column stats: NONE
                  tag: 0
                  value expressions: _col1 (type: string)
                  auto parallelism: false
          TableScan
            alias: t2
            Statistics: Num rows: 20 Data size: 160 Basic stats: COMPLETE Column stats: NONE
            GatherStats: false
            Filter Operator
              isSamplingPred: false
              predicate: key is not null (type: boolean)
              Statistics: Num rows: 20 Data size: 160 Basic stats: COMPLETE Column stats: NONE
              Select Operator
                expressions: key (type: int), value (type: string)
                outputColumnNames: _col0, _col1
                Statistics: Num rows: 20 Data size: 160 Basic stats: COMPLETE Column stats: NONE
                Reduce Output Operator
                  key expressions: _col0 (type: int)
                  null sort order: a
                  sort order: +
                  Map-reduce partition columns: _col0 (type: int)
                  Statistics: Num rows: 20 Data size: 160 Basic stats: COMPLETE Column stats: NONE
                  tag: 1
                  value expressions: _col1 (type: string)
                  auto parallelism: false
      Path -> Alias:
#### A masked pattern was here ####
      Path -> Partition:
#### A masked pattern was here ####
          Partition
            base file name: ds=2000-04-08
            input format: org.apache.hadoop.mapred.TextInputFormat
            output format: org.apache.hadoop.hive.ql.io.HiveIgnoreKeyTextOutputFormat
            partition values:
              ds 2000-04-08
            properties:
              COLUMN_STATS_ACCURATE {"BASIC_STATS":"true","COLUMN_STATS":{"key":"true","value":"true"}}
              bucket_count -1
              column.name.delimiter ,
              columns key,value
              columns.comments 
              columns.types int:string
#### A masked pattern was here ####
              name default.pcr_t1_n2
              numFiles 1
              numRows 20
              partition_columns ds
              partition_columns.types string
              rawDataSize 160
              serialization.ddl struct pcr_t1_n2 { i32 key, string value}
              serialization.format 1
              serialization.lib org.apache.hadoop.hive.serde2.lazy.LazySimpleSerDe
              totalSize 180
#### A masked pattern was here ####
            serde: org.apache.hadoop.hive.serde2.lazy.LazySimpleSerDe
          
              input format: org.apache.hadoop.mapred.TextInputFormat
              output format: org.apache.hadoop.hive.ql.io.HiveIgnoreKeyTextOutputFormat
              properties:
                bucket_count -1
                bucketing_version 2
                column.name.delimiter ,
                columns key,value
                columns.comments 
                columns.types int:string
#### A masked pattern was here ####
                name default.pcr_t1_n2
                partition_columns ds
                partition_columns.types string
                serialization.ddl struct pcr_t1_n2 { i32 key, string value}
                serialization.format 1
                serialization.lib org.apache.hadoop.hive.serde2.lazy.LazySimpleSerDe
#### A masked pattern was here ####
              serde: org.apache.hadoop.hive.serde2.lazy.LazySimpleSerDe
              name: default.pcr_t1_n2
            name: default.pcr_t1_n2
#### A masked pattern was here ####
          Partition
            base file name: ds=2000-04-09
            input format: org.apache.hadoop.mapred.TextInputFormat
            output format: org.apache.hadoop.hive.ql.io.HiveIgnoreKeyTextOutputFormat
            partition values:
              ds 2000-04-09
            properties:
              COLUMN_STATS_ACCURATE {"BASIC_STATS":"true","COLUMN_STATS":{"key":"true","value":"true"}}
              bucket_count -1
              column.name.delimiter ,
              columns key,value
              columns.comments 
              columns.types int:string
#### A masked pattern was here ####
              name default.pcr_t1_n2
              numFiles 1
              numRows 20
              partition_columns ds
              partition_columns.types string
              rawDataSize 160
              serialization.ddl struct pcr_t1_n2 { i32 key, string value}
              serialization.format 1
              serialization.lib org.apache.hadoop.hive.serde2.lazy.LazySimpleSerDe
              totalSize 180
#### A masked pattern was here ####
            serde: org.apache.hadoop.hive.serde2.lazy.LazySimpleSerDe
          
              input format: org.apache.hadoop.mapred.TextInputFormat
              output format: org.apache.hadoop.hive.ql.io.HiveIgnoreKeyTextOutputFormat
              properties:
                bucket_count -1
                bucketing_version 2
                column.name.delimiter ,
                columns key,value
                columns.comments 
                columns.types int:string
#### A masked pattern was here ####
                name default.pcr_t1_n2
                partition_columns ds
                partition_columns.types string
                serialization.ddl struct pcr_t1_n2 { i32 key, string value}
                serialization.format 1
                serialization.lib org.apache.hadoop.hive.serde2.lazy.LazySimpleSerDe
#### A masked pattern was here ####
              serde: org.apache.hadoop.hive.serde2.lazy.LazySimpleSerDe
              name: default.pcr_t1_n2
            name: default.pcr_t1_n2
      Truncated Path -> Alias:
        /pcr_t1_n2/ds=2000-04-08 [$hdt$_0:$hdt$_0:t1]
        /pcr_t1_n2/ds=2000-04-09 [$hdt$_0:$hdt$_1:t2]
      Needs Tagging: true
      Reduce Operator Tree:
        Join Operator
          condition map:
               Inner Join 0 to 1
          keys:
            0 _col0 (type: int)
            1 _col0 (type: int)
          outputColumnNames: _col0, _col1, _col3, _col4
          Statistics: Num rows: 22 Data size: 176 Basic stats: COMPLETE Column stats: NONE
          Select Operator
            expressions: _col0 (type: int), _col1 (type: string), _col3 (type: int), _col4 (type: string)
            outputColumnNames: _col0, _col1, _col2, _col3
            Statistics: Num rows: 22 Data size: 176 Basic stats: COMPLETE Column stats: NONE
            File Output Operator
              compressed: false
              GlobalTableId: 0
#### A masked pattern was here ####
              NumFilesPerFileSink: 1
              table:
                  input format: org.apache.hadoop.mapred.SequenceFileInputFormat
                  output format: org.apache.hadoop.hive.ql.io.HiveSequenceFileOutputFormat
                  properties:
                    column.name.delimiter ,
                    columns _col0,_col1,_col2,_col3
                    columns.types int,string,int,string
                    escape.delim \
                    serialization.lib org.apache.hadoop.hive.serde2.lazybinary.LazyBinarySerDe
                  serde: org.apache.hadoop.hive.serde2.lazybinary.LazyBinarySerDe
              TotalFiles: 1
              GatherStats: false
              MultiFileSpray: false

  Stage: Stage-2
    Map Reduce
      Map Operator Tree:
          TableScan
            GatherStats: false
            Reduce Output Operator
              key expressions: _col0 (type: int)
              null sort order: z
              sort order: +
              Statistics: Num rows: 22 Data size: 176 Basic stats: COMPLETE Column stats: NONE
              tag: -1
              value expressions: _col1 (type: string), _col2 (type: int), _col3 (type: string)
              auto parallelism: false
      Execution mode: vectorized
      Path -> Alias:
#### A masked pattern was here ####
      Path -> Partition:
#### A masked pattern was here ####
          Partition
            base file name: -mr-10004
            input format: org.apache.hadoop.mapred.SequenceFileInputFormat
            output format: org.apache.hadoop.hive.ql.io.HiveSequenceFileOutputFormat
            properties:
              column.name.delimiter ,
              columns _col0,_col1,_col2,_col3
              columns.types int,string,int,string
              escape.delim \
              serialization.lib org.apache.hadoop.hive.serde2.lazybinary.LazyBinarySerDe
            serde: org.apache.hadoop.hive.serde2.lazybinary.LazyBinarySerDe
          
              input format: org.apache.hadoop.mapred.SequenceFileInputFormat
              output format: org.apache.hadoop.hive.ql.io.HiveSequenceFileOutputFormat
              properties:
                column.name.delimiter ,
                columns _col0,_col1,_col2,_col3
                columns.types int,string,int,string
                escape.delim \
                serialization.lib org.apache.hadoop.hive.serde2.lazybinary.LazyBinarySerDe
              serde: org.apache.hadoop.hive.serde2.lazybinary.LazyBinarySerDe
      Truncated Path -> Alias:
#### A masked pattern was here ####
      Needs Tagging: false
      Reduce Operator Tree:
        Select Operator
          expressions: KEY.reducesinkkey0 (type: int), VALUE._col0 (type: string), '2000-04-08' (type: string), VALUE._col1 (type: int), VALUE._col2 (type: string), '2000-04-09' (type: string)
          outputColumnNames: _col0, _col1, _col2, _col3, _col4, _col5
          Statistics: Num rows: 22 Data size: 176 Basic stats: COMPLETE Column stats: NONE
          File Output Operator
            compressed: false
            GlobalTableId: 0
#### A masked pattern was here ####
            NumFilesPerFileSink: 1
            Statistics: Num rows: 22 Data size: 176 Basic stats: COMPLETE Column stats: NONE
#### A masked pattern was here ####
            table:
                input format: org.apache.hadoop.mapred.SequenceFileInputFormat
                output format: org.apache.hadoop.hive.ql.io.HiveSequenceFileOutputFormat
                properties:
                  columns _col0,_col1,_col2,_col3,_col4,_col5
                  columns.types int:string:string:int:string:string
                  escape.delim \
                  hive.serialization.extend.additional.nesting.levels true
                  serialization.escape.crlf true
                  serialization.format 1
                  serialization.lib org.apache.hadoop.hive.serde2.lazy.LazySimpleSerDe
                serde: org.apache.hadoop.hive.serde2.lazy.LazySimpleSerDe
            TotalFiles: 1
            GatherStats: false
            MultiFileSpray: false

  Stage: Stage-0
    Fetch Operator
      limit: -1
      Processor Tree:
        ListSink

Warning: Shuffle Join JOIN[8][tables = [$hdt$_0, $hdt$_1]] in Stage 'Stage-1:MAPRED' is a cross product
PREHOOK: query: explain extended
select *
from pcr_t1_n2 t1 join pcr_t2_n0 t2
where (t1.ds='2000-04-08' and t2.key=1) or (t1.ds='2000-04-09' and t2.key=2)
order by t2.key, t2.value, t1.ds
PREHOOK: type: QUERY
PREHOOK: Input: default@pcr_t1_n2
PREHOOK: Input: default@pcr_t1_n2@ds=2000-04-08
PREHOOK: Input: default@pcr_t1_n2@ds=2000-04-09
PREHOOK: Input: default@pcr_t2_n0
#### A masked pattern was here ####
POSTHOOK: query: explain extended
select *
from pcr_t1_n2 t1 join pcr_t2_n0 t2
where (t1.ds='2000-04-08' and t2.key=1) or (t1.ds='2000-04-09' and t2.key=2)
order by t2.key, t2.value, t1.ds
POSTHOOK: type: QUERY
POSTHOOK: Input: default@pcr_t1_n2
POSTHOOK: Input: default@pcr_t1_n2@ds=2000-04-08
POSTHOOK: Input: default@pcr_t1_n2@ds=2000-04-09
POSTHOOK: Input: default@pcr_t2_n0
#### A masked pattern was here ####
STAGE DEPENDENCIES:
  Stage-1 is a root stage
  Stage-2 depends on stages: Stage-1
  Stage-0 depends on stages: Stage-2

STAGE PLANS:
  Stage: Stage-1
    Map Reduce
      Map Operator Tree:
          TableScan
            alias: t1
            Statistics: Num rows: 40 Data size: 320 Basic stats: COMPLETE Column stats: NONE
            GatherStats: false
            Select Operator
              expressions: key (type: int), value (type: string), ds (type: string)
              outputColumnNames: _col0, _col1, _col2
              Statistics: Num rows: 40 Data size: 320 Basic stats: COMPLETE Column stats: NONE
              Reduce Output Operator
                null sort order: 
                sort order: 
                Statistics: Num rows: 40 Data size: 320 Basic stats: COMPLETE Column stats: NONE
                tag: 0
                value expressions: _col0 (type: int), _col1 (type: string), _col2 (type: string)
                auto parallelism: false
          TableScan
            alias: t2
            Statistics: Num rows: 1 Data size: 18 Basic stats: COMPLETE Column stats: NONE
            GatherStats: false
            Filter Operator
              isSamplingPred: false
              predicate: (key) IN (1, 2) (type: boolean)
              Statistics: Num rows: 1 Data size: 18 Basic stats: COMPLETE Column stats: NONE
              Select Operator
                expressions: ds (type: string), key (type: int), value (type: string)
                outputColumnNames: _col0, _col1, _col2
                Statistics: Num rows: 1 Data size: 18 Basic stats: COMPLETE Column stats: NONE
                Reduce Output Operator
                  null sort order: 
                  sort order: 
                  Statistics: Num rows: 1 Data size: 18 Basic stats: COMPLETE Column stats: NONE
                  tag: 1
                  value expressions: _col0 (type: string), _col1 (type: int), _col2 (type: string)
                  auto parallelism: false
      Path -> Alias:
#### A masked pattern was here ####
      Path -> Partition:
#### A masked pattern was here ####
          Partition
            base file name: ds=2000-04-08
            input format: org.apache.hadoop.mapred.TextInputFormat
            output format: org.apache.hadoop.hive.ql.io.HiveIgnoreKeyTextOutputFormat
            partition values:
              ds 2000-04-08
            properties:
              COLUMN_STATS_ACCURATE {"BASIC_STATS":"true","COLUMN_STATS":{"key":"true","value":"true"}}
              bucket_count -1
              column.name.delimiter ,
              columns key,value
              columns.comments 
              columns.types int:string
#### A masked pattern was here ####
              name default.pcr_t1_n2
              numFiles 1
              numRows 20
              partition_columns ds
              partition_columns.types string
              rawDataSize 160
              serialization.ddl struct pcr_t1_n2 { i32 key, string value}
              serialization.format 1
              serialization.lib org.apache.hadoop.hive.serde2.lazy.LazySimpleSerDe
              totalSize 180
#### A masked pattern was here ####
            serde: org.apache.hadoop.hive.serde2.lazy.LazySimpleSerDe
          
              input format: org.apache.hadoop.mapred.TextInputFormat
              output format: org.apache.hadoop.hive.ql.io.HiveIgnoreKeyTextOutputFormat
              properties:
                bucket_count -1
                bucketing_version 2
                column.name.delimiter ,
                columns key,value
                columns.comments 
                columns.types int:string
#### A masked pattern was here ####
                name default.pcr_t1_n2
                partition_columns ds
                partition_columns.types string
                serialization.ddl struct pcr_t1_n2 { i32 key, string value}
                serialization.format 1
                serialization.lib org.apache.hadoop.hive.serde2.lazy.LazySimpleSerDe
#### A masked pattern was here ####
              serde: org.apache.hadoop.hive.serde2.lazy.LazySimpleSerDe
              name: default.pcr_t1_n2
            name: default.pcr_t1_n2
#### A masked pattern was here ####
          Partition
            base file name: ds=2000-04-09
            input format: org.apache.hadoop.mapred.TextInputFormat
            output format: org.apache.hadoop.hive.ql.io.HiveIgnoreKeyTextOutputFormat
            partition values:
              ds 2000-04-09
            properties:
              COLUMN_STATS_ACCURATE {"BASIC_STATS":"true","COLUMN_STATS":{"key":"true","value":"true"}}
              bucket_count -1
              column.name.delimiter ,
              columns key,value
              columns.comments 
              columns.types int:string
#### A masked pattern was here ####
              name default.pcr_t1_n2
              numFiles 1
              numRows 20
              partition_columns ds
              partition_columns.types string
              rawDataSize 160
              serialization.ddl struct pcr_t1_n2 { i32 key, string value}
              serialization.format 1
              serialization.lib org.apache.hadoop.hive.serde2.lazy.LazySimpleSerDe
              totalSize 180
#### A masked pattern was here ####
            serde: org.apache.hadoop.hive.serde2.lazy.LazySimpleSerDe
          
              input format: org.apache.hadoop.mapred.TextInputFormat
              output format: org.apache.hadoop.hive.ql.io.HiveIgnoreKeyTextOutputFormat
              properties:
                bucket_count -1
                bucketing_version 2
                column.name.delimiter ,
                columns key,value
                columns.comments 
                columns.types int:string
#### A masked pattern was here ####
                name default.pcr_t1_n2
                partition_columns ds
                partition_columns.types string
                serialization.ddl struct pcr_t1_n2 { i32 key, string value}
                serialization.format 1
                serialization.lib org.apache.hadoop.hive.serde2.lazy.LazySimpleSerDe
#### A masked pattern was here ####
              serde: org.apache.hadoop.hive.serde2.lazy.LazySimpleSerDe
              name: default.pcr_t1_n2
            name: default.pcr_t1_n2
#### A masked pattern was here ####
          Partition
            base file name: pcr_t2_n0
            input format: org.apache.hadoop.mapred.TextInputFormat
            output format: org.apache.hadoop.hive.ql.io.HiveIgnoreKeyTextOutputFormat
            properties:
              COLUMN_STATS_ACCURATE {"BASIC_STATS":"true","COLUMN_STATS":{"ds":"true","key":"true","value":"true"}}
              bucket_count -1
              bucketing_version 2
              column.name.delimiter ,
              columns ds,key,value
              columns.comments 
              columns.types string:int:string
#### A masked pattern was here ####
              name default.pcr_t2_n0
              numFiles 1
              numRows 1
              rawDataSize 18
              serialization.ddl struct pcr_t2_n0 { string ds, i32 key, string value}
              serialization.format 1
              serialization.lib org.apache.hadoop.hive.serde2.lazy.LazySimpleSerDe
              totalSize 19
#### A masked pattern was here ####
            serde: org.apache.hadoop.hive.serde2.lazy.LazySimpleSerDe
          
              input format: org.apache.hadoop.mapred.TextInputFormat
              output format: org.apache.hadoop.hive.ql.io.HiveIgnoreKeyTextOutputFormat
              properties:
                COLUMN_STATS_ACCURATE {"BASIC_STATS":"true","COLUMN_STATS":{"ds":"true","key":"true","value":"true"}}
                bucket_count -1
                bucketing_version 2
                column.name.delimiter ,
                columns ds,key,value
                columns.comments 
                columns.types string:int:string
#### A masked pattern was here ####
                name default.pcr_t2_n0
                numFiles 1
                numRows 1
                rawDataSize 18
                serialization.ddl struct pcr_t2_n0 { string ds, i32 key, string value}
                serialization.format 1
                serialization.lib org.apache.hadoop.hive.serde2.lazy.LazySimpleSerDe
                totalSize 19
#### A masked pattern was here ####
              serde: org.apache.hadoop.hive.serde2.lazy.LazySimpleSerDe
              name: default.pcr_t2_n0
            name: default.pcr_t2_n0
      Truncated Path -> Alias:
        /pcr_t1_n2/ds=2000-04-08 [$hdt$_0:t1]
        /pcr_t1_n2/ds=2000-04-09 [$hdt$_0:t1]
        /pcr_t2_n0 [$hdt$_1:t2]
      Needs Tagging: true
      Reduce Operator Tree:
        Join Operator
          condition map:
               Inner Join 0 to 1
          keys:
            0 
            1 
          outputColumnNames: _col0, _col1, _col2, _col3, _col4, _col5
          Statistics: Num rows: 40 Data size: 1080 Basic stats: COMPLETE Column stats: NONE
          Filter Operator
            isSamplingPred: false
            predicate: (struct(_col2,_col4)) IN (const struct('2000-04-08',1), const struct('2000-04-09',2)) (type: boolean)
            Statistics: Num rows: 10 Data size: 270 Basic stats: COMPLETE Column stats: NONE
            File Output Operator
              compressed: false
              GlobalTableId: 0
#### A masked pattern was here ####
              NumFilesPerFileSink: 1
              table:
                  input format: org.apache.hadoop.mapred.SequenceFileInputFormat
                  output format: org.apache.hadoop.hive.ql.io.HiveSequenceFileOutputFormat
                  properties:
                    column.name.delimiter ,
                    columns _col0,_col1,_col2,_col3,_col4,_col5
                    columns.types int,string,string,string,int,string
                    escape.delim \
                    serialization.lib org.apache.hadoop.hive.serde2.lazybinary.LazyBinarySerDe
                  serde: org.apache.hadoop.hive.serde2.lazybinary.LazyBinarySerDe
              TotalFiles: 1
              GatherStats: false
              MultiFileSpray: false

  Stage: Stage-2
    Map Reduce
      Map Operator Tree:
          TableScan
            GatherStats: false
            Reduce Output Operator
              key expressions: _col4 (type: int), _col5 (type: string), _col2 (type: string)
              null sort order: zzz
              sort order: +++
              Statistics: Num rows: 10 Data size: 270 Basic stats: COMPLETE Column stats: NONE
              tag: -1
              value expressions: _col0 (type: int), _col1 (type: string), _col3 (type: string)
              auto parallelism: false
      Execution mode: vectorized
      Path -> Alias:
#### A masked pattern was here ####
      Path -> Partition:
#### A masked pattern was here ####
          Partition
            base file name: -mr-10004
            input format: org.apache.hadoop.mapred.SequenceFileInputFormat
            output format: org.apache.hadoop.hive.ql.io.HiveSequenceFileOutputFormat
            properties:
              column.name.delimiter ,
              columns _col0,_col1,_col2,_col3,_col4,_col5
              columns.types int,string,string,string,int,string
              escape.delim \
              serialization.lib org.apache.hadoop.hive.serde2.lazybinary.LazyBinarySerDe
            serde: org.apache.hadoop.hive.serde2.lazybinary.LazyBinarySerDe
          
              input format: org.apache.hadoop.mapred.SequenceFileInputFormat
              output format: org.apache.hadoop.hive.ql.io.HiveSequenceFileOutputFormat
              properties:
                column.name.delimiter ,
                columns _col0,_col1,_col2,_col3,_col4,_col5
                columns.types int,string,string,string,int,string
                escape.delim \
                serialization.lib org.apache.hadoop.hive.serde2.lazybinary.LazyBinarySerDe
              serde: org.apache.hadoop.hive.serde2.lazybinary.LazyBinarySerDe
      Truncated Path -> Alias:
#### A masked pattern was here ####
      Needs Tagging: false
      Reduce Operator Tree:
        Select Operator
          expressions: VALUE._col0 (type: int), VALUE._col1 (type: string), KEY.reducesinkkey2 (type: string), VALUE._col2 (type: string), KEY.reducesinkkey0 (type: int), KEY.reducesinkkey1 (type: string)
          outputColumnNames: _col0, _col1, _col2, _col3, _col4, _col5
          Statistics: Num rows: 10 Data size: 270 Basic stats: COMPLETE Column stats: NONE
          File Output Operator
            compressed: false
            GlobalTableId: 0
#### A masked pattern was here ####
            NumFilesPerFileSink: 1
            Statistics: Num rows: 10 Data size: 270 Basic stats: COMPLETE Column stats: NONE
#### A masked pattern was here ####
            table:
                input format: org.apache.hadoop.mapred.SequenceFileInputFormat
                output format: org.apache.hadoop.hive.ql.io.HiveSequenceFileOutputFormat
                properties:
                  columns _col0,_col1,_col2,_col3,_col4,_col5
                  columns.types int:string:string:string:int:string
                  escape.delim \
                  hive.serialization.extend.additional.nesting.levels true
                  serialization.escape.crlf true
                  serialization.format 1
                  serialization.lib org.apache.hadoop.hive.serde2.lazy.LazySimpleSerDe
                serde: org.apache.hadoop.hive.serde2.lazy.LazySimpleSerDe
            TotalFiles: 1
            GatherStats: false
            MultiFileSpray: false

  Stage: Stage-0
    Fetch Operator
      limit: -1
      Processor Tree:
        ListSink

Warning: Shuffle Join JOIN[8][tables = [$hdt$_0, $hdt$_1]] in Stage 'Stage-1:MAPRED' is a cross product
PREHOOK: query: explain extended
select *
from pcr_t1_n2 t1 join pcr_t2_n0 t2
where (t2.ds='2000-04-08' and t1.key=1) or (t2.ds='2000-04-09' and t1.key=2)
order by t1.key, t1.value, t2.ds
PREHOOK: type: QUERY
PREHOOK: Input: default@pcr_t1_n2
PREHOOK: Input: default@pcr_t1_n2@ds=2000-04-08
PREHOOK: Input: default@pcr_t1_n2@ds=2000-04-09
PREHOOK: Input: default@pcr_t1_n2@ds=2000-04-10
PREHOOK: Input: default@pcr_t2_n0
#### A masked pattern was here ####
POSTHOOK: query: explain extended
select *
from pcr_t1_n2 t1 join pcr_t2_n0 t2
where (t2.ds='2000-04-08' and t1.key=1) or (t2.ds='2000-04-09' and t1.key=2)
order by t1.key, t1.value, t2.ds
POSTHOOK: type: QUERY
POSTHOOK: Input: default@pcr_t1_n2
POSTHOOK: Input: default@pcr_t1_n2@ds=2000-04-08
POSTHOOK: Input: default@pcr_t1_n2@ds=2000-04-09
POSTHOOK: Input: default@pcr_t1_n2@ds=2000-04-10
POSTHOOK: Input: default@pcr_t2_n0
#### A masked pattern was here ####
STAGE DEPENDENCIES:
  Stage-1 is a root stage
  Stage-2 depends on stages: Stage-1
  Stage-0 depends on stages: Stage-2

STAGE PLANS:
  Stage: Stage-1
    Map Reduce
      Map Operator Tree:
          TableScan
            alias: t1
            Statistics: Num rows: 60 Data size: 480 Basic stats: COMPLETE Column stats: NONE
            GatherStats: false
            Filter Operator
              isSamplingPred: false
              predicate: (key) IN (1, 2) (type: boolean)
              Statistics: Num rows: 30 Data size: 240 Basic stats: COMPLETE Column stats: NONE
              Select Operator
                expressions: key (type: int), value (type: string), ds (type: string)
                outputColumnNames: _col0, _col1, _col2
                Statistics: Num rows: 30 Data size: 240 Basic stats: COMPLETE Column stats: NONE
                Reduce Output Operator
                  null sort order: 
                  sort order: 
                  Statistics: Num rows: 30 Data size: 240 Basic stats: COMPLETE Column stats: NONE
                  tag: 0
                  value expressions: _col0 (type: int), _col1 (type: string), _col2 (type: string)
                  auto parallelism: false
          TableScan
            alias: t2
            Statistics: Num rows: 1 Data size: 18 Basic stats: COMPLETE Column stats: NONE
            GatherStats: false
            Filter Operator
              isSamplingPred: false
              predicate: (ds) IN ('2000-04-08', '2000-04-09') (type: boolean)
              Statistics: Num rows: 1 Data size: 18 Basic stats: COMPLETE Column stats: NONE
              Select Operator
                expressions: ds (type: string), key (type: int), value (type: string)
                outputColumnNames: _col0, _col1, _col2
                Statistics: Num rows: 1 Data size: 18 Basic stats: COMPLETE Column stats: NONE
                Reduce Output Operator
                  null sort order: 
                  sort order: 
                  Statistics: Num rows: 1 Data size: 18 Basic stats: COMPLETE Column stats: NONE
                  tag: 1
                  value expressions: _col0 (type: string), _col1 (type: int), _col2 (type: string)
                  auto parallelism: false
      Path -> Alias:
#### A masked pattern was here ####
      Path -> Partition:
#### A masked pattern was here ####
          Partition
            base file name: ds=2000-04-08
            input format: org.apache.hadoop.mapred.TextInputFormat
            output format: org.apache.hadoop.hive.ql.io.HiveIgnoreKeyTextOutputFormat
            partition values:
              ds 2000-04-08
            properties:
              COLUMN_STATS_ACCURATE {"BASIC_STATS":"true","COLUMN_STATS":{"key":"true","value":"true"}}
              bucket_count -1
              column.name.delimiter ,
              columns key,value
              columns.comments 
              columns.types int:string
#### A masked pattern was here ####
              name default.pcr_t1_n2
              numFiles 1
              numRows 20
              partition_columns ds
              partition_columns.types string
              rawDataSize 160
              serialization.ddl struct pcr_t1_n2 { i32 key, string value}
              serialization.format 1
              serialization.lib org.apache.hadoop.hive.serde2.lazy.LazySimpleSerDe
              totalSize 180
#### A masked pattern was here ####
            serde: org.apache.hadoop.hive.serde2.lazy.LazySimpleSerDe
          
              input format: org.apache.hadoop.mapred.TextInputFormat
              output format: org.apache.hadoop.hive.ql.io.HiveIgnoreKeyTextOutputFormat
              properties:
                bucket_count -1
                bucketing_version 2
                column.name.delimiter ,
                columns key,value
                columns.comments 
                columns.types int:string
#### A masked pattern was here ####
                name default.pcr_t1_n2
                partition_columns ds
                partition_columns.types string
                serialization.ddl struct pcr_t1_n2 { i32 key, string value}
                serialization.format 1
                serialization.lib org.apache.hadoop.hive.serde2.lazy.LazySimpleSerDe
#### A masked pattern was here ####
              serde: org.apache.hadoop.hive.serde2.lazy.LazySimpleSerDe
              name: default.pcr_t1_n2
            name: default.pcr_t1_n2
#### A masked pattern was here ####
          Partition
            base file name: ds=2000-04-09
            input format: org.apache.hadoop.mapred.TextInputFormat
            output format: org.apache.hadoop.hive.ql.io.HiveIgnoreKeyTextOutputFormat
            partition values:
              ds 2000-04-09
            properties:
              COLUMN_STATS_ACCURATE {"BASIC_STATS":"true","COLUMN_STATS":{"key":"true","value":"true"}}
              bucket_count -1
              column.name.delimiter ,
              columns key,value
              columns.comments 
              columns.types int:string
#### A masked pattern was here ####
              name default.pcr_t1_n2
              numFiles 1
              numRows 20
              partition_columns ds
              partition_columns.types string
              rawDataSize 160
              serialization.ddl struct pcr_t1_n2 { i32 key, string value}
              serialization.format 1
              serialization.lib org.apache.hadoop.hive.serde2.lazy.LazySimpleSerDe
              totalSize 180
#### A masked pattern was here ####
            serde: org.apache.hadoop.hive.serde2.lazy.LazySimpleSerDe
          
              input format: org.apache.hadoop.mapred.TextInputFormat
              output format: org.apache.hadoop.hive.ql.io.HiveIgnoreKeyTextOutputFormat
              properties:
                bucket_count -1
                bucketing_version 2
                column.name.delimiter ,
                columns key,value
                columns.comments 
                columns.types int:string
#### A masked pattern was here ####
                name default.pcr_t1_n2
                partition_columns ds
                partition_columns.types string
                serialization.ddl struct pcr_t1_n2 { i32 key, string value}
                serialization.format 1
                serialization.lib org.apache.hadoop.hive.serde2.lazy.LazySimpleSerDe
#### A masked pattern was here ####
              serde: org.apache.hadoop.hive.serde2.lazy.LazySimpleSerDe
              name: default.pcr_t1_n2
            name: default.pcr_t1_n2
#### A masked pattern was here ####
          Partition
            base file name: ds=2000-04-10
            input format: org.apache.hadoop.mapred.TextInputFormat
            output format: org.apache.hadoop.hive.ql.io.HiveIgnoreKeyTextOutputFormat
            partition values:
              ds 2000-04-10
            properties:
              COLUMN_STATS_ACCURATE {"BASIC_STATS":"true","COLUMN_STATS":{"key":"true","value":"true"}}
              bucket_count -1
              column.name.delimiter ,
              columns key,value
              columns.comments 
              columns.types int:string
#### A masked pattern was here ####
              name default.pcr_t1_n2
              numFiles 1
              numRows 20
              partition_columns ds
              partition_columns.types string
              rawDataSize 160
              serialization.ddl struct pcr_t1_n2 { i32 key, string value}
              serialization.format 1
              serialization.lib org.apache.hadoop.hive.serde2.lazy.LazySimpleSerDe
              totalSize 180
#### A masked pattern was here ####
            serde: org.apache.hadoop.hive.serde2.lazy.LazySimpleSerDe
          
              input format: org.apache.hadoop.mapred.TextInputFormat
              output format: org.apache.hadoop.hive.ql.io.HiveIgnoreKeyTextOutputFormat
              properties:
                bucket_count -1
                bucketing_version 2
                column.name.delimiter ,
                columns key,value
                columns.comments 
                columns.types int:string
#### A masked pattern was here ####
                name default.pcr_t1_n2
                partition_columns ds
                partition_columns.types string
                serialization.ddl struct pcr_t1_n2 { i32 key, string value}
                serialization.format 1
                serialization.lib org.apache.hadoop.hive.serde2.lazy.LazySimpleSerDe
#### A masked pattern was here ####
              serde: org.apache.hadoop.hive.serde2.lazy.LazySimpleSerDe
              name: default.pcr_t1_n2
            name: default.pcr_t1_n2
#### A masked pattern was here ####
          Partition
            base file name: pcr_t2_n0
            input format: org.apache.hadoop.mapred.TextInputFormat
            output format: org.apache.hadoop.hive.ql.io.HiveIgnoreKeyTextOutputFormat
            properties:
              COLUMN_STATS_ACCURATE {"BASIC_STATS":"true","COLUMN_STATS":{"ds":"true","key":"true","value":"true"}}
              bucket_count -1
              bucketing_version 2
              column.name.delimiter ,
              columns ds,key,value
              columns.comments 
              columns.types string:int:string
#### A masked pattern was here ####
              name default.pcr_t2_n0
              numFiles 1
              numRows 1
              rawDataSize 18
              serialization.ddl struct pcr_t2_n0 { string ds, i32 key, string value}
              serialization.format 1
              serialization.lib org.apache.hadoop.hive.serde2.lazy.LazySimpleSerDe
              totalSize 19
#### A masked pattern was here ####
            serde: org.apache.hadoop.hive.serde2.lazy.LazySimpleSerDe
          
              input format: org.apache.hadoop.mapred.TextInputFormat
              output format: org.apache.hadoop.hive.ql.io.HiveIgnoreKeyTextOutputFormat
              properties:
                COLUMN_STATS_ACCURATE {"BASIC_STATS":"true","COLUMN_STATS":{"ds":"true","key":"true","value":"true"}}
                bucket_count -1
                bucketing_version 2
                column.name.delimiter ,
                columns ds,key,value
                columns.comments 
                columns.types string:int:string
#### A masked pattern was here ####
                name default.pcr_t2_n0
                numFiles 1
                numRows 1
                rawDataSize 18
                serialization.ddl struct pcr_t2_n0 { string ds, i32 key, string value}
                serialization.format 1
                serialization.lib org.apache.hadoop.hive.serde2.lazy.LazySimpleSerDe
                totalSize 19
#### A masked pattern was here ####
              serde: org.apache.hadoop.hive.serde2.lazy.LazySimpleSerDe
              name: default.pcr_t2_n0
            name: default.pcr_t2_n0
      Truncated Path -> Alias:
        /pcr_t1_n2/ds=2000-04-08 [$hdt$_0:t1]
        /pcr_t1_n2/ds=2000-04-09 [$hdt$_0:t1]
        /pcr_t1_n2/ds=2000-04-10 [$hdt$_0:t1]
        /pcr_t2_n0 [$hdt$_1:t2]
      Needs Tagging: true
      Reduce Operator Tree:
        Join Operator
          condition map:
               Inner Join 0 to 1
          keys:
            0 
            1 
          outputColumnNames: _col0, _col1, _col2, _col3, _col4, _col5
          Statistics: Num rows: 30 Data size: 810 Basic stats: COMPLETE Column stats: NONE
          Filter Operator
            isSamplingPred: false
            predicate: (struct(_col0,_col3)) IN (const struct(1,'2000-04-08'), const struct(2,'2000-04-09')) (type: boolean)
            Statistics: Num rows: 8 Data size: 216 Basic stats: COMPLETE Column stats: NONE
            File Output Operator
              compressed: false
              GlobalTableId: 0
#### A masked pattern was here ####
              NumFilesPerFileSink: 1
              table:
                  input format: org.apache.hadoop.mapred.SequenceFileInputFormat
                  output format: org.apache.hadoop.hive.ql.io.HiveSequenceFileOutputFormat
                  properties:
                    column.name.delimiter ,
                    columns _col0,_col1,_col2,_col3,_col4,_col5
                    columns.types int,string,string,string,int,string
                    escape.delim \
                    serialization.lib org.apache.hadoop.hive.serde2.lazybinary.LazyBinarySerDe
                  serde: org.apache.hadoop.hive.serde2.lazybinary.LazyBinarySerDe
              TotalFiles: 1
              GatherStats: false
              MultiFileSpray: false

  Stage: Stage-2
    Map Reduce
      Map Operator Tree:
          TableScan
            GatherStats: false
            Reduce Output Operator
              key expressions: _col0 (type: int), _col1 (type: string), _col3 (type: string)
              null sort order: zzz
              sort order: +++
              Statistics: Num rows: 8 Data size: 216 Basic stats: COMPLETE Column stats: NONE
              tag: -1
              value expressions: _col2 (type: string), _col4 (type: int), _col5 (type: string)
              auto parallelism: false
      Execution mode: vectorized
      Path -> Alias:
#### A masked pattern was here ####
      Path -> Partition:
#### A masked pattern was here ####
          Partition
            base file name: -mr-10004
            input format: org.apache.hadoop.mapred.SequenceFileInputFormat
            output format: org.apache.hadoop.hive.ql.io.HiveSequenceFileOutputFormat
            properties:
              column.name.delimiter ,
              columns _col0,_col1,_col2,_col3,_col4,_col5
              columns.types int,string,string,string,int,string
              escape.delim \
              serialization.lib org.apache.hadoop.hive.serde2.lazybinary.LazyBinarySerDe
            serde: org.apache.hadoop.hive.serde2.lazybinary.LazyBinarySerDe
          
              input format: org.apache.hadoop.mapred.SequenceFileInputFormat
              output format: org.apache.hadoop.hive.ql.io.HiveSequenceFileOutputFormat
              properties:
                column.name.delimiter ,
                columns _col0,_col1,_col2,_col3,_col4,_col5
                columns.types int,string,string,string,int,string
                escape.delim \
                serialization.lib org.apache.hadoop.hive.serde2.lazybinary.LazyBinarySerDe
              serde: org.apache.hadoop.hive.serde2.lazybinary.LazyBinarySerDe
      Truncated Path -> Alias:
#### A masked pattern was here ####
      Needs Tagging: false
      Reduce Operator Tree:
        Select Operator
          expressions: KEY.reducesinkkey0 (type: int), KEY.reducesinkkey1 (type: string), VALUE._col0 (type: string), KEY.reducesinkkey2 (type: string), VALUE._col1 (type: int), VALUE._col2 (type: string)
          outputColumnNames: _col0, _col1, _col2, _col3, _col4, _col5
          Statistics: Num rows: 8 Data size: 216 Basic stats: COMPLETE Column stats: NONE
          File Output Operator
            compressed: false
            GlobalTableId: 0
#### A masked pattern was here ####
            NumFilesPerFileSink: 1
            Statistics: Num rows: 8 Data size: 216 Basic stats: COMPLETE Column stats: NONE
#### A masked pattern was here ####
            table:
                input format: org.apache.hadoop.mapred.SequenceFileInputFormat
                output format: org.apache.hadoop.hive.ql.io.HiveSequenceFileOutputFormat
                properties:
                  columns _col0,_col1,_col2,_col3,_col4,_col5
                  columns.types int:string:string:string:int:string
                  escape.delim \
                  hive.serialization.extend.additional.nesting.levels true
                  serialization.escape.crlf true
                  serialization.format 1
                  serialization.lib org.apache.hadoop.hive.serde2.lazy.LazySimpleSerDe
                serde: org.apache.hadoop.hive.serde2.lazy.LazySimpleSerDe
            TotalFiles: 1
            GatherStats: false
            MultiFileSpray: false

  Stage: Stage-0
    Fetch Operator
      limit: -1
      Processor Tree:
        ListSink

PREHOOK: query: select key, value, ds
from pcr_t1_n2
where (ds='2000-04-08' and key=1) or (ds='2000-04-09' and key=2)
order by key, value, ds
PREHOOK: type: QUERY
PREHOOK: Input: default@pcr_t1_n2
PREHOOK: Input: default@pcr_t1_n2@ds=2000-04-08
PREHOOK: Input: default@pcr_t1_n2@ds=2000-04-09
#### A masked pattern was here ####
POSTHOOK: query: select key, value, ds
from pcr_t1_n2
where (ds='2000-04-08' and key=1) or (ds='2000-04-09' and key=2)
order by key, value, ds
POSTHOOK: type: QUERY
POSTHOOK: Input: default@pcr_t1_n2
POSTHOOK: Input: default@pcr_t1_n2@ds=2000-04-08
POSTHOOK: Input: default@pcr_t1_n2@ds=2000-04-09
#### A masked pattern was here ####
2	val_2	2000-04-09
PREHOOK: query: select *
from pcr_t1_n2 t1 join pcr_t1_n2 t2
on t1.key=t2.key and t1.ds='2000-04-08' and t2.ds='2000-04-08'
order by t1.key
PREHOOK: type: QUERY
PREHOOK: Input: default@pcr_t1_n2
PREHOOK: Input: default@pcr_t1_n2@ds=2000-04-08
#### A masked pattern was here ####
POSTHOOK: query: select *
from pcr_t1_n2 t1 join pcr_t1_n2 t2
on t1.key=t2.key and t1.ds='2000-04-08' and t2.ds='2000-04-08'
order by t1.key
POSTHOOK: type: QUERY
POSTHOOK: Input: default@pcr_t1_n2
POSTHOOK: Input: default@pcr_t1_n2@ds=2000-04-08
#### A masked pattern was here ####
0	val_0	2000-04-08	0	val_0	2000-04-08
0	val_0	2000-04-08	0	val_0	2000-04-08
0	val_0	2000-04-08	0	val_0	2000-04-08
0	val_0	2000-04-08	0	val_0	2000-04-08
0	val_0	2000-04-08	0	val_0	2000-04-08
0	val_0	2000-04-08	0	val_0	2000-04-08
0	val_0	2000-04-08	0	val_0	2000-04-08
0	val_0	2000-04-08	0	val_0	2000-04-08
0	val_0	2000-04-08	0	val_0	2000-04-08
2	val_2	2000-04-08	2	val_2	2000-04-08
4	val_4	2000-04-08	4	val_4	2000-04-08
5	val_5	2000-04-08	5	val_5	2000-04-08
5	val_5	2000-04-08	5	val_5	2000-04-08
5	val_5	2000-04-08	5	val_5	2000-04-08
5	val_5	2000-04-08	5	val_5	2000-04-08
5	val_5	2000-04-08	5	val_5	2000-04-08
5	val_5	2000-04-08	5	val_5	2000-04-08
5	val_5	2000-04-08	5	val_5	2000-04-08
5	val_5	2000-04-08	5	val_5	2000-04-08
5	val_5	2000-04-08	5	val_5	2000-04-08
8	val_8	2000-04-08	8	val_8	2000-04-08
9	val_9	2000-04-08	9	val_9	2000-04-08
10	val_10	2000-04-08	10	val_10	2000-04-08
11	val_11	2000-04-08	11	val_11	2000-04-08
12	val_12	2000-04-08	12	val_12	2000-04-08
12	val_12	2000-04-08	12	val_12	2000-04-08
12	val_12	2000-04-08	12	val_12	2000-04-08
12	val_12	2000-04-08	12	val_12	2000-04-08
15	val_15	2000-04-08	15	val_15	2000-04-08
15	val_15	2000-04-08	15	val_15	2000-04-08
15	val_15	2000-04-08	15	val_15	2000-04-08
15	val_15	2000-04-08	15	val_15	2000-04-08
17	val_17	2000-04-08	17	val_17	2000-04-08
18	val_18	2000-04-08	18	val_18	2000-04-08
18	val_18	2000-04-08	18	val_18	2000-04-08
18	val_18	2000-04-08	18	val_18	2000-04-08
18	val_18	2000-04-08	18	val_18	2000-04-08
19	val_19	2000-04-08	19	val_19	2000-04-08
Warning: Shuffle Join JOIN[8][tables = [$hdt$_0, $hdt$_1]] in Stage 'Stage-1:MAPRED' is a cross product
PREHOOK: query: select *
from pcr_t1_n2 t1 join pcr_t2_n0 t2
where (t1.ds='2000-04-08' and t2.key=1) or (t1.ds='2000-04-09' and t2.key=2)
order by t2.key, t2.value, t1.ds
PREHOOK: type: QUERY
PREHOOK: Input: default@pcr_t1_n2
PREHOOK: Input: default@pcr_t1_n2@ds=2000-04-08
PREHOOK: Input: default@pcr_t1_n2@ds=2000-04-09
PREHOOK: Input: default@pcr_t2_n0
#### A masked pattern was here ####
POSTHOOK: query: select *
from pcr_t1_n2 t1 join pcr_t2_n0 t2
where (t1.ds='2000-04-08' and t2.key=1) or (t1.ds='2000-04-09' and t2.key=2)
order by t2.key, t2.value, t1.ds
POSTHOOK: type: QUERY
POSTHOOK: Input: default@pcr_t1_n2
POSTHOOK: Input: default@pcr_t1_n2@ds=2000-04-08
POSTHOOK: Input: default@pcr_t1_n2@ds=2000-04-09
POSTHOOK: Input: default@pcr_t2_n0
#### A masked pattern was here ####
0	val_0	2000-04-09	2000-04-08	2	val_2
0	val_0	2000-04-09	2000-04-08	2	val_2
0	val_0	2000-04-09	2000-04-08	2	val_2
10	val_10	2000-04-09	2000-04-08	2	val_2
11	val_11	2000-04-09	2000-04-08	2	val_2
12	val_12	2000-04-09	2000-04-08	2	val_2
12	val_12	2000-04-09	2000-04-08	2	val_2
15	val_15	2000-04-09	2000-04-08	2	val_2
15	val_15	2000-04-09	2000-04-08	2	val_2
17	val_17	2000-04-09	2000-04-08	2	val_2
18	val_18	2000-04-09	2000-04-08	2	val_2
18	val_18	2000-04-09	2000-04-08	2	val_2
19	val_19	2000-04-09	2000-04-08	2	val_2
2	val_2	2000-04-09	2000-04-08	2	val_2
4	val_4	2000-04-09	2000-04-08	2	val_2
5	val_5	2000-04-09	2000-04-08	2	val_2
5	val_5	2000-04-09	2000-04-08	2	val_2
5	val_5	2000-04-09	2000-04-08	2	val_2
8	val_8	2000-04-09	2000-04-08	2	val_2
9	val_9	2000-04-09	2000-04-08	2	val_2
Warning: Shuffle Join JOIN[8][tables = [$hdt$_0, $hdt$_1]] in Stage 'Stage-1:MAPRED' is a cross product
PREHOOK: query: select *
from pcr_t1_n2 t1 join pcr_t2_n0 t2
where (t1.ds='2000-04-08' and t2.key=1) or (t1.ds='2000-04-09' and t2.key=2)
order by t2.key, t2.value, t1.ds
PREHOOK: type: QUERY
PREHOOK: Input: default@pcr_t1_n2
PREHOOK: Input: default@pcr_t1_n2@ds=2000-04-08
PREHOOK: Input: default@pcr_t1_n2@ds=2000-04-09
PREHOOK: Input: default@pcr_t2_n0
#### A masked pattern was here ####
POSTHOOK: query: select *
from pcr_t1_n2 t1 join pcr_t2_n0 t2
where (t1.ds='2000-04-08' and t2.key=1) or (t1.ds='2000-04-09' and t2.key=2)
order by t2.key, t2.value, t1.ds
POSTHOOK: type: QUERY
POSTHOOK: Input: default@pcr_t1_n2
POSTHOOK: Input: default@pcr_t1_n2@ds=2000-04-08
POSTHOOK: Input: default@pcr_t1_n2@ds=2000-04-09
POSTHOOK: Input: default@pcr_t2_n0
#### A masked pattern was here ####
0	val_0	2000-04-09	2000-04-08	2	val_2
0	val_0	2000-04-09	2000-04-08	2	val_2
0	val_0	2000-04-09	2000-04-08	2	val_2
10	val_10	2000-04-09	2000-04-08	2	val_2
11	val_11	2000-04-09	2000-04-08	2	val_2
12	val_12	2000-04-09	2000-04-08	2	val_2
12	val_12	2000-04-09	2000-04-08	2	val_2
15	val_15	2000-04-09	2000-04-08	2	val_2
15	val_15	2000-04-09	2000-04-08	2	val_2
17	val_17	2000-04-09	2000-04-08	2	val_2
18	val_18	2000-04-09	2000-04-08	2	val_2
18	val_18	2000-04-09	2000-04-08	2	val_2
19	val_19	2000-04-09	2000-04-08	2	val_2
2	val_2	2000-04-09	2000-04-08	2	val_2
4	val_4	2000-04-09	2000-04-08	2	val_2
5	val_5	2000-04-09	2000-04-08	2	val_2
5	val_5	2000-04-09	2000-04-08	2	val_2
5	val_5	2000-04-09	2000-04-08	2	val_2
8	val_8	2000-04-09	2000-04-08	2	val_2
9	val_9	2000-04-09	2000-04-08	2	val_2
Warning: Shuffle Join JOIN[8][tables = [$hdt$_0, $hdt$_1]] in Stage 'Stage-1:MAPRED' is a cross product
PREHOOK: query: select *
from pcr_t1_n2 t1 join pcr_t2_n0 t2
where (t2.ds='2000-04-08' and t1.key=1) or (t2.ds='2000-04-09' and t1.key=2)
order by t1.key, t1.value, t2.ds
PREHOOK: type: QUERY
PREHOOK: Input: default@pcr_t1_n2
PREHOOK: Input: default@pcr_t1_n2@ds=2000-04-08
PREHOOK: Input: default@pcr_t1_n2@ds=2000-04-09
PREHOOK: Input: default@pcr_t1_n2@ds=2000-04-10
PREHOOK: Input: default@pcr_t2_n0
#### A masked pattern was here ####
POSTHOOK: query: select *
from pcr_t1_n2 t1 join pcr_t2_n0 t2
where (t2.ds='2000-04-08' and t1.key=1) or (t2.ds='2000-04-09' and t1.key=2)
order by t1.key, t1.value, t2.ds
POSTHOOK: type: QUERY
POSTHOOK: Input: default@pcr_t1_n2
POSTHOOK: Input: default@pcr_t1_n2@ds=2000-04-08
POSTHOOK: Input: default@pcr_t1_n2@ds=2000-04-09
POSTHOOK: Input: default@pcr_t1_n2@ds=2000-04-10
POSTHOOK: Input: default@pcr_t2_n0
#### A masked pattern was here ####
PREHOOK: query: drop table pcr_t1_n2
PREHOOK: type: DROPTABLE
PREHOOK: Input: default@pcr_t1_n2
PREHOOK: Output: default@pcr_t1_n2
POSTHOOK: query: drop table pcr_t1_n2
POSTHOOK: type: DROPTABLE
POSTHOOK: Input: default@pcr_t1_n2
POSTHOOK: Output: default@pcr_t1_n2
PREHOOK: query: drop table pcr_t2_n0
PREHOOK: type: DROPTABLE
PREHOOK: Input: default@pcr_t2_n0
PREHOOK: Output: default@pcr_t2_n0
POSTHOOK: query: drop table pcr_t2_n0
POSTHOOK: type: DROPTABLE
POSTHOOK: Input: default@pcr_t2_n0
POSTHOOK: Output: default@pcr_t2_n0
PREHOOK: query: drop table pcr_t3
PREHOOK: type: DROPTABLE
POSTHOOK: query: drop table pcr_t3
POSTHOOK: type: DROPTABLE<|MERGE_RESOLUTION|>--- conflicted
+++ resolved
@@ -106,13 +106,10 @@
 POSTHOOK: Input: default@pcr_t1_n2@ds=2000-04-08
 POSTHOOK: Input: default@pcr_t1_n2@ds=2000-04-09
 #### A masked pattern was here ####
-<<<<<<< HEAD
-=======
 OPTIMIZED SQL: SELECT `key`, `value`, `ds`
 FROM `default`.`pcr_t1_n2`
 WHERE `ds` = '2000-04-08' AND `key` = 1 OR `ds` = '2000-04-09' AND `key` = 2
 ORDER BY `key`, `value`, `ds`
->>>>>>> 720a0f27
 STAGE DEPENDENCIES:
   Stage-1 is a root stage
   Stage-0 depends on stages: Stage-1
@@ -296,8 +293,6 @@
 POSTHOOK: Input: default@pcr_t1_n2
 POSTHOOK: Input: default@pcr_t1_n2@ds=2000-04-08
 #### A masked pattern was here ####
-<<<<<<< HEAD
-=======
 OPTIMIZED SQL: SELECT `t4`.`key`, `t4`.`value`, CAST('2000-04-08' AS STRING) AS `ds`, `t4`.`key1`, `t4`.`value1`, CAST('2000-04-08' AS STRING) AS `ds1`
 FROM (SELECT `t0`.`key`, `t0`.`value`, `t2`.`key` AS `key1`, `t2`.`value` AS `value1`
 FROM (SELECT `key`, `value`, CAST('2000-04-08' AS STRING) AS `ds`
@@ -307,7 +302,6 @@
 FROM `default`.`pcr_t1_n2`
 WHERE `ds` = '2000-04-08' AND `key` IS NOT NULL) AS `t2` ON `t0`.`key` = `t2`.`key`
 ORDER BY `t0`.`key`) AS `t4`
->>>>>>> 720a0f27
 STAGE DEPENDENCIES:
   Stage-1 is a root stage
   Stage-2 depends on stages: Stage-1
@@ -541,8 +535,6 @@
 POSTHOOK: Input: default@pcr_t1_n2@ds=2000-04-08
 POSTHOOK: Input: default@pcr_t1_n2@ds=2000-04-09
 #### A masked pattern was here ####
-<<<<<<< HEAD
-=======
 OPTIMIZED SQL: SELECT `t4`.`key`, `t4`.`value`, CAST('2000-04-08' AS STRING) AS `ds`, `t4`.`key1`, `t4`.`value1`, CAST('2000-04-09' AS STRING) AS `ds1`
 FROM (SELECT `t0`.`key`, `t0`.`value`, `t2`.`key` AS `key1`, `t2`.`value` AS `value1`
 FROM (SELECT `key`, `value`, CAST('2000-04-08' AS STRING) AS `ds`
@@ -552,7 +544,6 @@
 FROM `default`.`pcr_t1_n2`
 WHERE `ds` = '2000-04-09' AND `key` IS NOT NULL) AS `t2` ON `t0`.`key` = `t2`.`key`
 ORDER BY `t0`.`key`) AS `t4`
->>>>>>> 720a0f27
 STAGE DEPENDENCIES:
   Stage-1 is a root stage
   Stage-2 depends on stages: Stage-1
@@ -838,8 +829,6 @@
 POSTHOOK: Input: default@pcr_t1_n2@ds=2000-04-09
 POSTHOOK: Input: default@pcr_t2_n0
 #### A masked pattern was here ####
-<<<<<<< HEAD
-=======
 OPTIMIZED SQL: SELECT *
 FROM (SELECT `key`, `value`, `ds`
 FROM `default`.`pcr_t1_n2`
@@ -848,7 +837,6 @@
 FROM `default`.`pcr_t2_n0`
 WHERE `key` = 1 OR `key` = 2) AS `t2` ON `t0`.`ds` = '2000-04-08' AND `t2`.`key` = 1 OR `t0`.`ds` = '2000-04-09' AND `t2`.`key` = 2
 ORDER BY `t2`.`key`, `t2`.`value`, `t0`.`ds`
->>>>>>> 720a0f27
 STAGE DEPENDENCIES:
   Stage-1 is a root stage
   Stage-2 depends on stages: Stage-1
@@ -1177,8 +1165,6 @@
 POSTHOOK: Input: default@pcr_t1_n2@ds=2000-04-10
 POSTHOOK: Input: default@pcr_t2_n0
 #### A masked pattern was here ####
-<<<<<<< HEAD
-=======
 OPTIMIZED SQL: SELECT *
 FROM (SELECT `key`, `value`, `ds`
 FROM `default`.`pcr_t1_n2`
@@ -1187,7 +1173,6 @@
 FROM `default`.`pcr_t2_n0`
 WHERE `ds` = '2000-04-08' OR `ds` = '2000-04-09') AS `t2` ON `t2`.`ds` = '2000-04-08' AND `t0`.`key` = 1 OR `t2`.`ds` = '2000-04-09' AND `t0`.`key` = 2
 ORDER BY `t0`.`key`, `t0`.`value`, `t2`.`ds`
->>>>>>> 720a0f27
 STAGE DEPENDENCIES:
   Stage-1 is a root stage
   Stage-2 depends on stages: Stage-1
@@ -1925,8 +1910,6 @@
 POSTHOOK: Input: default@pcr_t1_n2
 POSTHOOK: Input: default@pcr_t1_n2@ds=2000-04-08
 #### A masked pattern was here ####
-<<<<<<< HEAD
-=======
 OPTIMIZED SQL: SELECT `t4`.`key`, `t4`.`value`, CAST('2000-04-08' AS STRING) AS `ds`, `t4`.`key1`, `t4`.`value1`, CAST('2000-04-08' AS STRING) AS `ds1`
 FROM (SELECT `t0`.`key`, `t0`.`value`, `t2`.`key` AS `key1`, `t2`.`value` AS `value1`
 FROM (SELECT `key`, `value`, CAST('2000-04-08' AS STRING) AS `ds`
@@ -1936,7 +1919,6 @@
 FROM `default`.`pcr_t1_n2`
 WHERE `ds` = '2000-04-08' AND `key` IS NOT NULL) AS `t2` ON `t0`.`key` = `t2`.`key`
 ORDER BY `t0`.`key`) AS `t4`
->>>>>>> 720a0f27
 STAGE DEPENDENCIES:
   Stage-1 is a root stage
   Stage-2 depends on stages: Stage-1
@@ -2170,8 +2152,6 @@
 POSTHOOK: Input: default@pcr_t1_n2@ds=2000-04-08
 POSTHOOK: Input: default@pcr_t1_n2@ds=2000-04-09
 #### A masked pattern was here ####
-<<<<<<< HEAD
-=======
 OPTIMIZED SQL: SELECT `t4`.`key`, `t4`.`value`, CAST('2000-04-08' AS STRING) AS `ds`, `t4`.`key1`, `t4`.`value1`, CAST('2000-04-09' AS STRING) AS `ds1`
 FROM (SELECT `t0`.`key`, `t0`.`value`, `t2`.`key` AS `key1`, `t2`.`value` AS `value1`
 FROM (SELECT `key`, `value`, CAST('2000-04-08' AS STRING) AS `ds`
@@ -2181,7 +2161,6 @@
 FROM `default`.`pcr_t1_n2`
 WHERE `ds` = '2000-04-09' AND `key` IS NOT NULL) AS `t2` ON `t0`.`key` = `t2`.`key`
 ORDER BY `t0`.`key`) AS `t4`
->>>>>>> 720a0f27
 STAGE DEPENDENCIES:
   Stage-1 is a root stage
   Stage-2 depends on stages: Stage-1
