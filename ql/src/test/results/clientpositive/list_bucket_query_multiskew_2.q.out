PREHOOK: query: create table fact_daily_n2 (key String, value String) 
partitioned by (ds String, hr String) 
skewed by (key, value) on (('484','val_484'),('238','val_238')) 
stored as DIRECTORIES
PREHOOK: type: CREATETABLE
PREHOOK: Output: database:default
PREHOOK: Output: default@fact_daily_n2
POSTHOOK: query: create table fact_daily_n2 (key String, value String) 
partitioned by (ds String, hr String) 
skewed by (key, value) on (('484','val_484'),('238','val_238')) 
stored as DIRECTORIES
POSTHOOK: type: CREATETABLE
POSTHOOK: Output: database:default
POSTHOOK: Output: default@fact_daily_n2
PREHOOK: query: insert overwrite table fact_daily_n2 partition (ds = '1', hr = '4')
select key, value from src
PREHOOK: type: QUERY
PREHOOK: Input: default@src
PREHOOK: Output: default@fact_daily_n2@ds=1/hr=4
POSTHOOK: query: insert overwrite table fact_daily_n2 partition (ds = '1', hr = '4')
select key, value from src
POSTHOOK: type: QUERY
POSTHOOK: Input: default@src
POSTHOOK: Output: default@fact_daily_n2@ds=1/hr=4
POSTHOOK: Lineage: fact_daily_n2 PARTITION(ds=1,hr=4).key SIMPLE [(src)src.FieldSchema(name:key, type:string, comment:default), ]
POSTHOOK: Lineage: fact_daily_n2 PARTITION(ds=1,hr=4).value SIMPLE [(src)src.FieldSchema(name:value, type:string, comment:default), ]
PREHOOK: query: describe formatted fact_daily_n2 PARTITION (ds = '1', hr='4')
PREHOOK: type: DESCTABLE
PREHOOK: Input: default@fact_daily_n2
POSTHOOK: query: describe formatted fact_daily_n2 PARTITION (ds = '1', hr='4')
POSTHOOK: type: DESCTABLE
POSTHOOK: Input: default@fact_daily_n2
# col_name            	data_type           	comment             
key                 	string              	                    
value               	string              	                    
	 	 
# Partition Information	 	 
# col_name            	data_type           	comment             
ds                  	string              	                    
hr                  	string              	                    
	 	 
# Detailed Partition Information	 	 
Partition Value:    	[1, 4]              	 
Database:           	default             	 
Table:              	fact_daily_n2       	 
#### A masked pattern was here ####
Partition Parameters:	 	 
	COLUMN_STATS_ACCURATE	{\"BASIC_STATS\":\"true\",\"COLUMN_STATS\":{\"key\":\"true\",\"value\":\"true\"}}
	numFiles            	3                   
	numRows             	500                 
	rawDataSize         	5312                
	totalSize           	5812                
#### A masked pattern was here ####
	 	 
# Storage Information	 	 
SerDe Library:      	org.apache.hadoop.hive.serde2.lazy.LazySimpleSerDe	 
InputFormat:        	org.apache.hadoop.mapred.TextInputFormat	 
OutputFormat:       	org.apache.hadoop.hive.ql.io.HiveIgnoreKeyTextOutputFormat	 
Compressed:         	No                  	 
Num Buckets:        	-1                  	 
Bucket Columns:     	[]                  	 
Sort Columns:       	[]                  	 
Stored As SubDirectories:	Yes                 	 
Skewed Columns:     	[key, value]        	 
Skewed Values:      	[[238, val_238], [484, val_484]]	 
#### A masked pattern was here ####
Skewed Value to Truncated Path:	{[238, val_238]=/fact_daily_n2/ds=1/hr=4/key=238/value=val_238, [484, val_484]=/fact_daily_n2/ds=1/hr=4/key=484/value=val_484}	 
Storage Desc Params:	 	 
	serialization.format	1                   
PREHOOK: query: SELECT count(1) FROM fact_daily_n2 WHERE ds='1' and hr='4'
PREHOOK: type: QUERY
PREHOOK: Input: default@fact_daily_n2
#### A masked pattern was here ####
POSTHOOK: query: SELECT count(1) FROM fact_daily_n2 WHERE ds='1' and hr='4'
POSTHOOK: type: QUERY
POSTHOOK: Input: default@fact_daily_n2
#### A masked pattern was here ####
500
PREHOOK: query: explain extended SELECT key, value FROM fact_daily_n2 WHERE ds='1' and hr='4' and value= 'val_484'
PREHOOK: type: QUERY
PREHOOK: Input: default@fact_daily_n2
PREHOOK: Input: default@fact_daily_n2@ds=1/hr=4
#### A masked pattern was here ####
POSTHOOK: query: explain extended SELECT key, value FROM fact_daily_n2 WHERE ds='1' and hr='4' and value= 'val_484'
POSTHOOK: type: QUERY
POSTHOOK: Input: default@fact_daily_n2
POSTHOOK: Input: default@fact_daily_n2@ds=1/hr=4
#### A masked pattern was here ####
<<<<<<< HEAD
=======
OPTIMIZED SQL: SELECT `key`, CAST('val_484' AS STRING) AS `value`
FROM `default`.`fact_daily_n2`
WHERE `ds` = '1' AND `hr` = '4' AND `value` = 'val_484'
>>>>>>> 720a0f27
STAGE DEPENDENCIES:
  Stage-0 is a root stage

STAGE PLANS:
  Stage: Stage-0
    Fetch Operator
      limit: -1
      Partition Description:
          Partition
            input format: org.apache.hadoop.mapred.TextInputFormat
            output format: org.apache.hadoop.hive.ql.io.HiveIgnoreKeyTextOutputFormat
            partition values:
              ds 1
              hr 4
            properties:
              COLUMN_STATS_ACCURATE {"BASIC_STATS":"true","COLUMN_STATS":{"key":"true","value":"true"}}
              bucket_count -1
              column.name.delimiter ,
              columns key,value
              columns.comments 
              columns.types string:string
#### A masked pattern was here ####
              name default.fact_daily_n2
              numFiles 3
              numRows 500
              partition_columns ds/hr
              partition_columns.types string:string
              rawDataSize 5312
              serialization.ddl struct fact_daily_n2 { string key, string value}
              serialization.format 1
              serialization.lib org.apache.hadoop.hive.serde2.lazy.LazySimpleSerDe
              totalSize 5812
#### A masked pattern was here ####
            serde: org.apache.hadoop.hive.serde2.lazy.LazySimpleSerDe
          
              input format: org.apache.hadoop.mapred.TextInputFormat
              output format: org.apache.hadoop.hive.ql.io.HiveIgnoreKeyTextOutputFormat
              properties:
                bucket_count -1
                bucketing_version 2
                column.name.delimiter ,
                columns key,value
                columns.comments 
                columns.types string:string
#### A masked pattern was here ####
                name default.fact_daily_n2
                partition_columns ds/hr
                partition_columns.types string:string
                serialization.ddl struct fact_daily_n2 { string key, string value}
                serialization.format 1
                serialization.lib org.apache.hadoop.hive.serde2.lazy.LazySimpleSerDe
#### A masked pattern was here ####
              serde: org.apache.hadoop.hive.serde2.lazy.LazySimpleSerDe
              name: default.fact_daily_n2
            name: default.fact_daily_n2
      Processor Tree:
        TableScan
          alias: fact_daily_n2
          Statistics: Num rows: 500 Data size: 5312 Basic stats: COMPLETE Column stats: NONE
          GatherStats: false
          Filter Operator
            isSamplingPred: false
            predicate: (value = 'val_484') (type: boolean)
            Statistics: Num rows: 250 Data size: 2656 Basic stats: COMPLETE Column stats: NONE
            Select Operator
              expressions: key (type: string), 'val_484' (type: string)
              outputColumnNames: _col0, _col1
              Statistics: Num rows: 250 Data size: 2656 Basic stats: COMPLETE Column stats: NONE
              ListSink

PREHOOK: query: SELECT key, value FROM fact_daily_n2 WHERE ds='1' and hr='4' and value= 'val_484'
PREHOOK: type: QUERY
PREHOOK: Input: default@fact_daily_n2
PREHOOK: Input: default@fact_daily_n2@ds=1/hr=4
#### A masked pattern was here ####
POSTHOOK: query: SELECT key, value FROM fact_daily_n2 WHERE ds='1' and hr='4' and value= 'val_484'
POSTHOOK: type: QUERY
POSTHOOK: Input: default@fact_daily_n2
POSTHOOK: Input: default@fact_daily_n2@ds=1/hr=4
#### A masked pattern was here ####
484	val_484
PREHOOK: query: explain extended SELECT key FROM fact_daily_n2 WHERE ds='1' and hr='4' and key= '406'
PREHOOK: type: QUERY
PREHOOK: Input: default@fact_daily_n2
PREHOOK: Input: default@fact_daily_n2@ds=1/hr=4
#### A masked pattern was here ####
POSTHOOK: query: explain extended SELECT key FROM fact_daily_n2 WHERE ds='1' and hr='4' and key= '406'
POSTHOOK: type: QUERY
POSTHOOK: Input: default@fact_daily_n2
POSTHOOK: Input: default@fact_daily_n2@ds=1/hr=4
#### A masked pattern was here ####
<<<<<<< HEAD
=======
OPTIMIZED SQL: SELECT CAST('406' AS STRING) AS `key`
FROM `default`.`fact_daily_n2`
WHERE `ds` = '1' AND `hr` = '4' AND `key` = '406'
>>>>>>> 720a0f27
STAGE DEPENDENCIES:
  Stage-0 is a root stage

STAGE PLANS:
  Stage: Stage-0
    Fetch Operator
      limit: -1
      Partition Description:
          Partition
            input format: org.apache.hadoop.mapred.TextInputFormat
            output format: org.apache.hadoop.hive.ql.io.HiveIgnoreKeyTextOutputFormat
            partition values:
              ds 1
              hr 4
            properties:
              COLUMN_STATS_ACCURATE {"BASIC_STATS":"true","COLUMN_STATS":{"key":"true","value":"true"}}
              bucket_count -1
              column.name.delimiter ,
              columns key,value
              columns.comments 
              columns.types string:string
#### A masked pattern was here ####
              name default.fact_daily_n2
              numFiles 3
              numRows 500
              partition_columns ds/hr
              partition_columns.types string:string
              rawDataSize 5312
              serialization.ddl struct fact_daily_n2 { string key, string value}
              serialization.format 1
              serialization.lib org.apache.hadoop.hive.serde2.lazy.LazySimpleSerDe
              totalSize 5812
#### A masked pattern was here ####
            serde: org.apache.hadoop.hive.serde2.lazy.LazySimpleSerDe
          
              input format: org.apache.hadoop.mapred.TextInputFormat
              output format: org.apache.hadoop.hive.ql.io.HiveIgnoreKeyTextOutputFormat
              properties:
                bucket_count -1
                bucketing_version 2
                column.name.delimiter ,
                columns key,value
                columns.comments 
                columns.types string:string
#### A masked pattern was here ####
                name default.fact_daily_n2
                partition_columns ds/hr
                partition_columns.types string:string
                serialization.ddl struct fact_daily_n2 { string key, string value}
                serialization.format 1
                serialization.lib org.apache.hadoop.hive.serde2.lazy.LazySimpleSerDe
#### A masked pattern was here ####
              serde: org.apache.hadoop.hive.serde2.lazy.LazySimpleSerDe
              name: default.fact_daily_n2
            name: default.fact_daily_n2
      Processor Tree:
        TableScan
          alias: fact_daily_n2
          Statistics: Num rows: 500 Data size: 5312 Basic stats: COMPLETE Column stats: NONE
          GatherStats: false
          Filter Operator
            isSamplingPred: false
            predicate: (key = '406') (type: boolean)
            Statistics: Num rows: 250 Data size: 2656 Basic stats: COMPLETE Column stats: NONE
            Select Operator
              expressions: '406' (type: string)
              outputColumnNames: _col0
              Statistics: Num rows: 250 Data size: 2656 Basic stats: COMPLETE Column stats: NONE
              ListSink

PREHOOK: query: SELECT key, value FROM fact_daily_n2 WHERE ds='1' and hr='4' and key= '406'
PREHOOK: type: QUERY
PREHOOK: Input: default@fact_daily_n2
PREHOOK: Input: default@fact_daily_n2@ds=1/hr=4
#### A masked pattern was here ####
POSTHOOK: query: SELECT key, value FROM fact_daily_n2 WHERE ds='1' and hr='4' and key= '406'
POSTHOOK: type: QUERY
POSTHOOK: Input: default@fact_daily_n2
POSTHOOK: Input: default@fact_daily_n2@ds=1/hr=4
#### A masked pattern was here ####
406	val_406
406	val_406
406	val_406
406	val_406
PREHOOK: query: explain extended SELECT key, value FROM fact_daily_n2 WHERE ds='1' and hr='4' and ( (key='484' and value ='val_484')  or (key='238' and value= 'val_238'))
PREHOOK: type: QUERY
PREHOOK: Input: default@fact_daily_n2
PREHOOK: Input: default@fact_daily_n2@ds=1/hr=4
#### A masked pattern was here ####
POSTHOOK: query: explain extended SELECT key, value FROM fact_daily_n2 WHERE ds='1' and hr='4' and ( (key='484' and value ='val_484')  or (key='238' and value= 'val_238'))
POSTHOOK: type: QUERY
POSTHOOK: Input: default@fact_daily_n2
POSTHOOK: Input: default@fact_daily_n2@ds=1/hr=4
#### A masked pattern was here ####
<<<<<<< HEAD
=======
OPTIMIZED SQL: SELECT `key`, `value`
FROM `default`.`fact_daily_n2`
WHERE `ds` = '1' AND `hr` = '4' AND (`key` = '484' AND `value` = 'val_484' OR `key` = '238' AND `value` = 'val_238')
>>>>>>> 720a0f27
STAGE DEPENDENCIES:
  Stage-0 is a root stage

STAGE PLANS:
  Stage: Stage-0
    Fetch Operator
      limit: -1
      Partition Description:
          Partition
            input format: org.apache.hadoop.mapred.TextInputFormat
            output format: org.apache.hadoop.hive.ql.io.HiveIgnoreKeyTextOutputFormat
            partition values:
              ds 1
              hr 4
            properties:
              COLUMN_STATS_ACCURATE {"BASIC_STATS":"true","COLUMN_STATS":{"key":"true","value":"true"}}
              bucket_count -1
              column.name.delimiter ,
              columns key,value
              columns.comments 
              columns.types string:string
#### A masked pattern was here ####
              name default.fact_daily_n2
              numFiles 3
              numRows 500
              partition_columns ds/hr
              partition_columns.types string:string
              rawDataSize 5312
              serialization.ddl struct fact_daily_n2 { string key, string value}
              serialization.format 1
              serialization.lib org.apache.hadoop.hive.serde2.lazy.LazySimpleSerDe
              totalSize 5812
#### A masked pattern was here ####
            serde: org.apache.hadoop.hive.serde2.lazy.LazySimpleSerDe
          
              input format: org.apache.hadoop.mapred.TextInputFormat
              output format: org.apache.hadoop.hive.ql.io.HiveIgnoreKeyTextOutputFormat
              properties:
                bucket_count -1
                bucketing_version 2
                column.name.delimiter ,
                columns key,value
                columns.comments 
                columns.types string:string
#### A masked pattern was here ####
                name default.fact_daily_n2
                partition_columns ds/hr
                partition_columns.types string:string
                serialization.ddl struct fact_daily_n2 { string key, string value}
                serialization.format 1
                serialization.lib org.apache.hadoop.hive.serde2.lazy.LazySimpleSerDe
#### A masked pattern was here ####
              serde: org.apache.hadoop.hive.serde2.lazy.LazySimpleSerDe
              name: default.fact_daily_n2
            name: default.fact_daily_n2
      Processor Tree:
        TableScan
          alias: fact_daily_n2
          Statistics: Num rows: 500 Data size: 5312 Basic stats: COMPLETE Column stats: NONE
          GatherStats: false
          Filter Operator
            isSamplingPred: false
            predicate: (((key = '238') and (value = 'val_238')) or ((key = '484') and (value = 'val_484'))) (type: boolean)
            Statistics: Num rows: 250 Data size: 2656 Basic stats: COMPLETE Column stats: NONE
            Select Operator
              expressions: key (type: string), value (type: string)
              outputColumnNames: _col0, _col1
              Statistics: Num rows: 250 Data size: 2656 Basic stats: COMPLETE Column stats: NONE
              ListSink

PREHOOK: query: SELECT key, value FROM fact_daily_n2 WHERE ds='1' and hr='4' and ( (key='484' and value ='val_484')  or (key='238' and value= 'val_238'))
PREHOOK: type: QUERY
PREHOOK: Input: default@fact_daily_n2
PREHOOK: Input: default@fact_daily_n2@ds=1/hr=4
#### A masked pattern was here ####
POSTHOOK: query: SELECT key, value FROM fact_daily_n2 WHERE ds='1' and hr='4' and ( (key='484' and value ='val_484')  or (key='238' and value= 'val_238'))
POSTHOOK: type: QUERY
POSTHOOK: Input: default@fact_daily_n2
POSTHOOK: Input: default@fact_daily_n2@ds=1/hr=4
#### A masked pattern was here ####
238	val_238
238	val_238
484	val_484
PREHOOK: query: drop table fact_daily_n2
PREHOOK: type: DROPTABLE
PREHOOK: Input: default@fact_daily_n2
PREHOOK: Output: default@fact_daily_n2
POSTHOOK: query: drop table fact_daily_n2
POSTHOOK: type: DROPTABLE
POSTHOOK: Input: default@fact_daily_n2
POSTHOOK: Output: default@fact_daily_n2<|MERGE_RESOLUTION|>--- conflicted
+++ resolved
@@ -86,12 +86,9 @@
 POSTHOOK: Input: default@fact_daily_n2
 POSTHOOK: Input: default@fact_daily_n2@ds=1/hr=4
 #### A masked pattern was here ####
-<<<<<<< HEAD
-=======
 OPTIMIZED SQL: SELECT `key`, CAST('val_484' AS STRING) AS `value`
 FROM `default`.`fact_daily_n2`
 WHERE `ds` = '1' AND `hr` = '4' AND `value` = 'val_484'
->>>>>>> 720a0f27
 STAGE DEPENDENCIES:
   Stage-0 is a root stage
 
@@ -183,12 +180,9 @@
 POSTHOOK: Input: default@fact_daily_n2
 POSTHOOK: Input: default@fact_daily_n2@ds=1/hr=4
 #### A masked pattern was here ####
-<<<<<<< HEAD
-=======
 OPTIMIZED SQL: SELECT CAST('406' AS STRING) AS `key`
 FROM `default`.`fact_daily_n2`
 WHERE `ds` = '1' AND `hr` = '4' AND `key` = '406'
->>>>>>> 720a0f27
 STAGE DEPENDENCIES:
   Stage-0 is a root stage
 
@@ -283,12 +277,9 @@
 POSTHOOK: Input: default@fact_daily_n2
 POSTHOOK: Input: default@fact_daily_n2@ds=1/hr=4
 #### A masked pattern was here ####
-<<<<<<< HEAD
-=======
 OPTIMIZED SQL: SELECT `key`, `value`
 FROM `default`.`fact_daily_n2`
 WHERE `ds` = '1' AND `hr` = '4' AND (`key` = '484' AND `value` = 'val_484' OR `key` = '238' AND `value` = 'val_238')
->>>>>>> 720a0f27
 STAGE DEPENDENCIES:
   Stage-0 is a root stage
 
