--- conflicted
+++ resolved
@@ -25,12 +25,9 @@
 POSTHOOK: Input: default@srcpart
 POSTHOOK: Input: default@srcpart@ds=2008-04-08/hr=11
 POSTHOOK: Input: default@srcpart@ds=2008-04-08/hr=12
-<<<<<<< HEAD
-=======
 OPTIMIZED SQL: SELECT `key`, `value`, `hr`
 FROM `default`.`srcpart`
 WHERE `ds` = '2008-04-08'
->>>>>>> 720a0f27
 STAGE DEPENDENCIES:
   Stage-1 is a root stage
   Stage-0 depends on stages: Stage-1
@@ -427,12 +424,9 @@
 POSTHOOK: Input: default@list_bucketing_dynamic_part_n1@ds=2008-04-08/hr=11
 POSTHOOK: Input: default@list_bucketing_dynamic_part_n1@ds=2008-04-08/hr=12
 #### A masked pattern was here ####
-<<<<<<< HEAD
-=======
 OPTIMIZED SQL: SELECT CAST('103' AS STRING) AS `key`, CAST('val_103' AS STRING) AS `value`, CAST('2008-04-08' AS STRING) AS `ds`, `hr`
 FROM `default`.`list_bucketing_dynamic_part_n1`
 WHERE `ds` = '2008-04-08' AND `key` = '103' AND `value` = 'val_103'
->>>>>>> 720a0f27
 STAGE DEPENDENCIES:
   Stage-0 is a root stage
 
