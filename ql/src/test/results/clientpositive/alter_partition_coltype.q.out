--- conflicted
+++ resolved
@@ -74,12 +74,9 @@
 POSTHOOK: type: QUERY
 POSTHOOK: Input: default@alter_coltype
 #### A masked pattern was here ####
-<<<<<<< HEAD
-=======
 OPTIMIZED SQL: SELECT COUNT(*) AS `$f0`
 FROM `default`.`alter_coltype`
 WHERE `dt` = 100
->>>>>>> 720a0f27
 STAGE DEPENDENCIES:
   Stage-0 is a root stage
 
@@ -131,12 +128,9 @@
 POSTHOOK: type: QUERY
 POSTHOOK: Input: default@alter_coltype
 #### A masked pattern was here ####
-<<<<<<< HEAD
-=======
 OPTIMIZED SQL: SELECT COUNT(*) AS `$f0`
 FROM `default`.`alter_coltype`
 WHERE `ts` = 6.3
->>>>>>> 720a0f27
 STAGE DEPENDENCIES:
   Stage-0 is a root stage
 
@@ -164,12 +158,9 @@
 POSTHOOK: type: QUERY
 POSTHOOK: Input: default@alter_coltype
 #### A masked pattern was here ####
-<<<<<<< HEAD
-=======
 OPTIMIZED SQL: SELECT COUNT(*) AS `$f0`
 FROM `default`.`alter_coltype`
 WHERE `ts` = 3 AND `dt` = 100
->>>>>>> 720a0f27
 STAGE DEPENDENCIES:
   Stage-0 is a root stage
 
@@ -254,12 +245,9 @@
 POSTHOOK: Input: default@alter_coltype@dt=100/ts=3.0
 POSTHOOK: Input: default@alter_coltype@dt=100/ts=6.30
 #### A masked pattern was here ####
-<<<<<<< HEAD
-=======
 OPTIMIZED SQL: SELECT `key`, `value`, `dt`, `ts`
 FROM `default`.`alter_coltype`
 WHERE `dt` IS NOT NULL
->>>>>>> 720a0f27
 STAGE DEPENDENCIES:
   Stage-0 is a root stage
 
@@ -502,12 +490,9 @@
 POSTHOOK: Input: pt@alterdynamic_part_table
 POSTHOOK: Input: pt@alterdynamic_part_table@partcol1=1/partcol2=1
 #### A masked pattern was here ####
-<<<<<<< HEAD
-=======
 OPTIMIZED SQL: SELECT `intcol`
 FROM `pt`.`alterdynamic_part_table`
 WHERE `partcol1` = 1 AND `partcol2` = '1'
->>>>>>> 720a0f27
 STAGE DEPENDENCIES:
   Stage-0 is a root stage
 
@@ -584,12 +569,9 @@
 POSTHOOK: Input: pt@alterdynamic_part_table
 POSTHOOK: Input: pt@alterdynamic_part_table@partcol1=2/partcol2=1
 #### A masked pattern was here ####
-<<<<<<< HEAD
-=======
 OPTIMIZED SQL: SELECT `intcol`
 FROM `pt`.`alterdynamic_part_table`
 WHERE `partcol1` = 2 AND `partcol2` = '1' OR `partcol1` = 1 AND `partcol2` = '__HIVE_DEFAULT_PARTITION__'
->>>>>>> 720a0f27
 STAGE DEPENDENCIES:
   Stage-0 is a root stage
 
