--- conflicted
+++ resolved
@@ -60,8 +60,6 @@
 POSTHOOK: Input: default@table_key_1
 POSTHOOK: Input: default@table_key_2
 POSTHOOK: Output: hdfs://### HDFS PATH ###
-<<<<<<< HEAD
-=======
 OPTIMIZED SQL: SELECT *
 FROM (SELECT `key`, `value`
 FROM `default`.`table_key_1`
@@ -69,7 +67,6 @@
 INNER JOIN (SELECT `key`, `value`
 FROM `default`.`table_key_2`
 WHERE `key` IS NOT NULL) AS `t2` ON `t0`.`key` = `t2`.`key`
->>>>>>> 720a0f27
 STAGE DEPENDENCIES:
   Stage-1 is a root stage
   Stage-0 depends on stages: Stage-1
