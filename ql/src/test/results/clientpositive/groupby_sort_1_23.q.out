PREHOOK: query: CREATE TABLE T1_n80(key STRING, val STRING)
CLUSTERED BY (key) SORTED BY (key) INTO 2 BUCKETS STORED AS TEXTFILE
PREHOOK: type: CREATETABLE
PREHOOK: Output: database:default
PREHOOK: Output: default@T1_n80
POSTHOOK: query: CREATE TABLE T1_n80(key STRING, val STRING)
CLUSTERED BY (key) SORTED BY (key) INTO 2 BUCKETS STORED AS TEXTFILE
POSTHOOK: type: CREATETABLE
POSTHOOK: Output: database:default
POSTHOOK: Output: default@T1_n80
PREHOOK: query: LOAD DATA LOCAL INPATH '../../data/files/bucket_files/000000_0' INTO TABLE T1_n80
PREHOOK: type: LOAD
#### A masked pattern was here ####
PREHOOK: Output: default@t1_n80
POSTHOOK: query: LOAD DATA LOCAL INPATH '../../data/files/bucket_files/000000_0' INTO TABLE T1_n80
POSTHOOK: type: LOAD
#### A masked pattern was here ####
POSTHOOK: Output: default@t1_n80
PREHOOK: query: INSERT OVERWRITE TABLE T1_n80 select key, val from T1_n80
PREHOOK: type: QUERY
PREHOOK: Input: default@t1_n80
PREHOOK: Output: default@t1_n80
POSTHOOK: query: INSERT OVERWRITE TABLE T1_n80 select key, val from T1_n80
POSTHOOK: type: QUERY
POSTHOOK: Input: default@t1_n80
POSTHOOK: Output: default@t1_n80
POSTHOOK: Lineage: t1_n80.key SIMPLE [(t1_n80)t1_n80.FieldSchema(name:key, type:string, comment:null), ]
POSTHOOK: Lineage: t1_n80.val SIMPLE [(t1_n80)t1_n80.FieldSchema(name:val, type:string, comment:null), ]
PREHOOK: query: CREATE TABLE outputTbl1_n18(key int, cnt int)
PREHOOK: type: CREATETABLE
PREHOOK: Output: database:default
PREHOOK: Output: default@outputTbl1_n18
POSTHOOK: query: CREATE TABLE outputTbl1_n18(key int, cnt int)
POSTHOOK: type: CREATETABLE
POSTHOOK: Output: database:default
POSTHOOK: Output: default@outputTbl1_n18
PREHOOK: query: EXPLAIN EXTENDED
INSERT OVERWRITE TABLE outputTbl1_n18
SELECT key, count(1) FROM T1_n80 GROUP BY key
PREHOOK: type: QUERY
PREHOOK: Input: default@t1_n80
PREHOOK: Output: default@outputtbl1_n18
POSTHOOK: query: EXPLAIN EXTENDED
INSERT OVERWRITE TABLE outputTbl1_n18
SELECT key, count(1) FROM T1_n80 GROUP BY key
POSTHOOK: type: QUERY
POSTHOOK: Input: default@t1_n80
POSTHOOK: Output: default@outputtbl1_n18
<<<<<<< HEAD
=======
OPTIMIZED SQL: SELECT `key`, COUNT(*) AS `$f1`
FROM `default`.`t1_n80`
GROUP BY `key`
>>>>>>> 720a0f27
STAGE DEPENDENCIES:
  Stage-1 is a root stage
  Stage-7 depends on stages: Stage-1 , consists of Stage-4, Stage-3, Stage-5
  Stage-4
  Stage-0 depends on stages: Stage-4, Stage-3, Stage-6
  Stage-2 depends on stages: Stage-0
  Stage-3
  Stage-5
  Stage-6 depends on stages: Stage-5

STAGE PLANS:
  Stage: Stage-1
    Map Reduce
      Map Operator Tree:
          TableScan
            alias: t1_n80
            Statistics: Num rows: 6 Data size: 24 Basic stats: COMPLETE Column stats: NONE
            GatherStats: false
            Select Operator
              expressions: key (type: string)
              outputColumnNames: key
              Statistics: Num rows: 6 Data size: 24 Basic stats: COMPLETE Column stats: NONE
              Group By Operator
                aggregations: count()
                keys: key (type: string)
                mode: final
                outputColumnNames: _col0, _col1
                Statistics: Num rows: 3 Data size: 12 Basic stats: COMPLETE Column stats: NONE
                Select Operator
                  expressions: UDFToInteger(_col0) (type: int), UDFToInteger(_col1) (type: int)
                  outputColumnNames: _col0, _col1
                  Statistics: Num rows: 3 Data size: 12 Basic stats: COMPLETE Column stats: NONE
                  File Output Operator
                    compressed: false
                    GlobalTableId: 1
#### A masked pattern was here ####
                    NumFilesPerFileSink: 1
                    Statistics: Num rows: 3 Data size: 12 Basic stats: COMPLETE Column stats: NONE
#### A masked pattern was here ####
                    table:
                        input format: org.apache.hadoop.mapred.TextInputFormat
                        output format: org.apache.hadoop.hive.ql.io.HiveIgnoreKeyTextOutputFormat
                        properties:
                          COLUMN_STATS_ACCURATE {"BASIC_STATS":"true","COLUMN_STATS":{"cnt":"true","key":"true"}}
                          bucket_count -1
                          bucketing_version 2
                          column.name.delimiter ,
                          columns key,cnt
                          columns.comments 
                          columns.types int:int
#### A masked pattern was here ####
                          name default.outputtbl1_n18
                          numFiles 0
                          numRows 0
                          rawDataSize 0
                          serialization.ddl struct outputtbl1_n18 { i32 key, i32 cnt}
                          serialization.format 1
                          serialization.lib org.apache.hadoop.hive.serde2.lazy.LazySimpleSerDe
                          totalSize 0
#### A masked pattern was here ####
                        serde: org.apache.hadoop.hive.serde2.lazy.LazySimpleSerDe
                        name: default.outputtbl1_n18
                    TotalFiles: 1
                    GatherStats: true
                    MultiFileSpray: false
                  Select Operator
                    expressions: _col0 (type: int), _col1 (type: int)
                    outputColumnNames: key, cnt
                    Statistics: Num rows: 3 Data size: 12 Basic stats: COMPLETE Column stats: NONE
                    Group By Operator
                      aggregations: compute_stats(key, 'hll'), compute_stats(cnt, 'hll')
                      mode: hash
                      outputColumnNames: _col0, _col1
                      Statistics: Num rows: 1 Data size: 848 Basic stats: COMPLETE Column stats: NONE
                      Reduce Output Operator
                        null sort order: 
                        sort order: 
                        Statistics: Num rows: 1 Data size: 848 Basic stats: COMPLETE Column stats: NONE
                        tag: -1
                        value expressions: _col0 (type: struct<columntype:string,min:bigint,max:bigint,countnulls:bigint,bitvector:binary>), _col1 (type: struct<columntype:string,min:bigint,max:bigint,countnulls:bigint,bitvector:binary>)
                        auto parallelism: false
      Path -> Alias:
#### A masked pattern was here ####
      Path -> Partition:
#### A masked pattern was here ####
          Partition
            base file name: t1_n80
            input format: org.apache.hadoop.mapred.TextInputFormat
            output format: org.apache.hadoop.hive.ql.io.HiveIgnoreKeyTextOutputFormat
            properties:
              COLUMN_STATS_ACCURATE {"BASIC_STATS":"true"}
              SORTBUCKETCOLSPREFIX TRUE
              bucket_count 2
              bucket_field_name key
              bucketing_version 2
              column.name.delimiter ,
              columns key,val
              columns.comments 
              columns.types string:string
#### A masked pattern was here ####
              name default.t1_n80
              numFiles 2
              numRows 6
              rawDataSize 24
              serialization.ddl struct t1_n80 { string key, string val}
              serialization.format 1
              serialization.lib org.apache.hadoop.hive.serde2.lazy.LazySimpleSerDe
              totalSize 30
#### A masked pattern was here ####
            serde: org.apache.hadoop.hive.serde2.lazy.LazySimpleSerDe
          
              input format: org.apache.hadoop.mapred.TextInputFormat
              output format: org.apache.hadoop.hive.ql.io.HiveIgnoreKeyTextOutputFormat
              properties:
                COLUMN_STATS_ACCURATE {"BASIC_STATS":"true"}
                SORTBUCKETCOLSPREFIX TRUE
                bucket_count 2
                bucket_field_name key
                bucketing_version 2
                column.name.delimiter ,
                columns key,val
                columns.comments 
                columns.types string:string
#### A masked pattern was here ####
                name default.t1_n80
                numFiles 2
                numRows 6
                rawDataSize 24
                serialization.ddl struct t1_n80 { string key, string val}
                serialization.format 1
                serialization.lib org.apache.hadoop.hive.serde2.lazy.LazySimpleSerDe
                totalSize 30
#### A masked pattern was here ####
              serde: org.apache.hadoop.hive.serde2.lazy.LazySimpleSerDe
              name: default.t1_n80
            name: default.t1_n80
      Truncated Path -> Alias:
        /t1_n80 [t1_n80]
      Needs Tagging: false
      Reduce Operator Tree:
        Group By Operator
          aggregations: compute_stats(VALUE._col0), compute_stats(VALUE._col1)
          mode: mergepartial
          outputColumnNames: _col0, _col1
          Statistics: Num rows: 1 Data size: 880 Basic stats: COMPLETE Column stats: NONE
          File Output Operator
            compressed: false
            GlobalTableId: 0
#### A masked pattern was here ####
            NumFilesPerFileSink: 1
            Statistics: Num rows: 1 Data size: 880 Basic stats: COMPLETE Column stats: NONE
#### A masked pattern was here ####
            table:
                input format: org.apache.hadoop.mapred.SequenceFileInputFormat
                output format: org.apache.hadoop.hive.ql.io.HiveSequenceFileOutputFormat
                properties:
                  columns _col0,_col1
                  columns.types struct<columntype:string,min:bigint,max:bigint,countnulls:bigint,numdistinctvalues:bigint,ndvbitvector:binary>:struct<columntype:string,min:bigint,max:bigint,countnulls:bigint,numdistinctvalues:bigint,ndvbitvector:binary>
                  escape.delim \
                  hive.serialization.extend.additional.nesting.levels true
                  serialization.escape.crlf true
                  serialization.format 1
                  serialization.lib org.apache.hadoop.hive.serde2.lazy.LazySimpleSerDe
                serde: org.apache.hadoop.hive.serde2.lazy.LazySimpleSerDe
            TotalFiles: 1
            GatherStats: false
            MultiFileSpray: false

  Stage: Stage-7
    Conditional Operator

  Stage: Stage-4
    Move Operator
      files:
          hdfs directory: true
#### A masked pattern was here ####

  Stage: Stage-0
    Move Operator
      tables:
          replace: true
#### A masked pattern was here ####
          table:
              input format: org.apache.hadoop.mapred.TextInputFormat
              output format: org.apache.hadoop.hive.ql.io.HiveIgnoreKeyTextOutputFormat
              properties:
                COLUMN_STATS_ACCURATE {"BASIC_STATS":"true","COLUMN_STATS":{"cnt":"true","key":"true"}}
                bucket_count -1
                bucketing_version 2
                column.name.delimiter ,
                columns key,cnt
                columns.comments 
                columns.types int:int
#### A masked pattern was here ####
                name default.outputtbl1_n18
                numFiles 0
                numRows 0
                rawDataSize 0
                serialization.ddl struct outputtbl1_n18 { i32 key, i32 cnt}
                serialization.format 1
                serialization.lib org.apache.hadoop.hive.serde2.lazy.LazySimpleSerDe
                totalSize 0
#### A masked pattern was here ####
              serde: org.apache.hadoop.hive.serde2.lazy.LazySimpleSerDe
              name: default.outputtbl1_n18

  Stage: Stage-2
    Stats Work
      Basic Stats Work:
#### A masked pattern was here ####
      Column Stats Desc:
          Columns: key, cnt
          Column Types: int, int
          Table: default.outputtbl1_n18
          Is Table Level Stats: true

  Stage: Stage-3
    Map Reduce
      Map Operator Tree:
          TableScan
            GatherStats: false
            File Output Operator
              compressed: false
              GlobalTableId: 0
#### A masked pattern was here ####
              NumFilesPerFileSink: 1
              table:
                  input format: org.apache.hadoop.mapred.TextInputFormat
                  output format: org.apache.hadoop.hive.ql.io.HiveIgnoreKeyTextOutputFormat
                  properties:
                    COLUMN_STATS_ACCURATE {"BASIC_STATS":"true","COLUMN_STATS":{"cnt":"true","key":"true"}}
                    bucket_count -1
                    bucketing_version 2
                    column.name.delimiter ,
                    columns key,cnt
                    columns.comments 
                    columns.types int:int
#### A masked pattern was here ####
                    name default.outputtbl1_n18
                    numFiles 0
                    numRows 0
                    rawDataSize 0
                    serialization.ddl struct outputtbl1_n18 { i32 key, i32 cnt}
                    serialization.format 1
                    serialization.lib org.apache.hadoop.hive.serde2.lazy.LazySimpleSerDe
                    totalSize 0
#### A masked pattern was here ####
                  serde: org.apache.hadoop.hive.serde2.lazy.LazySimpleSerDe
                  name: default.outputtbl1_n18
              TotalFiles: 1
              GatherStats: false
              MultiFileSpray: false
      Path -> Alias:
#### A masked pattern was here ####
      Path -> Partition:
#### A masked pattern was here ####
          Partition
            base file name: -ext-10002
            input format: org.apache.hadoop.mapred.TextInputFormat
            output format: org.apache.hadoop.hive.ql.io.HiveIgnoreKeyTextOutputFormat
            properties:
              COLUMN_STATS_ACCURATE {"BASIC_STATS":"true","COLUMN_STATS":{"cnt":"true","key":"true"}}
              bucket_count -1
              bucketing_version 2
              column.name.delimiter ,
              columns key,cnt
              columns.comments 
              columns.types int:int
#### A masked pattern was here ####
              name default.outputtbl1_n18
              numFiles 0
              numRows 0
              rawDataSize 0
              serialization.ddl struct outputtbl1_n18 { i32 key, i32 cnt}
              serialization.format 1
              serialization.lib org.apache.hadoop.hive.serde2.lazy.LazySimpleSerDe
              totalSize 0
#### A masked pattern was here ####
            serde: org.apache.hadoop.hive.serde2.lazy.LazySimpleSerDe
          
              input format: org.apache.hadoop.mapred.TextInputFormat
              output format: org.apache.hadoop.hive.ql.io.HiveIgnoreKeyTextOutputFormat
              properties:
                COLUMN_STATS_ACCURATE {"BASIC_STATS":"true","COLUMN_STATS":{"cnt":"true","key":"true"}}
                bucket_count -1
                bucketing_version 2
                column.name.delimiter ,
                columns key,cnt
                columns.comments 
                columns.types int:int
#### A masked pattern was here ####
                name default.outputtbl1_n18
                numFiles 0
                numRows 0
                rawDataSize 0
                serialization.ddl struct outputtbl1_n18 { i32 key, i32 cnt}
                serialization.format 1
                serialization.lib org.apache.hadoop.hive.serde2.lazy.LazySimpleSerDe
                totalSize 0
#### A masked pattern was here ####
              serde: org.apache.hadoop.hive.serde2.lazy.LazySimpleSerDe
              name: default.outputtbl1_n18
            name: default.outputtbl1_n18
      Truncated Path -> Alias:
#### A masked pattern was here ####

  Stage: Stage-5
    Map Reduce
      Map Operator Tree:
          TableScan
            GatherStats: false
            File Output Operator
              compressed: false
              GlobalTableId: 0
#### A masked pattern was here ####
              NumFilesPerFileSink: 1
              table:
                  input format: org.apache.hadoop.mapred.TextInputFormat
                  output format: org.apache.hadoop.hive.ql.io.HiveIgnoreKeyTextOutputFormat
                  properties:
                    COLUMN_STATS_ACCURATE {"BASIC_STATS":"true","COLUMN_STATS":{"cnt":"true","key":"true"}}
                    bucket_count -1
                    bucketing_version 2
                    column.name.delimiter ,
                    columns key,cnt
                    columns.comments 
                    columns.types int:int
#### A masked pattern was here ####
                    name default.outputtbl1_n18
                    numFiles 0
                    numRows 0
                    rawDataSize 0
                    serialization.ddl struct outputtbl1_n18 { i32 key, i32 cnt}
                    serialization.format 1
                    serialization.lib org.apache.hadoop.hive.serde2.lazy.LazySimpleSerDe
                    totalSize 0
#### A masked pattern was here ####
                  serde: org.apache.hadoop.hive.serde2.lazy.LazySimpleSerDe
                  name: default.outputtbl1_n18
              TotalFiles: 1
              GatherStats: false
              MultiFileSpray: false
      Path -> Alias:
#### A masked pattern was here ####
      Path -> Partition:
#### A masked pattern was here ####
          Partition
            base file name: -ext-10002
            input format: org.apache.hadoop.mapred.TextInputFormat
            output format: org.apache.hadoop.hive.ql.io.HiveIgnoreKeyTextOutputFormat
            properties:
              COLUMN_STATS_ACCURATE {"BASIC_STATS":"true","COLUMN_STATS":{"cnt":"true","key":"true"}}
              bucket_count -1
              bucketing_version 2
              column.name.delimiter ,
              columns key,cnt
              columns.comments 
              columns.types int:int
#### A masked pattern was here ####
              name default.outputtbl1_n18
              numFiles 0
              numRows 0
              rawDataSize 0
              serialization.ddl struct outputtbl1_n18 { i32 key, i32 cnt}
              serialization.format 1
              serialization.lib org.apache.hadoop.hive.serde2.lazy.LazySimpleSerDe
              totalSize 0
#### A masked pattern was here ####
            serde: org.apache.hadoop.hive.serde2.lazy.LazySimpleSerDe
          
              input format: org.apache.hadoop.mapred.TextInputFormat
              output format: org.apache.hadoop.hive.ql.io.HiveIgnoreKeyTextOutputFormat
              properties:
                COLUMN_STATS_ACCURATE {"BASIC_STATS":"true","COLUMN_STATS":{"cnt":"true","key":"true"}}
                bucket_count -1
                bucketing_version 2
                column.name.delimiter ,
                columns key,cnt
                columns.comments 
                columns.types int:int
#### A masked pattern was here ####
                name default.outputtbl1_n18
                numFiles 0
                numRows 0
                rawDataSize 0
                serialization.ddl struct outputtbl1_n18 { i32 key, i32 cnt}
                serialization.format 1
                serialization.lib org.apache.hadoop.hive.serde2.lazy.LazySimpleSerDe
                totalSize 0
#### A masked pattern was here ####
              serde: org.apache.hadoop.hive.serde2.lazy.LazySimpleSerDe
              name: default.outputtbl1_n18
            name: default.outputtbl1_n18
      Truncated Path -> Alias:
#### A masked pattern was here ####

  Stage: Stage-6
    Move Operator
      files:
          hdfs directory: true
#### A masked pattern was here ####

PREHOOK: query: INSERT OVERWRITE TABLE outputTbl1_n18
SELECT key, count(1) FROM T1_n80 GROUP BY key
PREHOOK: type: QUERY
PREHOOK: Input: default@t1_n80
PREHOOK: Output: default@outputtbl1_n18
POSTHOOK: query: INSERT OVERWRITE TABLE outputTbl1_n18
SELECT key, count(1) FROM T1_n80 GROUP BY key
POSTHOOK: type: QUERY
POSTHOOK: Input: default@t1_n80
POSTHOOK: Output: default@outputtbl1_n18
POSTHOOK: Lineage: outputtbl1_n18.cnt EXPRESSION [(t1_n80)t1_n80.null, ]
POSTHOOK: Lineage: outputtbl1_n18.key EXPRESSION [(t1_n80)t1_n80.FieldSchema(name:key, type:string, comment:null), ]
PREHOOK: query: SELECT * FROM outputTbl1_n18
PREHOOK: type: QUERY
PREHOOK: Input: default@outputtbl1_n18
#### A masked pattern was here ####
POSTHOOK: query: SELECT * FROM outputTbl1_n18
POSTHOOK: type: QUERY
POSTHOOK: Input: default@outputtbl1_n18
#### A masked pattern was here ####
1	1
2	1
3	1
7	1
8	2
PREHOOK: query: CREATE TABLE outputTbl2_n5(key1 int, key2 string, cnt int)
PREHOOK: type: CREATETABLE
PREHOOK: Output: database:default
PREHOOK: Output: default@outputTbl2_n5
POSTHOOK: query: CREATE TABLE outputTbl2_n5(key1 int, key2 string, cnt int)
POSTHOOK: type: CREATETABLE
POSTHOOK: Output: database:default
POSTHOOK: Output: default@outputTbl2_n5
PREHOOK: query: EXPLAIN EXTENDED
INSERT OVERWRITE TABLE outputTbl2_n5
SELECT key, val, count(1) FROM T1_n80 GROUP BY key, val
PREHOOK: type: QUERY
PREHOOK: Input: default@t1_n80
PREHOOK: Output: default@outputtbl2_n5
POSTHOOK: query: EXPLAIN EXTENDED
INSERT OVERWRITE TABLE outputTbl2_n5
SELECT key, val, count(1) FROM T1_n80 GROUP BY key, val
POSTHOOK: type: QUERY
POSTHOOK: Input: default@t1_n80
POSTHOOK: Output: default@outputtbl2_n5
<<<<<<< HEAD
=======
OPTIMIZED SQL: SELECT `key`, `val`, COUNT(*) AS `$f2`
FROM `default`.`t1_n80`
GROUP BY `key`, `val`
>>>>>>> 720a0f27
STAGE DEPENDENCIES:
  Stage-1 is a root stage
  Stage-0 depends on stages: Stage-1
  Stage-2 depends on stages: Stage-0, Stage-3
  Stage-3 depends on stages: Stage-1

STAGE PLANS:
  Stage: Stage-1
    Map Reduce
      Map Operator Tree:
          TableScan
            alias: t1_n80
            Statistics: Num rows: 6 Data size: 24 Basic stats: COMPLETE Column stats: NONE
            GatherStats: false
            Select Operator
              expressions: key (type: string), val (type: string)
              outputColumnNames: key, val
              Statistics: Num rows: 6 Data size: 24 Basic stats: COMPLETE Column stats: NONE
              Group By Operator
                aggregations: count()
                keys: key (type: string), val (type: string)
                mode: hash
                outputColumnNames: _col0, _col1, _col2
                Statistics: Num rows: 6 Data size: 24 Basic stats: COMPLETE Column stats: NONE
                Reduce Output Operator
                  key expressions: _col0 (type: string), _col1 (type: string)
                  null sort order: aa
                  sort order: ++
                  Map-reduce partition columns: _col0 (type: string), _col1 (type: string)
                  Statistics: Num rows: 6 Data size: 24 Basic stats: COMPLETE Column stats: NONE
                  tag: -1
                  value expressions: _col2 (type: bigint)
                  auto parallelism: false
      Execution mode: vectorized
      Path -> Alias:
#### A masked pattern was here ####
      Path -> Partition:
#### A masked pattern was here ####
          Partition
            base file name: t1_n80
            input format: org.apache.hadoop.mapred.TextInputFormat
            output format: org.apache.hadoop.hive.ql.io.HiveIgnoreKeyTextOutputFormat
            properties:
              COLUMN_STATS_ACCURATE {"BASIC_STATS":"true"}
              SORTBUCKETCOLSPREFIX TRUE
              bucket_count 2
              bucket_field_name key
              bucketing_version 2
              column.name.delimiter ,
              columns key,val
              columns.comments 
              columns.types string:string
#### A masked pattern was here ####
              name default.t1_n80
              numFiles 2
              numRows 6
              rawDataSize 24
              serialization.ddl struct t1_n80 { string key, string val}
              serialization.format 1
              serialization.lib org.apache.hadoop.hive.serde2.lazy.LazySimpleSerDe
              totalSize 30
#### A masked pattern was here ####
            serde: org.apache.hadoop.hive.serde2.lazy.LazySimpleSerDe
          
              input format: org.apache.hadoop.mapred.TextInputFormat
              output format: org.apache.hadoop.hive.ql.io.HiveIgnoreKeyTextOutputFormat
              properties:
                COLUMN_STATS_ACCURATE {"BASIC_STATS":"true"}
                SORTBUCKETCOLSPREFIX TRUE
                bucket_count 2
                bucket_field_name key
                bucketing_version 2
                column.name.delimiter ,
                columns key,val
                columns.comments 
                columns.types string:string
#### A masked pattern was here ####
                name default.t1_n80
                numFiles 2
                numRows 6
                rawDataSize 24
                serialization.ddl struct t1_n80 { string key, string val}
                serialization.format 1
                serialization.lib org.apache.hadoop.hive.serde2.lazy.LazySimpleSerDe
                totalSize 30
#### A masked pattern was here ####
              serde: org.apache.hadoop.hive.serde2.lazy.LazySimpleSerDe
              name: default.t1_n80
            name: default.t1_n80
      Truncated Path -> Alias:
        /t1_n80 [t1_n80]
      Needs Tagging: false
      Reduce Operator Tree:
        Group By Operator
          aggregations: count(VALUE._col0)
          keys: KEY._col0 (type: string), KEY._col1 (type: string)
          mode: mergepartial
          outputColumnNames: _col0, _col1, _col2
          Statistics: Num rows: 3 Data size: 12 Basic stats: COMPLETE Column stats: NONE
          Select Operator
            expressions: UDFToInteger(_col0) (type: int), _col1 (type: string), UDFToInteger(_col2) (type: int)
            outputColumnNames: _col0, _col1, _col2
            Statistics: Num rows: 3 Data size: 12 Basic stats: COMPLETE Column stats: NONE
            File Output Operator
              compressed: false
              GlobalTableId: 1
#### A masked pattern was here ####
              NumFilesPerFileSink: 1
              Statistics: Num rows: 3 Data size: 12 Basic stats: COMPLETE Column stats: NONE
#### A masked pattern was here ####
              table:
                  input format: org.apache.hadoop.mapred.TextInputFormat
                  output format: org.apache.hadoop.hive.ql.io.HiveIgnoreKeyTextOutputFormat
                  properties:
                    COLUMN_STATS_ACCURATE {"BASIC_STATS":"true","COLUMN_STATS":{"cnt":"true","key1":"true","key2":"true"}}
                    bucket_count -1
                    bucketing_version 2
                    column.name.delimiter ,
                    columns key1,key2,cnt
                    columns.comments 
                    columns.types int:string:int
#### A masked pattern was here ####
                    name default.outputtbl2_n5
                    numFiles 0
                    numRows 0
                    rawDataSize 0
                    serialization.ddl struct outputtbl2_n5 { i32 key1, string key2, i32 cnt}
                    serialization.format 1
                    serialization.lib org.apache.hadoop.hive.serde2.lazy.LazySimpleSerDe
                    totalSize 0
#### A masked pattern was here ####
                  serde: org.apache.hadoop.hive.serde2.lazy.LazySimpleSerDe
                  name: default.outputtbl2_n5
              TotalFiles: 1
              GatherStats: true
              MultiFileSpray: false
            Select Operator
              expressions: _col0 (type: int), _col1 (type: string), _col2 (type: int)
              outputColumnNames: key1, key2, cnt
              Statistics: Num rows: 3 Data size: 12 Basic stats: COMPLETE Column stats: NONE
              Group By Operator
                aggregations: compute_stats(key1, 'hll'), compute_stats(key2, 'hll'), compute_stats(cnt, 'hll')
                mode: hash
                outputColumnNames: _col0, _col1, _col2
                Statistics: Num rows: 1 Data size: 1288 Basic stats: COMPLETE Column stats: NONE
                File Output Operator
                  compressed: false
                  GlobalTableId: 0
#### A masked pattern was here ####
                  NumFilesPerFileSink: 1
                  table:
                      input format: org.apache.hadoop.mapred.SequenceFileInputFormat
                      output format: org.apache.hadoop.hive.ql.io.HiveSequenceFileOutputFormat
                      properties:
                        column.name.delimiter ,
                        columns _col0,_col1,_col2
                        columns.types struct<columntype:string,min:bigint,max:bigint,countnulls:bigint,bitvector:binary>,struct<columntype:string,maxlength:bigint,sumlength:bigint,count:bigint,countnulls:bigint,bitvector:binary>,struct<columntype:string,min:bigint,max:bigint,countnulls:bigint,bitvector:binary>
                        escape.delim \
                        serialization.lib org.apache.hadoop.hive.serde2.lazybinary.LazyBinarySerDe
                      serde: org.apache.hadoop.hive.serde2.lazybinary.LazyBinarySerDe
                  TotalFiles: 1
                  GatherStats: false
                  MultiFileSpray: false

  Stage: Stage-0
    Move Operator
      tables:
          replace: true
#### A masked pattern was here ####
          table:
              input format: org.apache.hadoop.mapred.TextInputFormat
              output format: org.apache.hadoop.hive.ql.io.HiveIgnoreKeyTextOutputFormat
              properties:
                COLUMN_STATS_ACCURATE {"BASIC_STATS":"true","COLUMN_STATS":{"cnt":"true","key1":"true","key2":"true"}}
                bucket_count -1
                bucketing_version 2
                column.name.delimiter ,
                columns key1,key2,cnt
                columns.comments 
                columns.types int:string:int
#### A masked pattern was here ####
                name default.outputtbl2_n5
                numFiles 0
                numRows 0
                rawDataSize 0
                serialization.ddl struct outputtbl2_n5 { i32 key1, string key2, i32 cnt}
                serialization.format 1
                serialization.lib org.apache.hadoop.hive.serde2.lazy.LazySimpleSerDe
                totalSize 0
#### A masked pattern was here ####
              serde: org.apache.hadoop.hive.serde2.lazy.LazySimpleSerDe
              name: default.outputtbl2_n5

  Stage: Stage-2
    Stats Work
      Basic Stats Work:
#### A masked pattern was here ####
      Column Stats Desc:
          Columns: key1, key2, cnt
          Column Types: int, string, int
          Table: default.outputtbl2_n5
          Is Table Level Stats: true

  Stage: Stage-3
    Map Reduce
      Map Operator Tree:
          TableScan
            GatherStats: false
            Reduce Output Operator
              null sort order: 
              sort order: 
              Statistics: Num rows: 1 Data size: 1288 Basic stats: COMPLETE Column stats: NONE
              tag: -1
              value expressions: _col0 (type: struct<columntype:string,min:bigint,max:bigint,countnulls:bigint,bitvector:binary>), _col1 (type: struct<columntype:string,maxlength:bigint,sumlength:bigint,count:bigint,countnulls:bigint,bitvector:binary>), _col2 (type: struct<columntype:string,min:bigint,max:bigint,countnulls:bigint,bitvector:binary>)
              auto parallelism: false
      Execution mode: vectorized
      Path -> Alias:
#### A masked pattern was here ####
      Path -> Partition:
#### A masked pattern was here ####
          Partition
            base file name: -mr-10002
            input format: org.apache.hadoop.mapred.SequenceFileInputFormat
            output format: org.apache.hadoop.hive.ql.io.HiveSequenceFileOutputFormat
            properties:
              column.name.delimiter ,
              columns _col0,_col1,_col2
              columns.types struct<columntype:string,min:bigint,max:bigint,countnulls:bigint,bitvector:binary>,struct<columntype:string,maxlength:bigint,sumlength:bigint,count:bigint,countnulls:bigint,bitvector:binary>,struct<columntype:string,min:bigint,max:bigint,countnulls:bigint,bitvector:binary>
              escape.delim \
              serialization.lib org.apache.hadoop.hive.serde2.lazybinary.LazyBinarySerDe
            serde: org.apache.hadoop.hive.serde2.lazybinary.LazyBinarySerDe
          
              input format: org.apache.hadoop.mapred.SequenceFileInputFormat
              output format: org.apache.hadoop.hive.ql.io.HiveSequenceFileOutputFormat
              properties:
                column.name.delimiter ,
                columns _col0,_col1,_col2
                columns.types struct<columntype:string,min:bigint,max:bigint,countnulls:bigint,bitvector:binary>,struct<columntype:string,maxlength:bigint,sumlength:bigint,count:bigint,countnulls:bigint,bitvector:binary>,struct<columntype:string,min:bigint,max:bigint,countnulls:bigint,bitvector:binary>
                escape.delim \
                serialization.lib org.apache.hadoop.hive.serde2.lazybinary.LazyBinarySerDe
              serde: org.apache.hadoop.hive.serde2.lazybinary.LazyBinarySerDe
      Truncated Path -> Alias:
#### A masked pattern was here ####
      Needs Tagging: false
      Reduce Operator Tree:
        Group By Operator
          aggregations: compute_stats(VALUE._col0), compute_stats(VALUE._col1), compute_stats(VALUE._col2)
          mode: mergepartial
          outputColumnNames: _col0, _col1, _col2
          Statistics: Num rows: 1 Data size: 1320 Basic stats: COMPLETE Column stats: NONE
          File Output Operator
            compressed: false
            GlobalTableId: 0
#### A masked pattern was here ####
            NumFilesPerFileSink: 1
            Statistics: Num rows: 1 Data size: 1320 Basic stats: COMPLETE Column stats: NONE
#### A masked pattern was here ####
            table:
                input format: org.apache.hadoop.mapred.SequenceFileInputFormat
                output format: org.apache.hadoop.hive.ql.io.HiveSequenceFileOutputFormat
                properties:
                  columns _col0,_col1,_col2
                  columns.types struct<columntype:string,min:bigint,max:bigint,countnulls:bigint,numdistinctvalues:bigint,ndvbitvector:binary>:struct<columntype:string,maxlength:bigint,avglength:double,countnulls:bigint,numdistinctvalues:bigint,ndvbitvector:binary>:struct<columntype:string,min:bigint,max:bigint,countnulls:bigint,numdistinctvalues:bigint,ndvbitvector:binary>
                  escape.delim \
                  hive.serialization.extend.additional.nesting.levels true
                  serialization.escape.crlf true
                  serialization.format 1
                  serialization.lib org.apache.hadoop.hive.serde2.lazy.LazySimpleSerDe
                serde: org.apache.hadoop.hive.serde2.lazy.LazySimpleSerDe
            TotalFiles: 1
            GatherStats: false
            MultiFileSpray: false

PREHOOK: query: INSERT OVERWRITE TABLE outputTbl2_n5
SELECT key, val, count(1) FROM T1_n80 GROUP BY key, val
PREHOOK: type: QUERY
PREHOOK: Input: default@t1_n80
PREHOOK: Output: default@outputtbl2_n5
POSTHOOK: query: INSERT OVERWRITE TABLE outputTbl2_n5
SELECT key, val, count(1) FROM T1_n80 GROUP BY key, val
POSTHOOK: type: QUERY
POSTHOOK: Input: default@t1_n80
POSTHOOK: Output: default@outputtbl2_n5
POSTHOOK: Lineage: outputtbl2_n5.cnt EXPRESSION [(t1_n80)t1_n80.null, ]
POSTHOOK: Lineage: outputtbl2_n5.key1 EXPRESSION [(t1_n80)t1_n80.FieldSchema(name:key, type:string, comment:null), ]
POSTHOOK: Lineage: outputtbl2_n5.key2 SIMPLE [(t1_n80)t1_n80.FieldSchema(name:val, type:string, comment:null), ]
PREHOOK: query: SELECT * FROM outputTbl2_n5
PREHOOK: type: QUERY
PREHOOK: Input: default@outputtbl2_n5
#### A masked pattern was here ####
POSTHOOK: query: SELECT * FROM outputTbl2_n5
POSTHOOK: type: QUERY
POSTHOOK: Input: default@outputtbl2_n5
#### A masked pattern was here ####
1	11	1
2	12	1
3	13	1
7	17	1
8	18	1
8	28	1
PREHOOK: query: EXPLAIN EXTENDED 
INSERT OVERWRITE TABLE outputTbl1_n18
SELECT key, count(1) FROM (SELECT key, val FROM T1_n80) subq1 GROUP BY key
PREHOOK: type: QUERY
PREHOOK: Input: default@t1_n80
PREHOOK: Output: default@outputtbl1_n18
POSTHOOK: query: EXPLAIN EXTENDED 
INSERT OVERWRITE TABLE outputTbl1_n18
SELECT key, count(1) FROM (SELECT key, val FROM T1_n80) subq1 GROUP BY key
POSTHOOK: type: QUERY
POSTHOOK: Input: default@t1_n80
POSTHOOK: Output: default@outputtbl1_n18
<<<<<<< HEAD
=======
OPTIMIZED SQL: SELECT `key`, COUNT(*) AS `$f1`
FROM `default`.`t1_n80`
GROUP BY `key`
>>>>>>> 720a0f27
STAGE DEPENDENCIES:
  Stage-1 is a root stage
  Stage-7 depends on stages: Stage-1 , consists of Stage-4, Stage-3, Stage-5
  Stage-4
  Stage-0 depends on stages: Stage-4, Stage-3, Stage-6
  Stage-2 depends on stages: Stage-0
  Stage-3
  Stage-5
  Stage-6 depends on stages: Stage-5

STAGE PLANS:
  Stage: Stage-1
    Map Reduce
      Map Operator Tree:
          TableScan
            alias: t1_n80
            Statistics: Num rows: 6 Data size: 24 Basic stats: COMPLETE Column stats: NONE
            GatherStats: false
            Select Operator
              expressions: key (type: string)
              outputColumnNames: key
              Statistics: Num rows: 6 Data size: 24 Basic stats: COMPLETE Column stats: NONE
              Group By Operator
                aggregations: count()
                keys: key (type: string)
                mode: final
                outputColumnNames: _col0, _col1
                Statistics: Num rows: 3 Data size: 12 Basic stats: COMPLETE Column stats: NONE
                Select Operator
                  expressions: UDFToInteger(_col0) (type: int), UDFToInteger(_col1) (type: int)
                  outputColumnNames: _col0, _col1
                  Statistics: Num rows: 3 Data size: 12 Basic stats: COMPLETE Column stats: NONE
                  File Output Operator
                    compressed: false
                    GlobalTableId: 1
#### A masked pattern was here ####
                    NumFilesPerFileSink: 1
                    Statistics: Num rows: 3 Data size: 12 Basic stats: COMPLETE Column stats: NONE
#### A masked pattern was here ####
                    table:
                        input format: org.apache.hadoop.mapred.TextInputFormat
                        output format: org.apache.hadoop.hive.ql.io.HiveIgnoreKeyTextOutputFormat
                        properties:
                          COLUMN_STATS_ACCURATE {"BASIC_STATS":"true","COLUMN_STATS":{"cnt":"true","key":"true"}}
                          bucket_count -1
                          bucketing_version 2
                          column.name.delimiter ,
                          columns key,cnt
                          columns.comments 
                          columns.types int:int
#### A masked pattern was here ####
                          name default.outputtbl1_n18
                          numFiles 1
                          numRows 5
                          rawDataSize 15
                          serialization.ddl struct outputtbl1_n18 { i32 key, i32 cnt}
                          serialization.format 1
                          serialization.lib org.apache.hadoop.hive.serde2.lazy.LazySimpleSerDe
                          totalSize 20
#### A masked pattern was here ####
                        serde: org.apache.hadoop.hive.serde2.lazy.LazySimpleSerDe
                        name: default.outputtbl1_n18
                    TotalFiles: 1
                    GatherStats: true
                    MultiFileSpray: false
                  Select Operator
                    expressions: _col0 (type: int), _col1 (type: int)
                    outputColumnNames: key, cnt
                    Statistics: Num rows: 3 Data size: 12 Basic stats: COMPLETE Column stats: NONE
                    Group By Operator
                      aggregations: compute_stats(key, 'hll'), compute_stats(cnt, 'hll')
                      mode: hash
                      outputColumnNames: _col0, _col1
                      Statistics: Num rows: 1 Data size: 848 Basic stats: COMPLETE Column stats: NONE
                      Reduce Output Operator
                        null sort order: 
                        sort order: 
                        Statistics: Num rows: 1 Data size: 848 Basic stats: COMPLETE Column stats: NONE
                        tag: -1
                        value expressions: _col0 (type: struct<columntype:string,min:bigint,max:bigint,countnulls:bigint,bitvector:binary>), _col1 (type: struct<columntype:string,min:bigint,max:bigint,countnulls:bigint,bitvector:binary>)
                        auto parallelism: false
      Path -> Alias:
#### A masked pattern was here ####
      Path -> Partition:
#### A masked pattern was here ####
          Partition
            base file name: t1_n80
            input format: org.apache.hadoop.mapred.TextInputFormat
            output format: org.apache.hadoop.hive.ql.io.HiveIgnoreKeyTextOutputFormat
            properties:
              COLUMN_STATS_ACCURATE {"BASIC_STATS":"true"}
              SORTBUCKETCOLSPREFIX TRUE
              bucket_count 2
              bucket_field_name key
              bucketing_version 2
              column.name.delimiter ,
              columns key,val
              columns.comments 
              columns.types string:string
#### A masked pattern was here ####
              name default.t1_n80
              numFiles 2
              numRows 6
              rawDataSize 24
              serialization.ddl struct t1_n80 { string key, string val}
              serialization.format 1
              serialization.lib org.apache.hadoop.hive.serde2.lazy.LazySimpleSerDe
              totalSize 30
#### A masked pattern was here ####
            serde: org.apache.hadoop.hive.serde2.lazy.LazySimpleSerDe
          
              input format: org.apache.hadoop.mapred.TextInputFormat
              output format: org.apache.hadoop.hive.ql.io.HiveIgnoreKeyTextOutputFormat
              properties:
                COLUMN_STATS_ACCURATE {"BASIC_STATS":"true"}
                SORTBUCKETCOLSPREFIX TRUE
                bucket_count 2
                bucket_field_name key
                bucketing_version 2
                column.name.delimiter ,
                columns key,val
                columns.comments 
                columns.types string:string
#### A masked pattern was here ####
                name default.t1_n80
                numFiles 2
                numRows 6
                rawDataSize 24
                serialization.ddl struct t1_n80 { string key, string val}
                serialization.format 1
                serialization.lib org.apache.hadoop.hive.serde2.lazy.LazySimpleSerDe
                totalSize 30
#### A masked pattern was here ####
              serde: org.apache.hadoop.hive.serde2.lazy.LazySimpleSerDe
              name: default.t1_n80
            name: default.t1_n80
      Truncated Path -> Alias:
        /t1_n80 [t1_n80]
      Needs Tagging: false
      Reduce Operator Tree:
        Group By Operator
          aggregations: compute_stats(VALUE._col0), compute_stats(VALUE._col1)
          mode: mergepartial
          outputColumnNames: _col0, _col1
          Statistics: Num rows: 1 Data size: 880 Basic stats: COMPLETE Column stats: NONE
          File Output Operator
            compressed: false
            GlobalTableId: 0
#### A masked pattern was here ####
            NumFilesPerFileSink: 1
            Statistics: Num rows: 1 Data size: 880 Basic stats: COMPLETE Column stats: NONE
#### A masked pattern was here ####
            table:
                input format: org.apache.hadoop.mapred.SequenceFileInputFormat
                output format: org.apache.hadoop.hive.ql.io.HiveSequenceFileOutputFormat
                properties:
                  columns _col0,_col1
                  columns.types struct<columntype:string,min:bigint,max:bigint,countnulls:bigint,numdistinctvalues:bigint,ndvbitvector:binary>:struct<columntype:string,min:bigint,max:bigint,countnulls:bigint,numdistinctvalues:bigint,ndvbitvector:binary>
                  escape.delim \
                  hive.serialization.extend.additional.nesting.levels true
                  serialization.escape.crlf true
                  serialization.format 1
                  serialization.lib org.apache.hadoop.hive.serde2.lazy.LazySimpleSerDe
                serde: org.apache.hadoop.hive.serde2.lazy.LazySimpleSerDe
            TotalFiles: 1
            GatherStats: false
            MultiFileSpray: false

  Stage: Stage-7
    Conditional Operator

  Stage: Stage-4
    Move Operator
      files:
          hdfs directory: true
#### A masked pattern was here ####

  Stage: Stage-0
    Move Operator
      tables:
          replace: true
#### A masked pattern was here ####
          table:
              input format: org.apache.hadoop.mapred.TextInputFormat
              output format: org.apache.hadoop.hive.ql.io.HiveIgnoreKeyTextOutputFormat
              properties:
                COLUMN_STATS_ACCURATE {"BASIC_STATS":"true","COLUMN_STATS":{"cnt":"true","key":"true"}}
                bucket_count -1
                bucketing_version 2
                column.name.delimiter ,
                columns key,cnt
                columns.comments 
                columns.types int:int
#### A masked pattern was here ####
                name default.outputtbl1_n18
                numFiles 1
                numRows 5
                rawDataSize 15
                serialization.ddl struct outputtbl1_n18 { i32 key, i32 cnt}
                serialization.format 1
                serialization.lib org.apache.hadoop.hive.serde2.lazy.LazySimpleSerDe
                totalSize 20
#### A masked pattern was here ####
              serde: org.apache.hadoop.hive.serde2.lazy.LazySimpleSerDe
              name: default.outputtbl1_n18

  Stage: Stage-2
    Stats Work
      Basic Stats Work:
#### A masked pattern was here ####
      Column Stats Desc:
          Columns: key, cnt
          Column Types: int, int
          Table: default.outputtbl1_n18
          Is Table Level Stats: true

  Stage: Stage-3
    Map Reduce
      Map Operator Tree:
          TableScan
            GatherStats: false
            File Output Operator
              compressed: false
              GlobalTableId: 0
#### A masked pattern was here ####
              NumFilesPerFileSink: 1
              table:
                  input format: org.apache.hadoop.mapred.TextInputFormat
                  output format: org.apache.hadoop.hive.ql.io.HiveIgnoreKeyTextOutputFormat
                  properties:
                    COLUMN_STATS_ACCURATE {"BASIC_STATS":"true","COLUMN_STATS":{"cnt":"true","key":"true"}}
                    bucket_count -1
                    bucketing_version 2
                    column.name.delimiter ,
                    columns key,cnt
                    columns.comments 
                    columns.types int:int
#### A masked pattern was here ####
                    name default.outputtbl1_n18
                    numFiles 1
                    numRows 5
                    rawDataSize 15
                    serialization.ddl struct outputtbl1_n18 { i32 key, i32 cnt}
                    serialization.format 1
                    serialization.lib org.apache.hadoop.hive.serde2.lazy.LazySimpleSerDe
                    totalSize 20
#### A masked pattern was here ####
                  serde: org.apache.hadoop.hive.serde2.lazy.LazySimpleSerDe
                  name: default.outputtbl1_n18
              TotalFiles: 1
              GatherStats: false
              MultiFileSpray: false
      Path -> Alias:
#### A masked pattern was here ####
      Path -> Partition:
#### A masked pattern was here ####
          Partition
            base file name: -ext-10002
            input format: org.apache.hadoop.mapred.TextInputFormat
            output format: org.apache.hadoop.hive.ql.io.HiveIgnoreKeyTextOutputFormat
            properties:
              COLUMN_STATS_ACCURATE {"BASIC_STATS":"true","COLUMN_STATS":{"cnt":"true","key":"true"}}
              bucket_count -1
              bucketing_version 2
              column.name.delimiter ,
              columns key,cnt
              columns.comments 
              columns.types int:int
#### A masked pattern was here ####
              name default.outputtbl1_n18
              numFiles 1
              numRows 5
              rawDataSize 15
              serialization.ddl struct outputtbl1_n18 { i32 key, i32 cnt}
              serialization.format 1
              serialization.lib org.apache.hadoop.hive.serde2.lazy.LazySimpleSerDe
              totalSize 20
#### A masked pattern was here ####
            serde: org.apache.hadoop.hive.serde2.lazy.LazySimpleSerDe
          
              input format: org.apache.hadoop.mapred.TextInputFormat
              output format: org.apache.hadoop.hive.ql.io.HiveIgnoreKeyTextOutputFormat
              properties:
                COLUMN_STATS_ACCURATE {"BASIC_STATS":"true","COLUMN_STATS":{"cnt":"true","key":"true"}}
                bucket_count -1
                bucketing_version 2
                column.name.delimiter ,
                columns key,cnt
                columns.comments 
                columns.types int:int
#### A masked pattern was here ####
                name default.outputtbl1_n18
                numFiles 1
                numRows 5
                rawDataSize 15
                serialization.ddl struct outputtbl1_n18 { i32 key, i32 cnt}
                serialization.format 1
                serialization.lib org.apache.hadoop.hive.serde2.lazy.LazySimpleSerDe
                totalSize 20
#### A masked pattern was here ####
              serde: org.apache.hadoop.hive.serde2.lazy.LazySimpleSerDe
              name: default.outputtbl1_n18
            name: default.outputtbl1_n18
      Truncated Path -> Alias:
#### A masked pattern was here ####

  Stage: Stage-5
    Map Reduce
      Map Operator Tree:
          TableScan
            GatherStats: false
            File Output Operator
              compressed: false
              GlobalTableId: 0
#### A masked pattern was here ####
              NumFilesPerFileSink: 1
              table:
                  input format: org.apache.hadoop.mapred.TextInputFormat
                  output format: org.apache.hadoop.hive.ql.io.HiveIgnoreKeyTextOutputFormat
                  properties:
                    COLUMN_STATS_ACCURATE {"BASIC_STATS":"true","COLUMN_STATS":{"cnt":"true","key":"true"}}
                    bucket_count -1
                    bucketing_version 2
                    column.name.delimiter ,
                    columns key,cnt
                    columns.comments 
                    columns.types int:int
#### A masked pattern was here ####
                    name default.outputtbl1_n18
                    numFiles 1
                    numRows 5
                    rawDataSize 15
                    serialization.ddl struct outputtbl1_n18 { i32 key, i32 cnt}
                    serialization.format 1
                    serialization.lib org.apache.hadoop.hive.serde2.lazy.LazySimpleSerDe
                    totalSize 20
#### A masked pattern was here ####
                  serde: org.apache.hadoop.hive.serde2.lazy.LazySimpleSerDe
                  name: default.outputtbl1_n18
              TotalFiles: 1
              GatherStats: false
              MultiFileSpray: false
      Path -> Alias:
#### A masked pattern was here ####
      Path -> Partition:
#### A masked pattern was here ####
          Partition
            base file name: -ext-10002
            input format: org.apache.hadoop.mapred.TextInputFormat
            output format: org.apache.hadoop.hive.ql.io.HiveIgnoreKeyTextOutputFormat
            properties:
              COLUMN_STATS_ACCURATE {"BASIC_STATS":"true","COLUMN_STATS":{"cnt":"true","key":"true"}}
              bucket_count -1
              bucketing_version 2
              column.name.delimiter ,
              columns key,cnt
              columns.comments 
              columns.types int:int
#### A masked pattern was here ####
              name default.outputtbl1_n18
              numFiles 1
              numRows 5
              rawDataSize 15
              serialization.ddl struct outputtbl1_n18 { i32 key, i32 cnt}
              serialization.format 1
              serialization.lib org.apache.hadoop.hive.serde2.lazy.LazySimpleSerDe
              totalSize 20
#### A masked pattern was here ####
            serde: org.apache.hadoop.hive.serde2.lazy.LazySimpleSerDe
          
              input format: org.apache.hadoop.mapred.TextInputFormat
              output format: org.apache.hadoop.hive.ql.io.HiveIgnoreKeyTextOutputFormat
              properties:
                COLUMN_STATS_ACCURATE {"BASIC_STATS":"true","COLUMN_STATS":{"cnt":"true","key":"true"}}
                bucket_count -1
                bucketing_version 2
                column.name.delimiter ,
                columns key,cnt
                columns.comments 
                columns.types int:int
#### A masked pattern was here ####
                name default.outputtbl1_n18
                numFiles 1
                numRows 5
                rawDataSize 15
                serialization.ddl struct outputtbl1_n18 { i32 key, i32 cnt}
                serialization.format 1
                serialization.lib org.apache.hadoop.hive.serde2.lazy.LazySimpleSerDe
                totalSize 20
#### A masked pattern was here ####
              serde: org.apache.hadoop.hive.serde2.lazy.LazySimpleSerDe
              name: default.outputtbl1_n18
            name: default.outputtbl1_n18
      Truncated Path -> Alias:
#### A masked pattern was here ####

  Stage: Stage-6
    Move Operator
      files:
          hdfs directory: true
#### A masked pattern was here ####

PREHOOK: query: INSERT OVERWRITE TABLE outputTbl1_n18
SELECT key, count(1) FROM (SELECT key, val FROM T1_n80) subq1 GROUP BY key
PREHOOK: type: QUERY
PREHOOK: Input: default@t1_n80
PREHOOK: Output: default@outputtbl1_n18
POSTHOOK: query: INSERT OVERWRITE TABLE outputTbl1_n18
SELECT key, count(1) FROM (SELECT key, val FROM T1_n80) subq1 GROUP BY key
POSTHOOK: type: QUERY
POSTHOOK: Input: default@t1_n80
POSTHOOK: Output: default@outputtbl1_n18
POSTHOOK: Lineage: outputtbl1_n18.cnt EXPRESSION [(t1_n80)t1_n80.null, ]
POSTHOOK: Lineage: outputtbl1_n18.key EXPRESSION [(t1_n80)t1_n80.FieldSchema(name:key, type:string, comment:null), ]
PREHOOK: query: SELECT * FROM outputTbl1_n18
PREHOOK: type: QUERY
PREHOOK: Input: default@outputtbl1_n18
#### A masked pattern was here ####
POSTHOOK: query: SELECT * FROM outputTbl1_n18
POSTHOOK: type: QUERY
POSTHOOK: Input: default@outputtbl1_n18
#### A masked pattern was here ####
1	1
2	1
3	1
7	1
8	2
PREHOOK: query: EXPLAIN EXTENDED
INSERT OVERWRITE TABLE outputTbl1_n18
SELECT k, count(1) FROM (SELECT key as k, val as v FROM T1_n80) subq1 GROUP BY k
PREHOOK: type: QUERY
PREHOOK: Input: default@t1_n80
PREHOOK: Output: default@outputtbl1_n18
POSTHOOK: query: EXPLAIN EXTENDED
INSERT OVERWRITE TABLE outputTbl1_n18
SELECT k, count(1) FROM (SELECT key as k, val as v FROM T1_n80) subq1 GROUP BY k
POSTHOOK: type: QUERY
POSTHOOK: Input: default@t1_n80
POSTHOOK: Output: default@outputtbl1_n18
<<<<<<< HEAD
=======
OPTIMIZED SQL: SELECT `key`, COUNT(*) AS `$f1`
FROM `default`.`t1_n80`
GROUP BY `key`
>>>>>>> 720a0f27
STAGE DEPENDENCIES:
  Stage-1 is a root stage
  Stage-7 depends on stages: Stage-1 , consists of Stage-4, Stage-3, Stage-5
  Stage-4
  Stage-0 depends on stages: Stage-4, Stage-3, Stage-6
  Stage-2 depends on stages: Stage-0
  Stage-3
  Stage-5
  Stage-6 depends on stages: Stage-5

STAGE PLANS:
  Stage: Stage-1
    Map Reduce
      Map Operator Tree:
          TableScan
            alias: t1_n80
            Statistics: Num rows: 6 Data size: 24 Basic stats: COMPLETE Column stats: NONE
            GatherStats: false
            Select Operator
              expressions: key (type: string)
              outputColumnNames: key
              Statistics: Num rows: 6 Data size: 24 Basic stats: COMPLETE Column stats: NONE
              Group By Operator
                aggregations: count()
                keys: key (type: string)
                mode: final
                outputColumnNames: _col0, _col1
                Statistics: Num rows: 3 Data size: 12 Basic stats: COMPLETE Column stats: NONE
                Select Operator
                  expressions: UDFToInteger(_col0) (type: int), UDFToInteger(_col1) (type: int)
                  outputColumnNames: _col0, _col1
                  Statistics: Num rows: 3 Data size: 12 Basic stats: COMPLETE Column stats: NONE
                  File Output Operator
                    compressed: false
                    GlobalTableId: 1
#### A masked pattern was here ####
                    NumFilesPerFileSink: 1
                    Statistics: Num rows: 3 Data size: 12 Basic stats: COMPLETE Column stats: NONE
#### A masked pattern was here ####
                    table:
                        input format: org.apache.hadoop.mapred.TextInputFormat
                        output format: org.apache.hadoop.hive.ql.io.HiveIgnoreKeyTextOutputFormat
                        properties:
                          COLUMN_STATS_ACCURATE {"BASIC_STATS":"true","COLUMN_STATS":{"cnt":"true","key":"true"}}
                          bucket_count -1
                          bucketing_version 2
                          column.name.delimiter ,
                          columns key,cnt
                          columns.comments 
                          columns.types int:int
#### A masked pattern was here ####
                          name default.outputtbl1_n18
                          numFiles 1
                          numRows 5
                          rawDataSize 15
                          serialization.ddl struct outputtbl1_n18 { i32 key, i32 cnt}
                          serialization.format 1
                          serialization.lib org.apache.hadoop.hive.serde2.lazy.LazySimpleSerDe
                          totalSize 20
#### A masked pattern was here ####
                        serde: org.apache.hadoop.hive.serde2.lazy.LazySimpleSerDe
                        name: default.outputtbl1_n18
                    TotalFiles: 1
                    GatherStats: true
                    MultiFileSpray: false
                  Select Operator
                    expressions: _col0 (type: int), _col1 (type: int)
                    outputColumnNames: key, cnt
                    Statistics: Num rows: 3 Data size: 12 Basic stats: COMPLETE Column stats: NONE
                    Group By Operator
                      aggregations: compute_stats(key, 'hll'), compute_stats(cnt, 'hll')
                      mode: hash
                      outputColumnNames: _col0, _col1
                      Statistics: Num rows: 1 Data size: 848 Basic stats: COMPLETE Column stats: NONE
                      Reduce Output Operator
                        null sort order: 
                        sort order: 
                        Statistics: Num rows: 1 Data size: 848 Basic stats: COMPLETE Column stats: NONE
                        tag: -1
                        value expressions: _col0 (type: struct<columntype:string,min:bigint,max:bigint,countnulls:bigint,bitvector:binary>), _col1 (type: struct<columntype:string,min:bigint,max:bigint,countnulls:bigint,bitvector:binary>)
                        auto parallelism: false
      Path -> Alias:
#### A masked pattern was here ####
      Path -> Partition:
#### A masked pattern was here ####
          Partition
            base file name: t1_n80
            input format: org.apache.hadoop.mapred.TextInputFormat
            output format: org.apache.hadoop.hive.ql.io.HiveIgnoreKeyTextOutputFormat
            properties:
              COLUMN_STATS_ACCURATE {"BASIC_STATS":"true"}
              SORTBUCKETCOLSPREFIX TRUE
              bucket_count 2
              bucket_field_name key
              bucketing_version 2
              column.name.delimiter ,
              columns key,val
              columns.comments 
              columns.types string:string
#### A masked pattern was here ####
              name default.t1_n80
              numFiles 2
              numRows 6
              rawDataSize 24
              serialization.ddl struct t1_n80 { string key, string val}
              serialization.format 1
              serialization.lib org.apache.hadoop.hive.serde2.lazy.LazySimpleSerDe
              totalSize 30
#### A masked pattern was here ####
            serde: org.apache.hadoop.hive.serde2.lazy.LazySimpleSerDe
          
              input format: org.apache.hadoop.mapred.TextInputFormat
              output format: org.apache.hadoop.hive.ql.io.HiveIgnoreKeyTextOutputFormat
              properties:
                COLUMN_STATS_ACCURATE {"BASIC_STATS":"true"}
                SORTBUCKETCOLSPREFIX TRUE
                bucket_count 2
                bucket_field_name key
                bucketing_version 2
                column.name.delimiter ,
                columns key,val
                columns.comments 
                columns.types string:string
#### A masked pattern was here ####
                name default.t1_n80
                numFiles 2
                numRows 6
                rawDataSize 24
                serialization.ddl struct t1_n80 { string key, string val}
                serialization.format 1
                serialization.lib org.apache.hadoop.hive.serde2.lazy.LazySimpleSerDe
                totalSize 30
#### A masked pattern was here ####
              serde: org.apache.hadoop.hive.serde2.lazy.LazySimpleSerDe
              name: default.t1_n80
            name: default.t1_n80
      Truncated Path -> Alias:
        /t1_n80 [t1_n80]
      Needs Tagging: false
      Reduce Operator Tree:
        Group By Operator
          aggregations: compute_stats(VALUE._col0), compute_stats(VALUE._col1)
          mode: mergepartial
          outputColumnNames: _col0, _col1
          Statistics: Num rows: 1 Data size: 880 Basic stats: COMPLETE Column stats: NONE
          File Output Operator
            compressed: false
            GlobalTableId: 0
#### A masked pattern was here ####
            NumFilesPerFileSink: 1
            Statistics: Num rows: 1 Data size: 880 Basic stats: COMPLETE Column stats: NONE
#### A masked pattern was here ####
            table:
                input format: org.apache.hadoop.mapred.SequenceFileInputFormat
                output format: org.apache.hadoop.hive.ql.io.HiveSequenceFileOutputFormat
                properties:
                  columns _col0,_col1
                  columns.types struct<columntype:string,min:bigint,max:bigint,countnulls:bigint,numdistinctvalues:bigint,ndvbitvector:binary>:struct<columntype:string,min:bigint,max:bigint,countnulls:bigint,numdistinctvalues:bigint,ndvbitvector:binary>
                  escape.delim \
                  hive.serialization.extend.additional.nesting.levels true
                  serialization.escape.crlf true
                  serialization.format 1
                  serialization.lib org.apache.hadoop.hive.serde2.lazy.LazySimpleSerDe
                serde: org.apache.hadoop.hive.serde2.lazy.LazySimpleSerDe
            TotalFiles: 1
            GatherStats: false
            MultiFileSpray: false

  Stage: Stage-7
    Conditional Operator

  Stage: Stage-4
    Move Operator
      files:
          hdfs directory: true
#### A masked pattern was here ####

  Stage: Stage-0
    Move Operator
      tables:
          replace: true
#### A masked pattern was here ####
          table:
              input format: org.apache.hadoop.mapred.TextInputFormat
              output format: org.apache.hadoop.hive.ql.io.HiveIgnoreKeyTextOutputFormat
              properties:
                COLUMN_STATS_ACCURATE {"BASIC_STATS":"true","COLUMN_STATS":{"cnt":"true","key":"true"}}
                bucket_count -1
                bucketing_version 2
                column.name.delimiter ,
                columns key,cnt
                columns.comments 
                columns.types int:int
#### A masked pattern was here ####
                name default.outputtbl1_n18
                numFiles 1
                numRows 5
                rawDataSize 15
                serialization.ddl struct outputtbl1_n18 { i32 key, i32 cnt}
                serialization.format 1
                serialization.lib org.apache.hadoop.hive.serde2.lazy.LazySimpleSerDe
                totalSize 20
#### A masked pattern was here ####
              serde: org.apache.hadoop.hive.serde2.lazy.LazySimpleSerDe
              name: default.outputtbl1_n18

  Stage: Stage-2
    Stats Work
      Basic Stats Work:
#### A masked pattern was here ####
      Column Stats Desc:
          Columns: key, cnt
          Column Types: int, int
          Table: default.outputtbl1_n18
          Is Table Level Stats: true

  Stage: Stage-3
    Map Reduce
      Map Operator Tree:
          TableScan
            GatherStats: false
            File Output Operator
              compressed: false
              GlobalTableId: 0
#### A masked pattern was here ####
              NumFilesPerFileSink: 1
              table:
                  input format: org.apache.hadoop.mapred.TextInputFormat
                  output format: org.apache.hadoop.hive.ql.io.HiveIgnoreKeyTextOutputFormat
                  properties:
                    COLUMN_STATS_ACCURATE {"BASIC_STATS":"true","COLUMN_STATS":{"cnt":"true","key":"true"}}
                    bucket_count -1
                    bucketing_version 2
                    column.name.delimiter ,
                    columns key,cnt
                    columns.comments 
                    columns.types int:int
#### A masked pattern was here ####
                    name default.outputtbl1_n18
                    numFiles 1
                    numRows 5
                    rawDataSize 15
                    serialization.ddl struct outputtbl1_n18 { i32 key, i32 cnt}
                    serialization.format 1
                    serialization.lib org.apache.hadoop.hive.serde2.lazy.LazySimpleSerDe
                    totalSize 20
#### A masked pattern was here ####
                  serde: org.apache.hadoop.hive.serde2.lazy.LazySimpleSerDe
                  name: default.outputtbl1_n18
              TotalFiles: 1
              GatherStats: false
              MultiFileSpray: false
      Path -> Alias:
#### A masked pattern was here ####
      Path -> Partition:
#### A masked pattern was here ####
          Partition
            base file name: -ext-10002
            input format: org.apache.hadoop.mapred.TextInputFormat
            output format: org.apache.hadoop.hive.ql.io.HiveIgnoreKeyTextOutputFormat
            properties:
              COLUMN_STATS_ACCURATE {"BASIC_STATS":"true","COLUMN_STATS":{"cnt":"true","key":"true"}}
              bucket_count -1
              bucketing_version 2
              column.name.delimiter ,
              columns key,cnt
              columns.comments 
              columns.types int:int
#### A masked pattern was here ####
              name default.outputtbl1_n18
              numFiles 1
              numRows 5
              rawDataSize 15
              serialization.ddl struct outputtbl1_n18 { i32 key, i32 cnt}
              serialization.format 1
              serialization.lib org.apache.hadoop.hive.serde2.lazy.LazySimpleSerDe
              totalSize 20
#### A masked pattern was here ####
            serde: org.apache.hadoop.hive.serde2.lazy.LazySimpleSerDe
          
              input format: org.apache.hadoop.mapred.TextInputFormat
              output format: org.apache.hadoop.hive.ql.io.HiveIgnoreKeyTextOutputFormat
              properties:
                COLUMN_STATS_ACCURATE {"BASIC_STATS":"true","COLUMN_STATS":{"cnt":"true","key":"true"}}
                bucket_count -1
                bucketing_version 2
                column.name.delimiter ,
                columns key,cnt
                columns.comments 
                columns.types int:int
#### A masked pattern was here ####
                name default.outputtbl1_n18
                numFiles 1
                numRows 5
                rawDataSize 15
                serialization.ddl struct outputtbl1_n18 { i32 key, i32 cnt}
                serialization.format 1
                serialization.lib org.apache.hadoop.hive.serde2.lazy.LazySimpleSerDe
                totalSize 20
#### A masked pattern was here ####
              serde: org.apache.hadoop.hive.serde2.lazy.LazySimpleSerDe
              name: default.outputtbl1_n18
            name: default.outputtbl1_n18
      Truncated Path -> Alias:
#### A masked pattern was here ####

  Stage: Stage-5
    Map Reduce
      Map Operator Tree:
          TableScan
            GatherStats: false
            File Output Operator
              compressed: false
              GlobalTableId: 0
#### A masked pattern was here ####
              NumFilesPerFileSink: 1
              table:
                  input format: org.apache.hadoop.mapred.TextInputFormat
                  output format: org.apache.hadoop.hive.ql.io.HiveIgnoreKeyTextOutputFormat
                  properties:
                    COLUMN_STATS_ACCURATE {"BASIC_STATS":"true","COLUMN_STATS":{"cnt":"true","key":"true"}}
                    bucket_count -1
                    bucketing_version 2
                    column.name.delimiter ,
                    columns key,cnt
                    columns.comments 
                    columns.types int:int
#### A masked pattern was here ####
                    name default.outputtbl1_n18
                    numFiles 1
                    numRows 5
                    rawDataSize 15
                    serialization.ddl struct outputtbl1_n18 { i32 key, i32 cnt}
                    serialization.format 1
                    serialization.lib org.apache.hadoop.hive.serde2.lazy.LazySimpleSerDe
                    totalSize 20
#### A masked pattern was here ####
                  serde: org.apache.hadoop.hive.serde2.lazy.LazySimpleSerDe
                  name: default.outputtbl1_n18
              TotalFiles: 1
              GatherStats: false
              MultiFileSpray: false
      Path -> Alias:
#### A masked pattern was here ####
      Path -> Partition:
#### A masked pattern was here ####
          Partition
            base file name: -ext-10002
            input format: org.apache.hadoop.mapred.TextInputFormat
            output format: org.apache.hadoop.hive.ql.io.HiveIgnoreKeyTextOutputFormat
            properties:
              COLUMN_STATS_ACCURATE {"BASIC_STATS":"true","COLUMN_STATS":{"cnt":"true","key":"true"}}
              bucket_count -1
              bucketing_version 2
              column.name.delimiter ,
              columns key,cnt
              columns.comments 
              columns.types int:int
#### A masked pattern was here ####
              name default.outputtbl1_n18
              numFiles 1
              numRows 5
              rawDataSize 15
              serialization.ddl struct outputtbl1_n18 { i32 key, i32 cnt}
              serialization.format 1
              serialization.lib org.apache.hadoop.hive.serde2.lazy.LazySimpleSerDe
              totalSize 20
#### A masked pattern was here ####
            serde: org.apache.hadoop.hive.serde2.lazy.LazySimpleSerDe
          
              input format: org.apache.hadoop.mapred.TextInputFormat
              output format: org.apache.hadoop.hive.ql.io.HiveIgnoreKeyTextOutputFormat
              properties:
                COLUMN_STATS_ACCURATE {"BASIC_STATS":"true","COLUMN_STATS":{"cnt":"true","key":"true"}}
                bucket_count -1
                bucketing_version 2
                column.name.delimiter ,
                columns key,cnt
                columns.comments 
                columns.types int:int
#### A masked pattern was here ####
                name default.outputtbl1_n18
                numFiles 1
                numRows 5
                rawDataSize 15
                serialization.ddl struct outputtbl1_n18 { i32 key, i32 cnt}
                serialization.format 1
                serialization.lib org.apache.hadoop.hive.serde2.lazy.LazySimpleSerDe
                totalSize 20
#### A masked pattern was here ####
              serde: org.apache.hadoop.hive.serde2.lazy.LazySimpleSerDe
              name: default.outputtbl1_n18
            name: default.outputtbl1_n18
      Truncated Path -> Alias:
#### A masked pattern was here ####

  Stage: Stage-6
    Move Operator
      files:
          hdfs directory: true
#### A masked pattern was here ####

PREHOOK: query: INSERT OVERWRITE TABLE outputTbl1_n18
SELECT k, count(1) FROM (SELECT key as k, val as v FROM T1_n80) subq1 GROUP BY k
PREHOOK: type: QUERY
PREHOOK: Input: default@t1_n80
PREHOOK: Output: default@outputtbl1_n18
POSTHOOK: query: INSERT OVERWRITE TABLE outputTbl1_n18
SELECT k, count(1) FROM (SELECT key as k, val as v FROM T1_n80) subq1 GROUP BY k
POSTHOOK: type: QUERY
POSTHOOK: Input: default@t1_n80
POSTHOOK: Output: default@outputtbl1_n18
POSTHOOK: Lineage: outputtbl1_n18.cnt EXPRESSION [(t1_n80)t1_n80.null, ]
POSTHOOK: Lineage: outputtbl1_n18.key EXPRESSION [(t1_n80)t1_n80.FieldSchema(name:key, type:string, comment:null), ]
PREHOOK: query: SELECT * FROM outputTbl1_n18
PREHOOK: type: QUERY
PREHOOK: Input: default@outputtbl1_n18
#### A masked pattern was here ####
POSTHOOK: query: SELECT * FROM outputTbl1_n18
POSTHOOK: type: QUERY
POSTHOOK: Input: default@outputtbl1_n18
#### A masked pattern was here ####
1	1
2	1
3	1
7	1
8	2
PREHOOK: query: CREATE TABLE outputTbl3_n2(key1 int, key2 int, cnt int)
PREHOOK: type: CREATETABLE
PREHOOK: Output: database:default
PREHOOK: Output: default@outputTbl3_n2
POSTHOOK: query: CREATE TABLE outputTbl3_n2(key1 int, key2 int, cnt int)
POSTHOOK: type: CREATETABLE
POSTHOOK: Output: database:default
POSTHOOK: Output: default@outputTbl3_n2
PREHOOK: query: EXPLAIN EXTENDED 
INSERT OVERWRITE TABLE outputTbl3_n2
SELECT 1, key, count(1) FROM T1_n80 GROUP BY 1, key
PREHOOK: type: QUERY
PREHOOK: Input: default@t1_n80
PREHOOK: Output: default@outputtbl3_n2
POSTHOOK: query: EXPLAIN EXTENDED 
INSERT OVERWRITE TABLE outputTbl3_n2
SELECT 1, key, count(1) FROM T1_n80 GROUP BY 1, key
POSTHOOK: type: QUERY
POSTHOOK: Input: default@t1_n80
POSTHOOK: Output: default@outputtbl3_n2
<<<<<<< HEAD
=======
OPTIMIZED SQL: SELECT 1 AS `_o__c0`, `key`, COUNT(*) AS `_o__c2`
FROM `default`.`t1_n80`
GROUP BY `key`
>>>>>>> 720a0f27
STAGE DEPENDENCIES:
  Stage-1 is a root stage
  Stage-7 depends on stages: Stage-1 , consists of Stage-4, Stage-3, Stage-5
  Stage-4
  Stage-0 depends on stages: Stage-4, Stage-3, Stage-6
  Stage-2 depends on stages: Stage-0
  Stage-3
  Stage-5
  Stage-6 depends on stages: Stage-5

STAGE PLANS:
  Stage: Stage-1
    Map Reduce
      Map Operator Tree:
          TableScan
            alias: t1_n80
            Statistics: Num rows: 6 Data size: 24 Basic stats: COMPLETE Column stats: NONE
            GatherStats: false
            Select Operator
              expressions: key (type: string)
              outputColumnNames: key
              Statistics: Num rows: 6 Data size: 24 Basic stats: COMPLETE Column stats: NONE
              Group By Operator
                aggregations: count()
                keys: key (type: string)
                mode: final
                outputColumnNames: _col0, _col1
                Statistics: Num rows: 3 Data size: 12 Basic stats: COMPLETE Column stats: NONE
                Select Operator
                  expressions: 1 (type: int), UDFToInteger(_col0) (type: int), UDFToInteger(_col1) (type: int)
                  outputColumnNames: _col0, _col1, _col2
                  Statistics: Num rows: 3 Data size: 12 Basic stats: COMPLETE Column stats: NONE
                  File Output Operator
                    compressed: false
                    GlobalTableId: 1
#### A masked pattern was here ####
                    NumFilesPerFileSink: 1
                    Statistics: Num rows: 3 Data size: 12 Basic stats: COMPLETE Column stats: NONE
#### A masked pattern was here ####
                    table:
                        input format: org.apache.hadoop.mapred.TextInputFormat
                        output format: org.apache.hadoop.hive.ql.io.HiveIgnoreKeyTextOutputFormat
                        properties:
                          COLUMN_STATS_ACCURATE {"BASIC_STATS":"true","COLUMN_STATS":{"cnt":"true","key1":"true","key2":"true"}}
                          bucket_count -1
                          bucketing_version 2
                          column.name.delimiter ,
                          columns key1,key2,cnt
                          columns.comments 
                          columns.types int:int:int
#### A masked pattern was here ####
                          name default.outputtbl3_n2
                          numFiles 0
                          numRows 0
                          rawDataSize 0
                          serialization.ddl struct outputtbl3_n2 { i32 key1, i32 key2, i32 cnt}
                          serialization.format 1
                          serialization.lib org.apache.hadoop.hive.serde2.lazy.LazySimpleSerDe
                          totalSize 0
#### A masked pattern was here ####
                        serde: org.apache.hadoop.hive.serde2.lazy.LazySimpleSerDe
                        name: default.outputtbl3_n2
                    TotalFiles: 1
                    GatherStats: true
                    MultiFileSpray: false
                  Select Operator
                    expressions: _col0 (type: int), _col1 (type: int), _col2 (type: int)
                    outputColumnNames: key1, key2, cnt
                    Statistics: Num rows: 3 Data size: 12 Basic stats: COMPLETE Column stats: NONE
                    Group By Operator
                      aggregations: compute_stats(key1, 'hll'), compute_stats(key2, 'hll'), compute_stats(cnt, 'hll')
                      mode: hash
                      outputColumnNames: _col0, _col1, _col2
                      Statistics: Num rows: 1 Data size: 1272 Basic stats: COMPLETE Column stats: NONE
                      Reduce Output Operator
                        null sort order: 
                        sort order: 
                        Statistics: Num rows: 1 Data size: 1272 Basic stats: COMPLETE Column stats: NONE
                        tag: -1
                        value expressions: _col0 (type: struct<columntype:string,min:bigint,max:bigint,countnulls:bigint,bitvector:binary>), _col1 (type: struct<columntype:string,min:bigint,max:bigint,countnulls:bigint,bitvector:binary>), _col2 (type: struct<columntype:string,min:bigint,max:bigint,countnulls:bigint,bitvector:binary>)
                        auto parallelism: false
      Path -> Alias:
#### A masked pattern was here ####
      Path -> Partition:
#### A masked pattern was here ####
          Partition
            base file name: t1_n80
            input format: org.apache.hadoop.mapred.TextInputFormat
            output format: org.apache.hadoop.hive.ql.io.HiveIgnoreKeyTextOutputFormat
            properties:
              COLUMN_STATS_ACCURATE {"BASIC_STATS":"true"}
              SORTBUCKETCOLSPREFIX TRUE
              bucket_count 2
              bucket_field_name key
              bucketing_version 2
              column.name.delimiter ,
              columns key,val
              columns.comments 
              columns.types string:string
#### A masked pattern was here ####
              name default.t1_n80
              numFiles 2
              numRows 6
              rawDataSize 24
              serialization.ddl struct t1_n80 { string key, string val}
              serialization.format 1
              serialization.lib org.apache.hadoop.hive.serde2.lazy.LazySimpleSerDe
              totalSize 30
#### A masked pattern was here ####
            serde: org.apache.hadoop.hive.serde2.lazy.LazySimpleSerDe
          
              input format: org.apache.hadoop.mapred.TextInputFormat
              output format: org.apache.hadoop.hive.ql.io.HiveIgnoreKeyTextOutputFormat
              properties:
                COLUMN_STATS_ACCURATE {"BASIC_STATS":"true"}
                SORTBUCKETCOLSPREFIX TRUE
                bucket_count 2
                bucket_field_name key
                bucketing_version 2
                column.name.delimiter ,
                columns key,val
                columns.comments 
                columns.types string:string
#### A masked pattern was here ####
                name default.t1_n80
                numFiles 2
                numRows 6
                rawDataSize 24
                serialization.ddl struct t1_n80 { string key, string val}
                serialization.format 1
                serialization.lib org.apache.hadoop.hive.serde2.lazy.LazySimpleSerDe
                totalSize 30
#### A masked pattern was here ####
              serde: org.apache.hadoop.hive.serde2.lazy.LazySimpleSerDe
              name: default.t1_n80
            name: default.t1_n80
      Truncated Path -> Alias:
        /t1_n80 [t1_n80]
      Needs Tagging: false
      Reduce Operator Tree:
        Group By Operator
          aggregations: compute_stats(VALUE._col0), compute_stats(VALUE._col1), compute_stats(VALUE._col2)
          mode: mergepartial
          outputColumnNames: _col0, _col1, _col2
          Statistics: Num rows: 1 Data size: 1320 Basic stats: COMPLETE Column stats: NONE
          File Output Operator
            compressed: false
            GlobalTableId: 0
#### A masked pattern was here ####
            NumFilesPerFileSink: 1
            Statistics: Num rows: 1 Data size: 1320 Basic stats: COMPLETE Column stats: NONE
#### A masked pattern was here ####
            table:
                input format: org.apache.hadoop.mapred.SequenceFileInputFormat
                output format: org.apache.hadoop.hive.ql.io.HiveSequenceFileOutputFormat
                properties:
                  columns _col0,_col1,_col2
                  columns.types struct<columntype:string,min:bigint,max:bigint,countnulls:bigint,numdistinctvalues:bigint,ndvbitvector:binary>:struct<columntype:string,min:bigint,max:bigint,countnulls:bigint,numdistinctvalues:bigint,ndvbitvector:binary>:struct<columntype:string,min:bigint,max:bigint,countnulls:bigint,numdistinctvalues:bigint,ndvbitvector:binary>
                  escape.delim \
                  hive.serialization.extend.additional.nesting.levels true
                  serialization.escape.crlf true
                  serialization.format 1
                  serialization.lib org.apache.hadoop.hive.serde2.lazy.LazySimpleSerDe
                serde: org.apache.hadoop.hive.serde2.lazy.LazySimpleSerDe
            TotalFiles: 1
            GatherStats: false
            MultiFileSpray: false

  Stage: Stage-7
    Conditional Operator

  Stage: Stage-4
    Move Operator
      files:
          hdfs directory: true
#### A masked pattern was here ####

  Stage: Stage-0
    Move Operator
      tables:
          replace: true
#### A masked pattern was here ####
          table:
              input format: org.apache.hadoop.mapred.TextInputFormat
              output format: org.apache.hadoop.hive.ql.io.HiveIgnoreKeyTextOutputFormat
              properties:
                COLUMN_STATS_ACCURATE {"BASIC_STATS":"true","COLUMN_STATS":{"cnt":"true","key1":"true","key2":"true"}}
                bucket_count -1
                bucketing_version 2
                column.name.delimiter ,
                columns key1,key2,cnt
                columns.comments 
                columns.types int:int:int
#### A masked pattern was here ####
                name default.outputtbl3_n2
                numFiles 0
                numRows 0
                rawDataSize 0
                serialization.ddl struct outputtbl3_n2 { i32 key1, i32 key2, i32 cnt}
                serialization.format 1
                serialization.lib org.apache.hadoop.hive.serde2.lazy.LazySimpleSerDe
                totalSize 0
#### A masked pattern was here ####
              serde: org.apache.hadoop.hive.serde2.lazy.LazySimpleSerDe
              name: default.outputtbl3_n2

  Stage: Stage-2
    Stats Work
      Basic Stats Work:
#### A masked pattern was here ####
      Column Stats Desc:
          Columns: key1, key2, cnt
          Column Types: int, int, int
          Table: default.outputtbl3_n2
          Is Table Level Stats: true

  Stage: Stage-3
    Map Reduce
      Map Operator Tree:
          TableScan
            GatherStats: false
            File Output Operator
              compressed: false
              GlobalTableId: 0
#### A masked pattern was here ####
              NumFilesPerFileSink: 1
              table:
                  input format: org.apache.hadoop.mapred.TextInputFormat
                  output format: org.apache.hadoop.hive.ql.io.HiveIgnoreKeyTextOutputFormat
                  properties:
                    COLUMN_STATS_ACCURATE {"BASIC_STATS":"true","COLUMN_STATS":{"cnt":"true","key1":"true","key2":"true"}}
                    bucket_count -1
                    bucketing_version 2
                    column.name.delimiter ,
                    columns key1,key2,cnt
                    columns.comments 
                    columns.types int:int:int
#### A masked pattern was here ####
                    name default.outputtbl3_n2
                    numFiles 0
                    numRows 0
                    rawDataSize 0
                    serialization.ddl struct outputtbl3_n2 { i32 key1, i32 key2, i32 cnt}
                    serialization.format 1
                    serialization.lib org.apache.hadoop.hive.serde2.lazy.LazySimpleSerDe
                    totalSize 0
#### A masked pattern was here ####
                  serde: org.apache.hadoop.hive.serde2.lazy.LazySimpleSerDe
                  name: default.outputtbl3_n2
              TotalFiles: 1
              GatherStats: false
              MultiFileSpray: false
      Path -> Alias:
#### A masked pattern was here ####
      Path -> Partition:
#### A masked pattern was here ####
          Partition
            base file name: -ext-10002
            input format: org.apache.hadoop.mapred.TextInputFormat
            output format: org.apache.hadoop.hive.ql.io.HiveIgnoreKeyTextOutputFormat
            properties:
              COLUMN_STATS_ACCURATE {"BASIC_STATS":"true","COLUMN_STATS":{"cnt":"true","key1":"true","key2":"true"}}
              bucket_count -1
              bucketing_version 2
              column.name.delimiter ,
              columns key1,key2,cnt
              columns.comments 
              columns.types int:int:int
#### A masked pattern was here ####
              name default.outputtbl3_n2
              numFiles 0
              numRows 0
              rawDataSize 0
              serialization.ddl struct outputtbl3_n2 { i32 key1, i32 key2, i32 cnt}
              serialization.format 1
              serialization.lib org.apache.hadoop.hive.serde2.lazy.LazySimpleSerDe
              totalSize 0
#### A masked pattern was here ####
            serde: org.apache.hadoop.hive.serde2.lazy.LazySimpleSerDe
          
              input format: org.apache.hadoop.mapred.TextInputFormat
              output format: org.apache.hadoop.hive.ql.io.HiveIgnoreKeyTextOutputFormat
              properties:
                COLUMN_STATS_ACCURATE {"BASIC_STATS":"true","COLUMN_STATS":{"cnt":"true","key1":"true","key2":"true"}}
                bucket_count -1
                bucketing_version 2
                column.name.delimiter ,
                columns key1,key2,cnt
                columns.comments 
                columns.types int:int:int
#### A masked pattern was here ####
                name default.outputtbl3_n2
                numFiles 0
                numRows 0
                rawDataSize 0
                serialization.ddl struct outputtbl3_n2 { i32 key1, i32 key2, i32 cnt}
                serialization.format 1
                serialization.lib org.apache.hadoop.hive.serde2.lazy.LazySimpleSerDe
                totalSize 0
#### A masked pattern was here ####
              serde: org.apache.hadoop.hive.serde2.lazy.LazySimpleSerDe
              name: default.outputtbl3_n2
            name: default.outputtbl3_n2
      Truncated Path -> Alias:
#### A masked pattern was here ####

  Stage: Stage-5
    Map Reduce
      Map Operator Tree:
          TableScan
            GatherStats: false
            File Output Operator
              compressed: false
              GlobalTableId: 0
#### A masked pattern was here ####
              NumFilesPerFileSink: 1
              table:
                  input format: org.apache.hadoop.mapred.TextInputFormat
                  output format: org.apache.hadoop.hive.ql.io.HiveIgnoreKeyTextOutputFormat
                  properties:
                    COLUMN_STATS_ACCURATE {"BASIC_STATS":"true","COLUMN_STATS":{"cnt":"true","key1":"true","key2":"true"}}
                    bucket_count -1
                    bucketing_version 2
                    column.name.delimiter ,
                    columns key1,key2,cnt
                    columns.comments 
                    columns.types int:int:int
#### A masked pattern was here ####
                    name default.outputtbl3_n2
                    numFiles 0
                    numRows 0
                    rawDataSize 0
                    serialization.ddl struct outputtbl3_n2 { i32 key1, i32 key2, i32 cnt}
                    serialization.format 1
                    serialization.lib org.apache.hadoop.hive.serde2.lazy.LazySimpleSerDe
                    totalSize 0
#### A masked pattern was here ####
                  serde: org.apache.hadoop.hive.serde2.lazy.LazySimpleSerDe
                  name: default.outputtbl3_n2
              TotalFiles: 1
              GatherStats: false
              MultiFileSpray: false
      Path -> Alias:
#### A masked pattern was here ####
      Path -> Partition:
#### A masked pattern was here ####
          Partition
            base file name: -ext-10002
            input format: org.apache.hadoop.mapred.TextInputFormat
            output format: org.apache.hadoop.hive.ql.io.HiveIgnoreKeyTextOutputFormat
            properties:
              COLUMN_STATS_ACCURATE {"BASIC_STATS":"true","COLUMN_STATS":{"cnt":"true","key1":"true","key2":"true"}}
              bucket_count -1
              bucketing_version 2
              column.name.delimiter ,
              columns key1,key2,cnt
              columns.comments 
              columns.types int:int:int
#### A masked pattern was here ####
              name default.outputtbl3_n2
              numFiles 0
              numRows 0
              rawDataSize 0
              serialization.ddl struct outputtbl3_n2 { i32 key1, i32 key2, i32 cnt}
              serialization.format 1
              serialization.lib org.apache.hadoop.hive.serde2.lazy.LazySimpleSerDe
              totalSize 0
#### A masked pattern was here ####
            serde: org.apache.hadoop.hive.serde2.lazy.LazySimpleSerDe
          
              input format: org.apache.hadoop.mapred.TextInputFormat
              output format: org.apache.hadoop.hive.ql.io.HiveIgnoreKeyTextOutputFormat
              properties:
                COLUMN_STATS_ACCURATE {"BASIC_STATS":"true","COLUMN_STATS":{"cnt":"true","key1":"true","key2":"true"}}
                bucket_count -1
                bucketing_version 2
                column.name.delimiter ,
                columns key1,key2,cnt
                columns.comments 
                columns.types int:int:int
#### A masked pattern was here ####
                name default.outputtbl3_n2
                numFiles 0
                numRows 0
                rawDataSize 0
                serialization.ddl struct outputtbl3_n2 { i32 key1, i32 key2, i32 cnt}
                serialization.format 1
                serialization.lib org.apache.hadoop.hive.serde2.lazy.LazySimpleSerDe
                totalSize 0
#### A masked pattern was here ####
              serde: org.apache.hadoop.hive.serde2.lazy.LazySimpleSerDe
              name: default.outputtbl3_n2
            name: default.outputtbl3_n2
      Truncated Path -> Alias:
#### A masked pattern was here ####

  Stage: Stage-6
    Move Operator
      files:
          hdfs directory: true
#### A masked pattern was here ####

PREHOOK: query: INSERT OVERWRITE TABLE outputTbl3_n2
SELECT 1, key, count(1) FROM T1_n80 GROUP BY 1, key
PREHOOK: type: QUERY
PREHOOK: Input: default@t1_n80
PREHOOK: Output: default@outputtbl3_n2
POSTHOOK: query: INSERT OVERWRITE TABLE outputTbl3_n2
SELECT 1, key, count(1) FROM T1_n80 GROUP BY 1, key
POSTHOOK: type: QUERY
POSTHOOK: Input: default@t1_n80
POSTHOOK: Output: default@outputtbl3_n2
POSTHOOK: Lineage: outputtbl3_n2.cnt EXPRESSION [(t1_n80)t1_n80.null, ]
POSTHOOK: Lineage: outputtbl3_n2.key1 SIMPLE []
POSTHOOK: Lineage: outputtbl3_n2.key2 EXPRESSION [(t1_n80)t1_n80.FieldSchema(name:key, type:string, comment:null), ]
PREHOOK: query: SELECT * FROM outputTbl3_n2
PREHOOK: type: QUERY
PREHOOK: Input: default@outputtbl3_n2
#### A masked pattern was here ####
POSTHOOK: query: SELECT * FROM outputTbl3_n2
POSTHOOK: type: QUERY
POSTHOOK: Input: default@outputtbl3_n2
#### A masked pattern was here ####
1	1	1
1	2	1
1	3	1
1	7	1
1	8	2
PREHOOK: query: CREATE TABLE outputTbl4_n2(key1 int, key2 int, key3 string, cnt int)
PREHOOK: type: CREATETABLE
PREHOOK: Output: database:default
PREHOOK: Output: default@outputTbl4_n2
POSTHOOK: query: CREATE TABLE outputTbl4_n2(key1 int, key2 int, key3 string, cnt int)
POSTHOOK: type: CREATETABLE
POSTHOOK: Output: database:default
POSTHOOK: Output: default@outputTbl4_n2
PREHOOK: query: EXPLAIN EXTENDED 
INSERT OVERWRITE TABLE outputTbl4_n2
SELECT key, 1, val, count(1) FROM T1_n80 GROUP BY key, 1, val
PREHOOK: type: QUERY
PREHOOK: Input: default@t1_n80
PREHOOK: Output: default@outputtbl4_n2
POSTHOOK: query: EXPLAIN EXTENDED 
INSERT OVERWRITE TABLE outputTbl4_n2
SELECT key, 1, val, count(1) FROM T1_n80 GROUP BY key, 1, val
POSTHOOK: type: QUERY
POSTHOOK: Input: default@t1_n80
POSTHOOK: Output: default@outputtbl4_n2
<<<<<<< HEAD
=======
OPTIMIZED SQL: SELECT `key`, 1 AS `_o__c1`, `val`, COUNT(*) AS `_o__c3`
FROM `default`.`t1_n80`
GROUP BY `key`, `val`
>>>>>>> 720a0f27
STAGE DEPENDENCIES:
  Stage-1 is a root stage
  Stage-0 depends on stages: Stage-1
  Stage-2 depends on stages: Stage-0, Stage-3
  Stage-3 depends on stages: Stage-1

STAGE PLANS:
  Stage: Stage-1
    Map Reduce
      Map Operator Tree:
          TableScan
            alias: t1_n80
            Statistics: Num rows: 6 Data size: 24 Basic stats: COMPLETE Column stats: NONE
            GatherStats: false
            Select Operator
              expressions: key (type: string), val (type: string)
              outputColumnNames: key, val
              Statistics: Num rows: 6 Data size: 24 Basic stats: COMPLETE Column stats: NONE
              Group By Operator
                aggregations: count()
                keys: key (type: string), val (type: string)
                mode: hash
                outputColumnNames: _col0, _col1, _col2
                Statistics: Num rows: 6 Data size: 24 Basic stats: COMPLETE Column stats: NONE
                Reduce Output Operator
                  key expressions: _col0 (type: string), _col1 (type: string)
                  null sort order: aa
                  sort order: ++
                  Map-reduce partition columns: _col0 (type: string), _col1 (type: string)
                  Statistics: Num rows: 6 Data size: 24 Basic stats: COMPLETE Column stats: NONE
                  tag: -1
                  value expressions: _col2 (type: bigint)
                  auto parallelism: false
      Execution mode: vectorized
      Path -> Alias:
#### A masked pattern was here ####
      Path -> Partition:
#### A masked pattern was here ####
          Partition
            base file name: t1_n80
            input format: org.apache.hadoop.mapred.TextInputFormat
            output format: org.apache.hadoop.hive.ql.io.HiveIgnoreKeyTextOutputFormat
            properties:
              COLUMN_STATS_ACCURATE {"BASIC_STATS":"true"}
              SORTBUCKETCOLSPREFIX TRUE
              bucket_count 2
              bucket_field_name key
              bucketing_version 2
              column.name.delimiter ,
              columns key,val
              columns.comments 
              columns.types string:string
#### A masked pattern was here ####
              name default.t1_n80
              numFiles 2
              numRows 6
              rawDataSize 24
              serialization.ddl struct t1_n80 { string key, string val}
              serialization.format 1
              serialization.lib org.apache.hadoop.hive.serde2.lazy.LazySimpleSerDe
              totalSize 30
#### A masked pattern was here ####
            serde: org.apache.hadoop.hive.serde2.lazy.LazySimpleSerDe
          
              input format: org.apache.hadoop.mapred.TextInputFormat
              output format: org.apache.hadoop.hive.ql.io.HiveIgnoreKeyTextOutputFormat
              properties:
                COLUMN_STATS_ACCURATE {"BASIC_STATS":"true"}
                SORTBUCKETCOLSPREFIX TRUE
                bucket_count 2
                bucket_field_name key
                bucketing_version 2
                column.name.delimiter ,
                columns key,val
                columns.comments 
                columns.types string:string
#### A masked pattern was here ####
                name default.t1_n80
                numFiles 2
                numRows 6
                rawDataSize 24
                serialization.ddl struct t1_n80 { string key, string val}
                serialization.format 1
                serialization.lib org.apache.hadoop.hive.serde2.lazy.LazySimpleSerDe
                totalSize 30
#### A masked pattern was here ####
              serde: org.apache.hadoop.hive.serde2.lazy.LazySimpleSerDe
              name: default.t1_n80
            name: default.t1_n80
      Truncated Path -> Alias:
        /t1_n80 [t1_n80]
      Needs Tagging: false
      Reduce Operator Tree:
        Group By Operator
          aggregations: count(VALUE._col0)
          keys: KEY._col0 (type: string), KEY._col1 (type: string)
          mode: mergepartial
          outputColumnNames: _col0, _col1, _col2
          Statistics: Num rows: 3 Data size: 12 Basic stats: COMPLETE Column stats: NONE
          Select Operator
            expressions: UDFToInteger(_col0) (type: int), 1 (type: int), _col1 (type: string), UDFToInteger(_col2) (type: int)
            outputColumnNames: _col0, _col1, _col2, _col3
            Statistics: Num rows: 3 Data size: 12 Basic stats: COMPLETE Column stats: NONE
            File Output Operator
              compressed: false
              GlobalTableId: 1
#### A masked pattern was here ####
              NumFilesPerFileSink: 1
              Statistics: Num rows: 3 Data size: 12 Basic stats: COMPLETE Column stats: NONE
#### A masked pattern was here ####
              table:
                  input format: org.apache.hadoop.mapred.TextInputFormat
                  output format: org.apache.hadoop.hive.ql.io.HiveIgnoreKeyTextOutputFormat
                  properties:
                    COLUMN_STATS_ACCURATE {"BASIC_STATS":"true","COLUMN_STATS":{"cnt":"true","key1":"true","key2":"true","key3":"true"}}
                    bucket_count -1
                    bucketing_version 2
                    column.name.delimiter ,
                    columns key1,key2,key3,cnt
                    columns.comments 
                    columns.types int:int:string:int
#### A masked pattern was here ####
                    name default.outputtbl4_n2
                    numFiles 0
                    numRows 0
                    rawDataSize 0
                    serialization.ddl struct outputtbl4_n2 { i32 key1, i32 key2, string key3, i32 cnt}
                    serialization.format 1
                    serialization.lib org.apache.hadoop.hive.serde2.lazy.LazySimpleSerDe
                    totalSize 0
#### A masked pattern was here ####
                  serde: org.apache.hadoop.hive.serde2.lazy.LazySimpleSerDe
                  name: default.outputtbl4_n2
              TotalFiles: 1
              GatherStats: true
              MultiFileSpray: false
            Select Operator
              expressions: _col0 (type: int), _col1 (type: int), _col2 (type: string), _col3 (type: int)
              outputColumnNames: key1, key2, key3, cnt
              Statistics: Num rows: 3 Data size: 12 Basic stats: COMPLETE Column stats: NONE
              Group By Operator
                aggregations: compute_stats(key1, 'hll'), compute_stats(key2, 'hll'), compute_stats(key3, 'hll'), compute_stats(cnt, 'hll')
                mode: hash
                outputColumnNames: _col0, _col1, _col2, _col3
                Statistics: Num rows: 1 Data size: 1712 Basic stats: COMPLETE Column stats: NONE
                File Output Operator
                  compressed: false
                  GlobalTableId: 0
#### A masked pattern was here ####
                  NumFilesPerFileSink: 1
                  table:
                      input format: org.apache.hadoop.mapred.SequenceFileInputFormat
                      output format: org.apache.hadoop.hive.ql.io.HiveSequenceFileOutputFormat
                      properties:
                        column.name.delimiter ,
                        columns _col0,_col1,_col2,_col3
                        columns.types struct<columntype:string,min:bigint,max:bigint,countnulls:bigint,bitvector:binary>,struct<columntype:string,min:bigint,max:bigint,countnulls:bigint,bitvector:binary>,struct<columntype:string,maxlength:bigint,sumlength:bigint,count:bigint,countnulls:bigint,bitvector:binary>,struct<columntype:string,min:bigint,max:bigint,countnulls:bigint,bitvector:binary>
                        escape.delim \
                        serialization.lib org.apache.hadoop.hive.serde2.lazybinary.LazyBinarySerDe
                      serde: org.apache.hadoop.hive.serde2.lazybinary.LazyBinarySerDe
                  TotalFiles: 1
                  GatherStats: false
                  MultiFileSpray: false

  Stage: Stage-0
    Move Operator
      tables:
          replace: true
#### A masked pattern was here ####
          table:
              input format: org.apache.hadoop.mapred.TextInputFormat
              output format: org.apache.hadoop.hive.ql.io.HiveIgnoreKeyTextOutputFormat
              properties:
                COLUMN_STATS_ACCURATE {"BASIC_STATS":"true","COLUMN_STATS":{"cnt":"true","key1":"true","key2":"true","key3":"true"}}
                bucket_count -1
                bucketing_version 2
                column.name.delimiter ,
                columns key1,key2,key3,cnt
                columns.comments 
                columns.types int:int:string:int
#### A masked pattern was here ####
                name default.outputtbl4_n2
                numFiles 0
                numRows 0
                rawDataSize 0
                serialization.ddl struct outputtbl4_n2 { i32 key1, i32 key2, string key3, i32 cnt}
                serialization.format 1
                serialization.lib org.apache.hadoop.hive.serde2.lazy.LazySimpleSerDe
                totalSize 0
#### A masked pattern was here ####
              serde: org.apache.hadoop.hive.serde2.lazy.LazySimpleSerDe
              name: default.outputtbl4_n2

  Stage: Stage-2
    Stats Work
      Basic Stats Work:
#### A masked pattern was here ####
      Column Stats Desc:
          Columns: key1, key2, key3, cnt
          Column Types: int, int, string, int
          Table: default.outputtbl4_n2
          Is Table Level Stats: true

  Stage: Stage-3
    Map Reduce
      Map Operator Tree:
          TableScan
            GatherStats: false
            Reduce Output Operator
              null sort order: 
              sort order: 
              Statistics: Num rows: 1 Data size: 1712 Basic stats: COMPLETE Column stats: NONE
              tag: -1
              value expressions: _col0 (type: struct<columntype:string,min:bigint,max:bigint,countnulls:bigint,bitvector:binary>), _col1 (type: struct<columntype:string,min:bigint,max:bigint,countnulls:bigint,bitvector:binary>), _col2 (type: struct<columntype:string,maxlength:bigint,sumlength:bigint,count:bigint,countnulls:bigint,bitvector:binary>), _col3 (type: struct<columntype:string,min:bigint,max:bigint,countnulls:bigint,bitvector:binary>)
              auto parallelism: false
      Execution mode: vectorized
      Path -> Alias:
#### A masked pattern was here ####
      Path -> Partition:
#### A masked pattern was here ####
          Partition
            base file name: -mr-10002
            input format: org.apache.hadoop.mapred.SequenceFileInputFormat
            output format: org.apache.hadoop.hive.ql.io.HiveSequenceFileOutputFormat
            properties:
              column.name.delimiter ,
              columns _col0,_col1,_col2,_col3
              columns.types struct<columntype:string,min:bigint,max:bigint,countnulls:bigint,bitvector:binary>,struct<columntype:string,min:bigint,max:bigint,countnulls:bigint,bitvector:binary>,struct<columntype:string,maxlength:bigint,sumlength:bigint,count:bigint,countnulls:bigint,bitvector:binary>,struct<columntype:string,min:bigint,max:bigint,countnulls:bigint,bitvector:binary>
              escape.delim \
              serialization.lib org.apache.hadoop.hive.serde2.lazybinary.LazyBinarySerDe
            serde: org.apache.hadoop.hive.serde2.lazybinary.LazyBinarySerDe
          
              input format: org.apache.hadoop.mapred.SequenceFileInputFormat
              output format: org.apache.hadoop.hive.ql.io.HiveSequenceFileOutputFormat
              properties:
                column.name.delimiter ,
                columns _col0,_col1,_col2,_col3
                columns.types struct<columntype:string,min:bigint,max:bigint,countnulls:bigint,bitvector:binary>,struct<columntype:string,min:bigint,max:bigint,countnulls:bigint,bitvector:binary>,struct<columntype:string,maxlength:bigint,sumlength:bigint,count:bigint,countnulls:bigint,bitvector:binary>,struct<columntype:string,min:bigint,max:bigint,countnulls:bigint,bitvector:binary>
                escape.delim \
                serialization.lib org.apache.hadoop.hive.serde2.lazybinary.LazyBinarySerDe
              serde: org.apache.hadoop.hive.serde2.lazybinary.LazyBinarySerDe
      Truncated Path -> Alias:
#### A masked pattern was here ####
      Needs Tagging: false
      Reduce Operator Tree:
        Group By Operator
          aggregations: compute_stats(VALUE._col0), compute_stats(VALUE._col1), compute_stats(VALUE._col2), compute_stats(VALUE._col3)
          mode: mergepartial
          outputColumnNames: _col0, _col1, _col2, _col3
          Statistics: Num rows: 1 Data size: 1760 Basic stats: COMPLETE Column stats: NONE
          File Output Operator
            compressed: false
            GlobalTableId: 0
#### A masked pattern was here ####
            NumFilesPerFileSink: 1
            Statistics: Num rows: 1 Data size: 1760 Basic stats: COMPLETE Column stats: NONE
#### A masked pattern was here ####
            table:
                input format: org.apache.hadoop.mapred.SequenceFileInputFormat
                output format: org.apache.hadoop.hive.ql.io.HiveSequenceFileOutputFormat
                properties:
                  columns _col0,_col1,_col2,_col3
                  columns.types struct<columntype:string,min:bigint,max:bigint,countnulls:bigint,numdistinctvalues:bigint,ndvbitvector:binary>:struct<columntype:string,min:bigint,max:bigint,countnulls:bigint,numdistinctvalues:bigint,ndvbitvector:binary>:struct<columntype:string,maxlength:bigint,avglength:double,countnulls:bigint,numdistinctvalues:bigint,ndvbitvector:binary>:struct<columntype:string,min:bigint,max:bigint,countnulls:bigint,numdistinctvalues:bigint,ndvbitvector:binary>
                  escape.delim \
                  hive.serialization.extend.additional.nesting.levels true
                  serialization.escape.crlf true
                  serialization.format 1
                  serialization.lib org.apache.hadoop.hive.serde2.lazy.LazySimpleSerDe
                serde: org.apache.hadoop.hive.serde2.lazy.LazySimpleSerDe
            TotalFiles: 1
            GatherStats: false
            MultiFileSpray: false

PREHOOK: query: INSERT OVERWRITE TABLE outputTbl4_n2
SELECT key, 1, val, count(1) FROM T1_n80 GROUP BY key, 1, val
PREHOOK: type: QUERY
PREHOOK: Input: default@t1_n80
PREHOOK: Output: default@outputtbl4_n2
POSTHOOK: query: INSERT OVERWRITE TABLE outputTbl4_n2
SELECT key, 1, val, count(1) FROM T1_n80 GROUP BY key, 1, val
POSTHOOK: type: QUERY
POSTHOOK: Input: default@t1_n80
POSTHOOK: Output: default@outputtbl4_n2
POSTHOOK: Lineage: outputtbl4_n2.cnt EXPRESSION [(t1_n80)t1_n80.null, ]
POSTHOOK: Lineage: outputtbl4_n2.key1 EXPRESSION [(t1_n80)t1_n80.FieldSchema(name:key, type:string, comment:null), ]
POSTHOOK: Lineage: outputtbl4_n2.key2 SIMPLE []
POSTHOOK: Lineage: outputtbl4_n2.key3 SIMPLE [(t1_n80)t1_n80.FieldSchema(name:val, type:string, comment:null), ]
PREHOOK: query: SELECT * FROM outputTbl4_n2
PREHOOK: type: QUERY
PREHOOK: Input: default@outputtbl4_n2
#### A masked pattern was here ####
POSTHOOK: query: SELECT * FROM outputTbl4_n2
POSTHOOK: type: QUERY
POSTHOOK: Input: default@outputtbl4_n2
#### A masked pattern was here ####
1	1	11	1
2	1	12	1
3	1	13	1
7	1	17	1
8	1	18	1
8	1	28	1
PREHOOK: query: EXPLAIN EXTENDED 
INSERT OVERWRITE TABLE outputTbl3_n2
SELECT key, key + 1, count(1) FROM T1_n80 GROUP BY key, key + 1
PREHOOK: type: QUERY
PREHOOK: Input: default@t1_n80
PREHOOK: Output: default@outputtbl3_n2
POSTHOOK: query: EXPLAIN EXTENDED 
INSERT OVERWRITE TABLE outputTbl3_n2
SELECT key, key + 1, count(1) FROM T1_n80 GROUP BY key, key + 1
POSTHOOK: type: QUERY
POSTHOOK: Input: default@t1_n80
POSTHOOK: Output: default@outputtbl3_n2
<<<<<<< HEAD
=======
OPTIMIZED SQL: SELECT `key` AS `$f0`, CAST(`key` AS DOUBLE) + CAST(1 AS DOUBLE) AS `$f1`, COUNT(*) AS `$f2`
FROM `default`.`t1_n80`
GROUP BY `key`, CAST(`key` AS DOUBLE) + CAST(1 AS DOUBLE)
>>>>>>> 720a0f27
STAGE DEPENDENCIES:
  Stage-1 is a root stage
  Stage-0 depends on stages: Stage-1
  Stage-2 depends on stages: Stage-0, Stage-3
  Stage-3 depends on stages: Stage-1

STAGE PLANS:
  Stage: Stage-1
    Map Reduce
      Map Operator Tree:
          TableScan
            alias: t1_n80
            Statistics: Num rows: 6 Data size: 24 Basic stats: COMPLETE Column stats: NONE
            GatherStats: false
            Select Operator
              expressions: key (type: string), (UDFToDouble(key) + 1.0D) (type: double)
              outputColumnNames: _col0, _col1
              Statistics: Num rows: 6 Data size: 24 Basic stats: COMPLETE Column stats: NONE
              Group By Operator
                aggregations: count()
                keys: _col0 (type: string), _col1 (type: double)
                mode: hash
                outputColumnNames: _col0, _col1, _col2
                Statistics: Num rows: 6 Data size: 24 Basic stats: COMPLETE Column stats: NONE
                Reduce Output Operator
                  key expressions: _col0 (type: string), _col1 (type: double)
                  null sort order: aa
                  sort order: ++
                  Map-reduce partition columns: _col0 (type: string), _col1 (type: double)
                  Statistics: Num rows: 6 Data size: 24 Basic stats: COMPLETE Column stats: NONE
                  tag: -1
                  value expressions: _col2 (type: bigint)
                  auto parallelism: false
      Execution mode: vectorized
      Path -> Alias:
#### A masked pattern was here ####
      Path -> Partition:
#### A masked pattern was here ####
          Partition
            base file name: t1_n80
            input format: org.apache.hadoop.mapred.TextInputFormat
            output format: org.apache.hadoop.hive.ql.io.HiveIgnoreKeyTextOutputFormat
            properties:
              COLUMN_STATS_ACCURATE {"BASIC_STATS":"true"}
              SORTBUCKETCOLSPREFIX TRUE
              bucket_count 2
              bucket_field_name key
              bucketing_version 2
              column.name.delimiter ,
              columns key,val
              columns.comments 
              columns.types string:string
#### A masked pattern was here ####
              name default.t1_n80
              numFiles 2
              numRows 6
              rawDataSize 24
              serialization.ddl struct t1_n80 { string key, string val}
              serialization.format 1
              serialization.lib org.apache.hadoop.hive.serde2.lazy.LazySimpleSerDe
              totalSize 30
#### A masked pattern was here ####
            serde: org.apache.hadoop.hive.serde2.lazy.LazySimpleSerDe
          
              input format: org.apache.hadoop.mapred.TextInputFormat
              output format: org.apache.hadoop.hive.ql.io.HiveIgnoreKeyTextOutputFormat
              properties:
                COLUMN_STATS_ACCURATE {"BASIC_STATS":"true"}
                SORTBUCKETCOLSPREFIX TRUE
                bucket_count 2
                bucket_field_name key
                bucketing_version 2
                column.name.delimiter ,
                columns key,val
                columns.comments 
                columns.types string:string
#### A masked pattern was here ####
                name default.t1_n80
                numFiles 2
                numRows 6
                rawDataSize 24
                serialization.ddl struct t1_n80 { string key, string val}
                serialization.format 1
                serialization.lib org.apache.hadoop.hive.serde2.lazy.LazySimpleSerDe
                totalSize 30
#### A masked pattern was here ####
              serde: org.apache.hadoop.hive.serde2.lazy.LazySimpleSerDe
              name: default.t1_n80
            name: default.t1_n80
      Truncated Path -> Alias:
        /t1_n80 [$hdt$_0:t1_n80]
      Needs Tagging: false
      Reduce Operator Tree:
        Group By Operator
          aggregations: count(VALUE._col0)
          keys: KEY._col0 (type: string), KEY._col1 (type: double)
          mode: mergepartial
          outputColumnNames: _col0, _col1, _col2
          Statistics: Num rows: 3 Data size: 12 Basic stats: COMPLETE Column stats: NONE
          Select Operator
            expressions: UDFToInteger(_col0) (type: int), UDFToInteger(_col1) (type: int), UDFToInteger(_col2) (type: int)
            outputColumnNames: _col0, _col1, _col2
            Statistics: Num rows: 3 Data size: 12 Basic stats: COMPLETE Column stats: NONE
            File Output Operator
              compressed: false
              GlobalTableId: 1
#### A masked pattern was here ####
              NumFilesPerFileSink: 1
              Statistics: Num rows: 3 Data size: 12 Basic stats: COMPLETE Column stats: NONE
#### A masked pattern was here ####
              table:
                  input format: org.apache.hadoop.mapred.TextInputFormat
                  output format: org.apache.hadoop.hive.ql.io.HiveIgnoreKeyTextOutputFormat
                  properties:
                    COLUMN_STATS_ACCURATE {"BASIC_STATS":"true","COLUMN_STATS":{"cnt":"true","key1":"true","key2":"true"}}
                    bucket_count -1
                    bucketing_version 2
                    column.name.delimiter ,
                    columns key1,key2,cnt
                    columns.comments 
                    columns.types int:int:int
#### A masked pattern was here ####
                    name default.outputtbl3_n2
                    numFiles 1
                    numRows 5
                    rawDataSize 25
                    serialization.ddl struct outputtbl3_n2 { i32 key1, i32 key2, i32 cnt}
                    serialization.format 1
                    serialization.lib org.apache.hadoop.hive.serde2.lazy.LazySimpleSerDe
                    totalSize 30
#### A masked pattern was here ####
                  serde: org.apache.hadoop.hive.serde2.lazy.LazySimpleSerDe
                  name: default.outputtbl3_n2
              TotalFiles: 1
              GatherStats: true
              MultiFileSpray: false
            Select Operator
              expressions: _col0 (type: int), _col1 (type: int), _col2 (type: int)
              outputColumnNames: key1, key2, cnt
              Statistics: Num rows: 3 Data size: 12 Basic stats: COMPLETE Column stats: NONE
              Group By Operator
                aggregations: compute_stats(key1, 'hll'), compute_stats(key2, 'hll'), compute_stats(cnt, 'hll')
                mode: hash
                outputColumnNames: _col0, _col1, _col2
                Statistics: Num rows: 1 Data size: 1272 Basic stats: COMPLETE Column stats: NONE
                File Output Operator
                  compressed: false
                  GlobalTableId: 0
#### A masked pattern was here ####
                  NumFilesPerFileSink: 1
                  table:
                      input format: org.apache.hadoop.mapred.SequenceFileInputFormat
                      output format: org.apache.hadoop.hive.ql.io.HiveSequenceFileOutputFormat
                      properties:
                        column.name.delimiter ,
                        columns _col0,_col1,_col2
                        columns.types struct<columntype:string,min:bigint,max:bigint,countnulls:bigint,bitvector:binary>,struct<columntype:string,min:bigint,max:bigint,countnulls:bigint,bitvector:binary>,struct<columntype:string,min:bigint,max:bigint,countnulls:bigint,bitvector:binary>
                        escape.delim \
                        serialization.lib org.apache.hadoop.hive.serde2.lazybinary.LazyBinarySerDe
                      serde: org.apache.hadoop.hive.serde2.lazybinary.LazyBinarySerDe
                  TotalFiles: 1
                  GatherStats: false
                  MultiFileSpray: false

  Stage: Stage-0
    Move Operator
      tables:
          replace: true
#### A masked pattern was here ####
          table:
              input format: org.apache.hadoop.mapred.TextInputFormat
              output format: org.apache.hadoop.hive.ql.io.HiveIgnoreKeyTextOutputFormat
              properties:
                COLUMN_STATS_ACCURATE {"BASIC_STATS":"true","COLUMN_STATS":{"cnt":"true","key1":"true","key2":"true"}}
                bucket_count -1
                bucketing_version 2
                column.name.delimiter ,
                columns key1,key2,cnt
                columns.comments 
                columns.types int:int:int
#### A masked pattern was here ####
                name default.outputtbl3_n2
                numFiles 1
                numRows 5
                rawDataSize 25
                serialization.ddl struct outputtbl3_n2 { i32 key1, i32 key2, i32 cnt}
                serialization.format 1
                serialization.lib org.apache.hadoop.hive.serde2.lazy.LazySimpleSerDe
                totalSize 30
#### A masked pattern was here ####
              serde: org.apache.hadoop.hive.serde2.lazy.LazySimpleSerDe
              name: default.outputtbl3_n2

  Stage: Stage-2
    Stats Work
      Basic Stats Work:
#### A masked pattern was here ####
      Column Stats Desc:
          Columns: key1, key2, cnt
          Column Types: int, int, int
          Table: default.outputtbl3_n2
          Is Table Level Stats: true

  Stage: Stage-3
    Map Reduce
      Map Operator Tree:
          TableScan
            GatherStats: false
            Reduce Output Operator
              null sort order: 
              sort order: 
              Statistics: Num rows: 1 Data size: 1272 Basic stats: COMPLETE Column stats: NONE
              tag: -1
              value expressions: _col0 (type: struct<columntype:string,min:bigint,max:bigint,countnulls:bigint,bitvector:binary>), _col1 (type: struct<columntype:string,min:bigint,max:bigint,countnulls:bigint,bitvector:binary>), _col2 (type: struct<columntype:string,min:bigint,max:bigint,countnulls:bigint,bitvector:binary>)
              auto parallelism: false
      Execution mode: vectorized
      Path -> Alias:
#### A masked pattern was here ####
      Path -> Partition:
#### A masked pattern was here ####
          Partition
            base file name: -mr-10002
            input format: org.apache.hadoop.mapred.SequenceFileInputFormat
            output format: org.apache.hadoop.hive.ql.io.HiveSequenceFileOutputFormat
            properties:
              column.name.delimiter ,
              columns _col0,_col1,_col2
              columns.types struct<columntype:string,min:bigint,max:bigint,countnulls:bigint,bitvector:binary>,struct<columntype:string,min:bigint,max:bigint,countnulls:bigint,bitvector:binary>,struct<columntype:string,min:bigint,max:bigint,countnulls:bigint,bitvector:binary>
              escape.delim \
              serialization.lib org.apache.hadoop.hive.serde2.lazybinary.LazyBinarySerDe
            serde: org.apache.hadoop.hive.serde2.lazybinary.LazyBinarySerDe
          
              input format: org.apache.hadoop.mapred.SequenceFileInputFormat
              output format: org.apache.hadoop.hive.ql.io.HiveSequenceFileOutputFormat
              properties:
                column.name.delimiter ,
                columns _col0,_col1,_col2
                columns.types struct<columntype:string,min:bigint,max:bigint,countnulls:bigint,bitvector:binary>,struct<columntype:string,min:bigint,max:bigint,countnulls:bigint,bitvector:binary>,struct<columntype:string,min:bigint,max:bigint,countnulls:bigint,bitvector:binary>
                escape.delim \
                serialization.lib org.apache.hadoop.hive.serde2.lazybinary.LazyBinarySerDe
              serde: org.apache.hadoop.hive.serde2.lazybinary.LazyBinarySerDe
      Truncated Path -> Alias:
#### A masked pattern was here ####
      Needs Tagging: false
      Reduce Operator Tree:
        Group By Operator
          aggregations: compute_stats(VALUE._col0), compute_stats(VALUE._col1), compute_stats(VALUE._col2)
          mode: mergepartial
          outputColumnNames: _col0, _col1, _col2
          Statistics: Num rows: 1 Data size: 1320 Basic stats: COMPLETE Column stats: NONE
          File Output Operator
            compressed: false
            GlobalTableId: 0
#### A masked pattern was here ####
            NumFilesPerFileSink: 1
            Statistics: Num rows: 1 Data size: 1320 Basic stats: COMPLETE Column stats: NONE
#### A masked pattern was here ####
            table:
                input format: org.apache.hadoop.mapred.SequenceFileInputFormat
                output format: org.apache.hadoop.hive.ql.io.HiveSequenceFileOutputFormat
                properties:
                  columns _col0,_col1,_col2
                  columns.types struct<columntype:string,min:bigint,max:bigint,countnulls:bigint,numdistinctvalues:bigint,ndvbitvector:binary>:struct<columntype:string,min:bigint,max:bigint,countnulls:bigint,numdistinctvalues:bigint,ndvbitvector:binary>:struct<columntype:string,min:bigint,max:bigint,countnulls:bigint,numdistinctvalues:bigint,ndvbitvector:binary>
                  escape.delim \
                  hive.serialization.extend.additional.nesting.levels true
                  serialization.escape.crlf true
                  serialization.format 1
                  serialization.lib org.apache.hadoop.hive.serde2.lazy.LazySimpleSerDe
                serde: org.apache.hadoop.hive.serde2.lazy.LazySimpleSerDe
            TotalFiles: 1
            GatherStats: false
            MultiFileSpray: false

PREHOOK: query: INSERT OVERWRITE TABLE outputTbl3_n2
SELECT key, key + 1, count(1) FROM T1_n80 GROUP BY key, key + 1
PREHOOK: type: QUERY
PREHOOK: Input: default@t1_n80
PREHOOK: Output: default@outputtbl3_n2
POSTHOOK: query: INSERT OVERWRITE TABLE outputTbl3_n2
SELECT key, key + 1, count(1) FROM T1_n80 GROUP BY key, key + 1
POSTHOOK: type: QUERY
POSTHOOK: Input: default@t1_n80
POSTHOOK: Output: default@outputtbl3_n2
POSTHOOK: Lineage: outputtbl3_n2.cnt EXPRESSION [(t1_n80)t1_n80.null, ]
POSTHOOK: Lineage: outputtbl3_n2.key1 EXPRESSION [(t1_n80)t1_n80.FieldSchema(name:key, type:string, comment:null), ]
POSTHOOK: Lineage: outputtbl3_n2.key2 EXPRESSION [(t1_n80)t1_n80.FieldSchema(name:key, type:string, comment:null), ]
PREHOOK: query: SELECT * FROM outputTbl3_n2
PREHOOK: type: QUERY
PREHOOK: Input: default@outputtbl3_n2
#### A masked pattern was here ####
POSTHOOK: query: SELECT * FROM outputTbl3_n2
POSTHOOK: type: QUERY
POSTHOOK: Input: default@outputtbl3_n2
#### A masked pattern was here ####
1	2	1
2	3	1
3	4	1
7	8	1
8	9	2
PREHOOK: query: EXPLAIN EXTENDED 
INSERT OVERWRITE TABLE outputTbl1_n18
SELECT key + key, sum(cnt) from
(SELECT key, count(1) as cnt FROM T1_n80 GROUP BY key) subq1
group by key + key
PREHOOK: type: QUERY
PREHOOK: Input: default@t1_n80
PREHOOK: Output: default@outputtbl1_n18
POSTHOOK: query: EXPLAIN EXTENDED 
INSERT OVERWRITE TABLE outputTbl1_n18
SELECT key + key, sum(cnt) from
(SELECT key, count(1) as cnt FROM T1_n80 GROUP BY key) subq1
group by key + key
POSTHOOK: type: QUERY
POSTHOOK: Input: default@t1_n80
POSTHOOK: Output: default@outputtbl1_n18
<<<<<<< HEAD
=======
OPTIMIZED SQL: SELECT CAST(`key` AS DOUBLE) + CAST(`key` AS DOUBLE) AS `$f0`, SUM(COUNT(*)) AS `$f1`
FROM `default`.`t1_n80`
GROUP BY CAST(`key` AS DOUBLE) + CAST(`key` AS DOUBLE)
>>>>>>> 720a0f27
STAGE DEPENDENCIES:
  Stage-1 is a root stage
  Stage-0 depends on stages: Stage-1
  Stage-2 depends on stages: Stage-0, Stage-3
  Stage-3 depends on stages: Stage-1

STAGE PLANS:
  Stage: Stage-1
    Map Reduce
      Map Operator Tree:
          TableScan
            alias: t1_n80
            Statistics: Num rows: 6 Data size: 24 Basic stats: COMPLETE Column stats: NONE
            GatherStats: false
            Select Operator
              expressions: key (type: string)
              outputColumnNames: key
              Statistics: Num rows: 6 Data size: 24 Basic stats: COMPLETE Column stats: NONE
              Group By Operator
                aggregations: count()
                keys: key (type: string)
                mode: final
                outputColumnNames: _col0, _col1
                Statistics: Num rows: 3 Data size: 12 Basic stats: COMPLETE Column stats: NONE
                Select Operator
                  expressions: (UDFToDouble(_col0) + UDFToDouble(_col0)) (type: double), _col1 (type: bigint)
                  outputColumnNames: _col0, _col1
                  Statistics: Num rows: 3 Data size: 12 Basic stats: COMPLETE Column stats: NONE
                  Group By Operator
                    aggregations: sum(_col1)
                    keys: _col0 (type: double)
                    mode: hash
                    outputColumnNames: _col0, _col1
                    Statistics: Num rows: 3 Data size: 12 Basic stats: COMPLETE Column stats: NONE
                    Reduce Output Operator
                      key expressions: _col0 (type: double)
                      null sort order: a
                      sort order: +
                      Map-reduce partition columns: _col0 (type: double)
                      Statistics: Num rows: 3 Data size: 12 Basic stats: COMPLETE Column stats: NONE
                      tag: -1
                      value expressions: _col1 (type: bigint)
                      auto parallelism: false
      Execution mode: vectorized
      Path -> Alias:
#### A masked pattern was here ####
      Path -> Partition:
#### A masked pattern was here ####
          Partition
            base file name: t1_n80
            input format: org.apache.hadoop.mapred.TextInputFormat
            output format: org.apache.hadoop.hive.ql.io.HiveIgnoreKeyTextOutputFormat
            properties:
              COLUMN_STATS_ACCURATE {"BASIC_STATS":"true"}
              SORTBUCKETCOLSPREFIX TRUE
              bucket_count 2
              bucket_field_name key
              bucketing_version 2
              column.name.delimiter ,
              columns key,val
              columns.comments 
              columns.types string:string
#### A masked pattern was here ####
              name default.t1_n80
              numFiles 2
              numRows 6
              rawDataSize 24
              serialization.ddl struct t1_n80 { string key, string val}
              serialization.format 1
              serialization.lib org.apache.hadoop.hive.serde2.lazy.LazySimpleSerDe
              totalSize 30
#### A masked pattern was here ####
            serde: org.apache.hadoop.hive.serde2.lazy.LazySimpleSerDe
          
              input format: org.apache.hadoop.mapred.TextInputFormat
              output format: org.apache.hadoop.hive.ql.io.HiveIgnoreKeyTextOutputFormat
              properties:
                COLUMN_STATS_ACCURATE {"BASIC_STATS":"true"}
                SORTBUCKETCOLSPREFIX TRUE
                bucket_count 2
                bucket_field_name key
                bucketing_version 2
                column.name.delimiter ,
                columns key,val
                columns.comments 
                columns.types string:string
#### A masked pattern was here ####
                name default.t1_n80
                numFiles 2
                numRows 6
                rawDataSize 24
                serialization.ddl struct t1_n80 { string key, string val}
                serialization.format 1
                serialization.lib org.apache.hadoop.hive.serde2.lazy.LazySimpleSerDe
                totalSize 30
#### A masked pattern was here ####
              serde: org.apache.hadoop.hive.serde2.lazy.LazySimpleSerDe
              name: default.t1_n80
            name: default.t1_n80
      Truncated Path -> Alias:
        /t1_n80 [$hdt$_0:t1_n80]
      Needs Tagging: false
      Reduce Operator Tree:
        Group By Operator
          aggregations: sum(VALUE._col0)
          keys: KEY._col0 (type: double)
          mode: mergepartial
          outputColumnNames: _col0, _col1
          Statistics: Num rows: 1 Data size: 4 Basic stats: COMPLETE Column stats: NONE
          Select Operator
            expressions: UDFToInteger(_col0) (type: int), UDFToInteger(_col1) (type: int)
            outputColumnNames: _col0, _col1
            Statistics: Num rows: 1 Data size: 4 Basic stats: COMPLETE Column stats: NONE
            File Output Operator
              compressed: false
              GlobalTableId: 1
#### A masked pattern was here ####
              NumFilesPerFileSink: 1
              Statistics: Num rows: 1 Data size: 4 Basic stats: COMPLETE Column stats: NONE
#### A masked pattern was here ####
              table:
                  input format: org.apache.hadoop.mapred.TextInputFormat
                  output format: org.apache.hadoop.hive.ql.io.HiveIgnoreKeyTextOutputFormat
                  properties:
                    COLUMN_STATS_ACCURATE {"BASIC_STATS":"true","COLUMN_STATS":{"cnt":"true","key":"true"}}
                    bucket_count -1
                    bucketing_version 2
                    column.name.delimiter ,
                    columns key,cnt
                    columns.comments 
                    columns.types int:int
#### A masked pattern was here ####
                    name default.outputtbl1_n18
                    numFiles 1
                    numRows 5
                    rawDataSize 15
                    serialization.ddl struct outputtbl1_n18 { i32 key, i32 cnt}
                    serialization.format 1
                    serialization.lib org.apache.hadoop.hive.serde2.lazy.LazySimpleSerDe
                    totalSize 20
#### A masked pattern was here ####
                  serde: org.apache.hadoop.hive.serde2.lazy.LazySimpleSerDe
                  name: default.outputtbl1_n18
              TotalFiles: 1
              GatherStats: true
              MultiFileSpray: false
            Select Operator
              expressions: _col0 (type: int), _col1 (type: int)
              outputColumnNames: key, cnt
              Statistics: Num rows: 1 Data size: 4 Basic stats: COMPLETE Column stats: NONE
              Group By Operator
                aggregations: compute_stats(key, 'hll'), compute_stats(cnt, 'hll')
                mode: hash
                outputColumnNames: _col0, _col1
                Statistics: Num rows: 1 Data size: 848 Basic stats: COMPLETE Column stats: NONE
                File Output Operator
                  compressed: false
                  GlobalTableId: 0
#### A masked pattern was here ####
                  NumFilesPerFileSink: 1
                  table:
                      input format: org.apache.hadoop.mapred.SequenceFileInputFormat
                      output format: org.apache.hadoop.hive.ql.io.HiveSequenceFileOutputFormat
                      properties:
                        column.name.delimiter ,
                        columns _col0,_col1
                        columns.types struct<columntype:string,min:bigint,max:bigint,countnulls:bigint,bitvector:binary>,struct<columntype:string,min:bigint,max:bigint,countnulls:bigint,bitvector:binary>
                        escape.delim \
                        serialization.lib org.apache.hadoop.hive.serde2.lazybinary.LazyBinarySerDe
                      serde: org.apache.hadoop.hive.serde2.lazybinary.LazyBinarySerDe
                  TotalFiles: 1
                  GatherStats: false
                  MultiFileSpray: false

  Stage: Stage-0
    Move Operator
      tables:
          replace: true
#### A masked pattern was here ####
          table:
              input format: org.apache.hadoop.mapred.TextInputFormat
              output format: org.apache.hadoop.hive.ql.io.HiveIgnoreKeyTextOutputFormat
              properties:
                COLUMN_STATS_ACCURATE {"BASIC_STATS":"true","COLUMN_STATS":{"cnt":"true","key":"true"}}
                bucket_count -1
                bucketing_version 2
                column.name.delimiter ,
                columns key,cnt
                columns.comments 
                columns.types int:int
#### A masked pattern was here ####
                name default.outputtbl1_n18
                numFiles 1
                numRows 5
                rawDataSize 15
                serialization.ddl struct outputtbl1_n18 { i32 key, i32 cnt}
                serialization.format 1
                serialization.lib org.apache.hadoop.hive.serde2.lazy.LazySimpleSerDe
                totalSize 20
#### A masked pattern was here ####
              serde: org.apache.hadoop.hive.serde2.lazy.LazySimpleSerDe
              name: default.outputtbl1_n18

  Stage: Stage-2
    Stats Work
      Basic Stats Work:
#### A masked pattern was here ####
      Column Stats Desc:
          Columns: key, cnt
          Column Types: int, int
          Table: default.outputtbl1_n18
          Is Table Level Stats: true

  Stage: Stage-3
    Map Reduce
      Map Operator Tree:
          TableScan
            GatherStats: false
            Reduce Output Operator
              null sort order: 
              sort order: 
              Statistics: Num rows: 1 Data size: 848 Basic stats: COMPLETE Column stats: NONE
              tag: -1
              value expressions: _col0 (type: struct<columntype:string,min:bigint,max:bigint,countnulls:bigint,bitvector:binary>), _col1 (type: struct<columntype:string,min:bigint,max:bigint,countnulls:bigint,bitvector:binary>)
              auto parallelism: false
      Execution mode: vectorized
      Path -> Alias:
#### A masked pattern was here ####
      Path -> Partition:
#### A masked pattern was here ####
          Partition
            base file name: -mr-10002
            input format: org.apache.hadoop.mapred.SequenceFileInputFormat
            output format: org.apache.hadoop.hive.ql.io.HiveSequenceFileOutputFormat
            properties:
              column.name.delimiter ,
              columns _col0,_col1
              columns.types struct<columntype:string,min:bigint,max:bigint,countnulls:bigint,bitvector:binary>,struct<columntype:string,min:bigint,max:bigint,countnulls:bigint,bitvector:binary>
              escape.delim \
              serialization.lib org.apache.hadoop.hive.serde2.lazybinary.LazyBinarySerDe
            serde: org.apache.hadoop.hive.serde2.lazybinary.LazyBinarySerDe
          
              input format: org.apache.hadoop.mapred.SequenceFileInputFormat
              output format: org.apache.hadoop.hive.ql.io.HiveSequenceFileOutputFormat
              properties:
                column.name.delimiter ,
                columns _col0,_col1
                columns.types struct<columntype:string,min:bigint,max:bigint,countnulls:bigint,bitvector:binary>,struct<columntype:string,min:bigint,max:bigint,countnulls:bigint,bitvector:binary>
                escape.delim \
                serialization.lib org.apache.hadoop.hive.serde2.lazybinary.LazyBinarySerDe
              serde: org.apache.hadoop.hive.serde2.lazybinary.LazyBinarySerDe
      Truncated Path -> Alias:
#### A masked pattern was here ####
      Needs Tagging: false
      Reduce Operator Tree:
        Group By Operator
          aggregations: compute_stats(VALUE._col0), compute_stats(VALUE._col1)
          mode: mergepartial
          outputColumnNames: _col0, _col1
          Statistics: Num rows: 1 Data size: 880 Basic stats: COMPLETE Column stats: NONE
          File Output Operator
            compressed: false
            GlobalTableId: 0
#### A masked pattern was here ####
            NumFilesPerFileSink: 1
            Statistics: Num rows: 1 Data size: 880 Basic stats: COMPLETE Column stats: NONE
#### A masked pattern was here ####
            table:
                input format: org.apache.hadoop.mapred.SequenceFileInputFormat
                output format: org.apache.hadoop.hive.ql.io.HiveSequenceFileOutputFormat
                properties:
                  columns _col0,_col1
                  columns.types struct<columntype:string,min:bigint,max:bigint,countnulls:bigint,numdistinctvalues:bigint,ndvbitvector:binary>:struct<columntype:string,min:bigint,max:bigint,countnulls:bigint,numdistinctvalues:bigint,ndvbitvector:binary>
                  escape.delim \
                  hive.serialization.extend.additional.nesting.levels true
                  serialization.escape.crlf true
                  serialization.format 1
                  serialization.lib org.apache.hadoop.hive.serde2.lazy.LazySimpleSerDe
                serde: org.apache.hadoop.hive.serde2.lazy.LazySimpleSerDe
            TotalFiles: 1
            GatherStats: false
            MultiFileSpray: false

PREHOOK: query: INSERT OVERWRITE TABLE outputTbl1_n18
SELECT key + key, sum(cnt) from
(SELECT key, count(1) as cnt FROM T1_n80 GROUP BY key) subq1
group by key + key
PREHOOK: type: QUERY
PREHOOK: Input: default@t1_n80
PREHOOK: Output: default@outputtbl1_n18
POSTHOOK: query: INSERT OVERWRITE TABLE outputTbl1_n18
SELECT key + key, sum(cnt) from
(SELECT key, count(1) as cnt FROM T1_n80 GROUP BY key) subq1
group by key + key
POSTHOOK: type: QUERY
POSTHOOK: Input: default@t1_n80
POSTHOOK: Output: default@outputtbl1_n18
POSTHOOK: Lineage: outputtbl1_n18.cnt EXPRESSION [(t1_n80)t1_n80.null, ]
POSTHOOK: Lineage: outputtbl1_n18.key EXPRESSION [(t1_n80)t1_n80.FieldSchema(name:key, type:string, comment:null), ]
PREHOOK: query: SELECT * FROM outputTbl1_n18
PREHOOK: type: QUERY
PREHOOK: Input: default@outputtbl1_n18
#### A masked pattern was here ####
POSTHOOK: query: SELECT * FROM outputTbl1_n18
POSTHOOK: type: QUERY
POSTHOOK: Input: default@outputtbl1_n18
#### A masked pattern was here ####
14	1
16	2
2	1
4	1
6	1
PREHOOK: query: EXPLAIN EXTENDED 
INSERT OVERWRITE TABLE outputTbl1_n18
SELECT * FROM (
SELECT key, count(1) FROM T1_n80 GROUP BY key
  UNION ALL
SELECT key, count(1) FROM T1_n80 GROUP BY key
) subq1
PREHOOK: type: QUERY
PREHOOK: Input: default@t1_n80
PREHOOK: Output: default@outputtbl1_n18
POSTHOOK: query: EXPLAIN EXTENDED 
INSERT OVERWRITE TABLE outputTbl1_n18
SELECT * FROM (
SELECT key, count(1) FROM T1_n80 GROUP BY key
  UNION ALL
SELECT key, count(1) FROM T1_n80 GROUP BY key
) subq1
POSTHOOK: type: QUERY
POSTHOOK: Input: default@t1_n80
POSTHOOK: Output: default@outputtbl1_n18
<<<<<<< HEAD
=======
OPTIMIZED SQL: SELECT `key`, COUNT(*) AS `$f1`
FROM `default`.`t1_n80`
GROUP BY `key`
UNION ALL
SELECT `key`, COUNT(*) AS `$f1`
FROM `default`.`t1_n80`
GROUP BY `key`
>>>>>>> 720a0f27
STAGE DEPENDENCIES:
  Stage-1 is a root stage
  Stage-7 depends on stages: Stage-1 , consists of Stage-4, Stage-3, Stage-5
  Stage-4
  Stage-0 depends on stages: Stage-4, Stage-3, Stage-6
  Stage-2 depends on stages: Stage-0
  Stage-3
  Stage-5
  Stage-6 depends on stages: Stage-5

STAGE PLANS:
  Stage: Stage-1
    Map Reduce
      Map Operator Tree:
          TableScan
            alias: t1_n80
            Statistics: Num rows: 6 Data size: 24 Basic stats: COMPLETE Column stats: NONE
            GatherStats: false
            Select Operator
              expressions: key (type: string)
              outputColumnNames: key
              Statistics: Num rows: 6 Data size: 24 Basic stats: COMPLETE Column stats: NONE
              Group By Operator
                aggregations: count()
                keys: key (type: string)
                mode: final
                outputColumnNames: _col0, _col1
                Statistics: Num rows: 3 Data size: 12 Basic stats: COMPLETE Column stats: NONE
                Union
                  Statistics: Num rows: 6 Data size: 24 Basic stats: COMPLETE Column stats: NONE
                  Select Operator
                    expressions: UDFToInteger(_col0) (type: int), UDFToInteger(_col1) (type: int)
                    outputColumnNames: _col0, _col1
                    Statistics: Num rows: 6 Data size: 24 Basic stats: COMPLETE Column stats: NONE
                    File Output Operator
                      compressed: false
                      GlobalTableId: 1
#### A masked pattern was here ####
                      NumFilesPerFileSink: 1
                      Statistics: Num rows: 6 Data size: 24 Basic stats: COMPLETE Column stats: NONE
#### A masked pattern was here ####
                      table:
                          input format: org.apache.hadoop.mapred.TextInputFormat
                          output format: org.apache.hadoop.hive.ql.io.HiveIgnoreKeyTextOutputFormat
                          properties:
                            COLUMN_STATS_ACCURATE {"BASIC_STATS":"true","COLUMN_STATS":{"cnt":"true","key":"true"}}
                            bucket_count -1
                            bucketing_version 2
                            column.name.delimiter ,
                            columns key,cnt
                            columns.comments 
                            columns.types int:int
#### A masked pattern was here ####
                            name default.outputtbl1_n18
                            numFiles 1
                            numRows 5
                            rawDataSize 17
                            serialization.ddl struct outputtbl1_n18 { i32 key, i32 cnt}
                            serialization.format 1
                            serialization.lib org.apache.hadoop.hive.serde2.lazy.LazySimpleSerDe
                            totalSize 22
#### A masked pattern was here ####
                          serde: org.apache.hadoop.hive.serde2.lazy.LazySimpleSerDe
                          name: default.outputtbl1_n18
                      TotalFiles: 1
                      GatherStats: true
                      MultiFileSpray: false
                    Select Operator
                      expressions: _col0 (type: int), _col1 (type: int)
                      outputColumnNames: key, cnt
                      Statistics: Num rows: 6 Data size: 24 Basic stats: COMPLETE Column stats: NONE
                      Group By Operator
                        aggregations: compute_stats(key, 'hll'), compute_stats(cnt, 'hll')
                        mode: hash
                        outputColumnNames: _col0, _col1
                        Statistics: Num rows: 1 Data size: 848 Basic stats: COMPLETE Column stats: NONE
                        Reduce Output Operator
                          null sort order: 
                          sort order: 
                          Statistics: Num rows: 1 Data size: 848 Basic stats: COMPLETE Column stats: NONE
                          tag: -1
                          value expressions: _col0 (type: struct<columntype:string,min:bigint,max:bigint,countnulls:bigint,bitvector:binary>), _col1 (type: struct<columntype:string,min:bigint,max:bigint,countnulls:bigint,bitvector:binary>)
                          auto parallelism: false
          TableScan
            alias: t1_n80
            Statistics: Num rows: 6 Data size: 24 Basic stats: COMPLETE Column stats: NONE
            GatherStats: false
            Select Operator
              expressions: key (type: string)
              outputColumnNames: key
              Statistics: Num rows: 6 Data size: 24 Basic stats: COMPLETE Column stats: NONE
              Group By Operator
                aggregations: count()
                keys: key (type: string)
                mode: final
                outputColumnNames: _col0, _col1
                Statistics: Num rows: 3 Data size: 12 Basic stats: COMPLETE Column stats: NONE
                Union
                  Statistics: Num rows: 6 Data size: 24 Basic stats: COMPLETE Column stats: NONE
                  Select Operator
                    expressions: UDFToInteger(_col0) (type: int), UDFToInteger(_col1) (type: int)
                    outputColumnNames: _col0, _col1
                    Statistics: Num rows: 6 Data size: 24 Basic stats: COMPLETE Column stats: NONE
                    File Output Operator
                      compressed: false
                      GlobalTableId: 1
#### A masked pattern was here ####
                      NumFilesPerFileSink: 1
                      Statistics: Num rows: 6 Data size: 24 Basic stats: COMPLETE Column stats: NONE
#### A masked pattern was here ####
                      table:
                          input format: org.apache.hadoop.mapred.TextInputFormat
                          output format: org.apache.hadoop.hive.ql.io.HiveIgnoreKeyTextOutputFormat
                          properties:
                            COLUMN_STATS_ACCURATE {"BASIC_STATS":"true","COLUMN_STATS":{"cnt":"true","key":"true"}}
                            bucket_count -1
                            bucketing_version 2
                            column.name.delimiter ,
                            columns key,cnt
                            columns.comments 
                            columns.types int:int
#### A masked pattern was here ####
                            name default.outputtbl1_n18
                            numFiles 1
                            numRows 5
                            rawDataSize 17
                            serialization.ddl struct outputtbl1_n18 { i32 key, i32 cnt}
                            serialization.format 1
                            serialization.lib org.apache.hadoop.hive.serde2.lazy.LazySimpleSerDe
                            totalSize 22
#### A masked pattern was here ####
                          serde: org.apache.hadoop.hive.serde2.lazy.LazySimpleSerDe
                          name: default.outputtbl1_n18
                      TotalFiles: 1
                      GatherStats: true
                      MultiFileSpray: false
                    Select Operator
                      expressions: _col0 (type: int), _col1 (type: int)
                      outputColumnNames: key, cnt
                      Statistics: Num rows: 6 Data size: 24 Basic stats: COMPLETE Column stats: NONE
                      Group By Operator
                        aggregations: compute_stats(key, 'hll'), compute_stats(cnt, 'hll')
                        mode: hash
                        outputColumnNames: _col0, _col1
                        Statistics: Num rows: 1 Data size: 848 Basic stats: COMPLETE Column stats: NONE
                        Reduce Output Operator
                          null sort order: 
                          sort order: 
                          Statistics: Num rows: 1 Data size: 848 Basic stats: COMPLETE Column stats: NONE
                          tag: -1
                          value expressions: _col0 (type: struct<columntype:string,min:bigint,max:bigint,countnulls:bigint,bitvector:binary>), _col1 (type: struct<columntype:string,min:bigint,max:bigint,countnulls:bigint,bitvector:binary>)
                          auto parallelism: false
      Path -> Alias:
#### A masked pattern was here ####
      Path -> Partition:
#### A masked pattern was here ####
          Partition
            base file name: t1_n80
            input format: org.apache.hadoop.mapred.TextInputFormat
            output format: org.apache.hadoop.hive.ql.io.HiveIgnoreKeyTextOutputFormat
            properties:
              COLUMN_STATS_ACCURATE {"BASIC_STATS":"true"}
              SORTBUCKETCOLSPREFIX TRUE
              bucket_count 2
              bucket_field_name key
              bucketing_version 2
              column.name.delimiter ,
              columns key,val
              columns.comments 
              columns.types string:string
#### A masked pattern was here ####
              name default.t1_n80
              numFiles 2
              numRows 6
              rawDataSize 24
              serialization.ddl struct t1_n80 { string key, string val}
              serialization.format 1
              serialization.lib org.apache.hadoop.hive.serde2.lazy.LazySimpleSerDe
              totalSize 30
#### A masked pattern was here ####
            serde: org.apache.hadoop.hive.serde2.lazy.LazySimpleSerDe
          
              input format: org.apache.hadoop.mapred.TextInputFormat
              output format: org.apache.hadoop.hive.ql.io.HiveIgnoreKeyTextOutputFormat
              properties:
                COLUMN_STATS_ACCURATE {"BASIC_STATS":"true"}
                SORTBUCKETCOLSPREFIX TRUE
                bucket_count 2
                bucket_field_name key
                bucketing_version 2
                column.name.delimiter ,
                columns key,val
                columns.comments 
                columns.types string:string
#### A masked pattern was here ####
                name default.t1_n80
                numFiles 2
                numRows 6
                rawDataSize 24
                serialization.ddl struct t1_n80 { string key, string val}
                serialization.format 1
                serialization.lib org.apache.hadoop.hive.serde2.lazy.LazySimpleSerDe
                totalSize 30
#### A masked pattern was here ####
              serde: org.apache.hadoop.hive.serde2.lazy.LazySimpleSerDe
              name: default.t1_n80
            name: default.t1_n80
      Truncated Path -> Alias:
        /t1_n80 [$hdt$_0-subquery1:t1_n80, $hdt$_0-subquery2:t1_n80]
      Needs Tagging: false
      Reduce Operator Tree:
        Group By Operator
          aggregations: compute_stats(VALUE._col0), compute_stats(VALUE._col1)
          mode: mergepartial
          outputColumnNames: _col0, _col1
          Statistics: Num rows: 1 Data size: 880 Basic stats: COMPLETE Column stats: NONE
          File Output Operator
            compressed: false
            GlobalTableId: 0
#### A masked pattern was here ####
            NumFilesPerFileSink: 1
            Statistics: Num rows: 1 Data size: 880 Basic stats: COMPLETE Column stats: NONE
#### A masked pattern was here ####
            table:
                input format: org.apache.hadoop.mapred.SequenceFileInputFormat
                output format: org.apache.hadoop.hive.ql.io.HiveSequenceFileOutputFormat
                properties:
                  columns _col0,_col1
                  columns.types struct<columntype:string,min:bigint,max:bigint,countnulls:bigint,numdistinctvalues:bigint,ndvbitvector:binary>:struct<columntype:string,min:bigint,max:bigint,countnulls:bigint,numdistinctvalues:bigint,ndvbitvector:binary>
                  escape.delim \
                  hive.serialization.extend.additional.nesting.levels true
                  serialization.escape.crlf true
                  serialization.format 1
                  serialization.lib org.apache.hadoop.hive.serde2.lazy.LazySimpleSerDe
                serde: org.apache.hadoop.hive.serde2.lazy.LazySimpleSerDe
            TotalFiles: 1
            GatherStats: false
            MultiFileSpray: false

  Stage: Stage-7
    Conditional Operator

  Stage: Stage-4
    Move Operator
      files:
          hdfs directory: true
#### A masked pattern was here ####

  Stage: Stage-0
    Move Operator
      tables:
          replace: true
#### A masked pattern was here ####
          table:
              input format: org.apache.hadoop.mapred.TextInputFormat
              output format: org.apache.hadoop.hive.ql.io.HiveIgnoreKeyTextOutputFormat
              properties:
                COLUMN_STATS_ACCURATE {"BASIC_STATS":"true","COLUMN_STATS":{"cnt":"true","key":"true"}}
                bucket_count -1
                bucketing_version 2
                column.name.delimiter ,
                columns key,cnt
                columns.comments 
                columns.types int:int
#### A masked pattern was here ####
                name default.outputtbl1_n18
                numFiles 1
                numRows 5
                rawDataSize 17
                serialization.ddl struct outputtbl1_n18 { i32 key, i32 cnt}
                serialization.format 1
                serialization.lib org.apache.hadoop.hive.serde2.lazy.LazySimpleSerDe
                totalSize 22
#### A masked pattern was here ####
              serde: org.apache.hadoop.hive.serde2.lazy.LazySimpleSerDe
              name: default.outputtbl1_n18

  Stage: Stage-2
    Stats Work
      Basic Stats Work:
#### A masked pattern was here ####
      Column Stats Desc:
          Columns: key, cnt
          Column Types: int, int
          Table: default.outputtbl1_n18
          Is Table Level Stats: true

  Stage: Stage-3
    Map Reduce
      Map Operator Tree:
          TableScan
            GatherStats: false
            File Output Operator
              compressed: false
              GlobalTableId: 0
#### A masked pattern was here ####
              NumFilesPerFileSink: 1
              table:
                  input format: org.apache.hadoop.mapred.TextInputFormat
                  output format: org.apache.hadoop.hive.ql.io.HiveIgnoreKeyTextOutputFormat
                  properties:
                    COLUMN_STATS_ACCURATE {"BASIC_STATS":"true","COLUMN_STATS":{"cnt":"true","key":"true"}}
                    bucket_count -1
                    bucketing_version 2
                    column.name.delimiter ,
                    columns key,cnt
                    columns.comments 
                    columns.types int:int
#### A masked pattern was here ####
                    name default.outputtbl1_n18
                    numFiles 1
                    numRows 5
                    rawDataSize 17
                    serialization.ddl struct outputtbl1_n18 { i32 key, i32 cnt}
                    serialization.format 1
                    serialization.lib org.apache.hadoop.hive.serde2.lazy.LazySimpleSerDe
                    totalSize 22
#### A masked pattern was here ####
                  serde: org.apache.hadoop.hive.serde2.lazy.LazySimpleSerDe
                  name: default.outputtbl1_n18
              TotalFiles: 1
              GatherStats: false
              MultiFileSpray: false
      Path -> Alias:
#### A masked pattern was here ####
      Path -> Partition:
#### A masked pattern was here ####
          Partition
            base file name: -ext-10002
            input format: org.apache.hadoop.mapred.TextInputFormat
            output format: org.apache.hadoop.hive.ql.io.HiveIgnoreKeyTextOutputFormat
            properties:
              COLUMN_STATS_ACCURATE {"BASIC_STATS":"true","COLUMN_STATS":{"cnt":"true","key":"true"}}
              bucket_count -1
              bucketing_version 2
              column.name.delimiter ,
              columns key,cnt
              columns.comments 
              columns.types int:int
#### A masked pattern was here ####
              name default.outputtbl1_n18
              numFiles 1
              numRows 5
              rawDataSize 17
              serialization.ddl struct outputtbl1_n18 { i32 key, i32 cnt}
              serialization.format 1
              serialization.lib org.apache.hadoop.hive.serde2.lazy.LazySimpleSerDe
              totalSize 22
#### A masked pattern was here ####
            serde: org.apache.hadoop.hive.serde2.lazy.LazySimpleSerDe
          
              input format: org.apache.hadoop.mapred.TextInputFormat
              output format: org.apache.hadoop.hive.ql.io.HiveIgnoreKeyTextOutputFormat
              properties:
                COLUMN_STATS_ACCURATE {"BASIC_STATS":"true","COLUMN_STATS":{"cnt":"true","key":"true"}}
                bucket_count -1
                bucketing_version 2
                column.name.delimiter ,
                columns key,cnt
                columns.comments 
                columns.types int:int
#### A masked pattern was here ####
                name default.outputtbl1_n18
                numFiles 1
                numRows 5
                rawDataSize 17
                serialization.ddl struct outputtbl1_n18 { i32 key, i32 cnt}
                serialization.format 1
                serialization.lib org.apache.hadoop.hive.serde2.lazy.LazySimpleSerDe
                totalSize 22
#### A masked pattern was here ####
              serde: org.apache.hadoop.hive.serde2.lazy.LazySimpleSerDe
              name: default.outputtbl1_n18
            name: default.outputtbl1_n18
      Truncated Path -> Alias:
#### A masked pattern was here ####

  Stage: Stage-5
    Map Reduce
      Map Operator Tree:
          TableScan
            GatherStats: false
            File Output Operator
              compressed: false
              GlobalTableId: 0
#### A masked pattern was here ####
              NumFilesPerFileSink: 1
              table:
                  input format: org.apache.hadoop.mapred.TextInputFormat
                  output format: org.apache.hadoop.hive.ql.io.HiveIgnoreKeyTextOutputFormat
                  properties:
                    COLUMN_STATS_ACCURATE {"BASIC_STATS":"true","COLUMN_STATS":{"cnt":"true","key":"true"}}
                    bucket_count -1
                    bucketing_version 2
                    column.name.delimiter ,
                    columns key,cnt
                    columns.comments 
                    columns.types int:int
#### A masked pattern was here ####
                    name default.outputtbl1_n18
                    numFiles 1
                    numRows 5
                    rawDataSize 17
                    serialization.ddl struct outputtbl1_n18 { i32 key, i32 cnt}
                    serialization.format 1
                    serialization.lib org.apache.hadoop.hive.serde2.lazy.LazySimpleSerDe
                    totalSize 22
#### A masked pattern was here ####
                  serde: org.apache.hadoop.hive.serde2.lazy.LazySimpleSerDe
                  name: default.outputtbl1_n18
              TotalFiles: 1
              GatherStats: false
              MultiFileSpray: false
      Path -> Alias:
#### A masked pattern was here ####
      Path -> Partition:
#### A masked pattern was here ####
          Partition
            base file name: -ext-10002
            input format: org.apache.hadoop.mapred.TextInputFormat
            output format: org.apache.hadoop.hive.ql.io.HiveIgnoreKeyTextOutputFormat
            properties:
              COLUMN_STATS_ACCURATE {"BASIC_STATS":"true","COLUMN_STATS":{"cnt":"true","key":"true"}}
              bucket_count -1
              bucketing_version 2
              column.name.delimiter ,
              columns key,cnt
              columns.comments 
              columns.types int:int
#### A masked pattern was here ####
              name default.outputtbl1_n18
              numFiles 1
              numRows 5
              rawDataSize 17
              serialization.ddl struct outputtbl1_n18 { i32 key, i32 cnt}
              serialization.format 1
              serialization.lib org.apache.hadoop.hive.serde2.lazy.LazySimpleSerDe
              totalSize 22
#### A masked pattern was here ####
            serde: org.apache.hadoop.hive.serde2.lazy.LazySimpleSerDe
          
              input format: org.apache.hadoop.mapred.TextInputFormat
              output format: org.apache.hadoop.hive.ql.io.HiveIgnoreKeyTextOutputFormat
              properties:
                COLUMN_STATS_ACCURATE {"BASIC_STATS":"true","COLUMN_STATS":{"cnt":"true","key":"true"}}
                bucket_count -1
                bucketing_version 2
                column.name.delimiter ,
                columns key,cnt
                columns.comments 
                columns.types int:int
#### A masked pattern was here ####
                name default.outputtbl1_n18
                numFiles 1
                numRows 5
                rawDataSize 17
                serialization.ddl struct outputtbl1_n18 { i32 key, i32 cnt}
                serialization.format 1
                serialization.lib org.apache.hadoop.hive.serde2.lazy.LazySimpleSerDe
                totalSize 22
#### A masked pattern was here ####
              serde: org.apache.hadoop.hive.serde2.lazy.LazySimpleSerDe
              name: default.outputtbl1_n18
            name: default.outputtbl1_n18
      Truncated Path -> Alias:
#### A masked pattern was here ####

  Stage: Stage-6
    Move Operator
      files:
          hdfs directory: true
#### A masked pattern was here ####

PREHOOK: query: INSERT OVERWRITE TABLE outputTbl1_n18
SELECT * FROM (
SELECT key, count(1) FROM T1_n80 GROUP BY key
  UNION ALL
SELECT key, count(1) FROM T1_n80 GROUP BY key
) subq1
PREHOOK: type: QUERY
PREHOOK: Input: default@t1_n80
PREHOOK: Output: default@outputtbl1_n18
POSTHOOK: query: INSERT OVERWRITE TABLE outputTbl1_n18
SELECT * FROM (
SELECT key, count(1) FROM T1_n80 GROUP BY key
  UNION ALL
SELECT key, count(1) FROM T1_n80 GROUP BY key
) subq1
POSTHOOK: type: QUERY
POSTHOOK: Input: default@t1_n80
POSTHOOK: Output: default@outputtbl1_n18
POSTHOOK: Lineage: outputtbl1_n18.cnt EXPRESSION [(t1_n80)t1_n80.null, ]
POSTHOOK: Lineage: outputtbl1_n18.key EXPRESSION [(t1_n80)t1_n80.FieldSchema(name:key, type:string, comment:null), ]
PREHOOK: query: SELECT * FROM outputTbl1_n18
PREHOOK: type: QUERY
PREHOOK: Input: default@outputtbl1_n18
#### A masked pattern was here ####
POSTHOOK: query: SELECT * FROM outputTbl1_n18
POSTHOOK: type: QUERY
POSTHOOK: Input: default@outputtbl1_n18
#### A masked pattern was here ####
1	1
1	1
2	1
2	1
3	1
3	1
7	1
7	1
8	2
8	2
PREHOOK: query: EXPLAIN EXTENDED
INSERT OVERWRITE TABLE outputTbl1_n18
SELECT * FROM (
SELECT key, count(1) FROM T1_n80 GROUP BY key
  UNION ALL
SELECT cast(key + key as string) as key, count(1) FROM T1_n80 GROUP BY key + key
) subq1
PREHOOK: type: QUERY
PREHOOK: Input: default@t1_n80
PREHOOK: Output: default@outputtbl1_n18
POSTHOOK: query: EXPLAIN EXTENDED
INSERT OVERWRITE TABLE outputTbl1_n18
SELECT * FROM (
SELECT key, count(1) FROM T1_n80 GROUP BY key
  UNION ALL
SELECT cast(key + key as string) as key, count(1) FROM T1_n80 GROUP BY key + key
) subq1
POSTHOOK: type: QUERY
POSTHOOK: Input: default@t1_n80
POSTHOOK: Output: default@outputtbl1_n18
<<<<<<< HEAD
=======
OPTIMIZED SQL: SELECT `key`, COUNT(*) AS `$f1`
FROM `default`.`t1_n80`
GROUP BY `key`
UNION ALL
SELECT CAST(CAST(`key` AS DOUBLE) + CAST(`key` AS DOUBLE) AS STRING) AS `key`, COUNT(*) AS `_o__c1`
FROM `default`.`t1_n80`
GROUP BY CAST(`key` AS DOUBLE) + CAST(`key` AS DOUBLE)
>>>>>>> 720a0f27
STAGE DEPENDENCIES:
  Stage-9 is a root stage
  Stage-2 depends on stages: Stage-9
  Stage-8 depends on stages: Stage-2 , consists of Stage-5, Stage-4, Stage-6
  Stage-5
  Stage-0 depends on stages: Stage-5, Stage-4, Stage-7
  Stage-3 depends on stages: Stage-0
  Stage-4
  Stage-6
  Stage-7 depends on stages: Stage-6

STAGE PLANS:
  Stage: Stage-9
    Map Reduce
      Map Operator Tree:
          TableScan
            alias: t1_n80
            Statistics: Num rows: 6 Data size: 24 Basic stats: COMPLETE Column stats: NONE
            GatherStats: false
            Select Operator
              expressions: (UDFToDouble(key) + UDFToDouble(key)) (type: double)
              outputColumnNames: _col0
              Statistics: Num rows: 6 Data size: 24 Basic stats: COMPLETE Column stats: NONE
              Group By Operator
                aggregations: count()
                keys: _col0 (type: double)
                mode: hash
                outputColumnNames: _col0, _col1
                Statistics: Num rows: 6 Data size: 24 Basic stats: COMPLETE Column stats: NONE
                Reduce Output Operator
                  key expressions: _col0 (type: double)
                  null sort order: a
                  sort order: +
                  Map-reduce partition columns: _col0 (type: double)
                  Statistics: Num rows: 6 Data size: 24 Basic stats: COMPLETE Column stats: NONE
                  tag: -1
                  value expressions: _col1 (type: bigint)
                  auto parallelism: false
      Execution mode: vectorized
      Path -> Alias:
#### A masked pattern was here ####
      Path -> Partition:
#### A masked pattern was here ####
          Partition
            base file name: t1_n80
            input format: org.apache.hadoop.mapred.TextInputFormat
            output format: org.apache.hadoop.hive.ql.io.HiveIgnoreKeyTextOutputFormat
            properties:
              COLUMN_STATS_ACCURATE {"BASIC_STATS":"true"}
              SORTBUCKETCOLSPREFIX TRUE
              bucket_count 2
              bucket_field_name key
              bucketing_version 2
              column.name.delimiter ,
              columns key,val
              columns.comments 
              columns.types string:string
#### A masked pattern was here ####
              name default.t1_n80
              numFiles 2
              numRows 6
              rawDataSize 24
              serialization.ddl struct t1_n80 { string key, string val}
              serialization.format 1
              serialization.lib org.apache.hadoop.hive.serde2.lazy.LazySimpleSerDe
              totalSize 30
#### A masked pattern was here ####
            serde: org.apache.hadoop.hive.serde2.lazy.LazySimpleSerDe
          
              input format: org.apache.hadoop.mapred.TextInputFormat
              output format: org.apache.hadoop.hive.ql.io.HiveIgnoreKeyTextOutputFormat
              properties:
                COLUMN_STATS_ACCURATE {"BASIC_STATS":"true"}
                SORTBUCKETCOLSPREFIX TRUE
                bucket_count 2
                bucket_field_name key
                bucketing_version 2
                column.name.delimiter ,
                columns key,val
                columns.comments 
                columns.types string:string
#### A masked pattern was here ####
                name default.t1_n80
                numFiles 2
                numRows 6
                rawDataSize 24
                serialization.ddl struct t1_n80 { string key, string val}
                serialization.format 1
                serialization.lib org.apache.hadoop.hive.serde2.lazy.LazySimpleSerDe
                totalSize 30
#### A masked pattern was here ####
              serde: org.apache.hadoop.hive.serde2.lazy.LazySimpleSerDe
              name: default.t1_n80
            name: default.t1_n80
      Truncated Path -> Alias:
        /t1_n80 [$hdt$_0-subquery2:$hdt$_0:t1_n80]
      Needs Tagging: false
      Reduce Operator Tree:
        Group By Operator
          aggregations: count(VALUE._col0)
          keys: KEY._col0 (type: double)
          mode: mergepartial
          outputColumnNames: _col0, _col1
          Statistics: Num rows: 3 Data size: 12 Basic stats: COMPLETE Column stats: NONE
          Select Operator
            expressions: UDFToString(_col0) (type: string), _col1 (type: bigint)
            outputColumnNames: _col0, _col1
            Statistics: Num rows: 3 Data size: 12 Basic stats: COMPLETE Column stats: NONE
            File Output Operator
              compressed: false
              GlobalTableId: 0
#### A masked pattern was here ####
              NumFilesPerFileSink: 1
              table:
                  input format: org.apache.hadoop.mapred.SequenceFileInputFormat
                  output format: org.apache.hadoop.hive.ql.io.HiveSequenceFileOutputFormat
                  properties:
                    column.name.delimiter ,
                    columns _col0,_col1
                    columns.types string,bigint
                    escape.delim \
                    serialization.lib org.apache.hadoop.hive.serde2.lazybinary.LazyBinarySerDe
                  serde: org.apache.hadoop.hive.serde2.lazybinary.LazyBinarySerDe
              TotalFiles: 1
              GatherStats: false
              MultiFileSpray: false

  Stage: Stage-2
    Map Reduce
      Map Operator Tree:
          TableScan
            alias: t1_n80
            Statistics: Num rows: 6 Data size: 24 Basic stats: COMPLETE Column stats: NONE
            GatherStats: false
            Select Operator
              expressions: key (type: string)
              outputColumnNames: key
              Statistics: Num rows: 6 Data size: 24 Basic stats: COMPLETE Column stats: NONE
              Group By Operator
                aggregations: count()
                keys: key (type: string)
                mode: final
                outputColumnNames: _col0, _col1
                Statistics: Num rows: 3 Data size: 12 Basic stats: COMPLETE Column stats: NONE
                Union
                  Statistics: Num rows: 6 Data size: 24 Basic stats: COMPLETE Column stats: NONE
                  Select Operator
                    expressions: UDFToInteger(_col0) (type: int), UDFToInteger(_col1) (type: int)
                    outputColumnNames: _col0, _col1
                    Statistics: Num rows: 6 Data size: 24 Basic stats: COMPLETE Column stats: NONE
                    File Output Operator
                      compressed: false
                      GlobalTableId: 1
#### A masked pattern was here ####
                      NumFilesPerFileSink: 1
                      Statistics: Num rows: 6 Data size: 24 Basic stats: COMPLETE Column stats: NONE
#### A masked pattern was here ####
                      table:
                          input format: org.apache.hadoop.mapred.TextInputFormat
                          output format: org.apache.hadoop.hive.ql.io.HiveIgnoreKeyTextOutputFormat
                          properties:
                            COLUMN_STATS_ACCURATE {"BASIC_STATS":"true","COLUMN_STATS":{"cnt":"true","key":"true"}}
                            bucket_count -1
                            bucketing_version 2
                            column.name.delimiter ,
                            columns key,cnt
                            columns.comments 
                            columns.types int:int
#### A masked pattern was here ####
                            name default.outputtbl1_n18
                            numFiles 1
                            numRows 10
                            rawDataSize 30
                            serialization.ddl struct outputtbl1_n18 { i32 key, i32 cnt}
                            serialization.format 1
                            serialization.lib org.apache.hadoop.hive.serde2.lazy.LazySimpleSerDe
                            totalSize 40
#### A masked pattern was here ####
                          serde: org.apache.hadoop.hive.serde2.lazy.LazySimpleSerDe
                          name: default.outputtbl1_n18
                      TotalFiles: 1
                      GatherStats: true
                      MultiFileSpray: false
                    Select Operator
                      expressions: _col0 (type: int), _col1 (type: int)
                      outputColumnNames: key, cnt
                      Statistics: Num rows: 6 Data size: 24 Basic stats: COMPLETE Column stats: NONE
                      Group By Operator
                        aggregations: compute_stats(key, 'hll'), compute_stats(cnt, 'hll')
                        mode: hash
                        outputColumnNames: _col0, _col1
                        Statistics: Num rows: 1 Data size: 848 Basic stats: COMPLETE Column stats: NONE
                        Reduce Output Operator
                          null sort order: 
                          sort order: 
                          Statistics: Num rows: 1 Data size: 848 Basic stats: COMPLETE Column stats: NONE
                          tag: -1
                          value expressions: _col0 (type: struct<columntype:string,min:bigint,max:bigint,countnulls:bigint,bitvector:binary>), _col1 (type: struct<columntype:string,min:bigint,max:bigint,countnulls:bigint,bitvector:binary>)
                          auto parallelism: false
          TableScan
            GatherStats: false
            Union
              Statistics: Num rows: 6 Data size: 24 Basic stats: COMPLETE Column stats: NONE
              Select Operator
                expressions: UDFToInteger(_col0) (type: int), UDFToInteger(_col1) (type: int)
                outputColumnNames: _col0, _col1
                Statistics: Num rows: 6 Data size: 24 Basic stats: COMPLETE Column stats: NONE
                File Output Operator
                  compressed: false
                  GlobalTableId: 1
#### A masked pattern was here ####
                  NumFilesPerFileSink: 1
                  Statistics: Num rows: 6 Data size: 24 Basic stats: COMPLETE Column stats: NONE
#### A masked pattern was here ####
                  table:
                      input format: org.apache.hadoop.mapred.TextInputFormat
                      output format: org.apache.hadoop.hive.ql.io.HiveIgnoreKeyTextOutputFormat
                      properties:
                        COLUMN_STATS_ACCURATE {"BASIC_STATS":"true","COLUMN_STATS":{"cnt":"true","key":"true"}}
                        bucket_count -1
                        bucketing_version 2
                        column.name.delimiter ,
                        columns key,cnt
                        columns.comments 
                        columns.types int:int
#### A masked pattern was here ####
                        name default.outputtbl1_n18
                        numFiles 1
                        numRows 10
                        rawDataSize 30
                        serialization.ddl struct outputtbl1_n18 { i32 key, i32 cnt}
                        serialization.format 1
                        serialization.lib org.apache.hadoop.hive.serde2.lazy.LazySimpleSerDe
                        totalSize 40
#### A masked pattern was here ####
                      serde: org.apache.hadoop.hive.serde2.lazy.LazySimpleSerDe
                      name: default.outputtbl1_n18
                  TotalFiles: 1
                  GatherStats: true
                  MultiFileSpray: false
                Select Operator
                  expressions: _col0 (type: int), _col1 (type: int)
                  outputColumnNames: key, cnt
                  Statistics: Num rows: 6 Data size: 24 Basic stats: COMPLETE Column stats: NONE
                  Group By Operator
                    aggregations: compute_stats(key, 'hll'), compute_stats(cnt, 'hll')
                    mode: hash
                    outputColumnNames: _col0, _col1
                    Statistics: Num rows: 1 Data size: 848 Basic stats: COMPLETE Column stats: NONE
                    Reduce Output Operator
                      null sort order: 
                      sort order: 
                      Statistics: Num rows: 1 Data size: 848 Basic stats: COMPLETE Column stats: NONE
                      tag: -1
                      value expressions: _col0 (type: struct<columntype:string,min:bigint,max:bigint,countnulls:bigint,bitvector:binary>), _col1 (type: struct<columntype:string,min:bigint,max:bigint,countnulls:bigint,bitvector:binary>)
                      auto parallelism: false
      Path -> Alias:
#### A masked pattern was here ####
      Path -> Partition:
#### A masked pattern was here ####
          Partition
            base file name: -mr-10003
            input format: org.apache.hadoop.mapred.SequenceFileInputFormat
            output format: org.apache.hadoop.hive.ql.io.HiveSequenceFileOutputFormat
            properties:
              column.name.delimiter ,
              columns _col0,_col1
              columns.types string,bigint
              escape.delim \
              serialization.lib org.apache.hadoop.hive.serde2.lazybinary.LazyBinarySerDe
            serde: org.apache.hadoop.hive.serde2.lazybinary.LazyBinarySerDe
          
              input format: org.apache.hadoop.mapred.SequenceFileInputFormat
              output format: org.apache.hadoop.hive.ql.io.HiveSequenceFileOutputFormat
              properties:
                column.name.delimiter ,
                columns _col0,_col1
                columns.types string,bigint
                escape.delim \
                serialization.lib org.apache.hadoop.hive.serde2.lazybinary.LazyBinarySerDe
              serde: org.apache.hadoop.hive.serde2.lazybinary.LazyBinarySerDe
#### A masked pattern was here ####
          Partition
            base file name: t1_n80
            input format: org.apache.hadoop.mapred.TextInputFormat
            output format: org.apache.hadoop.hive.ql.io.HiveIgnoreKeyTextOutputFormat
            properties:
              COLUMN_STATS_ACCURATE {"BASIC_STATS":"true"}
              SORTBUCKETCOLSPREFIX TRUE
              bucket_count 2
              bucket_field_name key
              bucketing_version 2
              column.name.delimiter ,
              columns key,val
              columns.comments 
              columns.types string:string
#### A masked pattern was here ####
              name default.t1_n80
              numFiles 2
              numRows 6
              rawDataSize 24
              serialization.ddl struct t1_n80 { string key, string val}
              serialization.format 1
              serialization.lib org.apache.hadoop.hive.serde2.lazy.LazySimpleSerDe
              totalSize 30
#### A masked pattern was here ####
            serde: org.apache.hadoop.hive.serde2.lazy.LazySimpleSerDe
          
              input format: org.apache.hadoop.mapred.TextInputFormat
              output format: org.apache.hadoop.hive.ql.io.HiveIgnoreKeyTextOutputFormat
              properties:
                COLUMN_STATS_ACCURATE {"BASIC_STATS":"true"}
                SORTBUCKETCOLSPREFIX TRUE
                bucket_count 2
                bucket_field_name key
                bucketing_version 2
                column.name.delimiter ,
                columns key,val
                columns.comments 
                columns.types string:string
#### A masked pattern was here ####
                name default.t1_n80
                numFiles 2
                numRows 6
                rawDataSize 24
                serialization.ddl struct t1_n80 { string key, string val}
                serialization.format 1
                serialization.lib org.apache.hadoop.hive.serde2.lazy.LazySimpleSerDe
                totalSize 30
#### A masked pattern was here ####
              serde: org.apache.hadoop.hive.serde2.lazy.LazySimpleSerDe
              name: default.t1_n80
            name: default.t1_n80
      Truncated Path -> Alias:
        /t1_n80 [$hdt$_0-subquery1:t1_n80]
#### A masked pattern was here ####
      Needs Tagging: false
      Reduce Operator Tree:
        Group By Operator
          aggregations: compute_stats(VALUE._col0), compute_stats(VALUE._col1)
          mode: mergepartial
          outputColumnNames: _col0, _col1
          Statistics: Num rows: 1 Data size: 880 Basic stats: COMPLETE Column stats: NONE
          File Output Operator
            compressed: false
            GlobalTableId: 0
#### A masked pattern was here ####
            NumFilesPerFileSink: 1
            Statistics: Num rows: 1 Data size: 880 Basic stats: COMPLETE Column stats: NONE
#### A masked pattern was here ####
            table:
                input format: org.apache.hadoop.mapred.SequenceFileInputFormat
                output format: org.apache.hadoop.hive.ql.io.HiveSequenceFileOutputFormat
                properties:
                  columns _col0,_col1
                  columns.types struct<columntype:string,min:bigint,max:bigint,countnulls:bigint,numdistinctvalues:bigint,ndvbitvector:binary>:struct<columntype:string,min:bigint,max:bigint,countnulls:bigint,numdistinctvalues:bigint,ndvbitvector:binary>
                  escape.delim \
                  hive.serialization.extend.additional.nesting.levels true
                  serialization.escape.crlf true
                  serialization.format 1
                  serialization.lib org.apache.hadoop.hive.serde2.lazy.LazySimpleSerDe
                serde: org.apache.hadoop.hive.serde2.lazy.LazySimpleSerDe
            TotalFiles: 1
            GatherStats: false
            MultiFileSpray: false

  Stage: Stage-8
    Conditional Operator

  Stage: Stage-5
    Move Operator
      files:
          hdfs directory: true
#### A masked pattern was here ####

  Stage: Stage-0
    Move Operator
      tables:
          replace: true
#### A masked pattern was here ####
          table:
              input format: org.apache.hadoop.mapred.TextInputFormat
              output format: org.apache.hadoop.hive.ql.io.HiveIgnoreKeyTextOutputFormat
              properties:
                COLUMN_STATS_ACCURATE {"BASIC_STATS":"true","COLUMN_STATS":{"cnt":"true","key":"true"}}
                bucket_count -1
                bucketing_version 2
                column.name.delimiter ,
                columns key,cnt
                columns.comments 
                columns.types int:int
#### A masked pattern was here ####
                name default.outputtbl1_n18
                numFiles 1
                numRows 10
                rawDataSize 30
                serialization.ddl struct outputtbl1_n18 { i32 key, i32 cnt}
                serialization.format 1
                serialization.lib org.apache.hadoop.hive.serde2.lazy.LazySimpleSerDe
                totalSize 40
#### A masked pattern was here ####
              serde: org.apache.hadoop.hive.serde2.lazy.LazySimpleSerDe
              name: default.outputtbl1_n18

  Stage: Stage-3
    Stats Work
      Basic Stats Work:
#### A masked pattern was here ####
      Column Stats Desc:
          Columns: key, cnt
          Column Types: int, int
          Table: default.outputtbl1_n18
          Is Table Level Stats: true

  Stage: Stage-4
    Map Reduce
      Map Operator Tree:
          TableScan
            GatherStats: false
            File Output Operator
              compressed: false
              GlobalTableId: 0
#### A masked pattern was here ####
              NumFilesPerFileSink: 1
              table:
                  input format: org.apache.hadoop.mapred.TextInputFormat
                  output format: org.apache.hadoop.hive.ql.io.HiveIgnoreKeyTextOutputFormat
                  properties:
                    COLUMN_STATS_ACCURATE {"BASIC_STATS":"true","COLUMN_STATS":{"cnt":"true","key":"true"}}
                    bucket_count -1
                    bucketing_version 2
                    column.name.delimiter ,
                    columns key,cnt
                    columns.comments 
                    columns.types int:int
#### A masked pattern was here ####
                    name default.outputtbl1_n18
                    numFiles 1
                    numRows 10
                    rawDataSize 30
                    serialization.ddl struct outputtbl1_n18 { i32 key, i32 cnt}
                    serialization.format 1
                    serialization.lib org.apache.hadoop.hive.serde2.lazy.LazySimpleSerDe
                    totalSize 40
#### A masked pattern was here ####
                  serde: org.apache.hadoop.hive.serde2.lazy.LazySimpleSerDe
                  name: default.outputtbl1_n18
              TotalFiles: 1
              GatherStats: false
              MultiFileSpray: false
      Path -> Alias:
#### A masked pattern was here ####
      Path -> Partition:
#### A masked pattern was here ####
          Partition
            base file name: -ext-10002
            input format: org.apache.hadoop.mapred.TextInputFormat
            output format: org.apache.hadoop.hive.ql.io.HiveIgnoreKeyTextOutputFormat
            properties:
              COLUMN_STATS_ACCURATE {"BASIC_STATS":"true","COLUMN_STATS":{"cnt":"true","key":"true"}}
              bucket_count -1
              bucketing_version 2
              column.name.delimiter ,
              columns key,cnt
              columns.comments 
              columns.types int:int
#### A masked pattern was here ####
              name default.outputtbl1_n18
              numFiles 1
              numRows 10
              rawDataSize 30
              serialization.ddl struct outputtbl1_n18 { i32 key, i32 cnt}
              serialization.format 1
              serialization.lib org.apache.hadoop.hive.serde2.lazy.LazySimpleSerDe
              totalSize 40
#### A masked pattern was here ####
            serde: org.apache.hadoop.hive.serde2.lazy.LazySimpleSerDe
          
              input format: org.apache.hadoop.mapred.TextInputFormat
              output format: org.apache.hadoop.hive.ql.io.HiveIgnoreKeyTextOutputFormat
              properties:
                COLUMN_STATS_ACCURATE {"BASIC_STATS":"true","COLUMN_STATS":{"cnt":"true","key":"true"}}
                bucket_count -1
                bucketing_version 2
                column.name.delimiter ,
                columns key,cnt
                columns.comments 
                columns.types int:int
#### A masked pattern was here ####
                name default.outputtbl1_n18
                numFiles 1
                numRows 10
                rawDataSize 30
                serialization.ddl struct outputtbl1_n18 { i32 key, i32 cnt}
                serialization.format 1
                serialization.lib org.apache.hadoop.hive.serde2.lazy.LazySimpleSerDe
                totalSize 40
#### A masked pattern was here ####
              serde: org.apache.hadoop.hive.serde2.lazy.LazySimpleSerDe
              name: default.outputtbl1_n18
            name: default.outputtbl1_n18
      Truncated Path -> Alias:
#### A masked pattern was here ####

  Stage: Stage-6
    Map Reduce
      Map Operator Tree:
          TableScan
            GatherStats: false
            File Output Operator
              compressed: false
              GlobalTableId: 0
#### A masked pattern was here ####
              NumFilesPerFileSink: 1
              table:
                  input format: org.apache.hadoop.mapred.TextInputFormat
                  output format: org.apache.hadoop.hive.ql.io.HiveIgnoreKeyTextOutputFormat
                  properties:
                    COLUMN_STATS_ACCURATE {"BASIC_STATS":"true","COLUMN_STATS":{"cnt":"true","key":"true"}}
                    bucket_count -1
                    bucketing_version 2
                    column.name.delimiter ,
                    columns key,cnt
                    columns.comments 
                    columns.types int:int
#### A masked pattern was here ####
                    name default.outputtbl1_n18
                    numFiles 1
                    numRows 10
                    rawDataSize 30
                    serialization.ddl struct outputtbl1_n18 { i32 key, i32 cnt}
                    serialization.format 1
                    serialization.lib org.apache.hadoop.hive.serde2.lazy.LazySimpleSerDe
                    totalSize 40
#### A masked pattern was here ####
                  serde: org.apache.hadoop.hive.serde2.lazy.LazySimpleSerDe
                  name: default.outputtbl1_n18
              TotalFiles: 1
              GatherStats: false
              MultiFileSpray: false
      Path -> Alias:
#### A masked pattern was here ####
      Path -> Partition:
#### A masked pattern was here ####
          Partition
            base file name: -ext-10002
            input format: org.apache.hadoop.mapred.TextInputFormat
            output format: org.apache.hadoop.hive.ql.io.HiveIgnoreKeyTextOutputFormat
            properties:
              COLUMN_STATS_ACCURATE {"BASIC_STATS":"true","COLUMN_STATS":{"cnt":"true","key":"true"}}
              bucket_count -1
              bucketing_version 2
              column.name.delimiter ,
              columns key,cnt
              columns.comments 
              columns.types int:int
#### A masked pattern was here ####
              name default.outputtbl1_n18
              numFiles 1
              numRows 10
              rawDataSize 30
              serialization.ddl struct outputtbl1_n18 { i32 key, i32 cnt}
              serialization.format 1
              serialization.lib org.apache.hadoop.hive.serde2.lazy.LazySimpleSerDe
              totalSize 40
#### A masked pattern was here ####
            serde: org.apache.hadoop.hive.serde2.lazy.LazySimpleSerDe
          
              input format: org.apache.hadoop.mapred.TextInputFormat
              output format: org.apache.hadoop.hive.ql.io.HiveIgnoreKeyTextOutputFormat
              properties:
                COLUMN_STATS_ACCURATE {"BASIC_STATS":"true","COLUMN_STATS":{"cnt":"true","key":"true"}}
                bucket_count -1
                bucketing_version 2
                column.name.delimiter ,
                columns key,cnt
                columns.comments 
                columns.types int:int
#### A masked pattern was here ####
                name default.outputtbl1_n18
                numFiles 1
                numRows 10
                rawDataSize 30
                serialization.ddl struct outputtbl1_n18 { i32 key, i32 cnt}
                serialization.format 1
                serialization.lib org.apache.hadoop.hive.serde2.lazy.LazySimpleSerDe
                totalSize 40
#### A masked pattern was here ####
              serde: org.apache.hadoop.hive.serde2.lazy.LazySimpleSerDe
              name: default.outputtbl1_n18
            name: default.outputtbl1_n18
      Truncated Path -> Alias:
#### A masked pattern was here ####

  Stage: Stage-7
    Move Operator
      files:
          hdfs directory: true
#### A masked pattern was here ####

PREHOOK: query: INSERT OVERWRITE TABLE outputTbl1_n18
SELECT * FROM (
SELECT key, count(1) as cnt FROM T1_n80 GROUP BY key
  UNION ALL
SELECT cast(key + key as string) as key, count(1) as cnt FROM T1_n80 GROUP BY key + key
) subq1
PREHOOK: type: QUERY
PREHOOK: Input: default@t1_n80
PREHOOK: Output: default@outputtbl1_n18
POSTHOOK: query: INSERT OVERWRITE TABLE outputTbl1_n18
SELECT * FROM (
SELECT key, count(1) as cnt FROM T1_n80 GROUP BY key
  UNION ALL
SELECT cast(key + key as string) as key, count(1) as cnt FROM T1_n80 GROUP BY key + key
) subq1
POSTHOOK: type: QUERY
POSTHOOK: Input: default@t1_n80
POSTHOOK: Output: default@outputtbl1_n18
POSTHOOK: Lineage: outputtbl1_n18.cnt EXPRESSION [(t1_n80)t1_n80.null, ]
POSTHOOK: Lineage: outputtbl1_n18.key EXPRESSION [(t1_n80)t1_n80.FieldSchema(name:key, type:string, comment:null), ]
PREHOOK: query: SELECT * FROM outputTbl1_n18
PREHOOK: type: QUERY
PREHOOK: Input: default@outputtbl1_n18
#### A masked pattern was here ####
POSTHOOK: query: SELECT * FROM outputTbl1_n18
POSTHOOK: type: QUERY
POSTHOOK: Input: default@outputtbl1_n18
#### A masked pattern was here ####
1	1
14	1
16	2
2	1
2	1
3	1
4	1
6	1
7	1
8	2
PREHOOK: query: EXPLAIN EXTENDED 
INSERT OVERWRITE TABLE outputTbl1_n18
SELECT subq1.key, subq1.cnt+subq2.cnt FROM 
(SELECT key, count(1) as cnt FROM T1_n80 GROUP BY key) subq1
JOIN
(SELECT key, count(1) as cnt FROM T1_n80 GROUP BY key) subq2
ON subq1.key = subq2.key
PREHOOK: type: QUERY
PREHOOK: Input: default@t1_n80
PREHOOK: Output: default@outputtbl1_n18
POSTHOOK: query: EXPLAIN EXTENDED 
INSERT OVERWRITE TABLE outputTbl1_n18
SELECT subq1.key, subq1.cnt+subq2.cnt FROM 
(SELECT key, count(1) as cnt FROM T1_n80 GROUP BY key) subq1
JOIN
(SELECT key, count(1) as cnt FROM T1_n80 GROUP BY key) subq2
ON subq1.key = subq2.key
POSTHOOK: type: QUERY
POSTHOOK: Input: default@t1_n80
POSTHOOK: Output: default@outputtbl1_n18
<<<<<<< HEAD
=======
OPTIMIZED SQL: SELECT `t0`.`key`, `t0`.`$f1` + `t2`.`$f1` AS `_o__c1`
FROM (SELECT `key`, COUNT(*) AS `$f1`
FROM `default`.`t1_n80`
WHERE `key` IS NOT NULL
GROUP BY `key`) AS `t0`
INNER JOIN (SELECT `key`, COUNT(*) AS `$f1`
FROM `default`.`t1_n80`
WHERE `key` IS NOT NULL
GROUP BY `key`) AS `t2` ON `t0`.`key` = `t2`.`key`
>>>>>>> 720a0f27
STAGE DEPENDENCIES:
  Stage-1 is a root stage
  Stage-0 depends on stages: Stage-1
  Stage-2 depends on stages: Stage-0, Stage-3
  Stage-3 depends on stages: Stage-1

STAGE PLANS:
  Stage: Stage-1
    Map Reduce
      Map Operator Tree:
          TableScan
            alias: t1_n80
            Statistics: Num rows: 6 Data size: 24 Basic stats: COMPLETE Column stats: NONE
            GatherStats: false
            Filter Operator
              isSamplingPred: false
              predicate: key is not null (type: boolean)
              Statistics: Num rows: 6 Data size: 24 Basic stats: COMPLETE Column stats: NONE
              Group By Operator
                aggregations: count()
                keys: key (type: string)
                mode: final
                outputColumnNames: _col0, _col1
                Statistics: Num rows: 3 Data size: 12 Basic stats: COMPLETE Column stats: NONE
                Reduce Output Operator
                  key expressions: _col0 (type: string)
                  null sort order: a
                  sort order: +
                  Map-reduce partition columns: _col0 (type: string)
                  Statistics: Num rows: 3 Data size: 12 Basic stats: COMPLETE Column stats: NONE
                  tag: 0
                  value expressions: _col1 (type: bigint)
                  auto parallelism: false
          TableScan
            alias: t1_n80
            Statistics: Num rows: 6 Data size: 24 Basic stats: COMPLETE Column stats: NONE
            GatherStats: false
            Filter Operator
              isSamplingPred: false
              predicate: key is not null (type: boolean)
              Statistics: Num rows: 6 Data size: 24 Basic stats: COMPLETE Column stats: NONE
              Group By Operator
                aggregations: count()
                keys: key (type: string)
                mode: final
                outputColumnNames: _col0, _col1
                Statistics: Num rows: 3 Data size: 12 Basic stats: COMPLETE Column stats: NONE
                Reduce Output Operator
                  key expressions: _col0 (type: string)
                  null sort order: a
                  sort order: +
                  Map-reduce partition columns: _col0 (type: string)
                  Statistics: Num rows: 3 Data size: 12 Basic stats: COMPLETE Column stats: NONE
                  tag: 1
                  value expressions: _col1 (type: bigint)
                  auto parallelism: false
      Path -> Alias:
#### A masked pattern was here ####
      Path -> Partition:
#### A masked pattern was here ####
          Partition
            base file name: t1_n80
            input format: org.apache.hadoop.mapred.TextInputFormat
            output format: org.apache.hadoop.hive.ql.io.HiveIgnoreKeyTextOutputFormat
            properties:
              COLUMN_STATS_ACCURATE {"BASIC_STATS":"true"}
              SORTBUCKETCOLSPREFIX TRUE
              bucket_count 2
              bucket_field_name key
              bucketing_version 2
              column.name.delimiter ,
              columns key,val
              columns.comments 
              columns.types string:string
#### A masked pattern was here ####
              name default.t1_n80
              numFiles 2
              numRows 6
              rawDataSize 24
              serialization.ddl struct t1_n80 { string key, string val}
              serialization.format 1
              serialization.lib org.apache.hadoop.hive.serde2.lazy.LazySimpleSerDe
              totalSize 30
#### A masked pattern was here ####
            serde: org.apache.hadoop.hive.serde2.lazy.LazySimpleSerDe
          
              input format: org.apache.hadoop.mapred.TextInputFormat
              output format: org.apache.hadoop.hive.ql.io.HiveIgnoreKeyTextOutputFormat
              properties:
                COLUMN_STATS_ACCURATE {"BASIC_STATS":"true"}
                SORTBUCKETCOLSPREFIX TRUE
                bucket_count 2
                bucket_field_name key
                bucketing_version 2
                column.name.delimiter ,
                columns key,val
                columns.comments 
                columns.types string:string
#### A masked pattern was here ####
                name default.t1_n80
                numFiles 2
                numRows 6
                rawDataSize 24
                serialization.ddl struct t1_n80 { string key, string val}
                serialization.format 1
                serialization.lib org.apache.hadoop.hive.serde2.lazy.LazySimpleSerDe
                totalSize 30
#### A masked pattern was here ####
              serde: org.apache.hadoop.hive.serde2.lazy.LazySimpleSerDe
              name: default.t1_n80
            name: default.t1_n80
      Truncated Path -> Alias:
        /t1_n80 [$hdt$_0:t1_n80, $hdt$_1:t1_n80]
      Needs Tagging: true
      Reduce Operator Tree:
        Join Operator
          condition map:
               Inner Join 0 to 1
          keys:
            0 _col0 (type: string)
            1 _col0 (type: string)
          outputColumnNames: _col0, _col1, _col3
          Statistics: Num rows: 3 Data size: 13 Basic stats: COMPLETE Column stats: NONE
          Select Operator
            expressions: UDFToInteger(_col0) (type: int), UDFToInteger((_col1 + _col3)) (type: int)
            outputColumnNames: _col0, _col1
            Statistics: Num rows: 3 Data size: 13 Basic stats: COMPLETE Column stats: NONE
            File Output Operator
              compressed: false
              GlobalTableId: 1
#### A masked pattern was here ####
              NumFilesPerFileSink: 1
              Statistics: Num rows: 3 Data size: 13 Basic stats: COMPLETE Column stats: NONE
#### A masked pattern was here ####
              table:
                  input format: org.apache.hadoop.mapred.TextInputFormat
                  output format: org.apache.hadoop.hive.ql.io.HiveIgnoreKeyTextOutputFormat
                  properties:
                    COLUMN_STATS_ACCURATE {"BASIC_STATS":"true","COLUMN_STATS":{"cnt":"true","key":"true"}}
                    bucket_count -1
                    bucketing_version 2
                    column.name.delimiter ,
                    columns key,cnt
                    columns.comments 
                    columns.types int:int
#### A masked pattern was here ####
                    name default.outputtbl1_n18
                    numFiles 1
                    numRows 10
                    rawDataSize 32
                    serialization.ddl struct outputtbl1_n18 { i32 key, i32 cnt}
                    serialization.format 1
                    serialization.lib org.apache.hadoop.hive.serde2.lazy.LazySimpleSerDe
                    totalSize 42
#### A masked pattern was here ####
                  serde: org.apache.hadoop.hive.serde2.lazy.LazySimpleSerDe
                  name: default.outputtbl1_n18
              TotalFiles: 1
              GatherStats: true
              MultiFileSpray: false
            Select Operator
              expressions: _col0 (type: int), _col1 (type: int)
              outputColumnNames: key, cnt
              Statistics: Num rows: 3 Data size: 13 Basic stats: COMPLETE Column stats: NONE
              Group By Operator
                aggregations: compute_stats(key, 'hll'), compute_stats(cnt, 'hll')
                mode: hash
                outputColumnNames: _col0, _col1
                Statistics: Num rows: 1 Data size: 848 Basic stats: COMPLETE Column stats: NONE
                File Output Operator
                  compressed: false
                  GlobalTableId: 0
#### A masked pattern was here ####
                  NumFilesPerFileSink: 1
                  table:
                      input format: org.apache.hadoop.mapred.SequenceFileInputFormat
                      output format: org.apache.hadoop.hive.ql.io.HiveSequenceFileOutputFormat
                      properties:
                        column.name.delimiter ,
                        columns _col0,_col1
                        columns.types struct<columntype:string,min:bigint,max:bigint,countnulls:bigint,bitvector:binary>,struct<columntype:string,min:bigint,max:bigint,countnulls:bigint,bitvector:binary>
                        escape.delim \
                        serialization.lib org.apache.hadoop.hive.serde2.lazybinary.LazyBinarySerDe
                      serde: org.apache.hadoop.hive.serde2.lazybinary.LazyBinarySerDe
                  TotalFiles: 1
                  GatherStats: false
                  MultiFileSpray: false

  Stage: Stage-0
    Move Operator
      tables:
          replace: true
#### A masked pattern was here ####
          table:
              input format: org.apache.hadoop.mapred.TextInputFormat
              output format: org.apache.hadoop.hive.ql.io.HiveIgnoreKeyTextOutputFormat
              properties:
                COLUMN_STATS_ACCURATE {"BASIC_STATS":"true","COLUMN_STATS":{"cnt":"true","key":"true"}}
                bucket_count -1
                bucketing_version 2
                column.name.delimiter ,
                columns key,cnt
                columns.comments 
                columns.types int:int
#### A masked pattern was here ####
                name default.outputtbl1_n18
                numFiles 1
                numRows 10
                rawDataSize 32
                serialization.ddl struct outputtbl1_n18 { i32 key, i32 cnt}
                serialization.format 1
                serialization.lib org.apache.hadoop.hive.serde2.lazy.LazySimpleSerDe
                totalSize 42
#### A masked pattern was here ####
              serde: org.apache.hadoop.hive.serde2.lazy.LazySimpleSerDe
              name: default.outputtbl1_n18

  Stage: Stage-2
    Stats Work
      Basic Stats Work:
#### A masked pattern was here ####
      Column Stats Desc:
          Columns: key, cnt
          Column Types: int, int
          Table: default.outputtbl1_n18
          Is Table Level Stats: true

  Stage: Stage-3
    Map Reduce
      Map Operator Tree:
          TableScan
            GatherStats: false
            Reduce Output Operator
              null sort order: 
              sort order: 
              Statistics: Num rows: 1 Data size: 848 Basic stats: COMPLETE Column stats: NONE
              tag: -1
              value expressions: _col0 (type: struct<columntype:string,min:bigint,max:bigint,countnulls:bigint,bitvector:binary>), _col1 (type: struct<columntype:string,min:bigint,max:bigint,countnulls:bigint,bitvector:binary>)
              auto parallelism: false
      Execution mode: vectorized
      Path -> Alias:
#### A masked pattern was here ####
      Path -> Partition:
#### A masked pattern was here ####
          Partition
            base file name: -mr-10002
            input format: org.apache.hadoop.mapred.SequenceFileInputFormat
            output format: org.apache.hadoop.hive.ql.io.HiveSequenceFileOutputFormat
            properties:
              column.name.delimiter ,
              columns _col0,_col1
              columns.types struct<columntype:string,min:bigint,max:bigint,countnulls:bigint,bitvector:binary>,struct<columntype:string,min:bigint,max:bigint,countnulls:bigint,bitvector:binary>
              escape.delim \
              serialization.lib org.apache.hadoop.hive.serde2.lazybinary.LazyBinarySerDe
            serde: org.apache.hadoop.hive.serde2.lazybinary.LazyBinarySerDe
          
              input format: org.apache.hadoop.mapred.SequenceFileInputFormat
              output format: org.apache.hadoop.hive.ql.io.HiveSequenceFileOutputFormat
              properties:
                column.name.delimiter ,
                columns _col0,_col1
                columns.types struct<columntype:string,min:bigint,max:bigint,countnulls:bigint,bitvector:binary>,struct<columntype:string,min:bigint,max:bigint,countnulls:bigint,bitvector:binary>
                escape.delim \
                serialization.lib org.apache.hadoop.hive.serde2.lazybinary.LazyBinarySerDe
              serde: org.apache.hadoop.hive.serde2.lazybinary.LazyBinarySerDe
      Truncated Path -> Alias:
#### A masked pattern was here ####
      Needs Tagging: false
      Reduce Operator Tree:
        Group By Operator
          aggregations: compute_stats(VALUE._col0), compute_stats(VALUE._col1)
          mode: mergepartial
          outputColumnNames: _col0, _col1
          Statistics: Num rows: 1 Data size: 880 Basic stats: COMPLETE Column stats: NONE
          File Output Operator
            compressed: false
            GlobalTableId: 0
#### A masked pattern was here ####
            NumFilesPerFileSink: 1
            Statistics: Num rows: 1 Data size: 880 Basic stats: COMPLETE Column stats: NONE
#### A masked pattern was here ####
            table:
                input format: org.apache.hadoop.mapred.SequenceFileInputFormat
                output format: org.apache.hadoop.hive.ql.io.HiveSequenceFileOutputFormat
                properties:
                  columns _col0,_col1
                  columns.types struct<columntype:string,min:bigint,max:bigint,countnulls:bigint,numdistinctvalues:bigint,ndvbitvector:binary>:struct<columntype:string,min:bigint,max:bigint,countnulls:bigint,numdistinctvalues:bigint,ndvbitvector:binary>
                  escape.delim \
                  hive.serialization.extend.additional.nesting.levels true
                  serialization.escape.crlf true
                  serialization.format 1
                  serialization.lib org.apache.hadoop.hive.serde2.lazy.LazySimpleSerDe
                serde: org.apache.hadoop.hive.serde2.lazy.LazySimpleSerDe
            TotalFiles: 1
            GatherStats: false
            MultiFileSpray: false

PREHOOK: query: INSERT OVERWRITE TABLE outputTbl1_n18
SELECT subq1.key, subq1.cnt+subq2.cnt FROM 
(SELECT key, count(1) as cnt FROM T1_n80 GROUP BY key) subq1
JOIN
(SELECT key, count(1) as cnt FROM T1_n80 GROUP BY key) subq2
ON subq1.key = subq2.key
PREHOOK: type: QUERY
PREHOOK: Input: default@t1_n80
PREHOOK: Output: default@outputtbl1_n18
POSTHOOK: query: INSERT OVERWRITE TABLE outputTbl1_n18
SELECT subq1.key, subq1.cnt+subq2.cnt FROM 
(SELECT key, count(1) as cnt FROM T1_n80 GROUP BY key) subq1
JOIN
(SELECT key, count(1) as cnt FROM T1_n80 GROUP BY key) subq2
ON subq1.key = subq2.key
POSTHOOK: type: QUERY
POSTHOOK: Input: default@t1_n80
POSTHOOK: Output: default@outputtbl1_n18
POSTHOOK: Lineage: outputtbl1_n18.cnt EXPRESSION [(t1_n80)t1_n80.null, ]
POSTHOOK: Lineage: outputtbl1_n18.key EXPRESSION [(t1_n80)t1_n80.FieldSchema(name:key, type:string, comment:null), ]
PREHOOK: query: SELECT * FROM outputTbl1_n18
PREHOOK: type: QUERY
PREHOOK: Input: default@outputtbl1_n18
#### A masked pattern was here ####
POSTHOOK: query: SELECT * FROM outputTbl1_n18
POSTHOOK: type: QUERY
POSTHOOK: Input: default@outputtbl1_n18
#### A masked pattern was here ####
1	2
2	2
3	2
7	2
8	4
PREHOOK: query: EXPLAIN EXTENDED 
SELECT * FROM 
(SELECT key, count(1) FROM T1_n80 GROUP BY key) subq1
JOIN
(SELECT key, val, count(1) FROM T1_n80 GROUP BY key, val) subq2
ON subq1.key = subq2.key
PREHOOK: type: QUERY
PREHOOK: Input: default@t1_n80
#### A masked pattern was here ####
POSTHOOK: query: EXPLAIN EXTENDED 
SELECT * FROM 
(SELECT key, count(1) FROM T1_n80 GROUP BY key) subq1
JOIN
(SELECT key, val, count(1) FROM T1_n80 GROUP BY key, val) subq2
ON subq1.key = subq2.key
POSTHOOK: type: QUERY
POSTHOOK: Input: default@t1_n80
#### A masked pattern was here ####
<<<<<<< HEAD
=======
OPTIMIZED SQL: SELECT *
FROM (SELECT `key`, COUNT(*) AS `$f1`
FROM `default`.`t1_n80`
WHERE `key` IS NOT NULL
GROUP BY `key`) AS `t0`
INNER JOIN (SELECT `key`, `val`, COUNT(*) AS `$f2`
FROM `default`.`t1_n80`
WHERE `key` IS NOT NULL
GROUP BY `key`, `val`) AS `t2` ON `t0`.`key` = `t2`.`key`
>>>>>>> 720a0f27
STAGE DEPENDENCIES:
  Stage-2 is a root stage
  Stage-1 depends on stages: Stage-2
  Stage-0 depends on stages: Stage-1

STAGE PLANS:
  Stage: Stage-2
    Map Reduce
      Map Operator Tree:
          TableScan
            alias: t1_n80
            Statistics: Num rows: 6 Data size: 24 Basic stats: COMPLETE Column stats: NONE
            GatherStats: false
            Filter Operator
              isSamplingPred: false
              predicate: key is not null (type: boolean)
              Statistics: Num rows: 6 Data size: 24 Basic stats: COMPLETE Column stats: NONE
              Group By Operator
                aggregations: count()
                keys: key (type: string), val (type: string)
                mode: hash
                outputColumnNames: _col0, _col1, _col2
                Statistics: Num rows: 6 Data size: 24 Basic stats: COMPLETE Column stats: NONE
                Reduce Output Operator
                  key expressions: _col0 (type: string), _col1 (type: string)
                  null sort order: aa
                  sort order: ++
                  Map-reduce partition columns: _col0 (type: string), _col1 (type: string)
                  Statistics: Num rows: 6 Data size: 24 Basic stats: COMPLETE Column stats: NONE
                  tag: -1
                  value expressions: _col2 (type: bigint)
                  auto parallelism: false
      Execution mode: vectorized
      Path -> Alias:
#### A masked pattern was here ####
      Path -> Partition:
#### A masked pattern was here ####
          Partition
            base file name: t1_n80
            input format: org.apache.hadoop.mapred.TextInputFormat
            output format: org.apache.hadoop.hive.ql.io.HiveIgnoreKeyTextOutputFormat
            properties:
              COLUMN_STATS_ACCURATE {"BASIC_STATS":"true"}
              SORTBUCKETCOLSPREFIX TRUE
              bucket_count 2
              bucket_field_name key
              bucketing_version 2
              column.name.delimiter ,
              columns key,val
              columns.comments 
              columns.types string:string
#### A masked pattern was here ####
              name default.t1_n80
              numFiles 2
              numRows 6
              rawDataSize 24
              serialization.ddl struct t1_n80 { string key, string val}
              serialization.format 1
              serialization.lib org.apache.hadoop.hive.serde2.lazy.LazySimpleSerDe
              totalSize 30
#### A masked pattern was here ####
            serde: org.apache.hadoop.hive.serde2.lazy.LazySimpleSerDe
          
              input format: org.apache.hadoop.mapred.TextInputFormat
              output format: org.apache.hadoop.hive.ql.io.HiveIgnoreKeyTextOutputFormat
              properties:
                COLUMN_STATS_ACCURATE {"BASIC_STATS":"true"}
                SORTBUCKETCOLSPREFIX TRUE
                bucket_count 2
                bucket_field_name key
                bucketing_version 2
                column.name.delimiter ,
                columns key,val
                columns.comments 
                columns.types string:string
#### A masked pattern was here ####
                name default.t1_n80
                numFiles 2
                numRows 6
                rawDataSize 24
                serialization.ddl struct t1_n80 { string key, string val}
                serialization.format 1
                serialization.lib org.apache.hadoop.hive.serde2.lazy.LazySimpleSerDe
                totalSize 30
#### A masked pattern was here ####
              serde: org.apache.hadoop.hive.serde2.lazy.LazySimpleSerDe
              name: default.t1_n80
            name: default.t1_n80
      Truncated Path -> Alias:
        /t1_n80 [$hdt$_1:t1_n80]
      Needs Tagging: false
      Reduce Operator Tree:
        Group By Operator
          aggregations: count(VALUE._col0)
          keys: KEY._col0 (type: string), KEY._col1 (type: string)
          mode: mergepartial
          outputColumnNames: _col0, _col1, _col2
          Statistics: Num rows: 3 Data size: 12 Basic stats: COMPLETE Column stats: NONE
          File Output Operator
            compressed: false
            GlobalTableId: 0
#### A masked pattern was here ####
            NumFilesPerFileSink: 1
            table:
                input format: org.apache.hadoop.mapred.SequenceFileInputFormat
                output format: org.apache.hadoop.hive.ql.io.HiveSequenceFileOutputFormat
                properties:
                  column.name.delimiter ,
                  columns _col0,_col1,_col2
                  columns.types string,string,bigint
                  escape.delim \
                  serialization.lib org.apache.hadoop.hive.serde2.lazybinary.LazyBinarySerDe
                serde: org.apache.hadoop.hive.serde2.lazybinary.LazyBinarySerDe
            TotalFiles: 1
            GatherStats: false
            MultiFileSpray: false

  Stage: Stage-1
    Map Reduce
      Map Operator Tree:
          TableScan
            alias: t1_n80
            Statistics: Num rows: 6 Data size: 24 Basic stats: COMPLETE Column stats: NONE
            GatherStats: false
            Filter Operator
              isSamplingPred: false
              predicate: key is not null (type: boolean)
              Statistics: Num rows: 6 Data size: 24 Basic stats: COMPLETE Column stats: NONE
              Group By Operator
                aggregations: count()
                keys: key (type: string)
                mode: final
                outputColumnNames: _col0, _col1
                Statistics: Num rows: 3 Data size: 12 Basic stats: COMPLETE Column stats: NONE
                Reduce Output Operator
                  key expressions: _col0 (type: string)
                  null sort order: a
                  sort order: +
                  Map-reduce partition columns: _col0 (type: string)
                  Statistics: Num rows: 3 Data size: 12 Basic stats: COMPLETE Column stats: NONE
                  tag: 0
                  value expressions: _col1 (type: bigint)
                  auto parallelism: false
          TableScan
            GatherStats: false
            Reduce Output Operator
              key expressions: _col0 (type: string)
              null sort order: a
              sort order: +
              Map-reduce partition columns: _col0 (type: string)
              Statistics: Num rows: 3 Data size: 12 Basic stats: COMPLETE Column stats: NONE
              tag: 1
              value expressions: _col1 (type: string), _col2 (type: bigint)
              auto parallelism: false
      Path -> Alias:
#### A masked pattern was here ####
      Path -> Partition:
#### A masked pattern was here ####
          Partition
            base file name: -mr-10004
            input format: org.apache.hadoop.mapred.SequenceFileInputFormat
            output format: org.apache.hadoop.hive.ql.io.HiveSequenceFileOutputFormat
            properties:
              column.name.delimiter ,
              columns _col0,_col1,_col2
              columns.types string,string,bigint
              escape.delim \
              serialization.lib org.apache.hadoop.hive.serde2.lazybinary.LazyBinarySerDe
            serde: org.apache.hadoop.hive.serde2.lazybinary.LazyBinarySerDe
          
              input format: org.apache.hadoop.mapred.SequenceFileInputFormat
              output format: org.apache.hadoop.hive.ql.io.HiveSequenceFileOutputFormat
              properties:
                column.name.delimiter ,
                columns _col0,_col1,_col2
                columns.types string,string,bigint
                escape.delim \
                serialization.lib org.apache.hadoop.hive.serde2.lazybinary.LazyBinarySerDe
              serde: org.apache.hadoop.hive.serde2.lazybinary.LazyBinarySerDe
#### A masked pattern was here ####
          Partition
            base file name: t1_n80
            input format: org.apache.hadoop.mapred.TextInputFormat
            output format: org.apache.hadoop.hive.ql.io.HiveIgnoreKeyTextOutputFormat
            properties:
              COLUMN_STATS_ACCURATE {"BASIC_STATS":"true"}
              SORTBUCKETCOLSPREFIX TRUE
              bucket_count 2
              bucket_field_name key
              bucketing_version 2
              column.name.delimiter ,
              columns key,val
              columns.comments 
              columns.types string:string
#### A masked pattern was here ####
              name default.t1_n80
              numFiles 2
              numRows 6
              rawDataSize 24
              serialization.ddl struct t1_n80 { string key, string val}
              serialization.format 1
              serialization.lib org.apache.hadoop.hive.serde2.lazy.LazySimpleSerDe
              totalSize 30
#### A masked pattern was here ####
            serde: org.apache.hadoop.hive.serde2.lazy.LazySimpleSerDe
          
              input format: org.apache.hadoop.mapred.TextInputFormat
              output format: org.apache.hadoop.hive.ql.io.HiveIgnoreKeyTextOutputFormat
              properties:
                COLUMN_STATS_ACCURATE {"BASIC_STATS":"true"}
                SORTBUCKETCOLSPREFIX TRUE
                bucket_count 2
                bucket_field_name key
                bucketing_version 2
                column.name.delimiter ,
                columns key,val
                columns.comments 
                columns.types string:string
#### A masked pattern was here ####
                name default.t1_n80
                numFiles 2
                numRows 6
                rawDataSize 24
                serialization.ddl struct t1_n80 { string key, string val}
                serialization.format 1
                serialization.lib org.apache.hadoop.hive.serde2.lazy.LazySimpleSerDe
                totalSize 30
#### A masked pattern was here ####
              serde: org.apache.hadoop.hive.serde2.lazy.LazySimpleSerDe
              name: default.t1_n80
            name: default.t1_n80
      Truncated Path -> Alias:
        /t1_n80 [$hdt$_0:t1_n80]
#### A masked pattern was here ####
      Needs Tagging: true
      Reduce Operator Tree:
        Join Operator
          condition map:
               Inner Join 0 to 1
          keys:
            0 _col0 (type: string)
            1 _col0 (type: string)
          outputColumnNames: _col0, _col1, _col2, _col3, _col4
          Statistics: Num rows: 3 Data size: 13 Basic stats: COMPLETE Column stats: NONE
          File Output Operator
            compressed: false
            GlobalTableId: 0
#### A masked pattern was here ####
            NumFilesPerFileSink: 1
            Statistics: Num rows: 3 Data size: 13 Basic stats: COMPLETE Column stats: NONE
#### A masked pattern was here ####
            table:
                input format: org.apache.hadoop.mapred.SequenceFileInputFormat
                output format: org.apache.hadoop.hive.ql.io.HiveSequenceFileOutputFormat
                properties:
                  columns _col0,_col1,_col2,_col3,_col4
                  columns.types string:bigint:string:string:bigint
                  escape.delim \
                  hive.serialization.extend.additional.nesting.levels true
                  serialization.escape.crlf true
                  serialization.format 1
                  serialization.lib org.apache.hadoop.hive.serde2.lazy.LazySimpleSerDe
                serde: org.apache.hadoop.hive.serde2.lazy.LazySimpleSerDe
            TotalFiles: 1
            GatherStats: false
            MultiFileSpray: false

  Stage: Stage-0
    Fetch Operator
      limit: -1
      Processor Tree:
        ListSink

PREHOOK: query: CREATE TABLE T2_n49(key STRING, val STRING)
CLUSTERED BY (key, val) SORTED BY (key, val) INTO 2 BUCKETS STORED AS TEXTFILE
PREHOOK: type: CREATETABLE
PREHOOK: Output: database:default
PREHOOK: Output: default@T2_n49
POSTHOOK: query: CREATE TABLE T2_n49(key STRING, val STRING)
CLUSTERED BY (key, val) SORTED BY (key, val) INTO 2 BUCKETS STORED AS TEXTFILE
POSTHOOK: type: CREATETABLE
POSTHOOK: Output: database:default
POSTHOOK: Output: default@T2_n49
PREHOOK: query: INSERT OVERWRITE TABLE T2_n49 select key, val from T1_n80
PREHOOK: type: QUERY
PREHOOK: Input: default@t1_n80
PREHOOK: Output: default@t2_n49
POSTHOOK: query: INSERT OVERWRITE TABLE T2_n49 select key, val from T1_n80
POSTHOOK: type: QUERY
POSTHOOK: Input: default@t1_n80
POSTHOOK: Output: default@t2_n49
POSTHOOK: Lineage: t2_n49.key SIMPLE [(t1_n80)t1_n80.FieldSchema(name:key, type:string, comment:null), ]
POSTHOOK: Lineage: t2_n49.val SIMPLE [(t1_n80)t1_n80.FieldSchema(name:val, type:string, comment:null), ]
PREHOOK: query: EXPLAIN EXTENDED 
INSERT OVERWRITE TABLE outputTbl1_n18
SELECT key, count(1) FROM T2_n49 GROUP BY key
PREHOOK: type: QUERY
PREHOOK: Input: default@t2_n49
PREHOOK: Output: default@outputtbl1_n18
POSTHOOK: query: EXPLAIN EXTENDED 
INSERT OVERWRITE TABLE outputTbl1_n18
SELECT key, count(1) FROM T2_n49 GROUP BY key
POSTHOOK: type: QUERY
POSTHOOK: Input: default@t2_n49
POSTHOOK: Output: default@outputtbl1_n18
<<<<<<< HEAD
=======
OPTIMIZED SQL: SELECT `key`, COUNT(*) AS `$f1`
FROM `default`.`t2_n49`
GROUP BY `key`
>>>>>>> 720a0f27
STAGE DEPENDENCIES:
  Stage-1 is a root stage
  Stage-0 depends on stages: Stage-1
  Stage-2 depends on stages: Stage-0, Stage-3
  Stage-3 depends on stages: Stage-1

STAGE PLANS:
  Stage: Stage-1
    Map Reduce
      Map Operator Tree:
          TableScan
            alias: t2_n49
            Statistics: Num rows: 6 Data size: 24 Basic stats: COMPLETE Column stats: NONE
            GatherStats: false
            Select Operator
              expressions: key (type: string)
              outputColumnNames: key
              Statistics: Num rows: 6 Data size: 24 Basic stats: COMPLETE Column stats: NONE
              Group By Operator
                aggregations: count()
                bucketGroup: true
                keys: key (type: string)
                mode: hash
                outputColumnNames: _col0, _col1
                Statistics: Num rows: 6 Data size: 24 Basic stats: COMPLETE Column stats: NONE
                Reduce Output Operator
                  key expressions: _col0 (type: string)
                  null sort order: a
                  sort order: +
                  Map-reduce partition columns: _col0 (type: string)
                  Statistics: Num rows: 6 Data size: 24 Basic stats: COMPLETE Column stats: NONE
                  tag: -1
                  value expressions: _col1 (type: bigint)
                  auto parallelism: false
      Execution mode: vectorized
      Path -> Alias:
#### A masked pattern was here ####
      Path -> Partition:
#### A masked pattern was here ####
          Partition
            base file name: t2_n49
            input format: org.apache.hadoop.mapred.TextInputFormat
            output format: org.apache.hadoop.hive.ql.io.HiveIgnoreKeyTextOutputFormat
            properties:
              COLUMN_STATS_ACCURATE {"BASIC_STATS":"true","COLUMN_STATS":{"key":"true","val":"true"}}
              SORTBUCKETCOLSPREFIX TRUE
              bucket_count 2
              bucket_field_name key,val
              bucketing_version 2
              column.name.delimiter ,
              columns key,val
              columns.comments 
              columns.types string:string
#### A masked pattern was here ####
              name default.t2_n49
              numFiles 2
              numRows 6
              rawDataSize 24
              serialization.ddl struct t2_n49 { string key, string val}
              serialization.format 1
              serialization.lib org.apache.hadoop.hive.serde2.lazy.LazySimpleSerDe
              totalSize 30
#### A masked pattern was here ####
            serde: org.apache.hadoop.hive.serde2.lazy.LazySimpleSerDe
          
              input format: org.apache.hadoop.mapred.TextInputFormat
              output format: org.apache.hadoop.hive.ql.io.HiveIgnoreKeyTextOutputFormat
              properties:
                COLUMN_STATS_ACCURATE {"BASIC_STATS":"true","COLUMN_STATS":{"key":"true","val":"true"}}
                SORTBUCKETCOLSPREFIX TRUE
                bucket_count 2
                bucket_field_name key,val
                bucketing_version 2
                column.name.delimiter ,
                columns key,val
                columns.comments 
                columns.types string:string
#### A masked pattern was here ####
                name default.t2_n49
                numFiles 2
                numRows 6
                rawDataSize 24
                serialization.ddl struct t2_n49 { string key, string val}
                serialization.format 1
                serialization.lib org.apache.hadoop.hive.serde2.lazy.LazySimpleSerDe
                totalSize 30
#### A masked pattern was here ####
              serde: org.apache.hadoop.hive.serde2.lazy.LazySimpleSerDe
              name: default.t2_n49
            name: default.t2_n49
      Truncated Path -> Alias:
        /t2_n49 [t2_n49]
      Needs Tagging: false
      Reduce Operator Tree:
        Group By Operator
          aggregations: count(VALUE._col0)
          keys: KEY._col0 (type: string)
          mode: mergepartial
          outputColumnNames: _col0, _col1
          Statistics: Num rows: 3 Data size: 12 Basic stats: COMPLETE Column stats: NONE
          Select Operator
            expressions: UDFToInteger(_col0) (type: int), UDFToInteger(_col1) (type: int)
            outputColumnNames: _col0, _col1
            Statistics: Num rows: 3 Data size: 12 Basic stats: COMPLETE Column stats: NONE
            File Output Operator
              compressed: false
              GlobalTableId: 1
#### A masked pattern was here ####
              NumFilesPerFileSink: 1
              Statistics: Num rows: 3 Data size: 12 Basic stats: COMPLETE Column stats: NONE
#### A masked pattern was here ####
              table:
                  input format: org.apache.hadoop.mapred.TextInputFormat
                  output format: org.apache.hadoop.hive.ql.io.HiveIgnoreKeyTextOutputFormat
                  properties:
                    COLUMN_STATS_ACCURATE {"BASIC_STATS":"true","COLUMN_STATS":{"cnt":"true","key":"true"}}
                    bucket_count -1
                    bucketing_version 2
                    column.name.delimiter ,
                    columns key,cnt
                    columns.comments 
                    columns.types int:int
#### A masked pattern was here ####
                    name default.outputtbl1_n18
                    numFiles 1
                    numRows 5
                    rawDataSize 15
                    serialization.ddl struct outputtbl1_n18 { i32 key, i32 cnt}
                    serialization.format 1
                    serialization.lib org.apache.hadoop.hive.serde2.lazy.LazySimpleSerDe
                    totalSize 20
#### A masked pattern was here ####
                  serde: org.apache.hadoop.hive.serde2.lazy.LazySimpleSerDe
                  name: default.outputtbl1_n18
              TotalFiles: 1
              GatherStats: true
              MultiFileSpray: false
            Select Operator
              expressions: _col0 (type: int), _col1 (type: int)
              outputColumnNames: key, cnt
              Statistics: Num rows: 3 Data size: 12 Basic stats: COMPLETE Column stats: NONE
              Group By Operator
                aggregations: compute_stats(key, 'hll'), compute_stats(cnt, 'hll')
                mode: hash
                outputColumnNames: _col0, _col1
                Statistics: Num rows: 1 Data size: 848 Basic stats: COMPLETE Column stats: NONE
                File Output Operator
                  compressed: false
                  GlobalTableId: 0
#### A masked pattern was here ####
                  NumFilesPerFileSink: 1
                  table:
                      input format: org.apache.hadoop.mapred.SequenceFileInputFormat
                      output format: org.apache.hadoop.hive.ql.io.HiveSequenceFileOutputFormat
                      properties:
                        column.name.delimiter ,
                        columns _col0,_col1
                        columns.types struct<columntype:string,min:bigint,max:bigint,countnulls:bigint,bitvector:binary>,struct<columntype:string,min:bigint,max:bigint,countnulls:bigint,bitvector:binary>
                        escape.delim \
                        serialization.lib org.apache.hadoop.hive.serde2.lazybinary.LazyBinarySerDe
                      serde: org.apache.hadoop.hive.serde2.lazybinary.LazyBinarySerDe
                  TotalFiles: 1
                  GatherStats: false
                  MultiFileSpray: false

  Stage: Stage-0
    Move Operator
      tables:
          replace: true
#### A masked pattern was here ####
          table:
              input format: org.apache.hadoop.mapred.TextInputFormat
              output format: org.apache.hadoop.hive.ql.io.HiveIgnoreKeyTextOutputFormat
              properties:
                COLUMN_STATS_ACCURATE {"BASIC_STATS":"true","COLUMN_STATS":{"cnt":"true","key":"true"}}
                bucket_count -1
                bucketing_version 2
                column.name.delimiter ,
                columns key,cnt
                columns.comments 
                columns.types int:int
#### A masked pattern was here ####
                name default.outputtbl1_n18
                numFiles 1
                numRows 5
                rawDataSize 15
                serialization.ddl struct outputtbl1_n18 { i32 key, i32 cnt}
                serialization.format 1
                serialization.lib org.apache.hadoop.hive.serde2.lazy.LazySimpleSerDe
                totalSize 20
#### A masked pattern was here ####
              serde: org.apache.hadoop.hive.serde2.lazy.LazySimpleSerDe
              name: default.outputtbl1_n18

  Stage: Stage-2
    Stats Work
      Basic Stats Work:
#### A masked pattern was here ####
      Column Stats Desc:
          Columns: key, cnt
          Column Types: int, int
          Table: default.outputtbl1_n18
          Is Table Level Stats: true

  Stage: Stage-3
    Map Reduce
      Map Operator Tree:
          TableScan
            GatherStats: false
            Reduce Output Operator
              null sort order: 
              sort order: 
              Statistics: Num rows: 1 Data size: 848 Basic stats: COMPLETE Column stats: NONE
              tag: -1
              value expressions: _col0 (type: struct<columntype:string,min:bigint,max:bigint,countnulls:bigint,bitvector:binary>), _col1 (type: struct<columntype:string,min:bigint,max:bigint,countnulls:bigint,bitvector:binary>)
              auto parallelism: false
      Execution mode: vectorized
      Path -> Alias:
#### A masked pattern was here ####
      Path -> Partition:
#### A masked pattern was here ####
          Partition
            base file name: -mr-10002
            input format: org.apache.hadoop.mapred.SequenceFileInputFormat
            output format: org.apache.hadoop.hive.ql.io.HiveSequenceFileOutputFormat
            properties:
              column.name.delimiter ,
              columns _col0,_col1
              columns.types struct<columntype:string,min:bigint,max:bigint,countnulls:bigint,bitvector:binary>,struct<columntype:string,min:bigint,max:bigint,countnulls:bigint,bitvector:binary>
              escape.delim \
              serialization.lib org.apache.hadoop.hive.serde2.lazybinary.LazyBinarySerDe
            serde: org.apache.hadoop.hive.serde2.lazybinary.LazyBinarySerDe
          
              input format: org.apache.hadoop.mapred.SequenceFileInputFormat
              output format: org.apache.hadoop.hive.ql.io.HiveSequenceFileOutputFormat
              properties:
                column.name.delimiter ,
                columns _col0,_col1
                columns.types struct<columntype:string,min:bigint,max:bigint,countnulls:bigint,bitvector:binary>,struct<columntype:string,min:bigint,max:bigint,countnulls:bigint,bitvector:binary>
                escape.delim \
                serialization.lib org.apache.hadoop.hive.serde2.lazybinary.LazyBinarySerDe
              serde: org.apache.hadoop.hive.serde2.lazybinary.LazyBinarySerDe
      Truncated Path -> Alias:
#### A masked pattern was here ####
      Needs Tagging: false
      Reduce Operator Tree:
        Group By Operator
          aggregations: compute_stats(VALUE._col0), compute_stats(VALUE._col1)
          mode: mergepartial
          outputColumnNames: _col0, _col1
          Statistics: Num rows: 1 Data size: 880 Basic stats: COMPLETE Column stats: NONE
          File Output Operator
            compressed: false
            GlobalTableId: 0
#### A masked pattern was here ####
            NumFilesPerFileSink: 1
            Statistics: Num rows: 1 Data size: 880 Basic stats: COMPLETE Column stats: NONE
#### A masked pattern was here ####
            table:
                input format: org.apache.hadoop.mapred.SequenceFileInputFormat
                output format: org.apache.hadoop.hive.ql.io.HiveSequenceFileOutputFormat
                properties:
                  columns _col0,_col1
                  columns.types struct<columntype:string,min:bigint,max:bigint,countnulls:bigint,numdistinctvalues:bigint,ndvbitvector:binary>:struct<columntype:string,min:bigint,max:bigint,countnulls:bigint,numdistinctvalues:bigint,ndvbitvector:binary>
                  escape.delim \
                  hive.serialization.extend.additional.nesting.levels true
                  serialization.escape.crlf true
                  serialization.format 1
                  serialization.lib org.apache.hadoop.hive.serde2.lazy.LazySimpleSerDe
                serde: org.apache.hadoop.hive.serde2.lazy.LazySimpleSerDe
            TotalFiles: 1
            GatherStats: false
            MultiFileSpray: false

PREHOOK: query: INSERT OVERWRITE TABLE outputTbl1_n18
SELECT key, count(1) FROM T2_n49 GROUP BY key
PREHOOK: type: QUERY
PREHOOK: Input: default@t2_n49
PREHOOK: Output: default@outputtbl1_n18
POSTHOOK: query: INSERT OVERWRITE TABLE outputTbl1_n18
SELECT key, count(1) FROM T2_n49 GROUP BY key
POSTHOOK: type: QUERY
POSTHOOK: Input: default@t2_n49
POSTHOOK: Output: default@outputtbl1_n18
POSTHOOK: Lineage: outputtbl1_n18.cnt EXPRESSION [(t2_n49)t2_n49.null, ]
POSTHOOK: Lineage: outputtbl1_n18.key EXPRESSION [(t2_n49)t2_n49.FieldSchema(name:key, type:string, comment:null), ]
PREHOOK: query: SELECT * FROM outputTbl1_n18
PREHOOK: type: QUERY
PREHOOK: Input: default@outputtbl1_n18
#### A masked pattern was here ####
POSTHOOK: query: SELECT * FROM outputTbl1_n18
POSTHOOK: type: QUERY
POSTHOOK: Input: default@outputtbl1_n18
#### A masked pattern was here ####
1	1
2	1
3	1
7	1
8	2
PREHOOK: query: EXPLAIN EXTENDED 
INSERT OVERWRITE TABLE outputTbl4_n2
SELECT key, 1, val, count(1) FROM T2_n49 GROUP BY key, 1, val
PREHOOK: type: QUERY
PREHOOK: Input: default@t2_n49
PREHOOK: Output: default@outputtbl4_n2
POSTHOOK: query: EXPLAIN EXTENDED 
INSERT OVERWRITE TABLE outputTbl4_n2
SELECT key, 1, val, count(1) FROM T2_n49 GROUP BY key, 1, val
POSTHOOK: type: QUERY
POSTHOOK: Input: default@t2_n49
POSTHOOK: Output: default@outputtbl4_n2
<<<<<<< HEAD
=======
OPTIMIZED SQL: SELECT `key`, 1 AS `_o__c1`, `val`, COUNT(*) AS `_o__c3`
FROM `default`.`t2_n49`
GROUP BY `key`, `val`
>>>>>>> 720a0f27
STAGE DEPENDENCIES:
  Stage-1 is a root stage
  Stage-7 depends on stages: Stage-1 , consists of Stage-4, Stage-3, Stage-5
  Stage-4
  Stage-0 depends on stages: Stage-4, Stage-3, Stage-6
  Stage-2 depends on stages: Stage-0
  Stage-3
  Stage-5
  Stage-6 depends on stages: Stage-5

STAGE PLANS:
  Stage: Stage-1
    Map Reduce
      Map Operator Tree:
          TableScan
            alias: t2_n49
            Statistics: Num rows: 6 Data size: 24 Basic stats: COMPLETE Column stats: NONE
            GatherStats: false
            Select Operator
              expressions: key (type: string), val (type: string)
              outputColumnNames: key, val
              Statistics: Num rows: 6 Data size: 24 Basic stats: COMPLETE Column stats: NONE
              Group By Operator
                aggregations: count()
                keys: key (type: string), val (type: string)
                mode: final
                outputColumnNames: _col0, _col1, _col2
                Statistics: Num rows: 3 Data size: 12 Basic stats: COMPLETE Column stats: NONE
                Select Operator
                  expressions: UDFToInteger(_col0) (type: int), 1 (type: int), _col1 (type: string), UDFToInteger(_col2) (type: int)
                  outputColumnNames: _col0, _col1, _col2, _col3
                  Statistics: Num rows: 3 Data size: 12 Basic stats: COMPLETE Column stats: NONE
                  File Output Operator
                    compressed: false
                    GlobalTableId: 1
#### A masked pattern was here ####
                    NumFilesPerFileSink: 1
                    Statistics: Num rows: 3 Data size: 12 Basic stats: COMPLETE Column stats: NONE
#### A masked pattern was here ####
                    table:
                        input format: org.apache.hadoop.mapred.TextInputFormat
                        output format: org.apache.hadoop.hive.ql.io.HiveIgnoreKeyTextOutputFormat
                        properties:
                          COLUMN_STATS_ACCURATE {"BASIC_STATS":"true","COLUMN_STATS":{"cnt":"true","key1":"true","key2":"true","key3":"true"}}
                          bucket_count -1
                          bucketing_version 2
                          column.name.delimiter ,
                          columns key1,key2,key3,cnt
                          columns.comments 
                          columns.types int:int:string:int
#### A masked pattern was here ####
                          name default.outputtbl4_n2
                          numFiles 1
                          numRows 6
                          rawDataSize 48
                          serialization.ddl struct outputtbl4_n2 { i32 key1, i32 key2, string key3, i32 cnt}
                          serialization.format 1
                          serialization.lib org.apache.hadoop.hive.serde2.lazy.LazySimpleSerDe
                          totalSize 54
#### A masked pattern was here ####
                        serde: org.apache.hadoop.hive.serde2.lazy.LazySimpleSerDe
                        name: default.outputtbl4_n2
                    TotalFiles: 1
                    GatherStats: true
                    MultiFileSpray: false
                  Select Operator
                    expressions: _col0 (type: int), _col1 (type: int), _col2 (type: string), _col3 (type: int)
                    outputColumnNames: key1, key2, key3, cnt
                    Statistics: Num rows: 3 Data size: 12 Basic stats: COMPLETE Column stats: NONE
                    Group By Operator
                      aggregations: compute_stats(key1, 'hll'), compute_stats(key2, 'hll'), compute_stats(key3, 'hll'), compute_stats(cnt, 'hll')
                      mode: hash
                      outputColumnNames: _col0, _col1, _col2, _col3
                      Statistics: Num rows: 1 Data size: 1712 Basic stats: COMPLETE Column stats: NONE
                      Reduce Output Operator
                        null sort order: 
                        sort order: 
                        Statistics: Num rows: 1 Data size: 1712 Basic stats: COMPLETE Column stats: NONE
                        tag: -1
                        value expressions: _col0 (type: struct<columntype:string,min:bigint,max:bigint,countnulls:bigint,bitvector:binary>), _col1 (type: struct<columntype:string,min:bigint,max:bigint,countnulls:bigint,bitvector:binary>), _col2 (type: struct<columntype:string,maxlength:bigint,sumlength:bigint,count:bigint,countnulls:bigint,bitvector:binary>), _col3 (type: struct<columntype:string,min:bigint,max:bigint,countnulls:bigint,bitvector:binary>)
                        auto parallelism: false
      Path -> Alias:
#### A masked pattern was here ####
      Path -> Partition:
#### A masked pattern was here ####
          Partition
            base file name: t2_n49
            input format: org.apache.hadoop.mapred.TextInputFormat
            output format: org.apache.hadoop.hive.ql.io.HiveIgnoreKeyTextOutputFormat
            properties:
              COLUMN_STATS_ACCURATE {"BASIC_STATS":"true","COLUMN_STATS":{"key":"true","val":"true"}}
              SORTBUCKETCOLSPREFIX TRUE
              bucket_count 2
              bucket_field_name key,val
              bucketing_version 2
              column.name.delimiter ,
              columns key,val
              columns.comments 
              columns.types string:string
#### A masked pattern was here ####
              name default.t2_n49
              numFiles 2
              numRows 6
              rawDataSize 24
              serialization.ddl struct t2_n49 { string key, string val}
              serialization.format 1
              serialization.lib org.apache.hadoop.hive.serde2.lazy.LazySimpleSerDe
              totalSize 30
#### A masked pattern was here ####
            serde: org.apache.hadoop.hive.serde2.lazy.LazySimpleSerDe
          
              input format: org.apache.hadoop.mapred.TextInputFormat
              output format: org.apache.hadoop.hive.ql.io.HiveIgnoreKeyTextOutputFormat
              properties:
                COLUMN_STATS_ACCURATE {"BASIC_STATS":"true","COLUMN_STATS":{"key":"true","val":"true"}}
                SORTBUCKETCOLSPREFIX TRUE
                bucket_count 2
                bucket_field_name key,val
                bucketing_version 2
                column.name.delimiter ,
                columns key,val
                columns.comments 
                columns.types string:string
#### A masked pattern was here ####
                name default.t2_n49
                numFiles 2
                numRows 6
                rawDataSize 24
                serialization.ddl struct t2_n49 { string key, string val}
                serialization.format 1
                serialization.lib org.apache.hadoop.hive.serde2.lazy.LazySimpleSerDe
                totalSize 30
#### A masked pattern was here ####
              serde: org.apache.hadoop.hive.serde2.lazy.LazySimpleSerDe
              name: default.t2_n49
            name: default.t2_n49
      Truncated Path -> Alias:
        /t2_n49 [t2_n49]
      Needs Tagging: false
      Reduce Operator Tree:
        Group By Operator
          aggregations: compute_stats(VALUE._col0), compute_stats(VALUE._col1), compute_stats(VALUE._col2), compute_stats(VALUE._col3)
          mode: mergepartial
          outputColumnNames: _col0, _col1, _col2, _col3
          Statistics: Num rows: 1 Data size: 1760 Basic stats: COMPLETE Column stats: NONE
          File Output Operator
            compressed: false
            GlobalTableId: 0
#### A masked pattern was here ####
            NumFilesPerFileSink: 1
            Statistics: Num rows: 1 Data size: 1760 Basic stats: COMPLETE Column stats: NONE
#### A masked pattern was here ####
            table:
                input format: org.apache.hadoop.mapred.SequenceFileInputFormat
                output format: org.apache.hadoop.hive.ql.io.HiveSequenceFileOutputFormat
                properties:
                  columns _col0,_col1,_col2,_col3
                  columns.types struct<columntype:string,min:bigint,max:bigint,countnulls:bigint,numdistinctvalues:bigint,ndvbitvector:binary>:struct<columntype:string,min:bigint,max:bigint,countnulls:bigint,numdistinctvalues:bigint,ndvbitvector:binary>:struct<columntype:string,maxlength:bigint,avglength:double,countnulls:bigint,numdistinctvalues:bigint,ndvbitvector:binary>:struct<columntype:string,min:bigint,max:bigint,countnulls:bigint,numdistinctvalues:bigint,ndvbitvector:binary>
                  escape.delim \
                  hive.serialization.extend.additional.nesting.levels true
                  serialization.escape.crlf true
                  serialization.format 1
                  serialization.lib org.apache.hadoop.hive.serde2.lazy.LazySimpleSerDe
                serde: org.apache.hadoop.hive.serde2.lazy.LazySimpleSerDe
            TotalFiles: 1
            GatherStats: false
            MultiFileSpray: false

  Stage: Stage-7
    Conditional Operator

  Stage: Stage-4
    Move Operator
      files:
          hdfs directory: true
#### A masked pattern was here ####

  Stage: Stage-0
    Move Operator
      tables:
          replace: true
#### A masked pattern was here ####
          table:
              input format: org.apache.hadoop.mapred.TextInputFormat
              output format: org.apache.hadoop.hive.ql.io.HiveIgnoreKeyTextOutputFormat
              properties:
                COLUMN_STATS_ACCURATE {"BASIC_STATS":"true","COLUMN_STATS":{"cnt":"true","key1":"true","key2":"true","key3":"true"}}
                bucket_count -1
                bucketing_version 2
                column.name.delimiter ,
                columns key1,key2,key3,cnt
                columns.comments 
                columns.types int:int:string:int
#### A masked pattern was here ####
                name default.outputtbl4_n2
                numFiles 1
                numRows 6
                rawDataSize 48
                serialization.ddl struct outputtbl4_n2 { i32 key1, i32 key2, string key3, i32 cnt}
                serialization.format 1
                serialization.lib org.apache.hadoop.hive.serde2.lazy.LazySimpleSerDe
                totalSize 54
#### A masked pattern was here ####
              serde: org.apache.hadoop.hive.serde2.lazy.LazySimpleSerDe
              name: default.outputtbl4_n2

  Stage: Stage-2
    Stats Work
      Basic Stats Work:
#### A masked pattern was here ####
      Column Stats Desc:
          Columns: key1, key2, key3, cnt
          Column Types: int, int, string, int
          Table: default.outputtbl4_n2
          Is Table Level Stats: true

  Stage: Stage-3
    Map Reduce
      Map Operator Tree:
          TableScan
            GatherStats: false
            File Output Operator
              compressed: false
              GlobalTableId: 0
#### A masked pattern was here ####
              NumFilesPerFileSink: 1
              table:
                  input format: org.apache.hadoop.mapred.TextInputFormat
                  output format: org.apache.hadoop.hive.ql.io.HiveIgnoreKeyTextOutputFormat
                  properties:
                    COLUMN_STATS_ACCURATE {"BASIC_STATS":"true","COLUMN_STATS":{"cnt":"true","key1":"true","key2":"true","key3":"true"}}
                    bucket_count -1
                    bucketing_version 2
                    column.name.delimiter ,
                    columns key1,key2,key3,cnt
                    columns.comments 
                    columns.types int:int:string:int
#### A masked pattern was here ####
                    name default.outputtbl4_n2
                    numFiles 1
                    numRows 6
                    rawDataSize 48
                    serialization.ddl struct outputtbl4_n2 { i32 key1, i32 key2, string key3, i32 cnt}
                    serialization.format 1
                    serialization.lib org.apache.hadoop.hive.serde2.lazy.LazySimpleSerDe
                    totalSize 54
#### A masked pattern was here ####
                  serde: org.apache.hadoop.hive.serde2.lazy.LazySimpleSerDe
                  name: default.outputtbl4_n2
              TotalFiles: 1
              GatherStats: false
              MultiFileSpray: false
      Path -> Alias:
#### A masked pattern was here ####
      Path -> Partition:
#### A masked pattern was here ####
          Partition
            base file name: -ext-10002
            input format: org.apache.hadoop.mapred.TextInputFormat
            output format: org.apache.hadoop.hive.ql.io.HiveIgnoreKeyTextOutputFormat
            properties:
              COLUMN_STATS_ACCURATE {"BASIC_STATS":"true","COLUMN_STATS":{"cnt":"true","key1":"true","key2":"true","key3":"true"}}
              bucket_count -1
              bucketing_version 2
              column.name.delimiter ,
              columns key1,key2,key3,cnt
              columns.comments 
              columns.types int:int:string:int
#### A masked pattern was here ####
              name default.outputtbl4_n2
              numFiles 1
              numRows 6
              rawDataSize 48
              serialization.ddl struct outputtbl4_n2 { i32 key1, i32 key2, string key3, i32 cnt}
              serialization.format 1
              serialization.lib org.apache.hadoop.hive.serde2.lazy.LazySimpleSerDe
              totalSize 54
#### A masked pattern was here ####
            serde: org.apache.hadoop.hive.serde2.lazy.LazySimpleSerDe
          
              input format: org.apache.hadoop.mapred.TextInputFormat
              output format: org.apache.hadoop.hive.ql.io.HiveIgnoreKeyTextOutputFormat
              properties:
                COLUMN_STATS_ACCURATE {"BASIC_STATS":"true","COLUMN_STATS":{"cnt":"true","key1":"true","key2":"true","key3":"true"}}
                bucket_count -1
                bucketing_version 2
                column.name.delimiter ,
                columns key1,key2,key3,cnt
                columns.comments 
                columns.types int:int:string:int
#### A masked pattern was here ####
                name default.outputtbl4_n2
                numFiles 1
                numRows 6
                rawDataSize 48
                serialization.ddl struct outputtbl4_n2 { i32 key1, i32 key2, string key3, i32 cnt}
                serialization.format 1
                serialization.lib org.apache.hadoop.hive.serde2.lazy.LazySimpleSerDe
                totalSize 54
#### A masked pattern was here ####
              serde: org.apache.hadoop.hive.serde2.lazy.LazySimpleSerDe
              name: default.outputtbl4_n2
            name: default.outputtbl4_n2
      Truncated Path -> Alias:
#### A masked pattern was here ####

  Stage: Stage-5
    Map Reduce
      Map Operator Tree:
          TableScan
            GatherStats: false
            File Output Operator
              compressed: false
              GlobalTableId: 0
#### A masked pattern was here ####
              NumFilesPerFileSink: 1
              table:
                  input format: org.apache.hadoop.mapred.TextInputFormat
                  output format: org.apache.hadoop.hive.ql.io.HiveIgnoreKeyTextOutputFormat
                  properties:
                    COLUMN_STATS_ACCURATE {"BASIC_STATS":"true","COLUMN_STATS":{"cnt":"true","key1":"true","key2":"true","key3":"true"}}
                    bucket_count -1
                    bucketing_version 2
                    column.name.delimiter ,
                    columns key1,key2,key3,cnt
                    columns.comments 
                    columns.types int:int:string:int
#### A masked pattern was here ####
                    name default.outputtbl4_n2
                    numFiles 1
                    numRows 6
                    rawDataSize 48
                    serialization.ddl struct outputtbl4_n2 { i32 key1, i32 key2, string key3, i32 cnt}
                    serialization.format 1
                    serialization.lib org.apache.hadoop.hive.serde2.lazy.LazySimpleSerDe
                    totalSize 54
#### A masked pattern was here ####
                  serde: org.apache.hadoop.hive.serde2.lazy.LazySimpleSerDe
                  name: default.outputtbl4_n2
              TotalFiles: 1
              GatherStats: false
              MultiFileSpray: false
      Path -> Alias:
#### A masked pattern was here ####
      Path -> Partition:
#### A masked pattern was here ####
          Partition
            base file name: -ext-10002
            input format: org.apache.hadoop.mapred.TextInputFormat
            output format: org.apache.hadoop.hive.ql.io.HiveIgnoreKeyTextOutputFormat
            properties:
              COLUMN_STATS_ACCURATE {"BASIC_STATS":"true","COLUMN_STATS":{"cnt":"true","key1":"true","key2":"true","key3":"true"}}
              bucket_count -1
              bucketing_version 2
              column.name.delimiter ,
              columns key1,key2,key3,cnt
              columns.comments 
              columns.types int:int:string:int
#### A masked pattern was here ####
              name default.outputtbl4_n2
              numFiles 1
              numRows 6
              rawDataSize 48
              serialization.ddl struct outputtbl4_n2 { i32 key1, i32 key2, string key3, i32 cnt}
              serialization.format 1
              serialization.lib org.apache.hadoop.hive.serde2.lazy.LazySimpleSerDe
              totalSize 54
#### A masked pattern was here ####
            serde: org.apache.hadoop.hive.serde2.lazy.LazySimpleSerDe
          
              input format: org.apache.hadoop.mapred.TextInputFormat
              output format: org.apache.hadoop.hive.ql.io.HiveIgnoreKeyTextOutputFormat
              properties:
                COLUMN_STATS_ACCURATE {"BASIC_STATS":"true","COLUMN_STATS":{"cnt":"true","key1":"true","key2":"true","key3":"true"}}
                bucket_count -1
                bucketing_version 2
                column.name.delimiter ,
                columns key1,key2,key3,cnt
                columns.comments 
                columns.types int:int:string:int
#### A masked pattern was here ####
                name default.outputtbl4_n2
                numFiles 1
                numRows 6
                rawDataSize 48
                serialization.ddl struct outputtbl4_n2 { i32 key1, i32 key2, string key3, i32 cnt}
                serialization.format 1
                serialization.lib org.apache.hadoop.hive.serde2.lazy.LazySimpleSerDe
                totalSize 54
#### A masked pattern was here ####
              serde: org.apache.hadoop.hive.serde2.lazy.LazySimpleSerDe
              name: default.outputtbl4_n2
            name: default.outputtbl4_n2
      Truncated Path -> Alias:
#### A masked pattern was here ####

  Stage: Stage-6
    Move Operator
      files:
          hdfs directory: true
#### A masked pattern was here ####

PREHOOK: query: INSERT OVERWRITE TABLE outputTbl4_n2
SELECT key, 1, val, count(1) FROM T2_n49 GROUP BY key, 1, val
PREHOOK: type: QUERY
PREHOOK: Input: default@t2_n49
PREHOOK: Output: default@outputtbl4_n2
POSTHOOK: query: INSERT OVERWRITE TABLE outputTbl4_n2
SELECT key, 1, val, count(1) FROM T2_n49 GROUP BY key, 1, val
POSTHOOK: type: QUERY
POSTHOOK: Input: default@t2_n49
POSTHOOK: Output: default@outputtbl4_n2
POSTHOOK: Lineage: outputtbl4_n2.cnt EXPRESSION [(t2_n49)t2_n49.null, ]
POSTHOOK: Lineage: outputtbl4_n2.key1 EXPRESSION [(t2_n49)t2_n49.FieldSchema(name:key, type:string, comment:null), ]
POSTHOOK: Lineage: outputtbl4_n2.key2 SIMPLE []
POSTHOOK: Lineage: outputtbl4_n2.key3 SIMPLE [(t2_n49)t2_n49.FieldSchema(name:val, type:string, comment:null), ]
PREHOOK: query: SELECT * FROM outputTbl4_n2
PREHOOK: type: QUERY
PREHOOK: Input: default@outputtbl4_n2
#### A masked pattern was here ####
POSTHOOK: query: SELECT * FROM outputTbl4_n2
POSTHOOK: type: QUERY
POSTHOOK: Input: default@outputtbl4_n2
#### A masked pattern was here ####
1	1	11	1
2	1	12	1
3	1	13	1
7	1	17	1
8	1	18	1
8	1	28	1
PREHOOK: query: CREATE TABLE outputTbl5_n2(key1 int, key2 int, key3 string, key4 int, cnt int)
PREHOOK: type: CREATETABLE
PREHOOK: Output: database:default
PREHOOK: Output: default@outputTbl5_n2
POSTHOOK: query: CREATE TABLE outputTbl5_n2(key1 int, key2 int, key3 string, key4 int, cnt int)
POSTHOOK: type: CREATETABLE
POSTHOOK: Output: database:default
POSTHOOK: Output: default@outputTbl5_n2
PREHOOK: query: EXPLAIN EXTENDED 
INSERT OVERWRITE TABLE outputTbl5_n2
SELECT key, 1, val, 2, count(1) FROM T2_n49 GROUP BY key, 1, val, 2
PREHOOK: type: QUERY
PREHOOK: Input: default@t2_n49
PREHOOK: Output: default@outputtbl5_n2
POSTHOOK: query: EXPLAIN EXTENDED 
INSERT OVERWRITE TABLE outputTbl5_n2
SELECT key, 1, val, 2, count(1) FROM T2_n49 GROUP BY key, 1, val, 2
POSTHOOK: type: QUERY
POSTHOOK: Input: default@t2_n49
POSTHOOK: Output: default@outputtbl5_n2
<<<<<<< HEAD
=======
OPTIMIZED SQL: SELECT `key`, 1 AS `_o__c1`, `val`, 2 AS `_o__c3`, COUNT(*) AS `_o__c4`
FROM `default`.`t2_n49`
GROUP BY `key`, `val`
>>>>>>> 720a0f27
STAGE DEPENDENCIES:
  Stage-1 is a root stage
  Stage-7 depends on stages: Stage-1 , consists of Stage-4, Stage-3, Stage-5
  Stage-4
  Stage-0 depends on stages: Stage-4, Stage-3, Stage-6
  Stage-2 depends on stages: Stage-0
  Stage-3
  Stage-5
  Stage-6 depends on stages: Stage-5

STAGE PLANS:
  Stage: Stage-1
    Map Reduce
      Map Operator Tree:
          TableScan
            alias: t2_n49
            Statistics: Num rows: 6 Data size: 24 Basic stats: COMPLETE Column stats: NONE
            GatherStats: false
            Select Operator
              expressions: key (type: string), val (type: string)
              outputColumnNames: key, val
              Statistics: Num rows: 6 Data size: 24 Basic stats: COMPLETE Column stats: NONE
              Group By Operator
                aggregations: count()
                keys: key (type: string), val (type: string)
                mode: final
                outputColumnNames: _col0, _col1, _col2
                Statistics: Num rows: 3 Data size: 12 Basic stats: COMPLETE Column stats: NONE
                Select Operator
                  expressions: UDFToInteger(_col0) (type: int), 1 (type: int), _col1 (type: string), 2 (type: int), UDFToInteger(_col2) (type: int)
                  outputColumnNames: _col0, _col1, _col2, _col3, _col4
                  Statistics: Num rows: 3 Data size: 12 Basic stats: COMPLETE Column stats: NONE
                  File Output Operator
                    compressed: false
                    GlobalTableId: 1
#### A masked pattern was here ####
                    NumFilesPerFileSink: 1
                    Statistics: Num rows: 3 Data size: 12 Basic stats: COMPLETE Column stats: NONE
#### A masked pattern was here ####
                    table:
                        input format: org.apache.hadoop.mapred.TextInputFormat
                        output format: org.apache.hadoop.hive.ql.io.HiveIgnoreKeyTextOutputFormat
                        properties:
                          COLUMN_STATS_ACCURATE {"BASIC_STATS":"true","COLUMN_STATS":{"cnt":"true","key1":"true","key2":"true","key3":"true","key4":"true"}}
                          bucket_count -1
                          bucketing_version 2
                          column.name.delimiter ,
                          columns key1,key2,key3,key4,cnt
                          columns.comments 
                          columns.types int:int:string:int:int
#### A masked pattern was here ####
                          name default.outputtbl5_n2
                          numFiles 0
                          numRows 0
                          rawDataSize 0
                          serialization.ddl struct outputtbl5_n2 { i32 key1, i32 key2, string key3, i32 key4, i32 cnt}
                          serialization.format 1
                          serialization.lib org.apache.hadoop.hive.serde2.lazy.LazySimpleSerDe
                          totalSize 0
#### A masked pattern was here ####
                        serde: org.apache.hadoop.hive.serde2.lazy.LazySimpleSerDe
                        name: default.outputtbl5_n2
                    TotalFiles: 1
                    GatherStats: true
                    MultiFileSpray: false
                  Select Operator
                    expressions: _col0 (type: int), _col1 (type: int), _col2 (type: string), _col3 (type: int), _col4 (type: int)
                    outputColumnNames: key1, key2, key3, key4, cnt
                    Statistics: Num rows: 3 Data size: 12 Basic stats: COMPLETE Column stats: NONE
                    Group By Operator
                      aggregations: compute_stats(key1, 'hll'), compute_stats(key2, 'hll'), compute_stats(key3, 'hll'), compute_stats(key4, 'hll'), compute_stats(cnt, 'hll')
                      mode: hash
                      outputColumnNames: _col0, _col1, _col2, _col3, _col4
                      Statistics: Num rows: 1 Data size: 2136 Basic stats: COMPLETE Column stats: NONE
                      Reduce Output Operator
                        null sort order: 
                        sort order: 
                        Statistics: Num rows: 1 Data size: 2136 Basic stats: COMPLETE Column stats: NONE
                        tag: -1
                        value expressions: _col0 (type: struct<columntype:string,min:bigint,max:bigint,countnulls:bigint,bitvector:binary>), _col1 (type: struct<columntype:string,min:bigint,max:bigint,countnulls:bigint,bitvector:binary>), _col2 (type: struct<columntype:string,maxlength:bigint,sumlength:bigint,count:bigint,countnulls:bigint,bitvector:binary>), _col3 (type: struct<columntype:string,min:bigint,max:bigint,countnulls:bigint,bitvector:binary>), _col4 (type: struct<columntype:string,min:bigint,max:bigint,countnulls:bigint,bitvector:binary>)
                        auto parallelism: false
      Path -> Alias:
#### A masked pattern was here ####
      Path -> Partition:
#### A masked pattern was here ####
          Partition
            base file name: t2_n49
            input format: org.apache.hadoop.mapred.TextInputFormat
            output format: org.apache.hadoop.hive.ql.io.HiveIgnoreKeyTextOutputFormat
            properties:
              COLUMN_STATS_ACCURATE {"BASIC_STATS":"true","COLUMN_STATS":{"key":"true","val":"true"}}
              SORTBUCKETCOLSPREFIX TRUE
              bucket_count 2
              bucket_field_name key,val
              bucketing_version 2
              column.name.delimiter ,
              columns key,val
              columns.comments 
              columns.types string:string
#### A masked pattern was here ####
              name default.t2_n49
              numFiles 2
              numRows 6
              rawDataSize 24
              serialization.ddl struct t2_n49 { string key, string val}
              serialization.format 1
              serialization.lib org.apache.hadoop.hive.serde2.lazy.LazySimpleSerDe
              totalSize 30
#### A masked pattern was here ####
            serde: org.apache.hadoop.hive.serde2.lazy.LazySimpleSerDe
          
              input format: org.apache.hadoop.mapred.TextInputFormat
              output format: org.apache.hadoop.hive.ql.io.HiveIgnoreKeyTextOutputFormat
              properties:
                COLUMN_STATS_ACCURATE {"BASIC_STATS":"true","COLUMN_STATS":{"key":"true","val":"true"}}
                SORTBUCKETCOLSPREFIX TRUE
                bucket_count 2
                bucket_field_name key,val
                bucketing_version 2
                column.name.delimiter ,
                columns key,val
                columns.comments 
                columns.types string:string
#### A masked pattern was here ####
                name default.t2_n49
                numFiles 2
                numRows 6
                rawDataSize 24
                serialization.ddl struct t2_n49 { string key, string val}
                serialization.format 1
                serialization.lib org.apache.hadoop.hive.serde2.lazy.LazySimpleSerDe
                totalSize 30
#### A masked pattern was here ####
              serde: org.apache.hadoop.hive.serde2.lazy.LazySimpleSerDe
              name: default.t2_n49
            name: default.t2_n49
      Truncated Path -> Alias:
        /t2_n49 [t2_n49]
      Needs Tagging: false
      Reduce Operator Tree:
        Group By Operator
          aggregations: compute_stats(VALUE._col0), compute_stats(VALUE._col1), compute_stats(VALUE._col2), compute_stats(VALUE._col3), compute_stats(VALUE._col4)
          mode: mergepartial
          outputColumnNames: _col0, _col1, _col2, _col3, _col4
          Statistics: Num rows: 1 Data size: 2200 Basic stats: COMPLETE Column stats: NONE
          File Output Operator
            compressed: false
            GlobalTableId: 0
#### A masked pattern was here ####
            NumFilesPerFileSink: 1
            Statistics: Num rows: 1 Data size: 2200 Basic stats: COMPLETE Column stats: NONE
#### A masked pattern was here ####
            table:
                input format: org.apache.hadoop.mapred.SequenceFileInputFormat
                output format: org.apache.hadoop.hive.ql.io.HiveSequenceFileOutputFormat
                properties:
                  columns _col0,_col1,_col2,_col3,_col4
                  columns.types struct<columntype:string,min:bigint,max:bigint,countnulls:bigint,numdistinctvalues:bigint,ndvbitvector:binary>:struct<columntype:string,min:bigint,max:bigint,countnulls:bigint,numdistinctvalues:bigint,ndvbitvector:binary>:struct<columntype:string,maxlength:bigint,avglength:double,countnulls:bigint,numdistinctvalues:bigint,ndvbitvector:binary>:struct<columntype:string,min:bigint,max:bigint,countnulls:bigint,numdistinctvalues:bigint,ndvbitvector:binary>:struct<columntype:string,min:bigint,max:bigint,countnulls:bigint,numdistinctvalues:bigint,ndvbitvector:binary>
                  escape.delim \
                  hive.serialization.extend.additional.nesting.levels true
                  serialization.escape.crlf true
                  serialization.format 1
                  serialization.lib org.apache.hadoop.hive.serde2.lazy.LazySimpleSerDe
                serde: org.apache.hadoop.hive.serde2.lazy.LazySimpleSerDe
            TotalFiles: 1
            GatherStats: false
            MultiFileSpray: false

  Stage: Stage-7
    Conditional Operator

  Stage: Stage-4
    Move Operator
      files:
          hdfs directory: true
#### A masked pattern was here ####

  Stage: Stage-0
    Move Operator
      tables:
          replace: true
#### A masked pattern was here ####
          table:
              input format: org.apache.hadoop.mapred.TextInputFormat
              output format: org.apache.hadoop.hive.ql.io.HiveIgnoreKeyTextOutputFormat
              properties:
                COLUMN_STATS_ACCURATE {"BASIC_STATS":"true","COLUMN_STATS":{"cnt":"true","key1":"true","key2":"true","key3":"true","key4":"true"}}
                bucket_count -1
                bucketing_version 2
                column.name.delimiter ,
                columns key1,key2,key3,key4,cnt
                columns.comments 
                columns.types int:int:string:int:int
#### A masked pattern was here ####
                name default.outputtbl5_n2
                numFiles 0
                numRows 0
                rawDataSize 0
                serialization.ddl struct outputtbl5_n2 { i32 key1, i32 key2, string key3, i32 key4, i32 cnt}
                serialization.format 1
                serialization.lib org.apache.hadoop.hive.serde2.lazy.LazySimpleSerDe
                totalSize 0
#### A masked pattern was here ####
              serde: org.apache.hadoop.hive.serde2.lazy.LazySimpleSerDe
              name: default.outputtbl5_n2

  Stage: Stage-2
    Stats Work
      Basic Stats Work:
#### A masked pattern was here ####
      Column Stats Desc:
          Columns: key1, key2, key3, key4, cnt
          Column Types: int, int, string, int, int
          Table: default.outputtbl5_n2
          Is Table Level Stats: true

  Stage: Stage-3
    Map Reduce
      Map Operator Tree:
          TableScan
            GatherStats: false
            File Output Operator
              compressed: false
              GlobalTableId: 0
#### A masked pattern was here ####
              NumFilesPerFileSink: 1
              table:
                  input format: org.apache.hadoop.mapred.TextInputFormat
                  output format: org.apache.hadoop.hive.ql.io.HiveIgnoreKeyTextOutputFormat
                  properties:
                    COLUMN_STATS_ACCURATE {"BASIC_STATS":"true","COLUMN_STATS":{"cnt":"true","key1":"true","key2":"true","key3":"true","key4":"true"}}
                    bucket_count -1
                    bucketing_version 2
                    column.name.delimiter ,
                    columns key1,key2,key3,key4,cnt
                    columns.comments 
                    columns.types int:int:string:int:int
#### A masked pattern was here ####
                    name default.outputtbl5_n2
                    numFiles 0
                    numRows 0
                    rawDataSize 0
                    serialization.ddl struct outputtbl5_n2 { i32 key1, i32 key2, string key3, i32 key4, i32 cnt}
                    serialization.format 1
                    serialization.lib org.apache.hadoop.hive.serde2.lazy.LazySimpleSerDe
                    totalSize 0
#### A masked pattern was here ####
                  serde: org.apache.hadoop.hive.serde2.lazy.LazySimpleSerDe
                  name: default.outputtbl5_n2
              TotalFiles: 1
              GatherStats: false
              MultiFileSpray: false
      Path -> Alias:
#### A masked pattern was here ####
      Path -> Partition:
#### A masked pattern was here ####
          Partition
            base file name: -ext-10002
            input format: org.apache.hadoop.mapred.TextInputFormat
            output format: org.apache.hadoop.hive.ql.io.HiveIgnoreKeyTextOutputFormat
            properties:
              COLUMN_STATS_ACCURATE {"BASIC_STATS":"true","COLUMN_STATS":{"cnt":"true","key1":"true","key2":"true","key3":"true","key4":"true"}}
              bucket_count -1
              bucketing_version 2
              column.name.delimiter ,
              columns key1,key2,key3,key4,cnt
              columns.comments 
              columns.types int:int:string:int:int
#### A masked pattern was here ####
              name default.outputtbl5_n2
              numFiles 0
              numRows 0
              rawDataSize 0
              serialization.ddl struct outputtbl5_n2 { i32 key1, i32 key2, string key3, i32 key4, i32 cnt}
              serialization.format 1
              serialization.lib org.apache.hadoop.hive.serde2.lazy.LazySimpleSerDe
              totalSize 0
#### A masked pattern was here ####
            serde: org.apache.hadoop.hive.serde2.lazy.LazySimpleSerDe
          
              input format: org.apache.hadoop.mapred.TextInputFormat
              output format: org.apache.hadoop.hive.ql.io.HiveIgnoreKeyTextOutputFormat
              properties:
                COLUMN_STATS_ACCURATE {"BASIC_STATS":"true","COLUMN_STATS":{"cnt":"true","key1":"true","key2":"true","key3":"true","key4":"true"}}
                bucket_count -1
                bucketing_version 2
                column.name.delimiter ,
                columns key1,key2,key3,key4,cnt
                columns.comments 
                columns.types int:int:string:int:int
#### A masked pattern was here ####
                name default.outputtbl5_n2
                numFiles 0
                numRows 0
                rawDataSize 0
                serialization.ddl struct outputtbl5_n2 { i32 key1, i32 key2, string key3, i32 key4, i32 cnt}
                serialization.format 1
                serialization.lib org.apache.hadoop.hive.serde2.lazy.LazySimpleSerDe
                totalSize 0
#### A masked pattern was here ####
              serde: org.apache.hadoop.hive.serde2.lazy.LazySimpleSerDe
              name: default.outputtbl5_n2
            name: default.outputtbl5_n2
      Truncated Path -> Alias:
#### A masked pattern was here ####

  Stage: Stage-5
    Map Reduce
      Map Operator Tree:
          TableScan
            GatherStats: false
            File Output Operator
              compressed: false
              GlobalTableId: 0
#### A masked pattern was here ####
              NumFilesPerFileSink: 1
              table:
                  input format: org.apache.hadoop.mapred.TextInputFormat
                  output format: org.apache.hadoop.hive.ql.io.HiveIgnoreKeyTextOutputFormat
                  properties:
                    COLUMN_STATS_ACCURATE {"BASIC_STATS":"true","COLUMN_STATS":{"cnt":"true","key1":"true","key2":"true","key3":"true","key4":"true"}}
                    bucket_count -1
                    bucketing_version 2
                    column.name.delimiter ,
                    columns key1,key2,key3,key4,cnt
                    columns.comments 
                    columns.types int:int:string:int:int
#### A masked pattern was here ####
                    name default.outputtbl5_n2
                    numFiles 0
                    numRows 0
                    rawDataSize 0
                    serialization.ddl struct outputtbl5_n2 { i32 key1, i32 key2, string key3, i32 key4, i32 cnt}
                    serialization.format 1
                    serialization.lib org.apache.hadoop.hive.serde2.lazy.LazySimpleSerDe
                    totalSize 0
#### A masked pattern was here ####
                  serde: org.apache.hadoop.hive.serde2.lazy.LazySimpleSerDe
                  name: default.outputtbl5_n2
              TotalFiles: 1
              GatherStats: false
              MultiFileSpray: false
      Path -> Alias:
#### A masked pattern was here ####
      Path -> Partition:
#### A masked pattern was here ####
          Partition
            base file name: -ext-10002
            input format: org.apache.hadoop.mapred.TextInputFormat
            output format: org.apache.hadoop.hive.ql.io.HiveIgnoreKeyTextOutputFormat
            properties:
              COLUMN_STATS_ACCURATE {"BASIC_STATS":"true","COLUMN_STATS":{"cnt":"true","key1":"true","key2":"true","key3":"true","key4":"true"}}
              bucket_count -1
              bucketing_version 2
              column.name.delimiter ,
              columns key1,key2,key3,key4,cnt
              columns.comments 
              columns.types int:int:string:int:int
#### A masked pattern was here ####
              name default.outputtbl5_n2
              numFiles 0
              numRows 0
              rawDataSize 0
              serialization.ddl struct outputtbl5_n2 { i32 key1, i32 key2, string key3, i32 key4, i32 cnt}
              serialization.format 1
              serialization.lib org.apache.hadoop.hive.serde2.lazy.LazySimpleSerDe
              totalSize 0
#### A masked pattern was here ####
            serde: org.apache.hadoop.hive.serde2.lazy.LazySimpleSerDe
          
              input format: org.apache.hadoop.mapred.TextInputFormat
              output format: org.apache.hadoop.hive.ql.io.HiveIgnoreKeyTextOutputFormat
              properties:
                COLUMN_STATS_ACCURATE {"BASIC_STATS":"true","COLUMN_STATS":{"cnt":"true","key1":"true","key2":"true","key3":"true","key4":"true"}}
                bucket_count -1
                bucketing_version 2
                column.name.delimiter ,
                columns key1,key2,key3,key4,cnt
                columns.comments 
                columns.types int:int:string:int:int
#### A masked pattern was here ####
                name default.outputtbl5_n2
                numFiles 0
                numRows 0
                rawDataSize 0
                serialization.ddl struct outputtbl5_n2 { i32 key1, i32 key2, string key3, i32 key4, i32 cnt}
                serialization.format 1
                serialization.lib org.apache.hadoop.hive.serde2.lazy.LazySimpleSerDe
                totalSize 0
#### A masked pattern was here ####
              serde: org.apache.hadoop.hive.serde2.lazy.LazySimpleSerDe
              name: default.outputtbl5_n2
            name: default.outputtbl5_n2
      Truncated Path -> Alias:
#### A masked pattern was here ####

  Stage: Stage-6
    Move Operator
      files:
          hdfs directory: true
#### A masked pattern was here ####

PREHOOK: query: INSERT OVERWRITE TABLE outputTbl5_n2
SELECT key, 1, val, 2, count(1) FROM T2_n49 GROUP BY key, 1, val, 2
PREHOOK: type: QUERY
PREHOOK: Input: default@t2_n49
PREHOOK: Output: default@outputtbl5_n2
POSTHOOK: query: INSERT OVERWRITE TABLE outputTbl5_n2
SELECT key, 1, val, 2, count(1) FROM T2_n49 GROUP BY key, 1, val, 2
POSTHOOK: type: QUERY
POSTHOOK: Input: default@t2_n49
POSTHOOK: Output: default@outputtbl5_n2
POSTHOOK: Lineage: outputtbl5_n2.cnt EXPRESSION [(t2_n49)t2_n49.null, ]
POSTHOOK: Lineage: outputtbl5_n2.key1 EXPRESSION [(t2_n49)t2_n49.FieldSchema(name:key, type:string, comment:null), ]
POSTHOOK: Lineage: outputtbl5_n2.key2 SIMPLE []
POSTHOOK: Lineage: outputtbl5_n2.key3 SIMPLE [(t2_n49)t2_n49.FieldSchema(name:val, type:string, comment:null), ]
POSTHOOK: Lineage: outputtbl5_n2.key4 SIMPLE []
PREHOOK: query: SELECT * FROM outputTbl5_n2 
ORDER BY key1, key2, key3, key4
PREHOOK: type: QUERY
PREHOOK: Input: default@outputtbl5_n2
#### A masked pattern was here ####
POSTHOOK: query: SELECT * FROM outputTbl5_n2 
ORDER BY key1, key2, key3, key4
POSTHOOK: type: QUERY
POSTHOOK: Input: default@outputtbl5_n2
#### A masked pattern was here ####
1	1	11	2	1
2	1	12	2	1
3	1	13	2	1
7	1	17	2	1
8	1	18	2	1
8	1	28	2	1
PREHOOK: query: EXPLAIN EXTENDED
INSERT OVERWRITE TABLE outputTbl4_n2
SELECT key, constant, val, count(1) from 
(SELECT key, 1 as constant, val from T2_n49)subq
group by key, constant, val
PREHOOK: type: QUERY
PREHOOK: Input: default@t2_n49
PREHOOK: Output: default@outputtbl4_n2
POSTHOOK: query: EXPLAIN EXTENDED
INSERT OVERWRITE TABLE outputTbl4_n2
SELECT key, constant, val, count(1) from 
(SELECT key, 1 as constant, val from T2_n49)subq
group by key, constant, val
POSTHOOK: type: QUERY
POSTHOOK: Input: default@t2_n49
POSTHOOK: Output: default@outputtbl4_n2
<<<<<<< HEAD
=======
OPTIMIZED SQL: SELECT `key`, 1 AS `constant`, `val`, COUNT(*) AS `_o__c3`
FROM `default`.`t2_n49`
GROUP BY `key`, `val`
>>>>>>> 720a0f27
STAGE DEPENDENCIES:
  Stage-1 is a root stage
  Stage-7 depends on stages: Stage-1 , consists of Stage-4, Stage-3, Stage-5
  Stage-4
  Stage-0 depends on stages: Stage-4, Stage-3, Stage-6
  Stage-2 depends on stages: Stage-0
  Stage-3
  Stage-5
  Stage-6 depends on stages: Stage-5

STAGE PLANS:
  Stage: Stage-1
    Map Reduce
      Map Operator Tree:
          TableScan
            alias: t2_n49
            Statistics: Num rows: 6 Data size: 24 Basic stats: COMPLETE Column stats: NONE
            GatherStats: false
            Select Operator
              expressions: key (type: string), val (type: string)
              outputColumnNames: key, val
              Statistics: Num rows: 6 Data size: 24 Basic stats: COMPLETE Column stats: NONE
              Group By Operator
                aggregations: count()
                keys: key (type: string), val (type: string)
                mode: final
                outputColumnNames: _col0, _col1, _col2
                Statistics: Num rows: 3 Data size: 12 Basic stats: COMPLETE Column stats: NONE
                Select Operator
                  expressions: UDFToInteger(_col0) (type: int), 1 (type: int), _col1 (type: string), UDFToInteger(_col2) (type: int)
                  outputColumnNames: _col0, _col1, _col2, _col3
                  Statistics: Num rows: 3 Data size: 12 Basic stats: COMPLETE Column stats: NONE
                  File Output Operator
                    compressed: false
                    GlobalTableId: 1
#### A masked pattern was here ####
                    NumFilesPerFileSink: 1
                    Statistics: Num rows: 3 Data size: 12 Basic stats: COMPLETE Column stats: NONE
#### A masked pattern was here ####
                    table:
                        input format: org.apache.hadoop.mapred.TextInputFormat
                        output format: org.apache.hadoop.hive.ql.io.HiveIgnoreKeyTextOutputFormat
                        properties:
                          COLUMN_STATS_ACCURATE {"BASIC_STATS":"true","COLUMN_STATS":{"cnt":"true","key1":"true","key2":"true","key3":"true"}}
                          bucket_count -1
                          bucketing_version 2
                          column.name.delimiter ,
                          columns key1,key2,key3,cnt
                          columns.comments 
                          columns.types int:int:string:int
#### A masked pattern was here ####
                          name default.outputtbl4_n2
                          numFiles 1
                          numRows 6
                          rawDataSize 48
                          serialization.ddl struct outputtbl4_n2 { i32 key1, i32 key2, string key3, i32 cnt}
                          serialization.format 1
                          serialization.lib org.apache.hadoop.hive.serde2.lazy.LazySimpleSerDe
                          totalSize 54
#### A masked pattern was here ####
                        serde: org.apache.hadoop.hive.serde2.lazy.LazySimpleSerDe
                        name: default.outputtbl4_n2
                    TotalFiles: 1
                    GatherStats: true
                    MultiFileSpray: false
                  Select Operator
                    expressions: _col0 (type: int), _col1 (type: int), _col2 (type: string), _col3 (type: int)
                    outputColumnNames: key1, key2, key3, cnt
                    Statistics: Num rows: 3 Data size: 12 Basic stats: COMPLETE Column stats: NONE
                    Group By Operator
                      aggregations: compute_stats(key1, 'hll'), compute_stats(key2, 'hll'), compute_stats(key3, 'hll'), compute_stats(cnt, 'hll')
                      mode: hash
                      outputColumnNames: _col0, _col1, _col2, _col3
                      Statistics: Num rows: 1 Data size: 1712 Basic stats: COMPLETE Column stats: NONE
                      Reduce Output Operator
                        null sort order: 
                        sort order: 
                        Statistics: Num rows: 1 Data size: 1712 Basic stats: COMPLETE Column stats: NONE
                        tag: -1
                        value expressions: _col0 (type: struct<columntype:string,min:bigint,max:bigint,countnulls:bigint,bitvector:binary>), _col1 (type: struct<columntype:string,min:bigint,max:bigint,countnulls:bigint,bitvector:binary>), _col2 (type: struct<columntype:string,maxlength:bigint,sumlength:bigint,count:bigint,countnulls:bigint,bitvector:binary>), _col3 (type: struct<columntype:string,min:bigint,max:bigint,countnulls:bigint,bitvector:binary>)
                        auto parallelism: false
      Path -> Alias:
#### A masked pattern was here ####
      Path -> Partition:
#### A masked pattern was here ####
          Partition
            base file name: t2_n49
            input format: org.apache.hadoop.mapred.TextInputFormat
            output format: org.apache.hadoop.hive.ql.io.HiveIgnoreKeyTextOutputFormat
            properties:
              COLUMN_STATS_ACCURATE {"BASIC_STATS":"true","COLUMN_STATS":{"key":"true","val":"true"}}
              SORTBUCKETCOLSPREFIX TRUE
              bucket_count 2
              bucket_field_name key,val
              bucketing_version 2
              column.name.delimiter ,
              columns key,val
              columns.comments 
              columns.types string:string
#### A masked pattern was here ####
              name default.t2_n49
              numFiles 2
              numRows 6
              rawDataSize 24
              serialization.ddl struct t2_n49 { string key, string val}
              serialization.format 1
              serialization.lib org.apache.hadoop.hive.serde2.lazy.LazySimpleSerDe
              totalSize 30
#### A masked pattern was here ####
            serde: org.apache.hadoop.hive.serde2.lazy.LazySimpleSerDe
          
              input format: org.apache.hadoop.mapred.TextInputFormat
              output format: org.apache.hadoop.hive.ql.io.HiveIgnoreKeyTextOutputFormat
              properties:
                COLUMN_STATS_ACCURATE {"BASIC_STATS":"true","COLUMN_STATS":{"key":"true","val":"true"}}
                SORTBUCKETCOLSPREFIX TRUE
                bucket_count 2
                bucket_field_name key,val
                bucketing_version 2
                column.name.delimiter ,
                columns key,val
                columns.comments 
                columns.types string:string
#### A masked pattern was here ####
                name default.t2_n49
                numFiles 2
                numRows 6
                rawDataSize 24
                serialization.ddl struct t2_n49 { string key, string val}
                serialization.format 1
                serialization.lib org.apache.hadoop.hive.serde2.lazy.LazySimpleSerDe
                totalSize 30
#### A masked pattern was here ####
              serde: org.apache.hadoop.hive.serde2.lazy.LazySimpleSerDe
              name: default.t2_n49
            name: default.t2_n49
      Truncated Path -> Alias:
        /t2_n49 [t2_n49]
      Needs Tagging: false
      Reduce Operator Tree:
        Group By Operator
          aggregations: compute_stats(VALUE._col0), compute_stats(VALUE._col1), compute_stats(VALUE._col2), compute_stats(VALUE._col3)
          mode: mergepartial
          outputColumnNames: _col0, _col1, _col2, _col3
          Statistics: Num rows: 1 Data size: 1760 Basic stats: COMPLETE Column stats: NONE
          File Output Operator
            compressed: false
            GlobalTableId: 0
#### A masked pattern was here ####
            NumFilesPerFileSink: 1
            Statistics: Num rows: 1 Data size: 1760 Basic stats: COMPLETE Column stats: NONE
#### A masked pattern was here ####
            table:
                input format: org.apache.hadoop.mapred.SequenceFileInputFormat
                output format: org.apache.hadoop.hive.ql.io.HiveSequenceFileOutputFormat
                properties:
                  columns _col0,_col1,_col2,_col3
                  columns.types struct<columntype:string,min:bigint,max:bigint,countnulls:bigint,numdistinctvalues:bigint,ndvbitvector:binary>:struct<columntype:string,min:bigint,max:bigint,countnulls:bigint,numdistinctvalues:bigint,ndvbitvector:binary>:struct<columntype:string,maxlength:bigint,avglength:double,countnulls:bigint,numdistinctvalues:bigint,ndvbitvector:binary>:struct<columntype:string,min:bigint,max:bigint,countnulls:bigint,numdistinctvalues:bigint,ndvbitvector:binary>
                  escape.delim \
                  hive.serialization.extend.additional.nesting.levels true
                  serialization.escape.crlf true
                  serialization.format 1
                  serialization.lib org.apache.hadoop.hive.serde2.lazy.LazySimpleSerDe
                serde: org.apache.hadoop.hive.serde2.lazy.LazySimpleSerDe
            TotalFiles: 1
            GatherStats: false
            MultiFileSpray: false

  Stage: Stage-7
    Conditional Operator

  Stage: Stage-4
    Move Operator
      files:
          hdfs directory: true
#### A masked pattern was here ####

  Stage: Stage-0
    Move Operator
      tables:
          replace: true
#### A masked pattern was here ####
          table:
              input format: org.apache.hadoop.mapred.TextInputFormat
              output format: org.apache.hadoop.hive.ql.io.HiveIgnoreKeyTextOutputFormat
              properties:
                COLUMN_STATS_ACCURATE {"BASIC_STATS":"true","COLUMN_STATS":{"cnt":"true","key1":"true","key2":"true","key3":"true"}}
                bucket_count -1
                bucketing_version 2
                column.name.delimiter ,
                columns key1,key2,key3,cnt
                columns.comments 
                columns.types int:int:string:int
#### A masked pattern was here ####
                name default.outputtbl4_n2
                numFiles 1
                numRows 6
                rawDataSize 48
                serialization.ddl struct outputtbl4_n2 { i32 key1, i32 key2, string key3, i32 cnt}
                serialization.format 1
                serialization.lib org.apache.hadoop.hive.serde2.lazy.LazySimpleSerDe
                totalSize 54
#### A masked pattern was here ####
              serde: org.apache.hadoop.hive.serde2.lazy.LazySimpleSerDe
              name: default.outputtbl4_n2

  Stage: Stage-2
    Stats Work
      Basic Stats Work:
#### A masked pattern was here ####
      Column Stats Desc:
          Columns: key1, key2, key3, cnt
          Column Types: int, int, string, int
          Table: default.outputtbl4_n2
          Is Table Level Stats: true

  Stage: Stage-3
    Map Reduce
      Map Operator Tree:
          TableScan
            GatherStats: false
            File Output Operator
              compressed: false
              GlobalTableId: 0
#### A masked pattern was here ####
              NumFilesPerFileSink: 1
              table:
                  input format: org.apache.hadoop.mapred.TextInputFormat
                  output format: org.apache.hadoop.hive.ql.io.HiveIgnoreKeyTextOutputFormat
                  properties:
                    COLUMN_STATS_ACCURATE {"BASIC_STATS":"true","COLUMN_STATS":{"cnt":"true","key1":"true","key2":"true","key3":"true"}}
                    bucket_count -1
                    bucketing_version 2
                    column.name.delimiter ,
                    columns key1,key2,key3,cnt
                    columns.comments 
                    columns.types int:int:string:int
#### A masked pattern was here ####
                    name default.outputtbl4_n2
                    numFiles 1
                    numRows 6
                    rawDataSize 48
                    serialization.ddl struct outputtbl4_n2 { i32 key1, i32 key2, string key3, i32 cnt}
                    serialization.format 1
                    serialization.lib org.apache.hadoop.hive.serde2.lazy.LazySimpleSerDe
                    totalSize 54
#### A masked pattern was here ####
                  serde: org.apache.hadoop.hive.serde2.lazy.LazySimpleSerDe
                  name: default.outputtbl4_n2
              TotalFiles: 1
              GatherStats: false
              MultiFileSpray: false
      Path -> Alias:
#### A masked pattern was here ####
      Path -> Partition:
#### A masked pattern was here ####
          Partition
            base file name: -ext-10002
            input format: org.apache.hadoop.mapred.TextInputFormat
            output format: org.apache.hadoop.hive.ql.io.HiveIgnoreKeyTextOutputFormat
            properties:
              COLUMN_STATS_ACCURATE {"BASIC_STATS":"true","COLUMN_STATS":{"cnt":"true","key1":"true","key2":"true","key3":"true"}}
              bucket_count -1
              bucketing_version 2
              column.name.delimiter ,
              columns key1,key2,key3,cnt
              columns.comments 
              columns.types int:int:string:int
#### A masked pattern was here ####
              name default.outputtbl4_n2
              numFiles 1
              numRows 6
              rawDataSize 48
              serialization.ddl struct outputtbl4_n2 { i32 key1, i32 key2, string key3, i32 cnt}
              serialization.format 1
              serialization.lib org.apache.hadoop.hive.serde2.lazy.LazySimpleSerDe
              totalSize 54
#### A masked pattern was here ####
            serde: org.apache.hadoop.hive.serde2.lazy.LazySimpleSerDe
          
              input format: org.apache.hadoop.mapred.TextInputFormat
              output format: org.apache.hadoop.hive.ql.io.HiveIgnoreKeyTextOutputFormat
              properties:
                COLUMN_STATS_ACCURATE {"BASIC_STATS":"true","COLUMN_STATS":{"cnt":"true","key1":"true","key2":"true","key3":"true"}}
                bucket_count -1
                bucketing_version 2
                column.name.delimiter ,
                columns key1,key2,key3,cnt
                columns.comments 
                columns.types int:int:string:int
#### A masked pattern was here ####
                name default.outputtbl4_n2
                numFiles 1
                numRows 6
                rawDataSize 48
                serialization.ddl struct outputtbl4_n2 { i32 key1, i32 key2, string key3, i32 cnt}
                serialization.format 1
                serialization.lib org.apache.hadoop.hive.serde2.lazy.LazySimpleSerDe
                totalSize 54
#### A masked pattern was here ####
              serde: org.apache.hadoop.hive.serde2.lazy.LazySimpleSerDe
              name: default.outputtbl4_n2
            name: default.outputtbl4_n2
      Truncated Path -> Alias:
#### A masked pattern was here ####

  Stage: Stage-5
    Map Reduce
      Map Operator Tree:
          TableScan
            GatherStats: false
            File Output Operator
              compressed: false
              GlobalTableId: 0
#### A masked pattern was here ####
              NumFilesPerFileSink: 1
              table:
                  input format: org.apache.hadoop.mapred.TextInputFormat
                  output format: org.apache.hadoop.hive.ql.io.HiveIgnoreKeyTextOutputFormat
                  properties:
                    COLUMN_STATS_ACCURATE {"BASIC_STATS":"true","COLUMN_STATS":{"cnt":"true","key1":"true","key2":"true","key3":"true"}}
                    bucket_count -1
                    bucketing_version 2
                    column.name.delimiter ,
                    columns key1,key2,key3,cnt
                    columns.comments 
                    columns.types int:int:string:int
#### A masked pattern was here ####
                    name default.outputtbl4_n2
                    numFiles 1
                    numRows 6
                    rawDataSize 48
                    serialization.ddl struct outputtbl4_n2 { i32 key1, i32 key2, string key3, i32 cnt}
                    serialization.format 1
                    serialization.lib org.apache.hadoop.hive.serde2.lazy.LazySimpleSerDe
                    totalSize 54
#### A masked pattern was here ####
                  serde: org.apache.hadoop.hive.serde2.lazy.LazySimpleSerDe
                  name: default.outputtbl4_n2
              TotalFiles: 1
              GatherStats: false
              MultiFileSpray: false
      Path -> Alias:
#### A masked pattern was here ####
      Path -> Partition:
#### A masked pattern was here ####
          Partition
            base file name: -ext-10002
            input format: org.apache.hadoop.mapred.TextInputFormat
            output format: org.apache.hadoop.hive.ql.io.HiveIgnoreKeyTextOutputFormat
            properties:
              COLUMN_STATS_ACCURATE {"BASIC_STATS":"true","COLUMN_STATS":{"cnt":"true","key1":"true","key2":"true","key3":"true"}}
              bucket_count -1
              bucketing_version 2
              column.name.delimiter ,
              columns key1,key2,key3,cnt
              columns.comments 
              columns.types int:int:string:int
#### A masked pattern was here ####
              name default.outputtbl4_n2
              numFiles 1
              numRows 6
              rawDataSize 48
              serialization.ddl struct outputtbl4_n2 { i32 key1, i32 key2, string key3, i32 cnt}
              serialization.format 1
              serialization.lib org.apache.hadoop.hive.serde2.lazy.LazySimpleSerDe
              totalSize 54
#### A masked pattern was here ####
            serde: org.apache.hadoop.hive.serde2.lazy.LazySimpleSerDe
          
              input format: org.apache.hadoop.mapred.TextInputFormat
              output format: org.apache.hadoop.hive.ql.io.HiveIgnoreKeyTextOutputFormat
              properties:
                COLUMN_STATS_ACCURATE {"BASIC_STATS":"true","COLUMN_STATS":{"cnt":"true","key1":"true","key2":"true","key3":"true"}}
                bucket_count -1
                bucketing_version 2
                column.name.delimiter ,
                columns key1,key2,key3,cnt
                columns.comments 
                columns.types int:int:string:int
#### A masked pattern was here ####
                name default.outputtbl4_n2
                numFiles 1
                numRows 6
                rawDataSize 48
                serialization.ddl struct outputtbl4_n2 { i32 key1, i32 key2, string key3, i32 cnt}
                serialization.format 1
                serialization.lib org.apache.hadoop.hive.serde2.lazy.LazySimpleSerDe
                totalSize 54
#### A masked pattern was here ####
              serde: org.apache.hadoop.hive.serde2.lazy.LazySimpleSerDe
              name: default.outputtbl4_n2
            name: default.outputtbl4_n2
      Truncated Path -> Alias:
#### A masked pattern was here ####

  Stage: Stage-6
    Move Operator
      files:
          hdfs directory: true
#### A masked pattern was here ####

PREHOOK: query: INSERT OVERWRITE TABLE outputTbl4_n2
SELECT key, constant, val, count(1) from 
(SELECT key, 1 as constant, val from T2_n49)subq
group by key, constant, val
PREHOOK: type: QUERY
PREHOOK: Input: default@t2_n49
PREHOOK: Output: default@outputtbl4_n2
POSTHOOK: query: INSERT OVERWRITE TABLE outputTbl4_n2
SELECT key, constant, val, count(1) from 
(SELECT key, 1 as constant, val from T2_n49)subq
group by key, constant, val
POSTHOOK: type: QUERY
POSTHOOK: Input: default@t2_n49
POSTHOOK: Output: default@outputtbl4_n2
POSTHOOK: Lineage: outputtbl4_n2.cnt EXPRESSION [(t2_n49)t2_n49.null, ]
POSTHOOK: Lineage: outputtbl4_n2.key1 EXPRESSION [(t2_n49)t2_n49.FieldSchema(name:key, type:string, comment:null), ]
POSTHOOK: Lineage: outputtbl4_n2.key2 SIMPLE []
POSTHOOK: Lineage: outputtbl4_n2.key3 SIMPLE [(t2_n49)t2_n49.FieldSchema(name:val, type:string, comment:null), ]
PREHOOK: query: SELECT * FROM outputTbl4_n2
PREHOOK: type: QUERY
PREHOOK: Input: default@outputtbl4_n2
#### A masked pattern was here ####
POSTHOOK: query: SELECT * FROM outputTbl4_n2
POSTHOOK: type: QUERY
POSTHOOK: Input: default@outputtbl4_n2
#### A masked pattern was here ####
1	1	11	1
2	1	12	1
3	1	13	1
7	1	17	1
8	1	18	1
8	1	28	1
PREHOOK: query: EXPLAIN EXTENDED
INSERT OVERWRITE TABLE outputTbl4_n2
select key, constant3, val, count(1) from
(
SELECT key, constant as constant2, val, 2 as constant3 from 
(SELECT key, 1 as constant, val from T2_n49)subq
)subq2
group by key, constant3, val
PREHOOK: type: QUERY
PREHOOK: Input: default@t2_n49
PREHOOK: Output: default@outputtbl4_n2
POSTHOOK: query: EXPLAIN EXTENDED
INSERT OVERWRITE TABLE outputTbl4_n2
select key, constant3, val, count(1) from
(
SELECT key, constant as constant2, val, 2 as constant3 from 
(SELECT key, 1 as constant, val from T2_n49)subq
)subq2
group by key, constant3, val
POSTHOOK: type: QUERY
POSTHOOK: Input: default@t2_n49
POSTHOOK: Output: default@outputtbl4_n2
<<<<<<< HEAD
=======
OPTIMIZED SQL: SELECT `key`, 2 AS `constant3`, `val`, COUNT(*) AS `_o__c3`
FROM `default`.`t2_n49`
GROUP BY `key`, `val`
>>>>>>> 720a0f27
STAGE DEPENDENCIES:
  Stage-1 is a root stage
  Stage-7 depends on stages: Stage-1 , consists of Stage-4, Stage-3, Stage-5
  Stage-4
  Stage-0 depends on stages: Stage-4, Stage-3, Stage-6
  Stage-2 depends on stages: Stage-0
  Stage-3
  Stage-5
  Stage-6 depends on stages: Stage-5

STAGE PLANS:
  Stage: Stage-1
    Map Reduce
      Map Operator Tree:
          TableScan
            alias: t2_n49
            Statistics: Num rows: 6 Data size: 24 Basic stats: COMPLETE Column stats: NONE
            GatherStats: false
            Select Operator
              expressions: key (type: string), val (type: string)
              outputColumnNames: key, val
              Statistics: Num rows: 6 Data size: 24 Basic stats: COMPLETE Column stats: NONE
              Group By Operator
                aggregations: count()
                keys: key (type: string), val (type: string)
                mode: final
                outputColumnNames: _col0, _col1, _col2
                Statistics: Num rows: 3 Data size: 12 Basic stats: COMPLETE Column stats: NONE
                Select Operator
                  expressions: UDFToInteger(_col0) (type: int), 2 (type: int), _col1 (type: string), UDFToInteger(_col2) (type: int)
                  outputColumnNames: _col0, _col1, _col2, _col3
                  Statistics: Num rows: 3 Data size: 12 Basic stats: COMPLETE Column stats: NONE
                  File Output Operator
                    compressed: false
                    GlobalTableId: 1
#### A masked pattern was here ####
                    NumFilesPerFileSink: 1
                    Statistics: Num rows: 3 Data size: 12 Basic stats: COMPLETE Column stats: NONE
#### A masked pattern was here ####
                    table:
                        input format: org.apache.hadoop.mapred.TextInputFormat
                        output format: org.apache.hadoop.hive.ql.io.HiveIgnoreKeyTextOutputFormat
                        properties:
                          COLUMN_STATS_ACCURATE {"BASIC_STATS":"true","COLUMN_STATS":{"cnt":"true","key1":"true","key2":"true","key3":"true"}}
                          bucket_count -1
                          bucketing_version 2
                          column.name.delimiter ,
                          columns key1,key2,key3,cnt
                          columns.comments 
                          columns.types int:int:string:int
#### A masked pattern was here ####
                          name default.outputtbl4_n2
                          numFiles 1
                          numRows 6
                          rawDataSize 48
                          serialization.ddl struct outputtbl4_n2 { i32 key1, i32 key2, string key3, i32 cnt}
                          serialization.format 1
                          serialization.lib org.apache.hadoop.hive.serde2.lazy.LazySimpleSerDe
                          totalSize 54
#### A masked pattern was here ####
                        serde: org.apache.hadoop.hive.serde2.lazy.LazySimpleSerDe
                        name: default.outputtbl4_n2
                    TotalFiles: 1
                    GatherStats: true
                    MultiFileSpray: false
                  Select Operator
                    expressions: _col0 (type: int), _col1 (type: int), _col2 (type: string), _col3 (type: int)
                    outputColumnNames: key1, key2, key3, cnt
                    Statistics: Num rows: 3 Data size: 12 Basic stats: COMPLETE Column stats: NONE
                    Group By Operator
                      aggregations: compute_stats(key1, 'hll'), compute_stats(key2, 'hll'), compute_stats(key3, 'hll'), compute_stats(cnt, 'hll')
                      mode: hash
                      outputColumnNames: _col0, _col1, _col2, _col3
                      Statistics: Num rows: 1 Data size: 1712 Basic stats: COMPLETE Column stats: NONE
                      Reduce Output Operator
                        null sort order: 
                        sort order: 
                        Statistics: Num rows: 1 Data size: 1712 Basic stats: COMPLETE Column stats: NONE
                        tag: -1
                        value expressions: _col0 (type: struct<columntype:string,min:bigint,max:bigint,countnulls:bigint,bitvector:binary>), _col1 (type: struct<columntype:string,min:bigint,max:bigint,countnulls:bigint,bitvector:binary>), _col2 (type: struct<columntype:string,maxlength:bigint,sumlength:bigint,count:bigint,countnulls:bigint,bitvector:binary>), _col3 (type: struct<columntype:string,min:bigint,max:bigint,countnulls:bigint,bitvector:binary>)
                        auto parallelism: false
      Path -> Alias:
#### A masked pattern was here ####
      Path -> Partition:
#### A masked pattern was here ####
          Partition
            base file name: t2_n49
            input format: org.apache.hadoop.mapred.TextInputFormat
            output format: org.apache.hadoop.hive.ql.io.HiveIgnoreKeyTextOutputFormat
            properties:
              COLUMN_STATS_ACCURATE {"BASIC_STATS":"true","COLUMN_STATS":{"key":"true","val":"true"}}
              SORTBUCKETCOLSPREFIX TRUE
              bucket_count 2
              bucket_field_name key,val
              bucketing_version 2
              column.name.delimiter ,
              columns key,val
              columns.comments 
              columns.types string:string
#### A masked pattern was here ####
              name default.t2_n49
              numFiles 2
              numRows 6
              rawDataSize 24
              serialization.ddl struct t2_n49 { string key, string val}
              serialization.format 1
              serialization.lib org.apache.hadoop.hive.serde2.lazy.LazySimpleSerDe
              totalSize 30
#### A masked pattern was here ####
            serde: org.apache.hadoop.hive.serde2.lazy.LazySimpleSerDe
          
              input format: org.apache.hadoop.mapred.TextInputFormat
              output format: org.apache.hadoop.hive.ql.io.HiveIgnoreKeyTextOutputFormat
              properties:
                COLUMN_STATS_ACCURATE {"BASIC_STATS":"true","COLUMN_STATS":{"key":"true","val":"true"}}
                SORTBUCKETCOLSPREFIX TRUE
                bucket_count 2
                bucket_field_name key,val
                bucketing_version 2
                column.name.delimiter ,
                columns key,val
                columns.comments 
                columns.types string:string
#### A masked pattern was here ####
                name default.t2_n49
                numFiles 2
                numRows 6
                rawDataSize 24
                serialization.ddl struct t2_n49 { string key, string val}
                serialization.format 1
                serialization.lib org.apache.hadoop.hive.serde2.lazy.LazySimpleSerDe
                totalSize 30
#### A masked pattern was here ####
              serde: org.apache.hadoop.hive.serde2.lazy.LazySimpleSerDe
              name: default.t2_n49
            name: default.t2_n49
      Truncated Path -> Alias:
        /t2_n49 [t2_n49]
      Needs Tagging: false
      Reduce Operator Tree:
        Group By Operator
          aggregations: compute_stats(VALUE._col0), compute_stats(VALUE._col1), compute_stats(VALUE._col2), compute_stats(VALUE._col3)
          mode: mergepartial
          outputColumnNames: _col0, _col1, _col2, _col3
          Statistics: Num rows: 1 Data size: 1760 Basic stats: COMPLETE Column stats: NONE
          File Output Operator
            compressed: false
            GlobalTableId: 0
#### A masked pattern was here ####
            NumFilesPerFileSink: 1
            Statistics: Num rows: 1 Data size: 1760 Basic stats: COMPLETE Column stats: NONE
#### A masked pattern was here ####
            table:
                input format: org.apache.hadoop.mapred.SequenceFileInputFormat
                output format: org.apache.hadoop.hive.ql.io.HiveSequenceFileOutputFormat
                properties:
                  columns _col0,_col1,_col2,_col3
                  columns.types struct<columntype:string,min:bigint,max:bigint,countnulls:bigint,numdistinctvalues:bigint,ndvbitvector:binary>:struct<columntype:string,min:bigint,max:bigint,countnulls:bigint,numdistinctvalues:bigint,ndvbitvector:binary>:struct<columntype:string,maxlength:bigint,avglength:double,countnulls:bigint,numdistinctvalues:bigint,ndvbitvector:binary>:struct<columntype:string,min:bigint,max:bigint,countnulls:bigint,numdistinctvalues:bigint,ndvbitvector:binary>
                  escape.delim \
                  hive.serialization.extend.additional.nesting.levels true
                  serialization.escape.crlf true
                  serialization.format 1
                  serialization.lib org.apache.hadoop.hive.serde2.lazy.LazySimpleSerDe
                serde: org.apache.hadoop.hive.serde2.lazy.LazySimpleSerDe
            TotalFiles: 1
            GatherStats: false
            MultiFileSpray: false

  Stage: Stage-7
    Conditional Operator

  Stage: Stage-4
    Move Operator
      files:
          hdfs directory: true
#### A masked pattern was here ####

  Stage: Stage-0
    Move Operator
      tables:
          replace: true
#### A masked pattern was here ####
          table:
              input format: org.apache.hadoop.mapred.TextInputFormat
              output format: org.apache.hadoop.hive.ql.io.HiveIgnoreKeyTextOutputFormat
              properties:
                COLUMN_STATS_ACCURATE {"BASIC_STATS":"true","COLUMN_STATS":{"cnt":"true","key1":"true","key2":"true","key3":"true"}}
                bucket_count -1
                bucketing_version 2
                column.name.delimiter ,
                columns key1,key2,key3,cnt
                columns.comments 
                columns.types int:int:string:int
#### A masked pattern was here ####
                name default.outputtbl4_n2
                numFiles 1
                numRows 6
                rawDataSize 48
                serialization.ddl struct outputtbl4_n2 { i32 key1, i32 key2, string key3, i32 cnt}
                serialization.format 1
                serialization.lib org.apache.hadoop.hive.serde2.lazy.LazySimpleSerDe
                totalSize 54
#### A masked pattern was here ####
              serde: org.apache.hadoop.hive.serde2.lazy.LazySimpleSerDe
              name: default.outputtbl4_n2

  Stage: Stage-2
    Stats Work
      Basic Stats Work:
#### A masked pattern was here ####
      Column Stats Desc:
          Columns: key1, key2, key3, cnt
          Column Types: int, int, string, int
          Table: default.outputtbl4_n2
          Is Table Level Stats: true

  Stage: Stage-3
    Map Reduce
      Map Operator Tree:
          TableScan
            GatherStats: false
            File Output Operator
              compressed: false
              GlobalTableId: 0
#### A masked pattern was here ####
              NumFilesPerFileSink: 1
              table:
                  input format: org.apache.hadoop.mapred.TextInputFormat
                  output format: org.apache.hadoop.hive.ql.io.HiveIgnoreKeyTextOutputFormat
                  properties:
                    COLUMN_STATS_ACCURATE {"BASIC_STATS":"true","COLUMN_STATS":{"cnt":"true","key1":"true","key2":"true","key3":"true"}}
                    bucket_count -1
                    bucketing_version 2
                    column.name.delimiter ,
                    columns key1,key2,key3,cnt
                    columns.comments 
                    columns.types int:int:string:int
#### A masked pattern was here ####
                    name default.outputtbl4_n2
                    numFiles 1
                    numRows 6
                    rawDataSize 48
                    serialization.ddl struct outputtbl4_n2 { i32 key1, i32 key2, string key3, i32 cnt}
                    serialization.format 1
                    serialization.lib org.apache.hadoop.hive.serde2.lazy.LazySimpleSerDe
                    totalSize 54
#### A masked pattern was here ####
                  serde: org.apache.hadoop.hive.serde2.lazy.LazySimpleSerDe
                  name: default.outputtbl4_n2
              TotalFiles: 1
              GatherStats: false
              MultiFileSpray: false
      Path -> Alias:
#### A masked pattern was here ####
      Path -> Partition:
#### A masked pattern was here ####
          Partition
            base file name: -ext-10002
            input format: org.apache.hadoop.mapred.TextInputFormat
            output format: org.apache.hadoop.hive.ql.io.HiveIgnoreKeyTextOutputFormat
            properties:
              COLUMN_STATS_ACCURATE {"BASIC_STATS":"true","COLUMN_STATS":{"cnt":"true","key1":"true","key2":"true","key3":"true"}}
              bucket_count -1
              bucketing_version 2
              column.name.delimiter ,
              columns key1,key2,key3,cnt
              columns.comments 
              columns.types int:int:string:int
#### A masked pattern was here ####
              name default.outputtbl4_n2
              numFiles 1
              numRows 6
              rawDataSize 48
              serialization.ddl struct outputtbl4_n2 { i32 key1, i32 key2, string key3, i32 cnt}
              serialization.format 1
              serialization.lib org.apache.hadoop.hive.serde2.lazy.LazySimpleSerDe
              totalSize 54
#### A masked pattern was here ####
            serde: org.apache.hadoop.hive.serde2.lazy.LazySimpleSerDe
          
              input format: org.apache.hadoop.mapred.TextInputFormat
              output format: org.apache.hadoop.hive.ql.io.HiveIgnoreKeyTextOutputFormat
              properties:
                COLUMN_STATS_ACCURATE {"BASIC_STATS":"true","COLUMN_STATS":{"cnt":"true","key1":"true","key2":"true","key3":"true"}}
                bucket_count -1
                bucketing_version 2
                column.name.delimiter ,
                columns key1,key2,key3,cnt
                columns.comments 
                columns.types int:int:string:int
#### A masked pattern was here ####
                name default.outputtbl4_n2
                numFiles 1
                numRows 6
                rawDataSize 48
                serialization.ddl struct outputtbl4_n2 { i32 key1, i32 key2, string key3, i32 cnt}
                serialization.format 1
                serialization.lib org.apache.hadoop.hive.serde2.lazy.LazySimpleSerDe
                totalSize 54
#### A masked pattern was here ####
              serde: org.apache.hadoop.hive.serde2.lazy.LazySimpleSerDe
              name: default.outputtbl4_n2
            name: default.outputtbl4_n2
      Truncated Path -> Alias:
#### A masked pattern was here ####

  Stage: Stage-5
    Map Reduce
      Map Operator Tree:
          TableScan
            GatherStats: false
            File Output Operator
              compressed: false
              GlobalTableId: 0
#### A masked pattern was here ####
              NumFilesPerFileSink: 1
              table:
                  input format: org.apache.hadoop.mapred.TextInputFormat
                  output format: org.apache.hadoop.hive.ql.io.HiveIgnoreKeyTextOutputFormat
                  properties:
                    COLUMN_STATS_ACCURATE {"BASIC_STATS":"true","COLUMN_STATS":{"cnt":"true","key1":"true","key2":"true","key3":"true"}}
                    bucket_count -1
                    bucketing_version 2
                    column.name.delimiter ,
                    columns key1,key2,key3,cnt
                    columns.comments 
                    columns.types int:int:string:int
#### A masked pattern was here ####
                    name default.outputtbl4_n2
                    numFiles 1
                    numRows 6
                    rawDataSize 48
                    serialization.ddl struct outputtbl4_n2 { i32 key1, i32 key2, string key3, i32 cnt}
                    serialization.format 1
                    serialization.lib org.apache.hadoop.hive.serde2.lazy.LazySimpleSerDe
                    totalSize 54
#### A masked pattern was here ####
                  serde: org.apache.hadoop.hive.serde2.lazy.LazySimpleSerDe
                  name: default.outputtbl4_n2
              TotalFiles: 1
              GatherStats: false
              MultiFileSpray: false
      Path -> Alias:
#### A masked pattern was here ####
      Path -> Partition:
#### A masked pattern was here ####
          Partition
            base file name: -ext-10002
            input format: org.apache.hadoop.mapred.TextInputFormat
            output format: org.apache.hadoop.hive.ql.io.HiveIgnoreKeyTextOutputFormat
            properties:
              COLUMN_STATS_ACCURATE {"BASIC_STATS":"true","COLUMN_STATS":{"cnt":"true","key1":"true","key2":"true","key3":"true"}}
              bucket_count -1
              bucketing_version 2
              column.name.delimiter ,
              columns key1,key2,key3,cnt
              columns.comments 
              columns.types int:int:string:int
#### A masked pattern was here ####
              name default.outputtbl4_n2
              numFiles 1
              numRows 6
              rawDataSize 48
              serialization.ddl struct outputtbl4_n2 { i32 key1, i32 key2, string key3, i32 cnt}
              serialization.format 1
              serialization.lib org.apache.hadoop.hive.serde2.lazy.LazySimpleSerDe
              totalSize 54
#### A masked pattern was here ####
            serde: org.apache.hadoop.hive.serde2.lazy.LazySimpleSerDe
          
              input format: org.apache.hadoop.mapred.TextInputFormat
              output format: org.apache.hadoop.hive.ql.io.HiveIgnoreKeyTextOutputFormat
              properties:
                COLUMN_STATS_ACCURATE {"BASIC_STATS":"true","COLUMN_STATS":{"cnt":"true","key1":"true","key2":"true","key3":"true"}}
                bucket_count -1
                bucketing_version 2
                column.name.delimiter ,
                columns key1,key2,key3,cnt
                columns.comments 
                columns.types int:int:string:int
#### A masked pattern was here ####
                name default.outputtbl4_n2
                numFiles 1
                numRows 6
                rawDataSize 48
                serialization.ddl struct outputtbl4_n2 { i32 key1, i32 key2, string key3, i32 cnt}
                serialization.format 1
                serialization.lib org.apache.hadoop.hive.serde2.lazy.LazySimpleSerDe
                totalSize 54
#### A masked pattern was here ####
              serde: org.apache.hadoop.hive.serde2.lazy.LazySimpleSerDe
              name: default.outputtbl4_n2
            name: default.outputtbl4_n2
      Truncated Path -> Alias:
#### A masked pattern was here ####

  Stage: Stage-6
    Move Operator
      files:
          hdfs directory: true
#### A masked pattern was here ####

PREHOOK: query: INSERT OVERWRITE TABLE outputTbl4_n2
select key, constant3, val, count(1) from
(
SELECT key, constant as constant2, val, 2 as constant3 from 
(SELECT key, 1 as constant, val from T2_n49)subq
)subq2
group by key, constant3, val
PREHOOK: type: QUERY
PREHOOK: Input: default@t2_n49
PREHOOK: Output: default@outputtbl4_n2
POSTHOOK: query: INSERT OVERWRITE TABLE outputTbl4_n2
select key, constant3, val, count(1) from
(
SELECT key, constant as constant2, val, 2 as constant3 from 
(SELECT key, 1 as constant, val from T2_n49)subq
)subq2
group by key, constant3, val
POSTHOOK: type: QUERY
POSTHOOK: Input: default@t2_n49
POSTHOOK: Output: default@outputtbl4_n2
POSTHOOK: Lineage: outputtbl4_n2.cnt EXPRESSION [(t2_n49)t2_n49.null, ]
POSTHOOK: Lineage: outputtbl4_n2.key1 EXPRESSION [(t2_n49)t2_n49.FieldSchema(name:key, type:string, comment:null), ]
POSTHOOK: Lineage: outputtbl4_n2.key2 SIMPLE []
POSTHOOK: Lineage: outputtbl4_n2.key3 SIMPLE [(t2_n49)t2_n49.FieldSchema(name:val, type:string, comment:null), ]
PREHOOK: query: SELECT * FROM outputTbl4_n2
PREHOOK: type: QUERY
PREHOOK: Input: default@outputtbl4_n2
#### A masked pattern was here ####
POSTHOOK: query: SELECT * FROM outputTbl4_n2
POSTHOOK: type: QUERY
POSTHOOK: Input: default@outputtbl4_n2
#### A masked pattern was here ####
1	2	11	1
2	2	12	1
3	2	13	1
7	2	17	1
8	2	18	1
8	2	28	1
PREHOOK: query: CREATE TABLE DEST1_n80(key INT, cnt INT)
PREHOOK: type: CREATETABLE
PREHOOK: Output: database:default
PREHOOK: Output: default@DEST1_n80
POSTHOOK: query: CREATE TABLE DEST1_n80(key INT, cnt INT)
POSTHOOK: type: CREATETABLE
POSTHOOK: Output: database:default
POSTHOOK: Output: default@DEST1_n80
PREHOOK: query: CREATE TABLE DEST2_n18(key INT, val STRING, cnt INT)
PREHOOK: type: CREATETABLE
PREHOOK: Output: database:default
PREHOOK: Output: default@DEST2_n18
POSTHOOK: query: CREATE TABLE DEST2_n18(key INT, val STRING, cnt INT)
POSTHOOK: type: CREATETABLE
POSTHOOK: Output: database:default
POSTHOOK: Output: default@DEST2_n18
PREHOOK: query: EXPLAIN
FROM T2_n49
INSERT OVERWRITE TABLE DEST1_n80 SELECT key, count(1) GROUP BY key
INSERT OVERWRITE TABLE DEST2_n18 SELECT key, val, count(1) GROUP BY key, val
PREHOOK: type: QUERY
PREHOOK: Input: default@t2_n49
PREHOOK: Output: default@dest1_n80
PREHOOK: Output: default@dest2_n18
POSTHOOK: query: EXPLAIN
FROM T2_n49
INSERT OVERWRITE TABLE DEST1_n80 SELECT key, count(1) GROUP BY key
INSERT OVERWRITE TABLE DEST2_n18 SELECT key, val, count(1) GROUP BY key, val
POSTHOOK: type: QUERY
POSTHOOK: Input: default@t2_n49
POSTHOOK: Output: default@dest1_n80
POSTHOOK: Output: default@dest2_n18
STAGE DEPENDENCIES:
  Stage-2 is a root stage
  Stage-0 depends on stages: Stage-2
  Stage-3 depends on stages: Stage-0, Stage-4, Stage-6
  Stage-4 depends on stages: Stage-2
  Stage-5 depends on stages: Stage-1, Stage-4, Stage-6
  Stage-1 depends on stages: Stage-2
  Stage-6 depends on stages: Stage-2

STAGE PLANS:
  Stage: Stage-2
    Map Reduce
      Map Operator Tree:
          TableScan
            alias: t2_n49
            Statistics: Num rows: 6 Data size: 24 Basic stats: COMPLETE Column stats: NONE
            Select Operator
              expressions: key (type: string)
              outputColumnNames: key
              Statistics: Num rows: 6 Data size: 24 Basic stats: COMPLETE Column stats: NONE
              Group By Operator
                aggregations: count(1)
                bucketGroup: true
                keys: key (type: string)
                mode: hash
                outputColumnNames: _col0, _col1
                Statistics: Num rows: 6 Data size: 24 Basic stats: COMPLETE Column stats: NONE
                Reduce Output Operator
                  key expressions: _col0 (type: string)
                  sort order: +
                  Map-reduce partition columns: _col0 (type: string)
                  Statistics: Num rows: 6 Data size: 24 Basic stats: COMPLETE Column stats: NONE
                  value expressions: _col1 (type: bigint)
            Select Operator
              expressions: key (type: string), val (type: string)
              outputColumnNames: key, val
              Statistics: Num rows: 6 Data size: 24 Basic stats: COMPLETE Column stats: NONE
              Group By Operator
                aggregations: count(1)
                keys: key (type: string), val (type: string)
                mode: final
                outputColumnNames: _col0, _col1, _col2
                Statistics: Num rows: 3 Data size: 12 Basic stats: COMPLETE Column stats: NONE
                Select Operator
                  expressions: UDFToInteger(_col0) (type: int), _col1 (type: string), UDFToInteger(_col2) (type: int)
                  outputColumnNames: _col0, _col1, _col2
                  Statistics: Num rows: 3 Data size: 12 Basic stats: COMPLETE Column stats: NONE
                  File Output Operator
                    compressed: true
                    Statistics: Num rows: 3 Data size: 12 Basic stats: COMPLETE Column stats: NONE
                    table:
                        input format: org.apache.hadoop.mapred.TextInputFormat
                        output format: org.apache.hadoop.hive.ql.io.HiveIgnoreKeyTextOutputFormat
                        serde: org.apache.hadoop.hive.serde2.lazy.LazySimpleSerDe
                        name: default.dest2_n18
                  Select Operator
                    expressions: _col0 (type: int), _col1 (type: string), _col2 (type: int)
                    outputColumnNames: key, val, cnt
                    Statistics: Num rows: 3 Data size: 12 Basic stats: COMPLETE Column stats: NONE
                    Group By Operator
                      aggregations: compute_stats(key, 'hll'), compute_stats(val, 'hll'), compute_stats(cnt, 'hll')
                      mode: hash
                      outputColumnNames: _col0, _col1, _col2
                      Statistics: Num rows: 1 Data size: 1288 Basic stats: COMPLETE Column stats: NONE
                      File Output Operator
                        compressed: true
                        table:
                            input format: org.apache.hadoop.mapred.SequenceFileInputFormat
                            output format: org.apache.hadoop.hive.ql.io.HiveSequenceFileOutputFormat
                            serde: org.apache.hadoop.hive.serde2.lazybinary.LazyBinarySerDe
      Reduce Operator Tree:
        Group By Operator
          aggregations: count(VALUE._col0)
          keys: KEY._col0 (type: string)
          mode: mergepartial
          outputColumnNames: _col0, _col1
          Statistics: Num rows: 3 Data size: 12 Basic stats: COMPLETE Column stats: NONE
          Select Operator
            expressions: UDFToInteger(_col0) (type: int), UDFToInteger(_col1) (type: int)
            outputColumnNames: _col0, _col1
            Statistics: Num rows: 3 Data size: 12 Basic stats: COMPLETE Column stats: NONE
            File Output Operator
              compressed: true
              Statistics: Num rows: 3 Data size: 12 Basic stats: COMPLETE Column stats: NONE
              table:
                  input format: org.apache.hadoop.mapred.TextInputFormat
                  output format: org.apache.hadoop.hive.ql.io.HiveIgnoreKeyTextOutputFormat
                  serde: org.apache.hadoop.hive.serde2.lazy.LazySimpleSerDe
                  name: default.dest1_n80
            Select Operator
              expressions: _col0 (type: int), _col1 (type: int)
              outputColumnNames: key, cnt
              Statistics: Num rows: 3 Data size: 12 Basic stats: COMPLETE Column stats: NONE
              Group By Operator
                aggregations: compute_stats(key, 'hll'), compute_stats(cnt, 'hll')
                mode: hash
                outputColumnNames: _col0, _col1
                Statistics: Num rows: 1 Data size: 848 Basic stats: COMPLETE Column stats: NONE
                File Output Operator
                  compressed: true
                  table:
                      input format: org.apache.hadoop.mapred.SequenceFileInputFormat
                      output format: org.apache.hadoop.hive.ql.io.HiveSequenceFileOutputFormat
                      serde: org.apache.hadoop.hive.serde2.lazybinary.LazyBinarySerDe

  Stage: Stage-0
    Move Operator
      tables:
          replace: true
          table:
              input format: org.apache.hadoop.mapred.TextInputFormat
              output format: org.apache.hadoop.hive.ql.io.HiveIgnoreKeyTextOutputFormat
              serde: org.apache.hadoop.hive.serde2.lazy.LazySimpleSerDe
              name: default.dest1_n80

  Stage: Stage-3
    Stats Work
      Basic Stats Work:
      Column Stats Desc:
          Columns: key, cnt
          Column Types: int, int
          Table: default.dest1_n80

  Stage: Stage-4
    Map Reduce
      Map Operator Tree:
          TableScan
            Reduce Output Operator
              sort order: 
              Statistics: Num rows: 1 Data size: 848 Basic stats: COMPLETE Column stats: NONE
              value expressions: _col0 (type: struct<columntype:string,min:bigint,max:bigint,countnulls:bigint,bitvector:binary>), _col1 (type: struct<columntype:string,min:bigint,max:bigint,countnulls:bigint,bitvector:binary>)
      Execution mode: vectorized
      Reduce Operator Tree:
        Group By Operator
          aggregations: compute_stats(VALUE._col0), compute_stats(VALUE._col1)
          mode: mergepartial
          outputColumnNames: _col0, _col1
          Statistics: Num rows: 1 Data size: 880 Basic stats: COMPLETE Column stats: NONE
          File Output Operator
            compressed: true
            Statistics: Num rows: 1 Data size: 880 Basic stats: COMPLETE Column stats: NONE
            table:
                input format: org.apache.hadoop.mapred.SequenceFileInputFormat
                output format: org.apache.hadoop.hive.ql.io.HiveSequenceFileOutputFormat
                serde: org.apache.hadoop.hive.serde2.lazy.LazySimpleSerDe

  Stage: Stage-5
    Stats Work
      Basic Stats Work:
      Column Stats Desc:
          Columns: key, val, cnt
          Column Types: int, string, int
          Table: default.dest2_n18

  Stage: Stage-1
    Move Operator
      tables:
          replace: true
          table:
              input format: org.apache.hadoop.mapred.TextInputFormat
              output format: org.apache.hadoop.hive.ql.io.HiveIgnoreKeyTextOutputFormat
              serde: org.apache.hadoop.hive.serde2.lazy.LazySimpleSerDe
              name: default.dest2_n18

  Stage: Stage-6
    Map Reduce
      Map Operator Tree:
          TableScan
            Reduce Output Operator
              sort order: 
              Statistics: Num rows: 1 Data size: 1288 Basic stats: COMPLETE Column stats: NONE
              value expressions: _col0 (type: struct<columntype:string,min:bigint,max:bigint,countnulls:bigint,bitvector:binary>), _col1 (type: struct<columntype:string,maxlength:bigint,sumlength:bigint,count:bigint,countnulls:bigint,bitvector:binary>), _col2 (type: struct<columntype:string,min:bigint,max:bigint,countnulls:bigint,bitvector:binary>)
      Execution mode: vectorized
      Reduce Operator Tree:
        Group By Operator
          aggregations: compute_stats(VALUE._col0), compute_stats(VALUE._col1), compute_stats(VALUE._col2)
          mode: mergepartial
          outputColumnNames: _col0, _col1, _col2
          Statistics: Num rows: 1 Data size: 1320 Basic stats: COMPLETE Column stats: NONE
          File Output Operator
            compressed: true
            Statistics: Num rows: 1 Data size: 1320 Basic stats: COMPLETE Column stats: NONE
            table:
                input format: org.apache.hadoop.mapred.SequenceFileInputFormat
                output format: org.apache.hadoop.hive.ql.io.HiveSequenceFileOutputFormat
                serde: org.apache.hadoop.hive.serde2.lazy.LazySimpleSerDe

PREHOOK: query: FROM T2_n49
INSERT OVERWRITE TABLE DEST1_n80 SELECT key, count(1) GROUP BY key
INSERT OVERWRITE TABLE DEST2_n18 SELECT key, val, count(1) GROUP BY key, val
PREHOOK: type: QUERY
PREHOOK: Input: default@t2_n49
PREHOOK: Output: default@dest1_n80
PREHOOK: Output: default@dest2_n18
POSTHOOK: query: FROM T2_n49
INSERT OVERWRITE TABLE DEST1_n80 SELECT key, count(1) GROUP BY key
INSERT OVERWRITE TABLE DEST2_n18 SELECT key, val, count(1) GROUP BY key, val
POSTHOOK: type: QUERY
POSTHOOK: Input: default@t2_n49
POSTHOOK: Output: default@dest1_n80
POSTHOOK: Output: default@dest2_n18
POSTHOOK: Lineage: dest1_n80.cnt EXPRESSION [(t2_n49)t2_n49.null, ]
POSTHOOK: Lineage: dest1_n80.key EXPRESSION [(t2_n49)t2_n49.FieldSchema(name:key, type:string, comment:null), ]
POSTHOOK: Lineage: dest2_n18.cnt EXPRESSION [(t2_n49)t2_n49.null, ]
POSTHOOK: Lineage: dest2_n18.key EXPRESSION [(t2_n49)t2_n49.FieldSchema(name:key, type:string, comment:null), ]
POSTHOOK: Lineage: dest2_n18.val SIMPLE [(t2_n49)t2_n49.FieldSchema(name:val, type:string, comment:null), ]
PREHOOK: query: select * from DEST1_n80
PREHOOK: type: QUERY
PREHOOK: Input: default@dest1_n80
#### A masked pattern was here ####
POSTHOOK: query: select * from DEST1_n80
POSTHOOK: type: QUERY
POSTHOOK: Input: default@dest1_n80
#### A masked pattern was here ####
1	1
2	1
3	1
7	1
8	2
PREHOOK: query: select * from DEST2_n18
PREHOOK: type: QUERY
PREHOOK: Input: default@dest2_n18
#### A masked pattern was here ####
POSTHOOK: query: select * from DEST2_n18
POSTHOOK: type: QUERY
POSTHOOK: Input: default@dest2_n18
#### A masked pattern was here ####
1	11	1
2	12	1
3	13	1
7	17	1
8	18	1
8	28	1
PREHOOK: query: EXPLAIN
FROM (select key, val from T2_n49 where key = 8) x
INSERT OVERWRITE TABLE DEST1_n80 SELECT key, count(1) GROUP BY key
INSERT OVERWRITE TABLE DEST2_n18 SELECT key, val, count(1) GROUP BY key, val
PREHOOK: type: QUERY
PREHOOK: Input: default@t2_n49
PREHOOK: Output: default@dest1_n80
PREHOOK: Output: default@dest2_n18
POSTHOOK: query: EXPLAIN
FROM (select key, val from T2_n49 where key = 8) x
INSERT OVERWRITE TABLE DEST1_n80 SELECT key, count(1) GROUP BY key
INSERT OVERWRITE TABLE DEST2_n18 SELECT key, val, count(1) GROUP BY key, val
POSTHOOK: type: QUERY
POSTHOOK: Input: default@t2_n49
POSTHOOK: Output: default@dest1_n80
POSTHOOK: Output: default@dest2_n18
STAGE DEPENDENCIES:
  Stage-2 is a root stage
  Stage-0 depends on stages: Stage-2
  Stage-3 depends on stages: Stage-0, Stage-4, Stage-6
  Stage-4 depends on stages: Stage-2
  Stage-5 depends on stages: Stage-1, Stage-4, Stage-6
  Stage-1 depends on stages: Stage-2
  Stage-6 depends on stages: Stage-2

STAGE PLANS:
  Stage: Stage-2
    Map Reduce
      Map Operator Tree:
          TableScan
            alias: t2_n49
            Statistics: Num rows: 6 Data size: 24 Basic stats: COMPLETE Column stats: NONE
            Filter Operator
              predicate: (UDFToDouble(key) = 8.0D) (type: boolean)
              Statistics: Num rows: 3 Data size: 12 Basic stats: COMPLETE Column stats: NONE
              Select Operator
                expressions: key (type: string), val (type: string)
                outputColumnNames: _col0, _col1
                Statistics: Num rows: 3 Data size: 12 Basic stats: COMPLETE Column stats: NONE
                Select Operator
                  expressions: _col0 (type: string)
                  outputColumnNames: _col0
                  Statistics: Num rows: 3 Data size: 12 Basic stats: COMPLETE Column stats: NONE
                  Group By Operator
                    aggregations: count(1)
                    bucketGroup: true
                    keys: _col0 (type: string)
                    mode: hash
                    outputColumnNames: _col0, _col1
                    Statistics: Num rows: 3 Data size: 12 Basic stats: COMPLETE Column stats: NONE
                    Reduce Output Operator
                      key expressions: _col0 (type: string)
                      sort order: +
                      Map-reduce partition columns: _col0 (type: string)
                      Statistics: Num rows: 3 Data size: 12 Basic stats: COMPLETE Column stats: NONE
                      value expressions: _col1 (type: bigint)
                Group By Operator
                  aggregations: count(1)
                  keys: _col0 (type: string), _col1 (type: string)
                  mode: final
                  outputColumnNames: _col0, _col1, _col2
                  Statistics: Num rows: 1 Data size: 4 Basic stats: COMPLETE Column stats: NONE
                  Select Operator
                    expressions: UDFToInteger(_col0) (type: int), _col1 (type: string), UDFToInteger(_col2) (type: int)
                    outputColumnNames: _col0, _col1, _col2
                    Statistics: Num rows: 1 Data size: 4 Basic stats: COMPLETE Column stats: NONE
                    File Output Operator
                      compressed: true
                      Statistics: Num rows: 1 Data size: 4 Basic stats: COMPLETE Column stats: NONE
                      table:
                          input format: org.apache.hadoop.mapred.TextInputFormat
                          output format: org.apache.hadoop.hive.ql.io.HiveIgnoreKeyTextOutputFormat
                          serde: org.apache.hadoop.hive.serde2.lazy.LazySimpleSerDe
                          name: default.dest2_n18
                    Select Operator
                      expressions: _col0 (type: int), _col1 (type: string), _col2 (type: int)
                      outputColumnNames: key, val, cnt
                      Statistics: Num rows: 1 Data size: 4 Basic stats: COMPLETE Column stats: NONE
                      Group By Operator
                        aggregations: compute_stats(key, 'hll'), compute_stats(val, 'hll'), compute_stats(cnt, 'hll')
                        mode: hash
                        outputColumnNames: _col0, _col1, _col2
                        Statistics: Num rows: 1 Data size: 1288 Basic stats: COMPLETE Column stats: NONE
                        File Output Operator
                          compressed: true
                          table:
                              input format: org.apache.hadoop.mapred.SequenceFileInputFormat
                              output format: org.apache.hadoop.hive.ql.io.HiveSequenceFileOutputFormat
                              serde: org.apache.hadoop.hive.serde2.lazybinary.LazyBinarySerDe
      Reduce Operator Tree:
        Group By Operator
          aggregations: count(VALUE._col0)
          keys: KEY._col0 (type: string)
          mode: mergepartial
          outputColumnNames: _col0, _col1
          Statistics: Num rows: 1 Data size: 4 Basic stats: COMPLETE Column stats: NONE
          Select Operator
            expressions: UDFToInteger(_col0) (type: int), UDFToInteger(_col1) (type: int)
            outputColumnNames: _col0, _col1
            Statistics: Num rows: 1 Data size: 4 Basic stats: COMPLETE Column stats: NONE
            File Output Operator
              compressed: true
              Statistics: Num rows: 1 Data size: 4 Basic stats: COMPLETE Column stats: NONE
              table:
                  input format: org.apache.hadoop.mapred.TextInputFormat
                  output format: org.apache.hadoop.hive.ql.io.HiveIgnoreKeyTextOutputFormat
                  serde: org.apache.hadoop.hive.serde2.lazy.LazySimpleSerDe
                  name: default.dest1_n80
            Select Operator
              expressions: _col0 (type: int), _col1 (type: int)
              outputColumnNames: key, cnt
              Statistics: Num rows: 1 Data size: 4 Basic stats: COMPLETE Column stats: NONE
              Group By Operator
                aggregations: compute_stats(key, 'hll'), compute_stats(cnt, 'hll')
                mode: hash
                outputColumnNames: _col0, _col1
                Statistics: Num rows: 1 Data size: 848 Basic stats: COMPLETE Column stats: NONE
                File Output Operator
                  compressed: true
                  table:
                      input format: org.apache.hadoop.mapred.SequenceFileInputFormat
                      output format: org.apache.hadoop.hive.ql.io.HiveSequenceFileOutputFormat
                      serde: org.apache.hadoop.hive.serde2.lazybinary.LazyBinarySerDe

  Stage: Stage-0
    Move Operator
      tables:
          replace: true
          table:
              input format: org.apache.hadoop.mapred.TextInputFormat
              output format: org.apache.hadoop.hive.ql.io.HiveIgnoreKeyTextOutputFormat
              serde: org.apache.hadoop.hive.serde2.lazy.LazySimpleSerDe
              name: default.dest1_n80

  Stage: Stage-3
    Stats Work
      Basic Stats Work:
      Column Stats Desc:
          Columns: key, cnt
          Column Types: int, int
          Table: default.dest1_n80

  Stage: Stage-4
    Map Reduce
      Map Operator Tree:
          TableScan
            Reduce Output Operator
              sort order: 
              Statistics: Num rows: 1 Data size: 848 Basic stats: COMPLETE Column stats: NONE
              value expressions: _col0 (type: struct<columntype:string,min:bigint,max:bigint,countnulls:bigint,bitvector:binary>), _col1 (type: struct<columntype:string,min:bigint,max:bigint,countnulls:bigint,bitvector:binary>)
      Execution mode: vectorized
      Reduce Operator Tree:
        Group By Operator
          aggregations: compute_stats(VALUE._col0), compute_stats(VALUE._col1)
          mode: mergepartial
          outputColumnNames: _col0, _col1
          Statistics: Num rows: 1 Data size: 880 Basic stats: COMPLETE Column stats: NONE
          File Output Operator
            compressed: true
            Statistics: Num rows: 1 Data size: 880 Basic stats: COMPLETE Column stats: NONE
            table:
                input format: org.apache.hadoop.mapred.SequenceFileInputFormat
                output format: org.apache.hadoop.hive.ql.io.HiveSequenceFileOutputFormat
                serde: org.apache.hadoop.hive.serde2.lazy.LazySimpleSerDe

  Stage: Stage-5
    Stats Work
      Basic Stats Work:
      Column Stats Desc:
          Columns: key, val, cnt
          Column Types: int, string, int
          Table: default.dest2_n18

  Stage: Stage-1
    Move Operator
      tables:
          replace: true
          table:
              input format: org.apache.hadoop.mapred.TextInputFormat
              output format: org.apache.hadoop.hive.ql.io.HiveIgnoreKeyTextOutputFormat
              serde: org.apache.hadoop.hive.serde2.lazy.LazySimpleSerDe
              name: default.dest2_n18

  Stage: Stage-6
    Map Reduce
      Map Operator Tree:
          TableScan
            Reduce Output Operator
              sort order: 
              Statistics: Num rows: 1 Data size: 1288 Basic stats: COMPLETE Column stats: NONE
              value expressions: _col0 (type: struct<columntype:string,min:bigint,max:bigint,countnulls:bigint,bitvector:binary>), _col1 (type: struct<columntype:string,maxlength:bigint,sumlength:bigint,count:bigint,countnulls:bigint,bitvector:binary>), _col2 (type: struct<columntype:string,min:bigint,max:bigint,countnulls:bigint,bitvector:binary>)
      Execution mode: vectorized
      Reduce Operator Tree:
        Group By Operator
          aggregations: compute_stats(VALUE._col0), compute_stats(VALUE._col1), compute_stats(VALUE._col2)
          mode: mergepartial
          outputColumnNames: _col0, _col1, _col2
          Statistics: Num rows: 1 Data size: 1320 Basic stats: COMPLETE Column stats: NONE
          File Output Operator
            compressed: true
            Statistics: Num rows: 1 Data size: 1320 Basic stats: COMPLETE Column stats: NONE
            table:
                input format: org.apache.hadoop.mapred.SequenceFileInputFormat
                output format: org.apache.hadoop.hive.ql.io.HiveSequenceFileOutputFormat
                serde: org.apache.hadoop.hive.serde2.lazy.LazySimpleSerDe

PREHOOK: query: FROM (select key, val from T2_n49 where key = 8) x
INSERT OVERWRITE TABLE DEST1_n80 SELECT key, count(1) GROUP BY key
INSERT OVERWRITE TABLE DEST2_n18 SELECT key, val, count(1) GROUP BY key, val
PREHOOK: type: QUERY
PREHOOK: Input: default@t2_n49
PREHOOK: Output: default@dest1_n80
PREHOOK: Output: default@dest2_n18
POSTHOOK: query: FROM (select key, val from T2_n49 where key = 8) x
INSERT OVERWRITE TABLE DEST1_n80 SELECT key, count(1) GROUP BY key
INSERT OVERWRITE TABLE DEST2_n18 SELECT key, val, count(1) GROUP BY key, val
POSTHOOK: type: QUERY
POSTHOOK: Input: default@t2_n49
POSTHOOK: Output: default@dest1_n80
POSTHOOK: Output: default@dest2_n18
POSTHOOK: Lineage: dest1_n80.cnt EXPRESSION [(t2_n49)t2_n49.null, ]
POSTHOOK: Lineage: dest1_n80.key EXPRESSION [(t2_n49)t2_n49.FieldSchema(name:key, type:string, comment:null), ]
POSTHOOK: Lineage: dest2_n18.cnt EXPRESSION [(t2_n49)t2_n49.null, ]
POSTHOOK: Lineage: dest2_n18.key EXPRESSION [(t2_n49)t2_n49.FieldSchema(name:key, type:string, comment:null), ]
POSTHOOK: Lineage: dest2_n18.val SIMPLE [(t2_n49)t2_n49.FieldSchema(name:val, type:string, comment:null), ]
PREHOOK: query: select * from DEST1_n80
PREHOOK: type: QUERY
PREHOOK: Input: default@dest1_n80
#### A masked pattern was here ####
POSTHOOK: query: select * from DEST1_n80
POSTHOOK: type: QUERY
POSTHOOK: Input: default@dest1_n80
#### A masked pattern was here ####
8	2
PREHOOK: query: select * from DEST2_n18
PREHOOK: type: QUERY
PREHOOK: Input: default@dest2_n18
#### A masked pattern was here ####
POSTHOOK: query: select * from DEST2_n18
POSTHOOK: type: QUERY
POSTHOOK: Input: default@dest2_n18
#### A masked pattern was here ####
8	18	1
8	28	1<|MERGE_RESOLUTION|>--- conflicted
+++ resolved
@@ -46,12 +46,9 @@
 POSTHOOK: type: QUERY
 POSTHOOK: Input: default@t1_n80
 POSTHOOK: Output: default@outputtbl1_n18
-<<<<<<< HEAD
-=======
 OPTIMIZED SQL: SELECT `key`, COUNT(*) AS `$f1`
 FROM `default`.`t1_n80`
 GROUP BY `key`
->>>>>>> 720a0f27
 STAGE DEPENDENCIES:
   Stage-1 is a root stage
   Stage-7 depends on stages: Stage-1 , consists of Stage-4, Stage-3, Stage-5
@@ -499,12 +496,9 @@
 POSTHOOK: type: QUERY
 POSTHOOK: Input: default@t1_n80
 POSTHOOK: Output: default@outputtbl2_n5
-<<<<<<< HEAD
-=======
 OPTIMIZED SQL: SELECT `key`, `val`, COUNT(*) AS `$f2`
 FROM `default`.`t1_n80`
 GROUP BY `key`, `val`
->>>>>>> 720a0f27
 STAGE DEPENDENCIES:
   Stage-1 is a root stage
   Stage-0 depends on stages: Stage-1
@@ -817,12 +811,9 @@
 POSTHOOK: type: QUERY
 POSTHOOK: Input: default@t1_n80
 POSTHOOK: Output: default@outputtbl1_n18
-<<<<<<< HEAD
-=======
 OPTIMIZED SQL: SELECT `key`, COUNT(*) AS `$f1`
 FROM `default`.`t1_n80`
 GROUP BY `key`
->>>>>>> 720a0f27
 STAGE DEPENDENCIES:
   Stage-1 is a root stage
   Stage-7 depends on stages: Stage-1 , consists of Stage-4, Stage-3, Stage-5
@@ -1262,12 +1253,9 @@
 POSTHOOK: type: QUERY
 POSTHOOK: Input: default@t1_n80
 POSTHOOK: Output: default@outputtbl1_n18
-<<<<<<< HEAD
-=======
 OPTIMIZED SQL: SELECT `key`, COUNT(*) AS `$f1`
 FROM `default`.`t1_n80`
 GROUP BY `key`
->>>>>>> 720a0f27
 STAGE DEPENDENCIES:
   Stage-1 is a root stage
   Stage-7 depends on stages: Stage-1 , consists of Stage-4, Stage-3, Stage-5
@@ -1715,12 +1703,9 @@
 POSTHOOK: type: QUERY
 POSTHOOK: Input: default@t1_n80
 POSTHOOK: Output: default@outputtbl3_n2
-<<<<<<< HEAD
-=======
 OPTIMIZED SQL: SELECT 1 AS `_o__c0`, `key`, COUNT(*) AS `_o__c2`
 FROM `default`.`t1_n80`
 GROUP BY `key`
->>>>>>> 720a0f27
 STAGE DEPENDENCIES:
   Stage-1 is a root stage
   Stage-7 depends on stages: Stage-1 , consists of Stage-4, Stage-3, Stage-5
@@ -2169,12 +2154,9 @@
 POSTHOOK: type: QUERY
 POSTHOOK: Input: default@t1_n80
 POSTHOOK: Output: default@outputtbl4_n2
-<<<<<<< HEAD
-=======
 OPTIMIZED SQL: SELECT `key`, 1 AS `_o__c1`, `val`, COUNT(*) AS `_o__c3`
 FROM `default`.`t1_n80`
 GROUP BY `key`, `val`
->>>>>>> 720a0f27
 STAGE DEPENDENCIES:
   Stage-1 is a root stage
   Stage-0 depends on stages: Stage-1
@@ -2488,12 +2470,9 @@
 POSTHOOK: type: QUERY
 POSTHOOK: Input: default@t1_n80
 POSTHOOK: Output: default@outputtbl3_n2
-<<<<<<< HEAD
-=======
 OPTIMIZED SQL: SELECT `key` AS `$f0`, CAST(`key` AS DOUBLE) + CAST(1 AS DOUBLE) AS `$f1`, COUNT(*) AS `$f2`
 FROM `default`.`t1_n80`
 GROUP BY `key`, CAST(`key` AS DOUBLE) + CAST(1 AS DOUBLE)
->>>>>>> 720a0f27
 STAGE DEPENDENCIES:
   Stage-1 is a root stage
   Stage-0 depends on stages: Stage-1
@@ -2809,12 +2788,9 @@
 POSTHOOK: type: QUERY
 POSTHOOK: Input: default@t1_n80
 POSTHOOK: Output: default@outputtbl1_n18
-<<<<<<< HEAD
-=======
 OPTIMIZED SQL: SELECT CAST(`key` AS DOUBLE) + CAST(`key` AS DOUBLE) AS `$f0`, SUM(COUNT(*)) AS `$f1`
 FROM `default`.`t1_n80`
 GROUP BY CAST(`key` AS DOUBLE) + CAST(`key` AS DOUBLE)
->>>>>>> 720a0f27
 STAGE DEPENDENCIES:
   Stage-1 is a root stage
   Stage-0 depends on stages: Stage-1
@@ -3147,8 +3123,6 @@
 POSTHOOK: type: QUERY
 POSTHOOK: Input: default@t1_n80
 POSTHOOK: Output: default@outputtbl1_n18
-<<<<<<< HEAD
-=======
 OPTIMIZED SQL: SELECT `key`, COUNT(*) AS `$f1`
 FROM `default`.`t1_n80`
 GROUP BY `key`
@@ -3156,7 +3130,6 @@
 SELECT `key`, COUNT(*) AS `$f1`
 FROM `default`.`t1_n80`
 GROUP BY `key`
->>>>>>> 720a0f27
 STAGE DEPENDENCIES:
   Stage-1 is a root stage
   Stage-7 depends on stages: Stage-1 , consists of Stage-4, Stage-3, Stage-5
@@ -3688,8 +3661,6 @@
 POSTHOOK: type: QUERY
 POSTHOOK: Input: default@t1_n80
 POSTHOOK: Output: default@outputtbl1_n18
-<<<<<<< HEAD
-=======
 OPTIMIZED SQL: SELECT `key`, COUNT(*) AS `$f1`
 FROM `default`.`t1_n80`
 GROUP BY `key`
@@ -3697,7 +3668,6 @@
 SELECT CAST(CAST(`key` AS DOUBLE) + CAST(`key` AS DOUBLE) AS STRING) AS `key`, COUNT(*) AS `_o__c1`
 FROM `default`.`t1_n80`
 GROUP BY CAST(`key` AS DOUBLE) + CAST(`key` AS DOUBLE)
->>>>>>> 720a0f27
 STAGE DEPENDENCIES:
   Stage-9 is a root stage
   Stage-2 depends on stages: Stage-9
@@ -4356,8 +4326,6 @@
 POSTHOOK: type: QUERY
 POSTHOOK: Input: default@t1_n80
 POSTHOOK: Output: default@outputtbl1_n18
-<<<<<<< HEAD
-=======
 OPTIMIZED SQL: SELECT `t0`.`key`, `t0`.`$f1` + `t2`.`$f1` AS `_o__c1`
 FROM (SELECT `key`, COUNT(*) AS `$f1`
 FROM `default`.`t1_n80`
@@ -4367,7 +4335,6 @@
 FROM `default`.`t1_n80`
 WHERE `key` IS NOT NULL
 GROUP BY `key`) AS `t2` ON `t0`.`key` = `t2`.`key`
->>>>>>> 720a0f27
 STAGE DEPENDENCIES:
   Stage-1 is a root stage
   Stage-0 depends on stages: Stage-1
@@ -4716,8 +4683,6 @@
 POSTHOOK: type: QUERY
 POSTHOOK: Input: default@t1_n80
 #### A masked pattern was here ####
-<<<<<<< HEAD
-=======
 OPTIMIZED SQL: SELECT *
 FROM (SELECT `key`, COUNT(*) AS `$f1`
 FROM `default`.`t1_n80`
@@ -4727,7 +4692,6 @@
 FROM `default`.`t1_n80`
 WHERE `key` IS NOT NULL
 GROUP BY `key`, `val`) AS `t2` ON `t0`.`key` = `t2`.`key`
->>>>>>> 720a0f27
 STAGE DEPENDENCIES:
   Stage-2 is a root stage
   Stage-1 depends on stages: Stage-2
@@ -5033,12 +4997,9 @@
 POSTHOOK: type: QUERY
 POSTHOOK: Input: default@t2_n49
 POSTHOOK: Output: default@outputtbl1_n18
-<<<<<<< HEAD
-=======
 OPTIMIZED SQL: SELECT `key`, COUNT(*) AS `$f1`
 FROM `default`.`t2_n49`
 GROUP BY `key`
->>>>>>> 720a0f27
 STAGE DEPENDENCIES:
   Stage-1 is a root stage
   Stage-0 depends on stages: Stage-1
@@ -5350,12 +5311,9 @@
 POSTHOOK: type: QUERY
 POSTHOOK: Input: default@t2_n49
 POSTHOOK: Output: default@outputtbl4_n2
-<<<<<<< HEAD
-=======
 OPTIMIZED SQL: SELECT `key`, 1 AS `_o__c1`, `val`, COUNT(*) AS `_o__c3`
 FROM `default`.`t2_n49`
 GROUP BY `key`, `val`
->>>>>>> 720a0f27
 STAGE DEPENDENCIES:
   Stage-1 is a root stage
   Stage-7 depends on stages: Stage-1 , consists of Stage-4, Stage-3, Stage-5
@@ -5806,12 +5764,9 @@
 POSTHOOK: type: QUERY
 POSTHOOK: Input: default@t2_n49
 POSTHOOK: Output: default@outputtbl5_n2
-<<<<<<< HEAD
-=======
 OPTIMIZED SQL: SELECT `key`, 1 AS `_o__c1`, `val`, 2 AS `_o__c3`, COUNT(*) AS `_o__c4`
 FROM `default`.`t2_n49`
 GROUP BY `key`, `val`
->>>>>>> 720a0f27
 STAGE DEPENDENCIES:
   Stage-1 is a root stage
   Stage-7 depends on stages: Stage-1 , consists of Stage-4, Stage-3, Stage-5
@@ -6261,12 +6216,9 @@
 POSTHOOK: type: QUERY
 POSTHOOK: Input: default@t2_n49
 POSTHOOK: Output: default@outputtbl4_n2
-<<<<<<< HEAD
-=======
 OPTIMIZED SQL: SELECT `key`, 1 AS `constant`, `val`, COUNT(*) AS `_o__c3`
 FROM `default`.`t2_n49`
 GROUP BY `key`, `val`
->>>>>>> 720a0f27
 STAGE DEPENDENCIES:
   Stage-1 is a root stage
   Stage-7 depends on stages: Stage-1 , consists of Stage-4, Stage-3, Stage-5
@@ -6723,12 +6675,9 @@
 POSTHOOK: type: QUERY
 POSTHOOK: Input: default@t2_n49
 POSTHOOK: Output: default@outputtbl4_n2
-<<<<<<< HEAD
-=======
 OPTIMIZED SQL: SELECT `key`, 2 AS `constant3`, `val`, COUNT(*) AS `_o__c3`
 FROM `default`.`t2_n49`
 GROUP BY `key`, `val`
->>>>>>> 720a0f27
 STAGE DEPENDENCIES:
   Stage-1 is a root stage
   Stage-7 depends on stages: Stage-1 , consists of Stage-4, Stage-3, Stage-5
