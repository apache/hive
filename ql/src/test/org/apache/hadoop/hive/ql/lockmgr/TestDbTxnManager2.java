--- conflicted
+++ resolved
@@ -1747,29 +1747,15 @@
     final String completedTxnComponentsContents =
         TestTxnDbUtil.queryToString(conf, "select * from \"COMPLETED_TXN_COMPONENTS\"");
     Assert.assertEquals(completedTxnComponentsContents,
-<<<<<<< HEAD
-        2, TestTxnDbUtil.countQueryAgent(conf, "select count(*) from \"COMPLETED_TXN_COMPONENTS\""));
+        4, TestTxnDbUtil.countQueryAgent(conf, "select count(*) from \"COMPLETED_TXN_COMPONENTS\""));
     Assert.assertEquals(completedTxnComponentsContents,
-        2, TestTxnDbUtil.countQueryAgent(conf, "select count(*) from \"COMPLETED_TXN_COMPONENTS\" where \"CTC_TXNID\"=6"));
+        4, TestTxnDbUtil.countQueryAgent(conf, "select count(*) from \"COMPLETED_TXN_COMPONENTS\" where \"CTC_TXNID\"=6"));
     Assert.assertEquals(completedTxnComponentsContents,
-        2, TestTxnDbUtil
-            .countQueryAgent(conf, "select count(*) from \"COMPLETED_TXN_COMPONENTS\" where \"CTC_TXNID\"=6 "
+        4, TestTxnDbUtil.countQueryAgent(conf, "select count(*) from \"COMPLETED_TXN_COMPONENTS\" where \"CTC_TXNID\"=6 "
             + "and \"CTC_TABLE\"='tabmmdp'"));
     // ctc_update_delete value should be "N" for both partitions since these are inserts
     Assert.assertEquals(completedTxnComponentsContents,
-        2, TestTxnDbUtil
-            .countQueryAgent(conf, "select count(*) from \"COMPLETED_TXN_COMPONENTS\" where \"CTC_TXNID\"=6 "
-=======
-        4, TxnDbUtil.countQueryAgent(conf, "select count(*) from \"COMPLETED_TXN_COMPONENTS\""));
-    Assert.assertEquals(completedTxnComponentsContents,
-        4, TxnDbUtil.countQueryAgent(conf, "select count(*) from \"COMPLETED_TXN_COMPONENTS\" where \"CTC_TXNID\"=6"));
-    Assert.assertEquals(completedTxnComponentsContents,
-        4, TxnDbUtil.countQueryAgent(conf, "select count(*) from \"COMPLETED_TXN_COMPONENTS\" where \"CTC_TXNID\"=6 "
-            + "and \"CTC_TABLE\"='tabmmdp'"));
-    // ctc_update_delete value should be "N" for both partitions since these are inserts
-    Assert.assertEquals(completedTxnComponentsContents,
-        4, TxnDbUtil.countQueryAgent(conf, "select count(*) from \"COMPLETED_TXN_COMPONENTS\" where \"CTC_TXNID\"=6 "
->>>>>>> 4d0d6d62
+        4, TestTxnDbUtil.countQueryAgent(conf, "select count(*) from \"COMPLETED_TXN_COMPONENTS\" where \"CTC_TXNID\"=6 "
             + "and \"CTC_TABLE\"='tabmmdp' and \"CTC_UPDATE_DELETE\"='N'"));
     dropTable(new String[] {"tabMmDp", "tab_not_acid"});
   }
