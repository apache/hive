--- conflicted
+++ resolved
@@ -823,8 +823,6 @@
 
     initAndSerializeAndDeserialize(schema, toMap(BINARY_ROWS));
   }
-<<<<<<< HEAD
-=======
 
   @Test
   public void testPrimitiveCharPadding() throws SerDeException {
@@ -868,5 +866,4 @@
     initAndSerializeAndDeserialize(schema, toList(DECIMAL_ROWS));
   }
 
->>>>>>> 499d01a3
 }