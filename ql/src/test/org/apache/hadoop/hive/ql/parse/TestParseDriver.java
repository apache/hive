--- conflicted
+++ resolved
@@ -218,27 +218,6 @@
         "AS test_comp_exp");
   }
 
-<<<<<<< HEAD
-  @Test
-  public void testParseCreateScheduledQuery() throws Exception {
-    parseDriver.parse("create scheduled query asd cron '123' as select 1");
-    parseDriver.parse("create scheduled query asd cron '123' executed as 'x' as select 1");
-    parseDriver.parse("create scheduled query asd cron '123' executed as 'x' defined as select 1");
-    parseDriver.parse("create scheduled query asd cron '123' executed as 'x' disabled defined as select 1");
-  }
-
-  @Test
-  public void testParseAlterScheduledQuery() throws Exception {
-    parseDriver.parse("alter scheduled query asd cron '123'");
-    parseDriver.parse("alter scheduled query asd disabled");
-    parseDriver.parse("alter scheduled query asd defined as select 22");
-    parseDriver.parse("alter scheduled query asd executed as 'joe'");
-  }
-
-  @Test
-  public void testParseDropScheduledQuery() throws Exception {
-    parseDriver.parse("drop scheduled query asd");
-=======
   static class ExoticQueryBuilder {
     StringBuilder sb = new StringBuilder();
 
@@ -323,7 +302,27 @@
     ASTNode root = parseDriver.parse(q);
     System.out.println(root.dump());
 
->>>>>>> 03b92fc1
+  }
+
+  @Test
+  public void testParseCreateScheduledQuery() throws Exception {
+    parseDriver.parse("create scheduled query asd cron '123' as select 1");
+    parseDriver.parse("create scheduled query asd cron '123' executed as 'x' as select 1");
+    parseDriver.parse("create scheduled query asd cron '123' executed as 'x' defined as select 1");
+    parseDriver.parse("create scheduled query asd cron '123' executed as 'x' disabled defined as select 1");
+  }
+
+  @Test
+  public void testParseAlterScheduledQuery() throws Exception {
+    parseDriver.parse("alter scheduled query asd cron '123'");
+    parseDriver.parse("alter scheduled query asd disabled");
+    parseDriver.parse("alter scheduled query asd defined as select 22");
+    parseDriver.parse("alter scheduled query asd executed as 'joe'");
+  }
+
+  @Test
+  public void testParseDropScheduledQuery() throws Exception {
+    parseDriver.parse("drop scheduled query asd");
   }
 
 }