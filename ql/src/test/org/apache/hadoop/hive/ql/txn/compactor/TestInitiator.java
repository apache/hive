--- conflicted
+++ resolved
@@ -823,26 +823,6 @@
   }
 
   @Test
-<<<<<<< HEAD
-  public void compactTableWithMultipleBase() throws Exception {
-    Table t = newTable("default", "nctdpnhe", false);
-
-    addBaseFile(t, null, 50L, 50);
-    addBaseFile(t, null, 100L, 50);
-
-    burnThroughTransactions("default", "nctdpnhe", 102);
-
-    long txnid = openTxn();
-    LockComponent comp = new LockComponent(LockType.SHARED_WRITE, LockLevel.TABLE, "default");
-    comp.setTablename("nctdpnhe");
-    comp.setOperationType(DataOperationType.UPDATE);
-    List<LockComponent> components = new ArrayList<LockComponent>(1);
-    components.add(comp);
-    LockRequest req = new LockRequest(components, "me", "localhost");
-    req.setTxnid(txnid);
-    LockResponse res = txnHandler.lock(req);
-    long writeid = allocateWriteId("default", "nctdpnhe", txnid);
-=======
   public void testInitiatorMetricsEnabled() throws Exception {
     MetastoreConf.setBoolVar(conf, MetastoreConf.ConfVars.METRICS_ENABLED, true);
     Metrics.initialize(conf);
@@ -917,16 +897,11 @@
 
     long writeid = allocateWriteId("default", "imd", txnid);
     Assert.assertEquals(24, writeid);
->>>>>>> 4c18dbb3
-    txnHandler.commitTxn(new CommitTxnRequest(txnid));
-
-    startInitiator();
-
-    ShowCompactResponse rsp = txnHandler.showCompact(new ShowCompactRequest());
-<<<<<<< HEAD
-    Assert.assertEquals(1, rsp.getCompactsSize());
-    Assert.assertTrue(rsp.getCompacts().get(0).getState().equals("ready for cleaning"));
-=======
+    txnHandler.commitTxn(new CommitTxnRequest(txnid));
+
+    startInitiator();
+
+    ShowCompactResponse rsp = txnHandler.showCompact(new ShowCompactRequest());
     List<ShowCompactResponseElement> compacts = rsp.getCompacts();
     Assert.assertEquals(10, compacts.size());
 
@@ -1054,7 +1029,34 @@
     element.setPartitionname(partition);
     element.setEnqueueTime(enqueueTime);
     return element;
->>>>>>> 4c18dbb3
+  }
+
+  @Test
+  public void compactTableWithMultipleBase() throws Exception {
+    Table t = newTable("default", "nctdpnhe", false);
+
+    addBaseFile(t, null, 50L, 50);
+    addBaseFile(t, null, 100L, 50);
+
+    burnThroughTransactions("default", "nctdpnhe", 102);
+
+    long txnid = openTxn();
+    LockComponent comp = new LockComponent(LockType.SHARED_WRITE, LockLevel.TABLE, "default");
+    comp.setTablename("nctdpnhe");
+    comp.setOperationType(DataOperationType.UPDATE);
+    List<LockComponent> components = new ArrayList<LockComponent>(1);
+    components.add(comp);
+    LockRequest req = new LockRequest(components, "me", "localhost");
+    req.setTxnid(txnid);
+    LockResponse res = txnHandler.lock(req);
+    long writeid = allocateWriteId("default", "nctdpnhe", txnid);
+    txnHandler.commitTxn(new CommitTxnRequest(txnid));
+
+    startInitiator();
+
+    ShowCompactResponse rsp = txnHandler.showCompact(new ShowCompactRequest());
+    Assert.assertEquals(1, rsp.getCompactsSize());
+    Assert.assertTrue(rsp.getCompacts().get(0).getState().equals("ready for cleaning"));
   }
 
   @Override
