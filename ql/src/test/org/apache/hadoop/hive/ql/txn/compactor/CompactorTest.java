--- conflicted
+++ resolved
@@ -375,15 +375,7 @@
     t.setConf(conf);
     stop.set(true);
     t.init(stop);
-<<<<<<< HEAD
-    if (stopAfterOne) {
-      t.run();
-    } else {
-      t.start();
-    }
-=======
     t.run();
->>>>>>> 970c41c3
   }
 
   private String getLocation(String tableName, String partValue) {
