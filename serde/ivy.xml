--- conflicted
+++ resolved
@@ -15,21 +15,12 @@
    limitations under the License.
 -->
 <ivy-module version="2.0">
-<<<<<<< HEAD
-    <info organisation="org.apache.hive" module="hive-serde" revision="${version}">
-     <license name="The Apache Software License, Version 2.0" url="http://www.apache.org/licenses/LICENSE-2.0.txt" />
-     <description homepage="http://hive.apache.org">
-        Hive is a data warehouse infrastructure built on top of Hadoop see
-        http://wiki.apache.org/hadoop/Hive
-     </description>
-=======
     <info organisation="${hive.ivy.org}" module="hive-serde" revision="${version}">
       <license name="The Apache Software License, Version 2.0" url="http://www.apache.org/licenses/LICENSE-2.0.txt" />
       <description homepage="http://hive.apache.org">
         Hive is a data warehouse infrastructure built on top of Hadoop see
         http://wiki.apache.org/hadoop/Hive
       </description>
->>>>>>> cefcddd4
     </info>
     <dependencies>
         <dependency org="hadoop" name="core" rev="${hadoop.version.ant-internal}">
