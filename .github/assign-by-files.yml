# before adding yourself please make sure that your userid is listed 
# https://github.com/orgs/apache/teams/hive-committers/members
---
# thrift changes
'Jenkinsfile':
  - kgyrtkirk
<<<<<<< HEAD
  - abstractdog
'.github/**':
  - kgyrtkirk
# ddl changes
'**/ddl/**':
  - miklosgergely
# driver related changes
'**/ql/*@(Driver|Compiler|Executor)*.java':
  - miklosgergely
# schematool changes
'**/schematool/**':
  - miklosgergely
# metatool changes
'**/metatool/**':
  - miklosgergely
'**/tez/**/*.java':
  - abstractdog
'**/*Tez*java':
  - abstractdog
'**/*TopNKey*java':
  - kasakrisz
'**/*CardinalityPreserving*java':
  - kasakrisz
# query optimizer
'**/ql/optimizer/**':
  - jcamachor
=======
  - abstractdog
>>>>>>> 3e808170
<|MERGE_RESOLUTION|>--- conflicted
+++ resolved
@@ -4,33 +4,4 @@
 # thrift changes
 'Jenkinsfile':
   - kgyrtkirk
-<<<<<<< HEAD
-  - abstractdog
-'.github/**':
-  - kgyrtkirk
-# ddl changes
-'**/ddl/**':
-  - miklosgergely
-# driver related changes
-'**/ql/*@(Driver|Compiler|Executor)*.java':
-  - miklosgergely
-# schematool changes
-'**/schematool/**':
-  - miklosgergely
-# metatool changes
-'**/metatool/**':
-  - miklosgergely
-'**/tez/**/*.java':
-  - abstractdog
-'**/*Tez*java':
-  - abstractdog
-'**/*TopNKey*java':
-  - kasakrisz
-'**/*CardinalityPreserving*java':
-  - kasakrisz
-# query optimizer
-'**/ql/optimizer/**':
-  - jcamachor
-=======
-  - abstractdog
->>>>>>> 3e808170
+  - abstractdog