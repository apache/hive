<<<<<<< HEAD

=======
err{{
>>>>>>> 3e808170
/*
 * Licensed to the Apache Software Foundation (ASF) under one
 * or more contributor license agreements.  See the NOTICE file
 * distributed with this work for additional information
 * regarding copyright ownership.  The ASF licenses this file
 * to you under the Apache License, Version 2.0 (the
 * "License"); you may not use this file except in compliance
 * with the License.  You may obtain a copy of the License at
 *
 *     http://www.apache.org/licenses/LICENSE-2.0
 *
 * Unless required by applicable law or agreed to in writing, software
 * distributed under the License is distributed on an "AS IS" BASIS,
 * WITHOUT WARRANTIES OR CONDITIONS OF ANY KIND, either express or implied.
 * See the License for the specific language governing permissions and
 * limitations under the License.
 */

properties([
    // max 5 build/branch/day
    rateLimitBuilds(throttle: [count: 5, durationName: 'day', userBoost: true]),
    // do not run multiple testruns on the same branch
    disableConcurrentBuilds(),
    parameters([
        string(name: 'SPLIT', defaultValue: '20', description: 'Number of buckets to split tests into.'),
        string(name: 'OPTS', defaultValue: '', description: 'additional maven opts'),
    ])
])

this.prHead = null;
def checkPrHead() {
  if(env.CHANGE_ID) {
    println("checkPrHead - prHead:" + prHead)
    println("checkPrHead - prHead2:" + pullRequest.head)
    if (prHead == null) {
      prHead = pullRequest.head;
    } else {
      if(prHead != pullRequest.head) {
        currentBuild.result = 'ABORTED'
        error('Found new changes on PR; aborting current build')
      }
    }
  }
}
checkPrHead()

def setPrLabel(String prLabel) {
  if (env.CHANGE_ID) {
   def mapping=[
    "SUCCESS":"tests passed",
    "UNSTABLE":"tests unstable",
    "FAILURE":"tests failed",
    "PENDING":"tests pending",
   ]
   def newLabels = []
   for( String l : pullRequest.labels )
     newLabels.add(l)
   for( String l : mapping.keySet() )
     newLabels.remove(mapping[l])
   newLabels.add(mapping[prLabel])
   echo ('' +newLabels)
   pullRequest.labels=newLabels
  }
}

setPrLabel("PENDING");

def executorNode(run) {
  hdbPodTemplate {
    timeout(time: 6, unit: 'HOURS') {
      node(POD_LABEL) {
        container('hdb') {
          run()
        }
      }
    }
  }
}

def buildHive(args) {
  configFileProvider([configFile(fileId: 'artifactory', variable: 'SETTINGS')]) {
    withEnv(["MULTIPLIER=$params.MULTIPLIER","M_OPTS=$params.OPTS"]) {
      sh '''#!/bin/bash -e
ls -l
set -x
. /etc/profile.d/confs.sh
export USER="`whoami`"
export MAVEN_OPTS="-Xmx2g"
export -n HIVE_CONF_DIR
cp $SETTINGS .git/settings.xml
OPTS=" -s $PWD/.git/settings.xml -B -Dtest.groups= "
OPTS+=" -Pitests,qsplits,dist"
OPTS+=" -Dorg.slf4j.simpleLogger.log.org.apache.maven.plugin.surefire.SurefirePlugin=INFO"
OPTS+=" -Dmaven.repo.local=$PWD/.git/m2"
git config extra.mavenOpts "$OPTS"
OPTS=" $M_OPTS -Dmaven.test.failure.ignore "
if [ -s inclusions.txt ]; then OPTS+=" -Dsurefire.includesFile=$PWD/inclusions.txt"; sed -i '/\\/ITest/d' $PWD/inclusions.txt;fi
if [ -s exclusions.txt ]; then OPTS+=" -Dsurefire.excludesFile=$PWD/exclusions.txt";fi
mvn $OPTS '''+args+'''
du -h --max-depth=1
df -h
'''
    }
  }
}

def hdbPodTemplate(closure) {
  podTemplate(
  containers: [
    containerTemplate(name: 'hdb', image: 'kgyrtkirk/hive-dev-box:executor', ttyEnabled: true, command: 'tini -- cat',
        alwaysPullImage: true,
        resourceRequestCpu: '1800m',
        resourceLimitCpu: '8000m',
        resourceRequestMemory: '6400Mi',
        resourceLimitMemory: '12000Mi',
        envVars: [
            envVar(key: 'DOCKER_HOST', value: 'tcp://localhost:2375')
        ]
    ),
    containerTemplate(name: 'dind', image: 'docker:18.05-dind',
        alwaysPullImage: true,
        privileged: true,
    ),
  ],
  volumes: [
    emptyDirVolume(mountPath: '/var/lib/docker', memory: false),
  ], yaml:'''
spec:
  securityContext:
    fsGroup: 1000
  tolerations:
    - key: "type"
      operator: "Equal"
      value: "slave"
      effect: "PreferNoSchedule"
    - key: "type"
      operator: "Equal"
      value: "slave"
      effect: "NoSchedule"
  nodeSelector:
    type: slave
''') {
    closure();
  }
}

def jobWrappers(closure) {
  def finalLabel="FAILURE";
  try {
    // allocate 1 precommit token for the execution
    lock(label:'hive-precommit', quantity:1, variable: 'LOCKED_RESOURCE')  {
      timestamps {
        echo env.LOCKED_RESOURCE
        checkPrHead()
        closure()
      }
    }
    finalLabel=currentBuild.currentResult
  } finally {
    setPrLabel(finalLabel)
  }
}

def saveWS() {
  sh '''#!/bin/bash -e
    tar --exclude=archive.tar -cf archive.tar .
    ls -l archive.tar
    rsync -rltDq --stats archive.tar rsync://rsync/data/$LOCKED_RESOURCE'''
}

def loadWS() {
  sh '''#!/bin/bash -e
    rsync -rltDq --stats rsync://rsync/data/$LOCKED_RESOURCE archive.tar
    time tar -xf archive.tar
    rm archive.tar
'''
}

def saveFile(name) {
  sh """#!/bin/bash -e
    rsync -rltDq --stats ${name} rsync://rsync/data/$LOCKED_RESOURCE.${name}"""
}

def loadFile(name) {
  sh """#!/bin/bash -e
    rsync -rltDq --stats rsync://rsync/data/$LOCKED_RESOURCE.${name} ${name}"""
}


jobWrappers {

  def splits
  executorNode {
    container('hdb') {
      stage('Checkout') {
        checkout scm
      }
      stage('Prechecks') {
        def spotbugsProjects = [
            ":hive-common",
            ":hive-shims",
            ":hive-storage-api",
            ":hive-standalone-metastore-common",
            ":hive-service-rpc"
        ]
        buildHive("-Pspotbugs -pl " + spotbugsProjects.join(",") + " -am test-compile com.github.spotbugs:spotbugs-maven-plugin:4.0.0:check")
      }
      stage('Compile') {
        buildHive("install -Dtest=noMatches")
      }
      checkPrHead()
      stage('Upload') {
        saveWS()
        sh '''#!/bin/bash -e
            # make parallel-test-execution plugins source scanner happy ~ better results for 1st run
            find . -name '*.java'|grep /Test|grep -v src/test/java|grep org/apache|while read f;do t="`echo $f|sed 's|.*org/apache|happy/src/test/java/org/apache|'`";mkdir -p  "${t%/*}";touch "$t";done
        '''
        splits = splitTests parallelism: count(Integer.parseInt(params.SPLIT)), generateInclusions: true, estimateTestsFromFiles: true
      }
    }
  }

  def branches = [:]
  for (def d in ['derby','postgres','mysql']) {
    def dbType=d
    def splitName = "init@$dbType"
    branches[splitName] = {
      executorNode {
        stage('Prepare') {
            loadWS();
        }
        stage('init-metastore') {
           withEnv(["dbType=$dbType"]) {
             sh '''#!/bin/bash -e
set -x
echo 127.0.0.1 dev_$dbType | sudo tee -a /etc/hosts
. /etc/profile.d/confs.sh
sw hive-dev $PWD
ping -c2 dev_$dbType
export DOCKER_NETWORK=host
export DBNAME=metastore
reinit_metastore $dbType
time docker rm -f dev_$dbType || true
'''
          }
          stage('verify') {
            try {
              sh """#!/bin/bash -e
mvn verify -DskipITests=false -Dit.test=ITest${dbType.capitalize()} -Dtest=nosuch -pl standalone-metastore/metastore-server -Dmaven.test.failure.ignore -B -Ditest.jdbc.jars=`find /apps/lib/ -type f | paste -s -d:`
"""
            } finally {
              junit '**/TEST-*.xml'
            }
          }
        }
      }
    }
  }
  for (int i = 0; i < splits.size(); i++) {
    def num = i
    def split = splits[num]
    def splitName=String.format("split-%02d",num+1)
    branches[splitName] = {
      executorNode {
        stage('Prepare') {
            loadWS();
            writeFile file: (split.includes ? "inclusions.txt" : "exclusions.txt"), text: split.list.join("\n")
            writeFile file: (split.includes ? "exclusions.txt" : "inclusions.txt"), text: ''
            sh '''echo "@INC";cat inclusions.txt;echo "@EXC";cat exclusions.txt;echo "@END"'''
        }
        try {
          stage('Test') {
            buildHive("org.apache.maven.plugins:maven-antrun-plugin:run@{define-classpath,setup-test-dirs,setup-metastore-scripts} org.apache.maven.plugins:maven-surefire-plugin:test -q")
          }
        } finally {
          stage('PostProcess') {
            try {
              sh """#!/bin/bash -e
                # removes all stdout and err for passed tests
                xmlstarlet ed -L -d 'testsuite/testcase/system-out[count(../failure)=0]' -d 'testsuite/testcase/system-err[count(../failure)=0]' `find . -name 'TEST*xml' -path '*/surefire-reports/*'`
                # remove all output.txt files
                find . -name '*output.txt' -path '*/surefire-reports/*' -exec unlink "{}" \\;
              """
            } finally {
              def fn="${splitName}.tgz"
              sh """#!/bin/bash -e
              tar -czf ${fn} --files-from  <(find . -path '*/surefire-reports/*')"""
              saveFile(fn)
              junit '**/TEST-*.xml'
            }
          }
        }
      }
    }
  }
  try {
    stage('Testing') {
      parallel branches
    }
  } finally {
    stage('Archive') {
      executorNode {
        for (int i = 0; i < splits.size(); i++) {
          def num = i
          def splitName=String.format("split-%02d",num+1)
          def fn="${splitName}.tgz"
          loadFile(fn)
          sh("""#!/bin/bash -e
              mkdir ${splitName}
              tar xzf ${fn} -C ${splitName}
              unlink ${fn}""")
        }
        sh("""#!/bin/bash -e
        tar czf test-results.tgz split*""")
        archiveArtifacts artifacts: "**/test-results.tgz"
      }
    }
  }
}<|MERGE_RESOLUTION|>--- conflicted
+++ resolved
@@ -1,8 +1,5 @@
-<<<<<<< HEAD
-
-=======
+x
 err{{
->>>>>>> 3e808170
 /*
  * Licensed to the Apache Software Foundation (ASF) under one
  * or more contributor license agreements.  See the NOTICE file
