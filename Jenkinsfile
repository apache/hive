--- conflicted
+++ resolved
@@ -107,11 +107,7 @@
     containerTemplate(name: 'hdb', image: 'kgyrtkirk/hive-dev-box:executor', ttyEnabled: true, command: 'tini -- cat',
         alwaysPullImage: true,
         resourceRequestCpu: '1800m',
-<<<<<<< HEAD
-        resourceLimitCpu: '4000m',
-=======
         resourceLimitCpu: '8000m',
->>>>>>> c6b2f222
         resourceRequestMemory: '6400Mi',
         resourceLimitMemory: '12000Mi',
         envVars: [
