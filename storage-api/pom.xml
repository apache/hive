<?xml version="1.0" encoding="UTF-8"?>
<!--
  Licensed under the Apache License, Version 2.0 (the "License");
  you may not use this file except in compliance with the License.
  You may obtain a copy of the License at

      http://www.apache.org/licenses/LICENSE-2.0

  Unless required by applicable law or agreed to in writing, software
  distributed under the License is distributed on an "AS IS" BASIS,
  WITHOUT WARRANTIES OR CONDITIONS OF ANY KIND, either express or implied.
  See the License for the specific language governing permissions and
  limitations under the License.
-->
<project xmlns="http://maven.apache.org/POM/4.0.0"
         xmlns:xsi="http://www.w3.org/2001/XMLSchema-instance"
         xsi:schemaLocation="http://maven.apache.org/POM/4.0.0 http://maven.apache.org/xsd/maven-4.0.0.xsd">
  <modelVersion>4.0.0</modelVersion>
  <parent>
    <groupId>org.apache</groupId>
    <artifactId>apache</artifactId>
    <version>18</version>
    <relativePath></relativePath>
  </parent>

  <groupId>org.apache.hive</groupId>
  <artifactId>hive-storage-api</artifactId>
<<<<<<< HEAD
  <version>2.2.0</version>
=======
  <version>3.0.0-SNAPSHOT</version>
>>>>>>> dd04a92f
  <packaging>jar</packaging>
  <name>Hive Storage API</name>

  <properties>
    <commons-lang.version>2.6</commons-lang.version>
    <guava.version>14.0.1</guava.version>
    <hadoop.version>2.8.0</hadoop.version>
    <junit.version>4.11</junit.version>
    <slf4j.version>1.7.10</slf4j.version>
  </properties>

  <dependencies>
    <!-- compile inter-project -->
    <dependency>
      <groupId>commons-lang</groupId>
      <artifactId>commons-lang</artifactId>
      <version>${commons-lang.version}</version>
    </dependency>
    <dependency>
      <groupId>org.apache.hadoop</groupId>
      <artifactId>hadoop-common</artifactId>
      <version>${hadoop.version}</version>
      <scope>provided</scope>
      <exclusions>
        <exclusion>
          <groupId>com.google.guava</groupId>
          <artifactId>guava</artifactId>
        </exclusion>
        <exclusion>
          <groupId>com.google.code.findbugs</groupId>
          <artifactId>jsr305</artifactId>
        </exclusion>
        <exclusion>
          <groupId>commons-logging</groupId>
          <artifactId>commons-logging</artifactId>
        </exclusion>
        <exclusion>
          <groupId>javax.servlet</groupId>
          <artifactId>servlet-api</artifactId>
        </exclusion>
        <exclusion>
          <groupId>javax.servlet.jsp</groupId>
          <artifactId>jsp-api</artifactId>
        </exclusion>
        <exclusion>
          <groupId>org.apache.avro</groupId>
          <artifactId>avro</artifactId>
        </exclusion>
        <exclusion>
          <groupId>org.apache.httpcomponents</groupId>
          <artifactId>httpcore</artifactId>
        </exclusion>
        <exclusion>
          <groupId>org.apache.httpcomponents</groupId>
          <artifactId>httpclient</artifactId>
        </exclusion>
        <exclusion>
          <groupId>org.slf4j</groupId>
          <artifactId>slf4j-log4j12</artifactId>
        </exclusion>
        <exclusion>
          <groupId>org.mortbay.jetty</groupId>
          <artifactId>jetty</artifactId>
        </exclusion>
        <exclusion>
          <groupId>org.mortbay.jetty</groupId>
          <artifactId>jetty-util</artifactId>
        </exclusion>
      </exclusions>
    </dependency>
    <dependency>
      <groupId>org.slf4j</groupId>
      <artifactId>slf4j-api</artifactId>
      <version>${slf4j.version}</version>
    </dependency>

    <!-- test inter-project -->
    <dependency>
      <groupId>com.google.guava</groupId>
      <artifactId>guava</artifactId>
      <version>${guava.version}</version>
      <scope>test</scope>
    </dependency>
    <dependency>
      <groupId>junit</groupId>
      <artifactId>junit</artifactId>
      <version>${junit.version}</version>
      <scope>test</scope>
    </dependency>
  </dependencies>

  <build>
    <sourceDirectory>${basedir}/src/java</sourceDirectory>
    <testSourceDirectory>${basedir}/src/test</testSourceDirectory>
    <testResources>
      <testResource>
        <directory>${basedir}/src/test/resources</directory>
      </testResource>
    </testResources>
    <plugins>
      <plugin>
        <groupId>org.apache.maven.plugins</groupId>
        <artifactId>maven-compiler-plugin</artifactId>
        <version>3.1</version>
        <configuration>
          <source>1.7</source>
          <target>1.7</target>
        </configuration>
      </plugin>
      <plugin>
        <groupId>org.apache.maven.plugins</groupId>
        <artifactId>maven-javadoc-plugin</artifactId>
        <version>2.10.4</version>
      </plugin>
      <plugin>
        <groupId>org.apache.maven.plugins</groupId>
        <artifactId>maven-project-info-reports-plugin</artifactId>
        <version>2.9</version>
      </plugin>
      <plugin>
        <groupId>org.apache.maven.plugins</groupId>
        <artifactId>maven-surefire-plugin</artifactId>
        <version>2.19.1</version>
        <configuration>
          <reuseForks>false</reuseForks>
          <argLine>-Xmx2048m</argLine>
          <failIfNoTests>false</failIfNoTests>
          <systemPropertyVariables>
            <test.tmp.dir>${project.build.directory}/tmp</test.tmp.dir>
          </systemPropertyVariables>
        </configuration>
      </plugin>
    </plugins>
  </build>
</project><|MERGE_RESOLUTION|>--- conflicted
+++ resolved
@@ -25,11 +25,7 @@
 
   <groupId>org.apache.hive</groupId>
   <artifactId>hive-storage-api</artifactId>
-<<<<<<< HEAD
-  <version>2.2.0</version>
-=======
   <version>3.0.0-SNAPSHOT</version>
->>>>>>> dd04a92f
   <packaging>jar</packaging>
   <name>Hive Storage API</name>
 
