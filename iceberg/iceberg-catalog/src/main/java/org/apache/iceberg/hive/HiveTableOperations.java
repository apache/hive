--- conflicted
+++ resolved
@@ -316,7 +316,6 @@
     LOG.info("Committed to table {} with the new metadata location {}", fullName, newMetadataLocation);
   }
 
-<<<<<<< HEAD
   public void persistTable(Table hmsTable, boolean updateHiveTable, String expectedMetadataLocation)
       throws TException, InterruptedException {
     if (updateHiveTable) {
@@ -360,8 +359,6 @@
     return newTable;
   }
 
-=======
->>>>>>> ff95fcd1
   private void setHmsTableParameters(String newMetadataLocation, Table tbl, TableMetadata metadata,
         Set<String> obsoleteProps, boolean hiveEngineEnabled,
         Map<String, String> summary) {
