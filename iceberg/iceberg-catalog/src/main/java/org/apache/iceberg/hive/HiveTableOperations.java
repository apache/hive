/*
 * Licensed to the Apache Software Foundation (ASF) under one
 * or more contributor license agreements.  See the NOTICE file
 * distributed with this work for additional information
 * regarding copyright ownership.  The ASF licenses this file
 * to you under the Apache License, Version 2.0 (the
 * "License"); you may not use this file except in compliance
 * with the License.  You may obtain a copy of the License at
 *
 *   http://www.apache.org/licenses/LICENSE-2.0
 *
 * Unless required by applicable law or agreed to in writing,
 * software distributed under the License is distributed on an
 * "AS IS" BASIS, WITHOUT WARRANTIES OR CONDITIONS OF ANY
 * KIND, either express or implied.  See the License for the
 * specific language governing permissions and limitations
 * under the License.
 */

package org.apache.iceberg.hive;

import java.util.Collections;
import java.util.Locale;
import java.util.Map;
import java.util.Objects;
import java.util.Optional;
import java.util.Set;
import java.util.stream.Collectors;
import org.apache.hadoop.conf.Configuration;
import org.apache.hadoop.hive.common.StatsSetupConst;
import org.apache.hadoop.hive.metastore.TableType;
import org.apache.hadoop.hive.metastore.api.InvalidObjectException;
import org.apache.hadoop.hive.metastore.api.NoSuchObjectException;
import org.apache.hadoop.hive.metastore.api.Table;
import org.apache.hadoop.hive.metastore.api.hive_metastoreConstants;
import org.apache.hive.iceberg.com.fasterxml.jackson.core.JsonProcessingException;
import org.apache.iceberg.BaseMetastoreTableOperations;
import org.apache.iceberg.PartitionSpecParser;
import org.apache.iceberg.Snapshot;
import org.apache.iceberg.SnapshotSummary;
import org.apache.iceberg.SortOrderParser;
import org.apache.iceberg.TableMetadata;
import org.apache.iceberg.TableProperties;
import org.apache.iceberg.exceptions.AlreadyExistsException;
import org.apache.iceberg.exceptions.CommitFailedException;
import org.apache.iceberg.exceptions.CommitStateUnknownException;
import org.apache.iceberg.exceptions.NoSuchTableException;
import org.apache.iceberg.exceptions.ValidationException;
import org.apache.iceberg.hadoop.ConfigProperties;
import org.apache.iceberg.io.FileIO;
import org.apache.iceberg.relocated.com.google.common.annotations.VisibleForTesting;
import org.apache.iceberg.relocated.com.google.common.collect.BiMap;
import org.apache.iceberg.relocated.com.google.common.collect.ImmutableBiMap;
import org.apache.iceberg.relocated.com.google.common.collect.ImmutableMap;
import org.apache.iceberg.relocated.com.google.common.collect.Maps;
import org.apache.iceberg.util.JsonUtil;
import org.apache.parquet.hadoop.ParquetOutputFormat;
import org.apache.thrift.TException;
import org.slf4j.Logger;
import org.slf4j.LoggerFactory;

import static org.apache.iceberg.TableProperties.GC_ENABLED;

/**
 * TODO we should be able to extract some more commonalities to BaseMetastoreTableOperations to
 * avoid code duplication between this class and Metacat Tables.
 */
public class HiveTableOperations extends BaseMetastoreTableOperations
    implements HiveOperationsBase {
  private static final Logger LOG = LoggerFactory.getLogger(HiveTableOperations.class);
<<<<<<< HEAD
  private static final String HIVE_ICEBERG_METADATA_REFRESH_MAX_RETRIES = "iceberg.hive.metadata-refresh-max-retries";
  private static final int HIVE_ICEBERG_METADATA_REFRESH_MAX_RETRIES_DEFAULT = 2;

  // the max size is based on HMS backend database. For Hive versions below 2.3, the max table parameter size is 4000
  // characters, see https://issues.apache.org/jira/browse/HIVE-12274
  // set to 0 to not expose Iceberg metadata in HMS Table properties.
  private static final String HIVE_TABLE_PROPERTY_MAX_SIZE = "iceberg.hive.table-property-max-size";
  static final String NO_LOCK_EXPECTED_KEY = "expected_parameter_key";
  static final String NO_LOCK_EXPECTED_VALUE = "expected_parameter_value";
  private static final long HIVE_TABLE_PROPERTY_MAX_SIZE_DEFAULT = 32672;
=======
>>>>>>> 76a03b81

  private static final String HIVE_ICEBERG_METADATA_REFRESH_MAX_RETRIES =
      "iceberg.hive.metadata-refresh-max-retries";
  private static final int HIVE_ICEBERG_METADATA_REFRESH_MAX_RETRIES_DEFAULT = 2;

  private static final BiMap<String, String> ICEBERG_TO_HMS_TRANSLATION =
      ImmutableBiMap.of(
          // gc.enabled in Iceberg and external.table.purge in Hive are meant to do the same things
          // but with different names
          GC_ENABLED, "external.table.purge",
          TableProperties.PARQUET_COMPRESSION, ParquetOutputFormat.COMPRESSION,
          TableProperties.PARQUET_ROW_GROUP_SIZE_BYTES, ParquetOutputFormat.BLOCK_SIZE);

  /**
   * Provides key translation where necessary between Iceberg and HMS props. This translation is needed because some
   * properties control the same behaviour but are named differently in Iceberg and Hive. Therefore changes to these
   * property pairs should be synchronized.
   *
   * Example: Deleting data files upon DROP TABLE is enabled using gc.enabled=true in Iceberg and
   * external.table.purge=true in Hive. Hive and Iceberg users are unaware of each other's control flags, therefore
   * inconsistent behaviour can occur from e.g. a Hive user's point of view if external.table.purge=true is set on the
   * HMS table but gc.enabled=false is set on the Iceberg table, resulting in no data file deletion.
   *
   * @param hmsProp The HMS property that should be translated to Iceberg property
   * @return Iceberg property equivalent to the hmsProp. If no such translation exists, the original hmsProp is returned
   */
  public static String translateToIcebergProp(String hmsProp) {
    return ICEBERG_TO_HMS_TRANSLATION.inverse().getOrDefault(hmsProp, hmsProp);
  }

  private final String fullName;
  private final String catalogName;
  private final String database;
  private final String tableName;
  private final Configuration conf;
  private final long maxHiveTablePropertySize;
  private final int metadataRefreshMaxRetries;
  private final FileIO fileIO;
  private final HiveActor actor;

<<<<<<< HEAD
  public HiveTableOperations(Configuration conf, HiveActor actor, FileIO fileIO,
                             String catalogName, String database, String table) {
=======
  protected HiveTableOperations(
        Configuration conf, ClientPool<IMetaStoreClient, TException> metaClients, FileIO fileIO,
        String catalogName, String database, String table) {
>>>>>>> 76a03b81
    this.conf = conf;
    this.actor = actor;
    this.fileIO = fileIO;
    this.fullName = catalogName + "." + database + "." + table;
    this.catalogName = catalogName;
    this.database = database;
    this.tableName = table;
    this.metadataRefreshMaxRetries =
        conf.getInt(
            HIVE_ICEBERG_METADATA_REFRESH_MAX_RETRIES,
            HIVE_ICEBERG_METADATA_REFRESH_MAX_RETRIES_DEFAULT);
    this.maxHiveTablePropertySize =
        conf.getLong(HIVE_TABLE_PROPERTY_MAX_SIZE, HIVE_TABLE_PROPERTY_MAX_SIZE_DEFAULT);
  }

  @Override
  protected String tableName() {
    return fullName;
  }

  @Override
  public FileIO io() {
    return fileIO;
  }

  @Override
  protected void doRefresh() {
    String metadataLocation = null;
    try {
<<<<<<< HEAD
      Table table = actor.getTable(database, tableName);
      if (table != null) {
        validateTableIsIceberg(table, fullName);
        metadataLocation = table.getParameters().get(METADATA_LOCATION_PROP);
      } else {
        if (currentMetadataLocation() != null) {
          throw new NoSuchTableException("No such table: %s.%s", database, tableName);
        }
      }
=======
      Table table = metaClients.run(client -> client.getTable(database, tableName));
      HiveOperationsBase.validateTableIsIceberg(table, fullName);

      metadataLocation = table.getParameters().get(METADATA_LOCATION_PROP);

>>>>>>> 76a03b81
    } catch (NoSuchObjectException e) {
      if (currentMetadataLocation() != null) {
        throw new NoSuchTableException("No such table: %s.%s", database, tableName);
      }

    } catch (TException e) {
      String errMsg =
          String.format("Failed to get table info from metastore %s.%s", database, tableName);
      throw new RuntimeException(errMsg, e);

    } catch (InterruptedException e) {
      Thread.currentThread().interrupt();
      throw new RuntimeException("Interrupted during refresh", e);
    }

    refreshFromMetadataLocation(metadataLocation, metadataRefreshMaxRetries);
  }

  @SuppressWarnings("checkstyle:CyclomaticComplexity")
  @Override
  protected void doCommit(TableMetadata base, TableMetadata metadata) {
    boolean newTable = base == null;
    String newMetadataLocation = writeNewMetadataIfRequired(newTable, metadata);
    boolean hiveEngineEnabled = hiveEngineEnabled(metadata, conf);
    boolean keepHiveStats = conf.getBoolean(ConfigProperties.KEEP_HIVE_STATS, false);

    CommitStatus commitStatus = CommitStatus.FAILURE;
    boolean updateHiveTable = false;

    HiveLock lock = lockObject(base);
    try {
      lock.lock();

      Table tbl = loadHmsTable();

      if (tbl != null) {
        // If we try to create the table but the metadata location is already set, then we had a concurrent commit
        if (newTable && tbl.getParameters().get(BaseMetastoreTableOperations.METADATA_LOCATION_PROP) != null) {
          throw new AlreadyExistsException("Table already exists: %s.%s", database, tableName);
        }

        updateHiveTable = true;
        LOG.debug("Committing existing table: {}", fullName);
      } else {
        tbl = newHmsTable(metadata.property(HiveCatalog.HMS_TABLE_OWNER, HiveHadoopUtil.currentUser()));
        LOG.debug("Committing new table: {}", fullName);
      }

      tbl.setSd(HiveOperationsBase.storageDescriptor(metadata, hiveEngineEnabled)); // set to pickup any schema changes

      String metadataLocation = tbl.getParameters().get(METADATA_LOCATION_PROP);
      String baseMetadataLocation = base != null ? base.metadataFileLocation() : null;
      if (!Objects.equals(baseMetadataLocation, metadataLocation)) {
        throw new CommitFailedException(
            "Cannot commit: Base metadata location '%s' is not same as the current table metadata location" +
              " '%s' for %s.%s",
            baseMetadataLocation, metadataLocation, database, tableName);
      }

      // get Iceberg props that have been removed
      Set<String> removedProps = Collections.emptySet();
      if (base != null) {
        removedProps =
            base.properties().keySet().stream()
                .filter(key -> !metadata.properties().containsKey(key))
                .collect(Collectors.toSet());
      }

      Map<String, String> summary =
          Optional.ofNullable(metadata.currentSnapshot())
              .map(Snapshot::summary)
              .orElseGet(ImmutableMap::of);
      setHmsTableParameters(
          newMetadataLocation, tbl, metadata, removedProps, hiveEngineEnabled, summary);

      if (!keepHiveStats) {
        StatsSetupConst.setBasicStatsState(tbl.getParameters(), StatsSetupConst.FALSE);
        StatsSetupConst.clearColumnStatsState(tbl.getParameters());
      }

      lock.ensureActive();
      try {
        persistTable(
            tbl, updateHiveTable, hiveLockEnabled(base, conf) ? null : baseMetadataLocation);
        lock.ensureActive();

        commitStatus = CommitStatus.SUCCESS;
      } catch (LockException le) {
        commitStatus = CommitStatus.UNKNOWN;
        throw new CommitStateUnknownException(
            "Failed to heartbeat for hive lock while " +
              "committing changes. This can lead to a concurrent commit attempt be able to overwrite this commit. " +
              "Please check the commit history. If you are running into this issue, try reducing " +
              "iceberg.hive.lock-heartbeat-interval-ms.",
            le);
      } catch (org.apache.hadoop.hive.metastore.api.AlreadyExistsException e) {
        throw new AlreadyExistsException(e, "Table already exists: %s.%s", database, tableName);

      } catch (InvalidObjectException e) {
        throw new ValidationException(e, "Invalid Hive object for %s.%s", database, tableName);

      } catch (CommitFailedException | CommitStateUnknownException e) {
        throw e;

      } catch (Throwable e) {
        if (e.getMessage() != null && e.getMessage().contains(
            "The table has been modified. The parameter value for key '" +
              HiveTableOperations.METADATA_LOCATION_PROP +
              "' is")) {
          throw new CommitFailedException(
              e, "The table %s.%s has been modified concurrently", database, tableName);
        }

        if (e.getMessage() != null && e.getMessage().contains("Table/View 'HIVE_LOCKS' does not exist")) {
          throw new RuntimeException(
              "Failed to acquire locks from metastore because the underlying metastore " +
                "table 'HIVE_LOCKS' does not exist. This can occur when using an embedded metastore which does not " +
                "support transactions. To fix this use an alternative metastore.",
              e);
        }

        LOG.error("Cannot tell if commit to {}.{} succeeded, attempting to reconnect and check.",
            database, tableName, e);
        commitStatus = checkCommitStatus(newMetadataLocation, metadata);
        switch (commitStatus) {
          case SUCCESS:
            break;
          case FAILURE:
            throw e;
          case UNKNOWN:
            throw new CommitStateUnknownException(e);
        }
      }
    } catch (TException e) {
      throw new RuntimeException(
          String.format("Metastore operation failed for %s.%s", database, tableName), e);

    } catch (InterruptedException e) {
      Thread.currentThread().interrupt();
      throw new RuntimeException("Interrupted during commit", e);

    } catch (LockException e) {
      throw new CommitFailedException(e);

    } finally {
      cleanupMetadataAndUnlock(commitStatus, newMetadataLocation, lock);
    }

    LOG.info("Committed to table {} with the new metadata location {}", fullName, newMetadataLocation);
  }

  @VisibleForTesting
<<<<<<< HEAD
  void persistTable(Table hmsTable, boolean updateHiveTable, String expectedMetadataLocation)
      throws TException, InterruptedException {
    if (updateHiveTable) {
      actor.alterTable(
                database,
                tableName,
                hmsTable,
                expectedMetadataLocation);
    } else {
      actor.createTable(hmsTable);
    }
  }

  @VisibleForTesting
=======
>>>>>>> 76a03b81
  Table loadHmsTable() throws TException, InterruptedException {
    try {
      return actor.getTable(database, tableName);
    } catch (NoSuchObjectException nte) {
      LOG.trace("Table not found {}", fullName, nte);
      return null;
    }
  }

<<<<<<< HEAD
  protected Table newHmsTable(TableMetadata metadata) {
    Preconditions.checkNotNull(metadata, "'metadata' parameter can't be null");
    final long currentTimeMillis = System.currentTimeMillis();

    Table newTable = new Table(tableName,
        database,
        metadata.property(HiveCatalog.HMS_TABLE_OWNER, HiveHadoopUtil.currentUser()),
        (int) currentTimeMillis / 1000,
        (int) currentTimeMillis / 1000,
        Integer.MAX_VALUE,
        null,
        Collections.emptyList(),
        Maps.newHashMap(),
        null,
        null,
        TableType.EXTERNAL_TABLE.toString());

    newTable.getParameters().put("EXTERNAL", "TRUE"); // using the external table type also requires this
    return newTable;
  }

=======
>>>>>>> 76a03b81
  private void setHmsTableParameters(String newMetadataLocation, Table tbl, TableMetadata metadata,
        Set<String> obsoleteProps, boolean hiveEngineEnabled,
        Map<String, String> summary) {
    Map<String, String> parameters = Optional.ofNullable(tbl.getParameters())
        .orElseGet(Maps::newHashMap);

    // push all Iceberg table properties into HMS
    metadata.properties().entrySet().stream()
        .filter(entry -> !entry.getKey().equalsIgnoreCase(HiveCatalog.HMS_TABLE_OWNER))
        .forEach(
            entry -> {
              String key = entry.getKey();
              // translate key names between Iceberg and HMS where needed
              String hmsKey = ICEBERG_TO_HMS_TRANSLATION.getOrDefault(key, key);
              parameters.put(hmsKey, entry.getValue());
            });
    if (metadata.uuid() != null) {
      parameters.put(TableProperties.UUID, metadata.uuid());
    }

    // remove any props from HMS that are no longer present in Iceberg table props
    obsoleteProps.forEach(parameters::remove);

    parameters.put(TABLE_TYPE_PROP, ICEBERG_TABLE_TYPE_VALUE.toUpperCase(Locale.ENGLISH));
    parameters.put(METADATA_LOCATION_PROP, newMetadataLocation);

    if (currentMetadataLocation() != null && !currentMetadataLocation().isEmpty()) {
      parameters.put(PREVIOUS_METADATA_LOCATION_PROP, currentMetadataLocation());
    }

    // If needed set the 'storage_handler' property to enable query from Hive
    if (hiveEngineEnabled) {
      String storageHandler = parameters.get(hive_metastoreConstants.META_TABLE_STORAGE);
      // Check if META_TABLE_STORAGE is not present or is not an instance of ICEBERG_STORAGE_HANDLER
      if (storageHandler == null || !HiveOperationsBase.isHiveIcebergStorageHandler(storageHandler)) {
        parameters.put(hive_metastoreConstants.META_TABLE_STORAGE, HIVE_ICEBERG_STORAGE_HANDLER);
      }
    } else {
      parameters.remove(hive_metastoreConstants.META_TABLE_STORAGE);
    }

    // Set the basic statistics
    if (summary.get(SnapshotSummary.TOTAL_DATA_FILES_PROP) != null) {
      parameters.put(StatsSetupConst.NUM_FILES, summary.get(SnapshotSummary.TOTAL_DATA_FILES_PROP));
    }
    if (summary.get(SnapshotSummary.TOTAL_RECORDS_PROP) != null) {
      parameters.put(StatsSetupConst.ROW_COUNT, summary.get(SnapshotSummary.TOTAL_RECORDS_PROP));
    }
    if (summary.get(SnapshotSummary.TOTAL_FILE_SIZE_PROP) != null) {
      parameters.put(StatsSetupConst.TOTAL_SIZE, summary.get(SnapshotSummary.TOTAL_FILE_SIZE_PROP));
    }

    setSnapshotStats(metadata, parameters);
    setSchema(metadata, parameters);
    setPartitionSpec(metadata, parameters);
    setSortOrder(metadata, parameters);

    tbl.setParameters(parameters);
  }

  @VisibleForTesting
  void setSnapshotStats(TableMetadata metadata, Map<String, String> parameters) {
    parameters.remove(TableProperties.CURRENT_SNAPSHOT_ID);
    parameters.remove(TableProperties.CURRENT_SNAPSHOT_TIMESTAMP);
    parameters.remove(TableProperties.CURRENT_SNAPSHOT_SUMMARY);

    Snapshot currentSnapshot = metadata.currentSnapshot();
    if (exposeInHmsProperties() && currentSnapshot != null) {
      parameters.put(
          TableProperties.CURRENT_SNAPSHOT_ID, String.valueOf(currentSnapshot.snapshotId()));
      parameters.put(
          TableProperties.CURRENT_SNAPSHOT_TIMESTAMP, String.valueOf(currentSnapshot.timestampMillis()));
      setSnapshotSummary(parameters, currentSnapshot);
    }

    parameters.put(TableProperties.SNAPSHOT_COUNT, String.valueOf(metadata.snapshots().size()));
  }

  @VisibleForTesting
  void setSnapshotSummary(Map<String, String> parameters, Snapshot currentSnapshot) {
    try {
      String summary = JsonUtil.mapper().writeValueAsString(currentSnapshot.summary());
      if (summary.length() <= maxHiveTablePropertySize) {
        parameters.put(TableProperties.CURRENT_SNAPSHOT_SUMMARY, summary);
      } else {
        LOG.warn("Not exposing the current snapshot({}) summary in HMS since it exceeds {} characters",
            currentSnapshot.snapshotId(), maxHiveTablePropertySize);
      }
    } catch (JsonProcessingException e) {
      LOG.warn("Failed to convert current snapshot({}) summary to a json string",
          currentSnapshot.snapshotId(), e);
    }
  }

  @VisibleForTesting
  void setPartitionSpec(TableMetadata metadata, Map<String, String> parameters) {
    parameters.remove(TableProperties.DEFAULT_PARTITION_SPEC);
    if (exposeInHmsProperties() && metadata.spec() != null && metadata.spec().isPartitioned()) {
      String spec = PartitionSpecParser.toJson(metadata.spec());
      setField(parameters, TableProperties.DEFAULT_PARTITION_SPEC, spec);
    }
  }

  @VisibleForTesting
  void setSortOrder(TableMetadata metadata, Map<String, String> parameters) {
    parameters.remove(TableProperties.DEFAULT_SORT_ORDER);
    if (exposeInHmsProperties() && metadata.sortOrder() != null && metadata.sortOrder().isSorted()) {
      String sortOrder = SortOrderParser.toJson(metadata.sortOrder());
      setField(parameters, TableProperties.DEFAULT_SORT_ORDER, sortOrder);
    }
  }

  @Override
  public long maxHiveTablePropertySize() {
    return maxHiveTablePropertySize;
  }

  @Override
  public String database() {
    return database;
  }

  @Override
  public String table() {
    return tableName;
  }

  @Override
  public TableType tableType() {
    return TableType.EXTERNAL_TABLE;
  }

  @Override
  public ClientPool<IMetaStoreClient, TException> metaClients() {
    return metaClients;
  }

  private void cleanupMetadataAndUnlock(CommitStatus commitStatus, String metadataLocation,
      HiveLock lock) {
    try {
      HiveOperationsBase.cleanupMetadata(io(), commitStatus.name(), metadataLocation);
    } finally {
      doUnlock(lock);
    }
  }

  void doUnlock(HiveLock lock) {
    if (lock != null) {
      try {
        lock.unlock();
      } catch (Exception e) {
        LOG.warn("Failed to unlock {}.{}", database, tableName, e);
      }
    }
  }

  /**
   * Returns if the hive engine related values should be enabled on the table, or not.
   * <p>
   * The decision is made like this:
   * <ol>
   * <li>Table property value {@link TableProperties#ENGINE_HIVE_ENABLED}
   * <li>If the table property is not set then check the hive-site.xml property value
   * {@link ConfigProperties#ENGINE_HIVE_ENABLED}
   * <li>If none of the above is enabled then use the default value {@link TableProperties#ENGINE_HIVE_ENABLED_DEFAULT}
   * </ol>
   * @param metadata Table metadata to use
   * @param conf The hive configuration to use
   * @return if the hive engine related values should be enabled or not
   */
  private static boolean hiveEngineEnabled(TableMetadata metadata, Configuration conf) {
    if (metadata.properties().get(TableProperties.ENGINE_HIVE_ENABLED) != null) {
      // We know that the property is set, so default value will not be used,
      return metadata.propertyAsBoolean(TableProperties.ENGINE_HIVE_ENABLED, false);
    }

    return conf.getBoolean(
        ConfigProperties.ENGINE_HIVE_ENABLED, true);
  }

  /**
   * Returns if the hive locking should be enabled on the table, or not.
   *
   * <p>The decision is made like this:
   *
   * <ol>
   *   <li>Table property value {@link TableProperties#HIVE_LOCK_ENABLED}
   *   <li>If the table property is not set then check the hive-site.xml property value {@link
   *       ConfigProperties#LOCK_HIVE_ENABLED}
   *   <li>If none of the above is enabled then use the default value {@link
   *       TableProperties#HIVE_LOCK_ENABLED_DEFAULT}
   * </ol>
   *
   * @param metadata Table metadata to use
   * @param conf The hive configuration to use
   * @return if the hive engine related values should be enabled or not
   */
  private static boolean hiveLockEnabled(TableMetadata metadata, Configuration conf) {
    if (metadata != null && metadata.properties().get(TableProperties.HIVE_LOCK_ENABLED) != null) {
      // We know that the property is set, so default value will not be used,
      return metadata.propertyAsBoolean(TableProperties.HIVE_LOCK_ENABLED, false);
    }

    return conf.getBoolean(
        ConfigProperties.LOCK_HIVE_ENABLED, TableProperties.HIVE_LOCK_ENABLED_DEFAULT);
  }

  @VisibleForTesting
  HiveLock lockObject(TableMetadata metadata) {
    if (hiveLockEnabled(metadata, conf)) {
      return actor.newLock(metadata, catalogName, database, tableName);
    } else {
      return new NoLock();
    }
  }
}<|MERGE_RESOLUTION|>--- conflicted
+++ resolved
@@ -68,7 +68,7 @@
 public class HiveTableOperations extends BaseMetastoreTableOperations
     implements HiveOperationsBase {
   private static final Logger LOG = LoggerFactory.getLogger(HiveTableOperations.class);
-<<<<<<< HEAD
+
   private static final String HIVE_ICEBERG_METADATA_REFRESH_MAX_RETRIES = "iceberg.hive.metadata-refresh-max-retries";
   private static final int HIVE_ICEBERG_METADATA_REFRESH_MAX_RETRIES_DEFAULT = 2;
 
@@ -79,8 +79,7 @@
   static final String NO_LOCK_EXPECTED_KEY = "expected_parameter_key";
   static final String NO_LOCK_EXPECTED_VALUE = "expected_parameter_value";
   private static final long HIVE_TABLE_PROPERTY_MAX_SIZE_DEFAULT = 32672;
-=======
->>>>>>> 76a03b81
+
 
   private static final String HIVE_ICEBERG_METADATA_REFRESH_MAX_RETRIES =
       "iceberg.hive.metadata-refresh-max-retries";
@@ -121,14 +120,8 @@
   private final FileIO fileIO;
   private final HiveActor actor;
 
-<<<<<<< HEAD
   public HiveTableOperations(Configuration conf, HiveActor actor, FileIO fileIO,
                              String catalogName, String database, String table) {
-=======
-  protected HiveTableOperations(
-        Configuration conf, ClientPool<IMetaStoreClient, TException> metaClients, FileIO fileIO,
-        String catalogName, String database, String table) {
->>>>>>> 76a03b81
     this.conf = conf;
     this.actor = actor;
     this.fileIO = fileIO;
@@ -158,7 +151,6 @@
   protected void doRefresh() {
     String metadataLocation = null;
     try {
-<<<<<<< HEAD
       Table table = actor.getTable(database, tableName);
       if (table != null) {
         validateTableIsIceberg(table, fullName);
@@ -168,13 +160,6 @@
           throw new NoSuchTableException("No such table: %s.%s", database, tableName);
         }
       }
-=======
-      Table table = metaClients.run(client -> client.getTable(database, tableName));
-      HiveOperationsBase.validateTableIsIceberg(table, fullName);
-
-      metadataLocation = table.getParameters().get(METADATA_LOCATION_PROP);
-
->>>>>>> 76a03b81
     } catch (NoSuchObjectException e) {
       if (currentMetadataLocation() != null) {
         throw new NoSuchTableException("No such table: %s.%s", database, tableName);
@@ -327,7 +312,6 @@
   }
 
   @VisibleForTesting
-<<<<<<< HEAD
   void persistTable(Table hmsTable, boolean updateHiveTable, String expectedMetadataLocation)
       throws TException, InterruptedException {
     if (updateHiveTable) {
@@ -340,10 +324,7 @@
       actor.createTable(hmsTable);
     }
   }
-
-  @VisibleForTesting
-=======
->>>>>>> 76a03b81
+  
   Table loadHmsTable() throws TException, InterruptedException {
     try {
       return actor.getTable(database, tableName);
@@ -353,7 +334,6 @@
     }
   }
 
-<<<<<<< HEAD
   protected Table newHmsTable(TableMetadata metadata) {
     Preconditions.checkNotNull(metadata, "'metadata' parameter can't be null");
     final long currentTimeMillis = System.currentTimeMillis();
@@ -374,9 +354,7 @@
     newTable.getParameters().put("EXTERNAL", "TRUE"); // using the external table type also requires this
     return newTable;
   }
-
-=======
->>>>>>> 76a03b81
+  
   private void setHmsTableParameters(String newMetadataLocation, Table tbl, TableMetadata metadata,
         Set<String> obsoleteProps, boolean hiveEngineEnabled,
         Map<String, String> summary) {
