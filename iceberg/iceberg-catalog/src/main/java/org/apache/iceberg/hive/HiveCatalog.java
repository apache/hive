/*
 * Licensed to the Apache Software Foundation (ASF) under one
 * or more contributor license agreements.  See the NOTICE file
 * distributed with this work for additional information
 * regarding copyright ownership.  The ASF licenses this file
 * to you under the Apache License, Version 2.0 (the
 * "License"); you may not use this file except in compliance
 * with the License.  You may obtain a copy of the License at
 *
 *   http://www.apache.org/licenses/LICENSE-2.0
 *
 * Unless required by applicable law or agreed to in writing,
 * software distributed under the License is distributed on an
 * "AS IS" BASIS, WITHOUT WARRANTIES OR CONDITIONS OF ANY
 * KIND, either express or implied.  See the License for the
 * specific language governing permissions and limitations
 * under the License.
 */

package org.apache.iceberg.hive;

import java.util.List;
import java.util.Map;
import java.util.Set;
import java.util.stream.Collectors;
import org.apache.hadoop.conf.Configurable;
import org.apache.hadoop.conf.Configuration;
import org.apache.hadoop.hive.conf.HiveConf;
import org.apache.hadoop.hive.metastore.api.AlreadyExistsException;
import org.apache.hadoop.hive.metastore.api.Database;
import org.apache.hadoop.hive.metastore.api.InvalidOperationException;
import org.apache.hadoop.hive.metastore.api.NoSuchObjectException;
import org.apache.hadoop.hive.metastore.api.PrincipalType;
import org.apache.hadoop.hive.metastore.api.Table;
import org.apache.hadoop.hive.metastore.api.UnknownDBException;
import org.apache.iceberg.BaseMetastoreCatalog;
import org.apache.iceberg.BaseMetastoreTableOperations;
import org.apache.iceberg.CatalogProperties;
import org.apache.iceberg.CatalogUtil;
import org.apache.iceberg.TableMetadata;
import org.apache.iceberg.TableOperations;
import org.apache.iceberg.catalog.Namespace;
import org.apache.iceberg.catalog.SupportsNamespaces;
import org.apache.iceberg.catalog.TableIdentifier;
import org.apache.iceberg.exceptions.NamespaceNotEmptyException;
import org.apache.iceberg.exceptions.NoSuchNamespaceException;
import org.apache.iceberg.exceptions.NoSuchTableException;
import org.apache.iceberg.exceptions.NotFoundException;
import org.apache.iceberg.hadoop.HadoopFileIO;
import org.apache.iceberg.io.FileIO;
import org.apache.iceberg.relocated.com.google.common.annotations.VisibleForTesting;
import org.apache.iceberg.relocated.com.google.common.base.MoreObjects;
import org.apache.iceberg.relocated.com.google.common.base.Preconditions;
import org.apache.iceberg.relocated.com.google.common.collect.ImmutableList;
import org.apache.iceberg.relocated.com.google.common.collect.ImmutableMap;
import org.apache.iceberg.relocated.com.google.common.collect.Maps;
import org.apache.iceberg.util.LocationUtil;
import org.apache.thrift.TException;
import org.slf4j.Logger;
import org.slf4j.LoggerFactory;

public class HiveCatalog extends BaseMetastoreCatalog implements SupportsNamespaces, Configurable {
  public static final String LIST_ALL_TABLES = "list-all-tables";
  public static final String LIST_ALL_TABLES_DEFAULT = "false";

  public static final String HMS_TABLE_OWNER = "hive.metastore.table.owner";
  public static final String HMS_DB_OWNER = "hive.metastore.database.owner";
  public static final String HMS_DB_OWNER_TYPE = "hive.metastore.database.owner-type";

  // MetastoreConf is not available with current Hive version
  static final String HIVE_CONF_CATALOG = "metastore.catalog.default";

  private static final Logger LOG = LoggerFactory.getLogger(HiveCatalog.class);

  private String name;
  private Configuration conf;
  private FileIO fileIO;
  private boolean listAllTables = false;
  private Map<String, String> catalogProperties;

  private HiveActor actor;

  public HiveCatalog() {
  }

  /**
   * Create and initialize the actor.
   * @param inputName the input name
   * @param properties the properties
   */
  protected void initializeActor(String inputName, Map<String, String> properties) {
    this.actor = HiveActorFactory.createActor(inputName, conf).initialize(properties);
  }

  public void initialize(String inputName, Map<String, String> properties) {
    this.catalogProperties = ImmutableMap.copyOf(properties);
    this.name = inputName;
    if (conf == null) {
      LOG.warn("No Hadoop Configuration was set, using the default environment Configuration");
      this.conf = new Configuration();
    }

    if (properties.containsKey(CatalogProperties.URI)) {
      this.conf.set(HiveConf.ConfVars.METASTORE_URIS.varname, properties.get(CatalogProperties.URI));
    }

    if (properties.containsKey(CatalogProperties.WAREHOUSE_LOCATION)) {
      this.conf.set(HiveConf.ConfVars.METASTORE_WAREHOUSE.varname,
          LocationUtil.stripTrailingSlash(properties.get(CatalogProperties.WAREHOUSE_LOCATION)));
    }

    this.listAllTables = Boolean.parseBoolean(properties.getOrDefault(LIST_ALL_TABLES, LIST_ALL_TABLES_DEFAULT));

    String fileIOImpl = properties.get(CatalogProperties.FILE_IO_IMPL);
    if (fileIOImpl == null) {
      this.fileIO = new HadoopFileIO(conf);
      this.fileIO.initialize(properties);
    } else {
      this.fileIO = CatalogUtil.loadFileIO(fileIOImpl, properties, conf);
    }
    // create and initialize the actor
    initializeActor(inputName, properties);
  }

  @Override
  public List<TableIdentifier> listTables(Namespace namespace) {
    Preconditions.checkArgument(isValidateNamespace(namespace),
        "Missing database in namespace: %s", namespace);
    String database = namespace.level(0);

    try {
      List<String> tableNames = actor.listTableNames(database);
      List<TableIdentifier> tableIdentifiers;

      if (listAllTables) {
        tableIdentifiers = tableNames.stream()
            .map(t -> TableIdentifier.of(namespace, t))
            .collect(Collectors.toList());
      } else {
        List<Table> tableObjects = actor.listTables(database, tableNames);
        tableIdentifiers = tableObjects.stream()
            .filter(table -> table.getParameters() != null && BaseMetastoreTableOperations.ICEBERG_TABLE_TYPE_VALUE
                .equalsIgnoreCase(table.getParameters().get(BaseMetastoreTableOperations.TABLE_TYPE_PROP)))
            .map(table -> TableIdentifier.of(namespace, table.getTableName()))
            .collect(Collectors.toList());
      }

      LOG.debug("Listing of namespace: {} resulted in the following tables: {}", namespace, tableIdentifiers);
      return tableIdentifiers;

    } catch (UnknownDBException e) {
      throw new NoSuchNamespaceException("Namespace does not exist: %s", namespace);

    } catch (TException e) {
      throw new RuntimeException("Failed to list all tables under namespace " + namespace, e);

    } catch (InterruptedException e) {
      Thread.currentThread().interrupt();
      throw new RuntimeException("Interrupted in call to listTables", e);
    }
  }

  @Override
  public String name() {
    return name;
  }

  @Override
  public boolean dropTable(TableIdentifier identifier, boolean purge) {
    if (!isValidIdentifier(identifier)) {
      return false;
    }

    String database = identifier.namespace().level(0);

    TableOperations ops = newTableOps(identifier);
    TableMetadata lastMetadata = null;
    if (purge) {
      try {
        lastMetadata = ops.current();
      } catch (NotFoundException e) {
        LOG.warn(
            "Failed to load table metadata for table: {}, continuing drop without purge",
            identifier,
            e);
      }
    }

    try {
      actor.dropTable(database, identifier.name());
      if (purge && lastMetadata != null) {
        CatalogUtil.dropTableData(ops.io(), lastMetadata);
      }

      LOG.info("Dropped table: {}", identifier);
      return true;

    } catch (NoSuchTableException | NoSuchObjectException e) {
      LOG.info("Skipping drop, table does not exist: {}", identifier, e);
      return false;

    } catch (TException e) {
      throw new RuntimeException("Failed to drop " + identifier, e);

    } catch (InterruptedException e) {
      Thread.currentThread().interrupt();
      throw new RuntimeException("Interrupted in call to dropTable", e);
    }
  }

  @Override
  public void renameTable(TableIdentifier from, TableIdentifier originalTo) {
    if (!isValidIdentifier(from)) {
      throw new NoSuchTableException("Invalid identifier: %s", from);
    }

    TableIdentifier to = removeCatalogName(originalTo);
    Preconditions.checkArgument(isValidIdentifier(to), "Invalid identifier: %s", to);

    String toDatabase = to.namespace().level(0);
    String fromDatabase = from.namespace().level(0);
    String fromName = from.name();

    try {
<<<<<<< HEAD
      Table table = actor.getTable(fromDatabase, fromName);
      HiveTableOperations.validateTableIsIceberg(table, fullTableName(name, from));
=======
      Table table = clients.run(client -> client.getTable(fromDatabase, fromName));
      HiveOperationsBase.validateTableIsIceberg(table, fullTableName(name, from));
>>>>>>> 76a03b81

      table.setDbName(toDatabase);
      table.setTableName(to.name());

      actor.alterTable(fromDatabase, fromName, table);
      LOG.info("Renamed table from {}, to {}", from, to);

    } catch (NoSuchObjectException e) {
      throw new NoSuchTableException("Table does not exist: %s", from);

    } catch (InvalidOperationException e) {
      if (e.getMessage() != null && e.getMessage().contains(String.format("new table %s already exists", to))) {
        throw new org.apache.iceberg.exceptions.AlreadyExistsException(
            "Table already exists: %s", to);
      } else {
        throw new RuntimeException("Failed to rename " + from + " to " + to, e);
      }

    } catch (TException e) {
      throw new RuntimeException("Failed to rename " + from + " to " + to, e);

    } catch (InterruptedException e) {
      Thread.currentThread().interrupt();
      throw new RuntimeException("Interrupted in call to rename", e);
    }
  }

  @Override
  public void createNamespace(Namespace namespace, Map<String, String> meta) {
    Preconditions.checkArgument(
        !namespace.isEmpty(), "Cannot create namespace with invalid name: %s", namespace);
    Preconditions.checkArgument(
        isValidateNamespace(namespace),
        "Cannot support multi part namespace in Hive Metastore: %s",
        namespace);
    Preconditions.checkArgument(
        meta.get(HMS_DB_OWNER_TYPE) == null || meta.get(HMS_DB_OWNER) != null,
        "Create namespace setting %s without setting %s is not allowed",
        HMS_DB_OWNER_TYPE,
        HMS_DB_OWNER);
    try {
      actor.createNamespace(convertToDatabase(namespace, meta));
      LOG.info("Created namespace: {}", namespace);

    } catch (AlreadyExistsException e) {
      throw new org.apache.iceberg.exceptions.AlreadyExistsException(
          e, "Namespace already exists: %s", namespace);

    } catch (TException e) {
      throw new RuntimeException("Failed to create namespace " + namespace + " in Hive Metastore", e);

    } catch (InterruptedException e) {
      Thread.currentThread().interrupt();
      throw new RuntimeException(
          "Interrupted in call to createDatabase(name) " + namespace + " in Hive Metastore", e);
    }
  }

  @Override
  public List<Namespace> listNamespaces(Namespace namespace) {
    if (!isValidateNamespace(namespace) && !namespace.isEmpty()) {
      throw new NoSuchNamespaceException("Namespace does not exist: %s", namespace);
    }
    if (!namespace.isEmpty()) {
      return ImmutableList.of();
    }
    try {
      List<Namespace> namespaces = actor.listNamespaceNames()
          .stream()
          .map(Namespace::of)
          .collect(Collectors.toList());

      LOG.debug("Listing namespace {} returned tables: {}", namespace, namespaces);
      return namespaces;

    } catch (TException e) {
      throw new RuntimeException("Failed to list all namespace: " + namespace + " in Hive Metastore",  e);

    } catch (InterruptedException e) {
      Thread.currentThread().interrupt();
      throw new RuntimeException(
          "Interrupted in call to getAllDatabases() " + namespace + " in Hive Metastore", e);
    }
  }

  @Override
  public boolean dropNamespace(Namespace namespace) {
    if (!isValidateNamespace(namespace)) {
      return false;
    }

    try {
      actor.dropNamespace(namespace);
      LOG.info("Dropped namespace: {}", namespace);
      return true;

    } catch (InvalidOperationException e) {
      throw new NamespaceNotEmptyException(e, "Namespace %s is not empty. One or more tables exist.", namespace);

    } catch (NoSuchObjectException e) {
      return false;

    } catch (TException e) {
      throw new RuntimeException("Failed to drop namespace " + namespace + " in Hive Metastore", e);

    } catch (InterruptedException e) {
      Thread.currentThread().interrupt();
      throw new RuntimeException(
          "Interrupted in call to drop dropDatabase(name) " + namespace + " in Hive Metastore", e);
    }
  }

  @Override
  public boolean setProperties(Namespace namespace,  Map<String, String> properties) {
    Preconditions.checkArgument(
        (properties.get(HMS_DB_OWNER_TYPE) == null) == (properties.get(HMS_DB_OWNER) == null),
        "Setting %s and %s has to be performed together or not at all",
        HMS_DB_OWNER_TYPE,
        HMS_DB_OWNER);
    Map<String, String> parameter = Maps.newHashMap();

    parameter.putAll(loadNamespaceMetadata(namespace));
    parameter.putAll(properties);
    Database database = convertToDatabase(namespace, parameter);

    alterHiveDataBase(namespace, database);
    LOG.debug("Successfully set properties {} for {}", properties.keySet(), namespace);

    // Always successful, otherwise exception is thrown
    return true;
  }

  @Override
  public boolean removeProperties(Namespace namespace,  Set<String> properties) {
    Preconditions.checkArgument(
        properties.contains(HMS_DB_OWNER_TYPE) == properties.contains(HMS_DB_OWNER),
        "Removing %s and %s has to be performed together or not at all",
        HMS_DB_OWNER_TYPE,
        HMS_DB_OWNER);
    Map<String, String> parameter = Maps.newHashMap();

    parameter.putAll(loadNamespaceMetadata(namespace));
    properties.forEach(key -> parameter.put(key, null));
    Database database = convertToDatabase(namespace, parameter);

    alterHiveDataBase(namespace, database);
    LOG.debug("Successfully removed properties {} from {}", properties, namespace);

    // Always successful, otherwise exception is thrown
    return true;
  }

  private void alterHiveDataBase(Namespace namespace,  Database database) {
    try {
      actor.alterDatabase(namespace, database);
    } catch (NoSuchObjectException | UnknownDBException e) {
      throw new NoSuchNamespaceException(e, "Namespace does not exist: %s", namespace);

    } catch (TException e) {
      throw new RuntimeException(
          "Failed to list namespace under namespace: " + namespace + " in Hive Metastore", e);

    } catch (InterruptedException e) {
      Thread.currentThread().interrupt();
      throw new RuntimeException("Interrupted in call to getDatabase(name) " + namespace + " in Hive Metastore", e);
    }
  }

  @Override
  public Map<String, String> loadNamespaceMetadata(Namespace namespace) {
    if (!isValidateNamespace(namespace)) {
      throw new NoSuchNamespaceException("Namespace does not exist: %s", namespace);
    }

    try {
      Database database = actor.getDatabase(namespace);
      Map<String, String> metadata = convertToMetadata(database);
      LOG.debug("Loaded metadata for namespace {} found {}", namespace, metadata.keySet());
      return metadata;

    } catch (NoSuchObjectException | UnknownDBException e) {
      throw new NoSuchNamespaceException(e, "Namespace does not exist: %s", namespace);

    } catch (TException e) {
      throw new RuntimeException("Failed to list namespace under namespace: " + namespace + " in Hive Metastore", e);

    } catch (InterruptedException e) {
      Thread.currentThread().interrupt();
      throw new RuntimeException(
          "Interrupted in call to getDatabase(name) " + namespace + " in Hive Metastore", e);
    }
  }

  @Override
  protected boolean isValidIdentifier(TableIdentifier tableIdentifier) {
    return tableIdentifier.namespace().levels().length == 1;
  }

  private TableIdentifier removeCatalogName(TableIdentifier to) {
    if (isValidIdentifier(to)) {
      return to;
    }

    // check if the identifier includes the catalog name and remove it
    if (to.namespace().levels().length == 2 && name().equalsIgnoreCase(to.namespace().level(0))) {
      return TableIdentifier.of(Namespace.of(to.namespace().level(1)), to.name());
    }

    // return the original unmodified
    return to;
  }

  private boolean isValidateNamespace(Namespace namespace) {
    return namespace.levels().length == 1;
  }

  @Override
  public TableOperations newTableOps(TableIdentifier tableIdentifier) {
    String dbName = tableIdentifier.namespace().level(0);
    String tableName = tableIdentifier.name();
    return new HiveTableOperations(conf, actor, fileIO, name, dbName, tableName);
  }

  @Override
  protected String defaultWarehouseLocation(TableIdentifier tableIdentifier) {
    // This is a little edgy since we basically duplicate the HMS location generation logic.
    // Sadly I do not see a good way around this if we want to keep the order of events, like:
    // - Create meta files
    // - Create the metadata in HMS, and this way committing the changes

    // Create a new location based on the namespace / database if it is set on database level
    try {
      Database databaseData = actor.getDatabase(tableIdentifier.namespace());
      if (databaseData.getLocationUri() != null) {
        // If the database location is set use it as a base.
        return String.format("%s/%s", databaseData.getLocationUri(), tableIdentifier.name());
      }

    } catch (NoSuchObjectException e) {
      throw new NoSuchNamespaceException(
          e, "Namespace does not exist: %s", tableIdentifier.namespace().levels()[0]);
    } catch (TException e) {
      throw new RuntimeException(String.format("Metastore operation failed for %s", tableIdentifier), e);

    } catch (InterruptedException e) {
      Thread.currentThread().interrupt();
      throw new RuntimeException("Interrupted during commit", e);
    }

    // Otherwise, stick to the {WAREHOUSE_DIR}/{DB_NAME}.db/{TABLE_NAME} path
    String databaseLocation = databaseLocation(tableIdentifier.namespace().levels()[0]);
    return String.format("%s/%s", databaseLocation, tableIdentifier.name());
  }

  private String databaseLocation(String databaseName) {
    String warehouseLocation = conf.get("metastore.warehouse.dir");
    if (warehouseLocation == null) {
      warehouseLocation = conf.get(HiveConf.ConfVars.METASTORE_WAREHOUSE.varname);
    }
    Preconditions.checkNotNull(warehouseLocation,
        "Warehouse location is not set: hive.metastore.warehouse.dir=null");
    warehouseLocation = LocationUtil.stripTrailingSlash(warehouseLocation);
    return String.format("%s/%s.db", warehouseLocation, databaseName.toLowerCase());
  }


  private String databaseLocationInExternalWarehouse(String databaseName) {
    String warehouseLocation = conf.get("metastore.warehouse.external.dir");
    if (warehouseLocation == null) {
      warehouseLocation = conf.get(HiveConf.ConfVars.HIVE_METASTORE_WAREHOUSE_EXTERNAL.varname);
    }
    Preconditions.checkNotNull(warehouseLocation,
        "Warehouse location is not set: hive.metastore.warehouse.external.dir=null");
    warehouseLocation = LocationUtil.stripTrailingSlash(warehouseLocation);
    return String.format("%s/%s.db", warehouseLocation, databaseName);
  }

  private Map<String, String> convertToMetadata(Database database) {

    Map<String, String> meta = Maps.newHashMap();

    meta.putAll(database.getParameters());
    meta.put("location", database.getLocationUri());
    if (database.getDescription() != null) {
      meta.put("comment", database.getDescription());
    }
    if (database.getOwnerName() != null) {
      meta.put(HMS_DB_OWNER, database.getOwnerName());
      if (database.getOwnerType() != null) {
        meta.put(HMS_DB_OWNER_TYPE, database.getOwnerType().name());
      }
    }

    return meta;
  }

  Database convertToDatabase(Namespace namespace, Map<String, String> meta) {
    if (!isValidateNamespace(namespace)) {
      throw new NoSuchNamespaceException("Namespace does not exist: %s", namespace);
    }

    Database database = new Database();
    Map<String, String> parameter = Maps.newHashMap();

    final String dbname = namespace.level(0);
    database.setName(dbname);
    database.setLocationUri(databaseLocationInExternalWarehouse(dbname));
    database.setManagedLocationUri(databaseLocation(dbname));

    meta.forEach((key, value) -> {
      if (key.equals("comment")) {
        database.setDescription(value);
      } else if (key.equals("location")) {
        database.setLocationUri(value);
      } else if (key.equals(HMS_DB_OWNER)) {
        database.setOwnerName(value);
      } else if (key.equals(HMS_DB_OWNER_TYPE) && value != null) {
        database.setOwnerType(PrincipalType.valueOf(value));
      } else {
        if (value != null) {
          parameter.put(key, value);
        }
      }
    });

    if (database.getOwnerName() == null) {
      database.setOwnerName(HiveHadoopUtil.currentUser());
      database.setOwnerType(PrincipalType.USER);
    }

    database.setParameters(parameter);
    return database;
  }

  @Override
  public String toString() {
    return MoreObjects.toStringHelper(this)
        .add("name", name)
        .add("uri", this.conf == null ? "" : this.conf.get(HiveConf.ConfVars.METASTORE_URIS.varname))
        .toString();
  }

  @Override
  public void setConf(Configuration conf) {
    this.conf = new Configuration(conf);
  }

  @Override
  public Configuration getConf() {
    return conf;
  }

  @Override
  public Map<String, String> properties() {
    return catalogProperties == null ? ImmutableMap.of() : catalogProperties;
  }

  @VisibleForTesting
  void setListAllTables(boolean listAllTables) {
    this.listAllTables = listAllTables;
  }

  @VisibleForTesting
  HiveActor getActor() {
    return actor;
  }
}<|MERGE_RESOLUTION|>--- conflicted
+++ resolved
@@ -222,13 +222,8 @@
     String fromName = from.name();
 
     try {
-<<<<<<< HEAD
       Table table = actor.getTable(fromDatabase, fromName);
       HiveTableOperations.validateTableIsIceberg(table, fullTableName(name, from));
-=======
-      Table table = clients.run(client -> client.getTable(fromDatabase, fromName));
-      HiveOperationsBase.validateTableIsIceberg(table, fullTableName(name, from));
->>>>>>> 76a03b81
 
       table.setDbName(toDatabase);
       table.setTableName(to.name());
