--- conflicted
+++ resolved
@@ -137,18 +137,8 @@
             .map(t -> TableIdentifier.of(namespace, t))
             .collect(Collectors.toList());
       } else {
-<<<<<<< HEAD
-        List<Table> tableObjects = actor.listTables(database, tableNames);
-        tableIdentifiers = tableObjects.stream()
-            .filter(table -> table.getParameters() != null && BaseMetastoreTableOperations.ICEBERG_TABLE_TYPE_VALUE
-                .equalsIgnoreCase(table.getParameters().get(BaseMetastoreTableOperations.TABLE_TYPE_PROP)))
-            .map(table -> TableIdentifier.of(namespace, table.getTableName()))
-            .collect(Collectors.toList());
-=======
         tableIdentifiers = listIcebergTables(
                 tableNames, namespace, BaseMetastoreTableOperations.ICEBERG_TABLE_TYPE_VALUE);
-
->>>>>>> ff95fcd1
       }
 
       LOG.debug("Listing of namespace: {} resulted in the following tables: {}", namespace, tableIdentifiers);
@@ -250,29 +240,14 @@
     String fromName = from.name();
 
     try {
-<<<<<<< HEAD
-      Table table = actor.getTable(fromDatabase, fromName);
-      HiveOperationsBase.validateTableIsIceberg(table, fullTableName(name, from));
-=======
       Table table = clients.run(client -> client.getTable(fromDatabase, fromName));
       validateTableIsIcebergTableOrView(contentType, table, CatalogUtil.fullTableName(name, from));
->>>>>>> ff95fcd1
 
       table.setDbName(toDatabase);
       table.setTableName(to.name());
 
-<<<<<<< HEAD
-      actor.alterTable(fromDatabase, fromName, table);
-      LOG.info("Renamed table from {}, to {}", from, to);
-=======
-      clients.run(client -> {
-        MetastoreUtil.alterTable(client, fromDatabase, fromName, table);
-        return null;
-      });
-
+      actor.alterTable(fromDatabase, fromName, table);   
       LOG.info("Renamed {} from {}, to {}", contentType.value(), from, to);
->>>>>>> ff95fcd1
-
     } catch (NoSuchObjectException e) {
       throw new NoSuchTableException("Table does not exist: %s", from);
 
