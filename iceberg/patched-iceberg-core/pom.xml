--- conflicted
+++ resolved
@@ -21,10 +21,6 @@
   </parent>
   <modelVersion>4.0.0</modelVersion>
   <artifactId>patched-iceberg-core</artifactId>
-<<<<<<< HEAD
-  <version>${revision}</version>
-=======
->>>>>>> 48a67a4f
   <name>Patched Iceberg Core</name>
   <!-- Temporary package until we need unreleased Iceberg changes for development purposes. -->
   <!-- We should periodically clean this package during rebasing to newer Iceberg releases. -->
