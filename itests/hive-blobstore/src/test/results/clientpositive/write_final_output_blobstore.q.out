PREHOOK: query: DROP TABLE IF EXISTS hdfs_table
PREHOOK: type: DROPTABLE
POSTHOOK: query: DROP TABLE IF EXISTS hdfs_table
POSTHOOK: type: DROPTABLE
PREHOOK: query: DROP TABLE IF EXISTS blobstore_table
PREHOOK: type: DROPTABLE
POSTHOOK: query: DROP TABLE IF EXISTS blobstore_table
POSTHOOK: type: DROPTABLE
PREHOOK: query: CREATE TABLE hdfs_table(key INT)
PREHOOK: type: CREATETABLE
PREHOOK: Output: database:default
PREHOOK: Output: default@hdfs_table
POSTHOOK: query: CREATE TABLE hdfs_table(key INT)
POSTHOOK: type: CREATETABLE
POSTHOOK: Output: database:default
POSTHOOK: Output: default@hdfs_table
#### A masked pattern was here ####
PREHOOK: type: CREATETABLE
PREHOOK: Input: ### test.blobstore.path ###/write_final_output_blobstore
PREHOOK: Output: database:default
PREHOOK: Output: default@blobstore_table
#### A masked pattern was here ####
POSTHOOK: type: CREATETABLE
POSTHOOK: Input: ### test.blobstore.path ###/write_final_output_blobstore
POSTHOOK: Output: database:default
POSTHOOK: Output: default@blobstore_table
PREHOOK: query: EXPLAIN EXTENDED FROM hdfs_table INSERT OVERWRITE TABLE blobstore_table SELECT hdfs_table.key GROUP BY hdfs_table.key ORDER BY hdfs_table.key
PREHOOK: type: QUERY
PREHOOK: Input: default@hdfs_table
PREHOOK: Output: default@blobstore_table
POSTHOOK: query: EXPLAIN EXTENDED FROM hdfs_table INSERT OVERWRITE TABLE blobstore_table SELECT hdfs_table.key GROUP BY hdfs_table.key ORDER BY hdfs_table.key
POSTHOOK: type: QUERY
POSTHOOK: Input: default@hdfs_table
POSTHOOK: Output: default@blobstore_table
<<<<<<< HEAD
=======
OPTIMIZED SQL: SELECT `key`
FROM `default`.`hdfs_table`
GROUP BY `key`
ORDER BY `key`
>>>>>>> 720a0f27
STAGE DEPENDENCIES:
  Stage-1 is a root stage
  Stage-2 depends on stages: Stage-1
  Stage-0 depends on stages: Stage-2
  Stage-3 depends on stages: Stage-0

STAGE PLANS:
  Stage: Stage-1
    Map Reduce
      Map Operator Tree:
          TableScan
            alias: hdfs_table
            Statistics: Num rows: 1 Data size: 0 Basic stats: PARTIAL Column stats: NONE
            GatherStats: false
            Select Operator
              expressions: key (type: int)
              outputColumnNames: key
              Statistics: Num rows: 1 Data size: 0 Basic stats: PARTIAL Column stats: NONE
              Group By Operator
                keys: key (type: int)
                mode: hash
                outputColumnNames: _col0
                Statistics: Num rows: 1 Data size: 0 Basic stats: PARTIAL Column stats: NONE
                Reduce Output Operator
                  key expressions: _col0 (type: int)
                  null sort order: a
                  sort order: +
                  Map-reduce partition columns: _col0 (type: int)
                  Statistics: Num rows: 1 Data size: 0 Basic stats: PARTIAL Column stats: NONE
                  tag: -1
                  auto parallelism: false
      Execution mode: vectorized
      Path -> Alias:
#### A masked pattern was here ####
      Path -> Partition:
#### A masked pattern was here ####
          Partition
            base file name: hdfs_table
            input format: org.apache.hadoop.mapred.TextInputFormat
            output format: org.apache.hadoop.hive.ql.io.HiveIgnoreKeyTextOutputFormat
            properties:
              COLUMN_STATS_ACCURATE {"BASIC_STATS":"true","COLUMN_STATS":{"key":"true"}}
              bucket_count -1
              bucketing_version 2
              column.name.delimiter ,
              columns key
              columns.comments 
              columns.types int
#### A masked pattern was here ####
              name default.hdfs_table
              numFiles 0
              numRows 0
              rawDataSize 0
              serialization.ddl struct hdfs_table { i32 key}
              serialization.format 1
              serialization.lib org.apache.hadoop.hive.serde2.lazy.LazySimpleSerDe
              totalSize 0
#### A masked pattern was here ####
            serde: org.apache.hadoop.hive.serde2.lazy.LazySimpleSerDe
          
              input format: org.apache.hadoop.mapred.TextInputFormat
              output format: org.apache.hadoop.hive.ql.io.HiveIgnoreKeyTextOutputFormat
              properties:
                COLUMN_STATS_ACCURATE {"BASIC_STATS":"true","COLUMN_STATS":{"key":"true"}}
                bucket_count -1
                bucketing_version 2
                column.name.delimiter ,
                columns key
                columns.comments 
                columns.types int
#### A masked pattern was here ####
                name default.hdfs_table
                numFiles 0
                numRows 0
                rawDataSize 0
                serialization.ddl struct hdfs_table { i32 key}
                serialization.format 1
                serialization.lib org.apache.hadoop.hive.serde2.lazy.LazySimpleSerDe
                totalSize 0
#### A masked pattern was here ####
              serde: org.apache.hadoop.hive.serde2.lazy.LazySimpleSerDe
              name: default.hdfs_table
            name: default.hdfs_table
      Truncated Path -> Alias:
        /hdfs_table [hdfs_table]
      Needs Tagging: false
      Reduce Operator Tree:
        Group By Operator
          keys: KEY._col0 (type: int)
          mode: mergepartial
          outputColumnNames: _col0
          Statistics: Num rows: 1 Data size: 0 Basic stats: PARTIAL Column stats: NONE
          File Output Operator
            compressed: false
            GlobalTableId: 0
#### A masked pattern was here ####
            NumFilesPerFileSink: 1
            table:
                input format: org.apache.hadoop.mapred.SequenceFileInputFormat
                output format: org.apache.hadoop.hive.ql.io.HiveSequenceFileOutputFormat
                properties:
                  column.name.delimiter ,
                  columns _col0
                  columns.types int
                  escape.delim \
                  serialization.lib org.apache.hadoop.hive.serde2.lazybinary.LazyBinarySerDe
                serde: org.apache.hadoop.hive.serde2.lazybinary.LazyBinarySerDe
            TotalFiles: 1
            GatherStats: false
            MultiFileSpray: false

  Stage: Stage-2
    Map Reduce
      Map Operator Tree:
          TableScan
            GatherStats: false
            Reduce Output Operator
              key expressions: _col0 (type: int)
              null sort order: z
              sort order: +
              Statistics: Num rows: 1 Data size: 0 Basic stats: PARTIAL Column stats: NONE
              tag: -1
              auto parallelism: false
      Execution mode: vectorized
      Path -> Alias:
#### A masked pattern was here ####
      Path -> Partition:
#### A masked pattern was here ####
          Partition
            base file name: -mr-10002
            input format: org.apache.hadoop.mapred.SequenceFileInputFormat
            output format: org.apache.hadoop.hive.ql.io.HiveSequenceFileOutputFormat
            properties:
              column.name.delimiter ,
              columns _col0
              columns.types int
              escape.delim \
              serialization.lib org.apache.hadoop.hive.serde2.lazybinary.LazyBinarySerDe
            serde: org.apache.hadoop.hive.serde2.lazybinary.LazyBinarySerDe
          
              input format: org.apache.hadoop.mapred.SequenceFileInputFormat
              output format: org.apache.hadoop.hive.ql.io.HiveSequenceFileOutputFormat
              properties:
                column.name.delimiter ,
                columns _col0
                columns.types int
                escape.delim \
                serialization.lib org.apache.hadoop.hive.serde2.lazybinary.LazyBinarySerDe
              serde: org.apache.hadoop.hive.serde2.lazybinary.LazyBinarySerDe
      Truncated Path -> Alias:
#### A masked pattern was here ####
      Needs Tagging: false
      Reduce Operator Tree:
        Select Operator
          expressions: KEY.reducesinkkey0 (type: int)
          outputColumnNames: _col0
          Statistics: Num rows: 1 Data size: 0 Basic stats: PARTIAL Column stats: NONE
          File Output Operator
            compressed: false
            GlobalTableId: 1
            directory: ### BLOBSTORE_STAGING_PATH ###
            NumFilesPerFileSink: 1
            Statistics: Num rows: 1 Data size: 0 Basic stats: PARTIAL Column stats: NONE
            Stats Publishing Key Prefix: ### BLOBSTORE_STAGING_PATH ###
            table:
                input format: org.apache.hadoop.mapred.TextInputFormat
                output format: org.apache.hadoop.hive.ql.io.HiveIgnoreKeyTextOutputFormat
                properties:
                  COLUMN_STATS_ACCURATE {"BASIC_STATS":"true","COLUMN_STATS":{"key":"true"}}
                  bucket_count -1
                  bucketing_version 2
                  column.name.delimiter ,
                  columns key
                  columns.comments 
                  columns.types int
#### A masked pattern was here ####
                  location ### test.blobstore.path ###/write_final_output_blobstore
                  name default.blobstore_table
                  numFiles 0
                  numRows 0
                  rawDataSize 0
                  serialization.ddl struct blobstore_table { i32 key}
                  serialization.format 1
                  serialization.lib org.apache.hadoop.hive.serde2.lazy.LazySimpleSerDe
                  totalSize 0
#### A masked pattern was here ####
                serde: org.apache.hadoop.hive.serde2.lazy.LazySimpleSerDe
                name: default.blobstore_table
            TotalFiles: 1
            GatherStats: true
            MultiFileSpray: false
          Select Operator
            expressions: _col0 (type: int)
            outputColumnNames: key
            Statistics: Num rows: 1 Data size: 0 Basic stats: PARTIAL Column stats: NONE
            Group By Operator
              aggregations: compute_stats(key, 'hll')
              mode: complete
              outputColumnNames: _col0
              Statistics: Num rows: 1 Data size: 424 Basic stats: PARTIAL Column stats: NONE
              Select Operator
                expressions: _col0 (type: struct<columntype:string,min:bigint,max:bigint,countnulls:bigint,numdistinctvalues:bigint,ndvbitvector:binary>)
                outputColumnNames: _col0
                Statistics: Num rows: 1 Data size: 424 Basic stats: PARTIAL Column stats: NONE
                File Output Operator
                  compressed: false
                  GlobalTableId: 0
#### A masked pattern was here ####
                  NumFilesPerFileSink: 1
                  Statistics: Num rows: 1 Data size: 424 Basic stats: PARTIAL Column stats: NONE
#### A masked pattern was here ####
                  table:
                      input format: org.apache.hadoop.mapred.SequenceFileInputFormat
                      output format: org.apache.hadoop.hive.ql.io.HiveSequenceFileOutputFormat
                      properties:
                        columns _col0
                        columns.types struct<columntype:string,min:bigint,max:bigint,countnulls:bigint,numdistinctvalues:bigint,ndvbitvector:binary>
                        escape.delim \
                        hive.serialization.extend.additional.nesting.levels true
                        serialization.escape.crlf true
                        serialization.format 1
                        serialization.lib org.apache.hadoop.hive.serde2.lazy.LazySimpleSerDe
                      serde: org.apache.hadoop.hive.serde2.lazy.LazySimpleSerDe
                  TotalFiles: 1
                  GatherStats: false
                  MultiFileSpray: false

  Stage: Stage-0
    Move Operator
      tables:
          replace: true
          source: ### BLOBSTORE_STAGING_PATH ###
          table:
              input format: org.apache.hadoop.mapred.TextInputFormat
              output format: org.apache.hadoop.hive.ql.io.HiveIgnoreKeyTextOutputFormat
              properties:
                COLUMN_STATS_ACCURATE {"BASIC_STATS":"true","COLUMN_STATS":{"key":"true"}}
                bucket_count -1
                bucketing_version 2
                column.name.delimiter ,
                columns key
                columns.comments 
                columns.types int
#### A masked pattern was here ####
                location ### test.blobstore.path ###/write_final_output_blobstore
                name default.blobstore_table
                numFiles 0
                numRows 0
                rawDataSize 0
                serialization.ddl struct blobstore_table { i32 key}
                serialization.format 1
                serialization.lib org.apache.hadoop.hive.serde2.lazy.LazySimpleSerDe
                totalSize 0
#### A masked pattern was here ####
              serde: org.apache.hadoop.hive.serde2.lazy.LazySimpleSerDe
              name: default.blobstore_table

  Stage: Stage-3
    Stats Work
      Basic Stats Work:
          Stats Aggregation Key Prefix: ### BLOBSTORE_STAGING_PATH ###
      Column Stats Desc:
          Columns: key
          Column Types: int
          Table: default.blobstore_table
          Is Table Level Stats: true

PREHOOK: query: EXPLAIN EXTENDED FROM hdfs_table INSERT OVERWRITE TABLE blobstore_table SELECT hdfs_table.key GROUP BY hdfs_table.key ORDER BY hdfs_table.key
PREHOOK: type: QUERY
PREHOOK: Input: default@hdfs_table
PREHOOK: Output: default@blobstore_table
POSTHOOK: query: EXPLAIN EXTENDED FROM hdfs_table INSERT OVERWRITE TABLE blobstore_table SELECT hdfs_table.key GROUP BY hdfs_table.key ORDER BY hdfs_table.key
POSTHOOK: type: QUERY
POSTHOOK: Input: default@hdfs_table
POSTHOOK: Output: default@blobstore_table
<<<<<<< HEAD
=======
OPTIMIZED SQL: SELECT `key`
FROM `default`.`hdfs_table`
GROUP BY `key`
ORDER BY `key`
>>>>>>> 720a0f27
STAGE DEPENDENCIES:
  Stage-1 is a root stage
  Stage-2 depends on stages: Stage-1
  Stage-0 depends on stages: Stage-2
  Stage-3 depends on stages: Stage-0

STAGE PLANS:
  Stage: Stage-1
    Map Reduce
      Map Operator Tree:
          TableScan
            alias: hdfs_table
            Statistics: Num rows: 1 Data size: 0 Basic stats: PARTIAL Column stats: NONE
            GatherStats: false
            Select Operator
              expressions: key (type: int)
              outputColumnNames: key
              Statistics: Num rows: 1 Data size: 0 Basic stats: PARTIAL Column stats: NONE
              Group By Operator
                keys: key (type: int)
                mode: hash
                outputColumnNames: _col0
                Statistics: Num rows: 1 Data size: 0 Basic stats: PARTIAL Column stats: NONE
                Reduce Output Operator
                  key expressions: _col0 (type: int)
                  null sort order: a
                  sort order: +
                  Map-reduce partition columns: _col0 (type: int)
                  Statistics: Num rows: 1 Data size: 0 Basic stats: PARTIAL Column stats: NONE
                  tag: -1
                  auto parallelism: false
      Execution mode: vectorized
      Path -> Alias:
#### A masked pattern was here ####
      Path -> Partition:
#### A masked pattern was here ####
          Partition
            base file name: hdfs_table
            input format: org.apache.hadoop.mapred.TextInputFormat
            output format: org.apache.hadoop.hive.ql.io.HiveIgnoreKeyTextOutputFormat
            properties:
              COLUMN_STATS_ACCURATE {"BASIC_STATS":"true","COLUMN_STATS":{"key":"true"}}
              bucket_count -1
              bucketing_version 2
              column.name.delimiter ,
              columns key
              columns.comments 
              columns.types int
#### A masked pattern was here ####
              name default.hdfs_table
              numFiles 0
              numRows 0
              rawDataSize 0
              serialization.ddl struct hdfs_table { i32 key}
              serialization.format 1
              serialization.lib org.apache.hadoop.hive.serde2.lazy.LazySimpleSerDe
              totalSize 0
#### A masked pattern was here ####
            serde: org.apache.hadoop.hive.serde2.lazy.LazySimpleSerDe
          
              input format: org.apache.hadoop.mapred.TextInputFormat
              output format: org.apache.hadoop.hive.ql.io.HiveIgnoreKeyTextOutputFormat
              properties:
                COLUMN_STATS_ACCURATE {"BASIC_STATS":"true","COLUMN_STATS":{"key":"true"}}
                bucket_count -1
                bucketing_version 2
                column.name.delimiter ,
                columns key
                columns.comments 
                columns.types int
#### A masked pattern was here ####
                name default.hdfs_table
                numFiles 0
                numRows 0
                rawDataSize 0
                serialization.ddl struct hdfs_table { i32 key}
                serialization.format 1
                serialization.lib org.apache.hadoop.hive.serde2.lazy.LazySimpleSerDe
                totalSize 0
#### A masked pattern was here ####
              serde: org.apache.hadoop.hive.serde2.lazy.LazySimpleSerDe
              name: default.hdfs_table
            name: default.hdfs_table
      Truncated Path -> Alias:
        /hdfs_table [hdfs_table]
      Needs Tagging: false
      Reduce Operator Tree:
        Group By Operator
          keys: KEY._col0 (type: int)
          mode: mergepartial
          outputColumnNames: _col0
          Statistics: Num rows: 1 Data size: 0 Basic stats: PARTIAL Column stats: NONE
          File Output Operator
            compressed: false
            GlobalTableId: 0
#### A masked pattern was here ####
            NumFilesPerFileSink: 1
            table:
                input format: org.apache.hadoop.mapred.SequenceFileInputFormat
                output format: org.apache.hadoop.hive.ql.io.HiveSequenceFileOutputFormat
                properties:
                  column.name.delimiter ,
                  columns _col0
                  columns.types int
                  escape.delim \
                  serialization.lib org.apache.hadoop.hive.serde2.lazybinary.LazyBinarySerDe
                serde: org.apache.hadoop.hive.serde2.lazybinary.LazyBinarySerDe
            TotalFiles: 1
            GatherStats: false
            MultiFileSpray: false

  Stage: Stage-2
    Map Reduce
      Map Operator Tree:
          TableScan
            GatherStats: false
            Reduce Output Operator
              key expressions: _col0 (type: int)
              null sort order: z
              sort order: +
              Statistics: Num rows: 1 Data size: 0 Basic stats: PARTIAL Column stats: NONE
              tag: -1
              auto parallelism: false
      Execution mode: vectorized
      Path -> Alias:
#### A masked pattern was here ####
      Path -> Partition:
#### A masked pattern was here ####
          Partition
            base file name: -mr-10002
            input format: org.apache.hadoop.mapred.SequenceFileInputFormat
            output format: org.apache.hadoop.hive.ql.io.HiveSequenceFileOutputFormat
            properties:
              column.name.delimiter ,
              columns _col0
              columns.types int
              escape.delim \
              serialization.lib org.apache.hadoop.hive.serde2.lazybinary.LazyBinarySerDe
            serde: org.apache.hadoop.hive.serde2.lazybinary.LazyBinarySerDe
          
              input format: org.apache.hadoop.mapred.SequenceFileInputFormat
              output format: org.apache.hadoop.hive.ql.io.HiveSequenceFileOutputFormat
              properties:
                column.name.delimiter ,
                columns _col0
                columns.types int
                escape.delim \
                serialization.lib org.apache.hadoop.hive.serde2.lazybinary.LazyBinarySerDe
              serde: org.apache.hadoop.hive.serde2.lazybinary.LazyBinarySerDe
      Truncated Path -> Alias:
#### A masked pattern was here ####
      Needs Tagging: false
      Reduce Operator Tree:
        Select Operator
          expressions: KEY.reducesinkkey0 (type: int)
          outputColumnNames: _col0
          Statistics: Num rows: 1 Data size: 0 Basic stats: PARTIAL Column stats: NONE
          File Output Operator
            compressed: false
            GlobalTableId: 1
            directory: ### BLOBSTORE_STAGING_PATH ###
            NumFilesPerFileSink: 1
            Statistics: Num rows: 1 Data size: 0 Basic stats: PARTIAL Column stats: NONE
            Stats Publishing Key Prefix: ### BLOBSTORE_STAGING_PATH ###
            table:
                input format: org.apache.hadoop.mapred.TextInputFormat
                output format: org.apache.hadoop.hive.ql.io.HiveIgnoreKeyTextOutputFormat
                properties:
                  COLUMN_STATS_ACCURATE {"BASIC_STATS":"true","COLUMN_STATS":{"key":"true"}}
                  bucket_count -1
                  bucketing_version 2
                  column.name.delimiter ,
                  columns key
                  columns.comments 
                  columns.types int
#### A masked pattern was here ####
                  location ### test.blobstore.path ###/write_final_output_blobstore
                  name default.blobstore_table
                  numFiles 0
                  numRows 0
                  rawDataSize 0
                  serialization.ddl struct blobstore_table { i32 key}
                  serialization.format 1
                  serialization.lib org.apache.hadoop.hive.serde2.lazy.LazySimpleSerDe
                  totalSize 0
#### A masked pattern was here ####
                serde: org.apache.hadoop.hive.serde2.lazy.LazySimpleSerDe
                name: default.blobstore_table
            TotalFiles: 1
            GatherStats: true
            MultiFileSpray: false
          Select Operator
            expressions: _col0 (type: int)
            outputColumnNames: key
            Statistics: Num rows: 1 Data size: 0 Basic stats: PARTIAL Column stats: NONE
            Group By Operator
              aggregations: compute_stats(key, 'hll')
              mode: complete
              outputColumnNames: _col0
              Statistics: Num rows: 1 Data size: 424 Basic stats: PARTIAL Column stats: NONE
              Select Operator
                expressions: _col0 (type: struct<columntype:string,min:bigint,max:bigint,countnulls:bigint,numdistinctvalues:bigint,ndvbitvector:binary>)
                outputColumnNames: _col0
                Statistics: Num rows: 1 Data size: 424 Basic stats: PARTIAL Column stats: NONE
                File Output Operator
                  compressed: false
                  GlobalTableId: 0
#### A masked pattern was here ####
                  NumFilesPerFileSink: 1
                  Statistics: Num rows: 1 Data size: 424 Basic stats: PARTIAL Column stats: NONE
#### A masked pattern was here ####
                  table:
                      input format: org.apache.hadoop.mapred.SequenceFileInputFormat
                      output format: org.apache.hadoop.hive.ql.io.HiveSequenceFileOutputFormat
                      properties:
                        columns _col0
                        columns.types struct<columntype:string,min:bigint,max:bigint,countnulls:bigint,numdistinctvalues:bigint,ndvbitvector:binary>
                        escape.delim \
                        hive.serialization.extend.additional.nesting.levels true
                        serialization.escape.crlf true
                        serialization.format 1
                        serialization.lib org.apache.hadoop.hive.serde2.lazy.LazySimpleSerDe
                      serde: org.apache.hadoop.hive.serde2.lazy.LazySimpleSerDe
                  TotalFiles: 1
                  GatherStats: false
                  MultiFileSpray: false

  Stage: Stage-0
    Move Operator
      tables:
          replace: true
          source: ### BLOBSTORE_STAGING_PATH ###
          table:
              input format: org.apache.hadoop.mapred.TextInputFormat
              output format: org.apache.hadoop.hive.ql.io.HiveIgnoreKeyTextOutputFormat
              properties:
                COLUMN_STATS_ACCURATE {"BASIC_STATS":"true","COLUMN_STATS":{"key":"true"}}
                bucket_count -1
                bucketing_version 2
                column.name.delimiter ,
                columns key
                columns.comments 
                columns.types int
#### A masked pattern was here ####
                location ### test.blobstore.path ###/write_final_output_blobstore
                name default.blobstore_table
                numFiles 0
                numRows 0
                rawDataSize 0
                serialization.ddl struct blobstore_table { i32 key}
                serialization.format 1
                serialization.lib org.apache.hadoop.hive.serde2.lazy.LazySimpleSerDe
                totalSize 0
#### A masked pattern was here ####
              serde: org.apache.hadoop.hive.serde2.lazy.LazySimpleSerDe
              name: default.blobstore_table

  Stage: Stage-3
    Stats Work
      Basic Stats Work:
          Stats Aggregation Key Prefix: ### BLOBSTORE_STAGING_PATH ###
      Column Stats Desc:
          Columns: key
          Column Types: int
          Table: default.blobstore_table
          Is Table Level Stats: true

PREHOOK: query: DROP TABLE hdfs_table
PREHOOK: type: DROPTABLE
PREHOOK: Input: default@hdfs_table
PREHOOK: Output: default@hdfs_table
POSTHOOK: query: DROP TABLE hdfs_table
POSTHOOK: type: DROPTABLE
POSTHOOK: Input: default@hdfs_table
POSTHOOK: Output: default@hdfs_table
PREHOOK: query: DROP TABLE blobstore_table
PREHOOK: type: DROPTABLE
PREHOOK: Input: default@blobstore_table
PREHOOK: Output: default@blobstore_table
POSTHOOK: query: DROP TABLE blobstore_table
POSTHOOK: type: DROPTABLE
POSTHOOK: Input: default@blobstore_table
POSTHOOK: Output: default@blobstore_table<|MERGE_RESOLUTION|>--- conflicted
+++ resolved
@@ -32,13 +32,10 @@
 POSTHOOK: type: QUERY
 POSTHOOK: Input: default@hdfs_table
 POSTHOOK: Output: default@blobstore_table
-<<<<<<< HEAD
-=======
 OPTIMIZED SQL: SELECT `key`
 FROM `default`.`hdfs_table`
 GROUP BY `key`
 ORDER BY `key`
->>>>>>> 720a0f27
 STAGE DEPENDENCIES:
   Stage-1 is a root stage
   Stage-2 depends on stages: Stage-1
@@ -314,13 +311,10 @@
 POSTHOOK: type: QUERY
 POSTHOOK: Input: default@hdfs_table
 POSTHOOK: Output: default@blobstore_table
-<<<<<<< HEAD
-=======
 OPTIMIZED SQL: SELECT `key`
 FROM `default`.`hdfs_table`
 GROUP BY `key`
 ORDER BY `key`
->>>>>>> 720a0f27
 STAGE DEPENDENCIES:
   Stage-1 is a root stage
   Stage-2 depends on stages: Stage-1
