--- conflicted
+++ resolved
@@ -66,11 +66,8 @@
 POSTHOOK: type: QUERY
 POSTHOOK: Input: default@table1
 POSTHOOK: Output: ### test.blobstore.path ###/table1.dir
-<<<<<<< HEAD
-=======
 OPTIMIZED SQL: SELECT `id`, `key`
 FROM `default`.`table1`
->>>>>>> 720a0f27
 STAGE DEPENDENCIES:
   Stage-1 is a root stage
   Stage-6 depends on stages: Stage-1 , consists of Stage-3, Stage-2, Stage-4
