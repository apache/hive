<?xml version="1.0" encoding="UTF-8"?>
<!--
  Licensed under the Apache License, Version 2.0 (the "License");
  you may not use this file except in compliance with the License.
  You may obtain a copy of the License at

      http://www.apache.org/licenses/LICENSE-2.0

  Unless required by applicable law or agreed to in writing, software
  distributed under the License is distributed on an "AS IS" BASIS,
  WITHOUT WARRANTIES OR CONDITIONS OF ANY KIND, either express or implied.
  See the License for the specific language governing permissions and
  limitations under the License.
-->
<project xmlns="http://maven.apache.org/POM/4.0.0"
         xmlns:xsi="http://www.w3.org/2001/XMLSchema-instance"
         xsi:schemaLocation="http://maven.apache.org/POM/4.0.0 http://maven.apache.org/xsd/maven-4.0.0.xsd">
  <modelVersion>4.0.0</modelVersion>
  <parent>
    <groupId>org.apache.hive</groupId>
    <artifactId>hive</artifactId>
<<<<<<< HEAD
    <version>3.1.3</version>
=======
    <version>3.2.0-SNAPSHOT</version>
>>>>>>> 720a0f27
    <relativePath>../pom.xml</relativePath>
  </parent>

  <groupId>org.apache.hive</groupId>
  <artifactId>hive-it</artifactId>
  <packaging>pom</packaging>
<<<<<<< HEAD
  <version>3.1.3</version>
=======
  <version>3.2.0-SNAPSHOT</version>
>>>>>>> 720a0f27
  <name>Hive Integration - Parent</name>

  <properties>
    <hive.path.to.root>..</hive.path.to.root>
  </properties>

  <modules>
   <module>custom-serde</module>
   <module>custom-udfs</module>
   <module>hcatalog-unit</module>
   <module>hive-unit</module>
   <module>hive-blobstore</module>
   <module>util</module>
   <module>test-serde</module>
   <module>qtest</module>
   <module>qtest-accumulo</module>
   <module>hive-jmh</module>
   <module>hive-unit-hadoop2</module>
   <module>hive-minikdc</module>
   <module>qtest-druid</module>
  </modules>

  <profiles>
    <profile>
      <id>spark-test</id>
      <activation>
	<property>
          <name>!skipSparkTests</name>
	</property>
      </activation>
      <modules>
        <module>qtest-spark</module>
      </modules>
      <build>
        <plugins>
          <plugin>
            <groupId>org.apache.maven.plugins</groupId>
            <artifactId>maven-antrun-plugin</artifactId>
            <executions>
              <execution>
                <id>download-spark</id>
                <phase>generate-sources</phase>
                <goals>
                  <goal>run</goal>
                </goals>
                <configuration>
                  <target>
                    <echo file="target/download.sh">
                      set -x
                      /bin/pwd
                      BASE_DIR=./target
                      HIVE_ROOT=$BASE_DIR/../../../
                      DOWNLOAD_DIR=./../thirdparty
                      download() {
                        url=$1;
                        finalName=$2
                        tarName=$(basename $url)
                        rm -rf $BASE_DIR/$finalName
                        if [[ ! -f $DOWNLOAD_DIR/$tarName ]]
                        then
                         curl -Sso $DOWNLOAD_DIR/$tarName $url
                        else
                          local md5File="$tarName".md5sum
                          curl -Sso $DOWNLOAD_DIR/$md5File "$url".md5sum
                          cd $DOWNLOAD_DIR
                          if type md5sum >/dev/null &amp;&amp; ! md5sum -c $md5File; then
                            curl -Sso $DOWNLOAD_DIR/$tarName $url || return 1
                          fi

                          cd -
                        fi
                        tar -zxf $DOWNLOAD_DIR/$tarName -C $BASE_DIR
                        mv $BASE_DIR/spark-${spark.version}-bin-hadoop3-beta1-without-hive $BASE_DIR/$finalName
                      }
                      mkdir -p $DOWNLOAD_DIR
                      download "http://d3jw87u4immizc.cloudfront.net/spark-tarball/spark-${spark.version}-bin-hadoop3-beta1-without-hive.tgz" "spark"
                      cp -f $HIVE_ROOT/data/conf/spark/log4j2.properties $BASE_DIR/spark/conf/
                    </echo>
                  </target>
                </configuration>
              </execution>
            </executions>
          </plugin>
        </plugins>
      </build>
    </profile>
  </profiles>

</project><|MERGE_RESOLUTION|>--- conflicted
+++ resolved
@@ -19,22 +19,14 @@
   <parent>
     <groupId>org.apache.hive</groupId>
     <artifactId>hive</artifactId>
-<<<<<<< HEAD
-    <version>3.1.3</version>
-=======
     <version>3.2.0-SNAPSHOT</version>
->>>>>>> 720a0f27
     <relativePath>../pom.xml</relativePath>
   </parent>
 
   <groupId>org.apache.hive</groupId>
   <artifactId>hive-it</artifactId>
   <packaging>pom</packaging>
-<<<<<<< HEAD
-  <version>3.1.3</version>
-=======
   <version>3.2.0-SNAPSHOT</version>
->>>>>>> 720a0f27
   <name>Hive Integration - Parent</name>
 
   <properties>
