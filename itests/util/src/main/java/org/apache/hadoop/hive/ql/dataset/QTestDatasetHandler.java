--- conflicted
+++ resolved
@@ -150,21 +150,12 @@
     }
   }
 
-<<<<<<< HEAD
-  public DatasetCollection getDatasets() {
-    return new DatasetCollection(missingTables);
-  }
-
-  @Override
-  public void afterTest(QTestUtil qt) {
-=======
   @Override
   public void afterTest(QTestUtil qt) throws Exception {
   }
 
   public DatasetCollection getDatasets() {
     return new DatasetCollection(missingTables);
->>>>>>> 1c296fd9
   }
 
 }