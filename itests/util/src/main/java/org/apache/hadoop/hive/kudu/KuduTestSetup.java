--- conflicted
+++ resolved
@@ -31,14 +31,8 @@
 import org.apache.kudu.client.KuduException;
 import org.apache.kudu.test.cluster.MiniKuduCluster;
 
-<<<<<<< HEAD
-=======
 import com.google.common.collect.ImmutableList;
 
-import java.io.File;
-import java.util.Arrays;
-
->>>>>>> 5ce0b400
 /**
  * Start and stop a Kudu MiniCluster for testing purposes.
  */
