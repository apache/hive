--- conflicted
+++ resolved
@@ -33,14 +33,8 @@
 
       // Go through the root tasks, and verify the input format of the map reduce task(s) is
       // HiveSortedInputFormat
-<<<<<<< HEAD
-      ArrayList<Task<?>> rootTasks =
-          hookContext.getQueryPlan().getRootTasks();
+      List<Task<?>> rootTasks = hookContext.getQueryPlan().getRootTasks();
       for (Task<?> rootTask : rootTasks) {
-=======
-      List<Task<? extends Serializable>> rootTasks = hookContext.getQueryPlan().getRootTasks();
-      for (Task<? extends Serializable> rootTask : rootTasks) {
->>>>>>> 48ae7ef8
         if (rootTask.getWork() instanceof MapredWork) {
           Assert.assertTrue("The root map reduce task's input was not marked as sorted.",
               ((MapredWork)rootTask.getWork()).getMapWork().isInputFormatSorted());
