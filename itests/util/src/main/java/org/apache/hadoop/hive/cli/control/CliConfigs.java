--- conflicted
+++ resolved
@@ -58,12 +58,9 @@
         excludesFrom(testConfigProps, "druid.query.files");
 
         excludeQuery("fouter_join_ppr.q"); // Disabled in HIVE-19509
-<<<<<<< HEAD
-        excludeQuery("udaf_histogram_numeric.q"); // disabled in HIVE-20715
-=======
         excludeQuery("udaf_context_ngrams.q"); // disabled in HIVE-20741
         excludeQuery("udaf_corr.q"); // disabled in HIVE-20741
->>>>>>> efc4c00d
+        excludeQuery("udaf_histogram_numeric.q"); // disabled in HIVE-20715
 
         setResultsDir("ql/src/test/results/clientpositive");
         setLogDir("itests/qtest/target/qfile-results/clientpositive");
