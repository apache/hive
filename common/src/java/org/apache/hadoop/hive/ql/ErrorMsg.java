/*
 * Licensed to the Apache Software Foundation (ASF) under one
 * or more contributor license agreements.  See the NOTICE file
 * distributed with this work for additional information
 * regarding copyright ownership.  The ASF licenses this file
 * to you under the Apache License, Version 2.0 (the
 * "License"); you may not use this file except in compliance
 * with the License.  You may obtain a copy of the License at
 *
 *     http://www.apache.org/licenses/LICENSE-2.0
 *
 * Unless required by applicable law or agreed to in writing, software
 * distributed under the License is distributed on an "AS IS" BASIS,
 * WITHOUT WARRANTIES OR CONDITIONS OF ANY KIND, either express or implied.
 * See the License for the specific language governing permissions and
 * limitations under the License.
 */
package org.apache.hadoop.hive.ql;

import org.apache.hadoop.hdfs.protocol.DSQuotaExceededException;
import org.apache.hadoop.hdfs.protocol.NSQuotaExceededException;
import org.apache.hadoop.hdfs.protocol.UnresolvedPathException;
import org.apache.hadoop.hive.conf.HiveConf;
import org.apache.hadoop.security.AccessControlException;

import java.io.FileNotFoundException;
import java.text.MessageFormat;
import java.util.HashMap;
import java.util.Map;
import java.util.regex.Matcher;
import java.util.regex.Pattern;

/**
 * List of all error messages.
 * This list contains both compile time and run-time errors.
 *
 * This class supports parametrized messages such as (@link #TRUNCATE_FOR_NON_MANAGED_TABLE}.  These are
 * preferable over un-parametrized ones where arbitrary String is appended to the end of the message,
 * for example {@link #getMsg(String)} and {@link #INVALID_TABLE}.
 */

public enum ErrorMsg {
  // The error codes are Hive-specific and partitioned into the following ranges:
  // 10000 to 19999: Errors occurring during semantic analysis and compilation of the query.
  // 20000 to 29999: Runtime errors where Hive believes that retries are unlikely to succeed.
  // 30000 to 39999: Runtime errors which Hive thinks may be transient and retrying may succeed.
  // 40000 to 49999: Errors where Hive is unable to advise about retries.
  // In addition to the error code, ErrorMsg also has a SQLState field.
  // SQLStates are taken from Section 22.1 of ISO-9075.
  // See http://www.contrib.andrew.cmu.edu/~shadow/sql/sql1992.txt
  // Most will just rollup to the generic syntax error state of 42000, but
  // specific errors can override the that state.
  // See this page for how MySQL uses SQLState codes:
  // http://dev.mysql.com/doc/refman/5.0/en/connector-j-reference-error-sqlstates.html
  GENERIC_ERROR(40000, "Exception while processing"),

  //========================== 10000 range starts here ========================//
  INVALID_TABLE(10001, "Table not found", "42S02"),
  INVALID_COLUMN(10002, "Invalid column reference"),
  INVALID_TABLE_OR_COLUMN(10004, "Invalid table alias or column reference"),
  AMBIGUOUS_TABLE_OR_COLUMN(10005, "Ambiguous table alias or column reference"),
  INVALID_PARTITION(10006, "Partition not found"),
  AMBIGUOUS_COLUMN(10007, "Ambiguous column reference"),
  AMBIGUOUS_TABLE_ALIAS(10008, "Ambiguous table alias"),
  INVALID_TABLE_ALIAS(10009, "Invalid table alias"),
  NO_TABLE_ALIAS(10010, "No table alias"),
  INVALID_FUNCTION(10011, "Invalid function"),
  INVALID_FUNCTION_SIGNATURE(10012, "Function argument type mismatch"),
  INVALID_OPERATOR_SIGNATURE(10013, "Operator argument type mismatch"),
  INVALID_ARGUMENT(10014, "Wrong arguments"),
  INVALID_ARGUMENT_LENGTH(10015, "Arguments length mismatch", "21000"),
  INVALID_ARGUMENT_TYPE(10016, "Argument type mismatch"),
  @Deprecated INVALID_JOIN_CONDITION_1(10017, "Both left and right aliases encountered in JOIN"),
  @Deprecated INVALID_JOIN_CONDITION_2(10018, "Neither left nor right aliases encountered in JOIN"),
  @Deprecated INVALID_JOIN_CONDITION_3(10019, "OR not supported in JOIN currently"),
  INVALID_TRANSFORM(10020, "TRANSFORM with other SELECT columns not supported"),
  UNSUPPORTED_MULTIPLE_DISTINCTS(10022, "DISTINCT on different columns not supported" +
      " with skew in data"),
  NO_SUBQUERY_ALIAS(10023, "No alias for subquery"),
  NO_INSERT_INSUBQUERY(10024, "Cannot insert in a subquery. Inserting to table "),
  NON_KEY_EXPR_IN_GROUPBY(10025, "Expression not in GROUP BY key"),
  INVALID_XPATH(10026, "General . and [] operators are not supported"),
  INVALID_PATH(10027, "Invalid path"),
  ILLEGAL_PATH(10028, "Path is not legal"),
  INVALID_NUMERICAL_CONSTANT(10029, "Invalid numerical constant"),
  INVALID_ARRAYINDEX_TYPE(10030,
      "Not proper type for index of ARRAY. Currently, only integer type is supported"),
  INVALID_MAPINDEX_CONSTANT(10031, "Non-constant expression for map indexes not supported"),
  INVALID_MAPINDEX_TYPE(10032, "MAP key type does not match index expression type"),
  NON_COLLECTION_TYPE(10033, "[] not valid on non-collection types"),
  @Deprecated SELECT_DISTINCT_WITH_GROUPBY(10034, "SELECT DISTINCT and GROUP BY can not be in the same query"),
  COLUMN_REPEATED_IN_PARTITIONING_COLS(10035, "Column repeated in partitioning columns"),
  DUPLICATE_COLUMN_NAMES(10036, "Duplicate column name:"),
  INVALID_BUCKET_NUMBER(10037, "Bucket number should be bigger than zero"),
  COLUMN_REPEATED_IN_CLUSTER_SORT(10038, "Same column cannot appear in CLUSTER BY and SORT BY"),
  SAMPLE_RESTRICTION(10039, "Cannot SAMPLE on more than two columns"),
  SAMPLE_COLUMN_NOT_FOUND(10040, "SAMPLE column not found"),
  NO_PARTITION_PREDICATE(10041, "No partition predicate found"),
  INVALID_DOT(10042, ". Operator is only supported on struct or list of struct types"),
  INVALID_TBL_DDL_SERDE(10043, "Either list of columns or a custom serializer should be specified"),
  TARGET_TABLE_COLUMN_MISMATCH(10044,
      "Cannot insert into target table because column number/types are different"),
  TABLE_ALIAS_NOT_ALLOWED(10045, "Table alias not allowed in sampling clause"),
  CLUSTERBY_DISTRIBUTEBY_CONFLICT(10046, "Cannot have both CLUSTER BY and DISTRIBUTE BY clauses"),
  ORDERBY_DISTRIBUTEBY_CONFLICT(10047, "Cannot have both ORDER BY and DISTRIBUTE BY clauses"),
  CLUSTERBY_SORTBY_CONFLICT(10048, "Cannot have both CLUSTER BY and SORT BY clauses"),
  ORDERBY_SORTBY_CONFLICT(10049, "Cannot have both ORDER BY and SORT BY clauses"),
  CLUSTERBY_ORDERBY_CONFLICT(10050, "Cannot have both CLUSTER BY and ORDER BY clauses"),
  NO_LIMIT_WITH_ORDERBY(10051, "In strict mode, if ORDER BY is specified, "
      + "LIMIT must also be specified"),
  UNION_NOTIN_SUBQ(10053, "Top level UNION is not supported currently; "
      + "use a subquery for the UNION"),
  INVALID_INPUT_FORMAT_TYPE(10054, "Input format must implement InputFormat"),
  INVALID_OUTPUT_FORMAT_TYPE(10055, "Output Format must implement HiveOutputFormat, "
      + "otherwise it should be either IgnoreKeyTextOutputFormat or SequenceFileOutputFormat"),
  NO_VALID_PARTN(10056, HiveConf.StrictChecks.NO_PARTITIONLESS_MSG),
  NO_OUTER_MAPJOIN(10057, "MAPJOIN cannot be performed with OUTER JOIN"),
  INVALID_MAPJOIN_HINT(10058, "All tables are specified as map-table for join"),
  INVALID_MAPJOIN_TABLE(10059, "Result of a union cannot be a map table"),
  NON_BUCKETED_TABLE(10060, "Sampling expression needed for non-bucketed table"),
  BUCKETED_NUMERATOR_BIGGER_DENOMINATOR(10061, "Numerator should not be bigger than "
      + "denominator in sample clause for table"),
  NEED_PARTITION_ERROR(10062, "Need to specify partition columns because the destination "
      + "table is partitioned"),
  CTAS_CTLT_COEXISTENCE(10063, "Create table command does not allow LIKE and AS-SELECT in "
      + "the same command"),
  LINES_TERMINATED_BY_NON_NEWLINE(10064, "LINES TERMINATED BY only supports "
      + "newline '\\n' right now"),
  CTAS_COLLST_COEXISTENCE(10065, "CREATE TABLE AS SELECT command cannot specify "
      + "the list of columns "
      + "for the target table"),
  CTLT_COLLST_COEXISTENCE(10066, "CREATE TABLE LIKE command cannot specify the list of columns for "
      + "the target table"),
  INVALID_SELECT_SCHEMA(10067, "Cannot derive schema from the select-clause"),
  CTAS_PARCOL_COEXISTENCE(10068, "CREATE-TABLE-AS-SELECT does not support "
      + "partitioning in the target table "),
  CTAS_MULTI_LOADFILE(10069, "CREATE-TABLE-AS-SELECT results in multiple file load"),
  CTAS_EXTTBL_COEXISTENCE(10070, "CREATE-TABLE-AS-SELECT cannot create external table"),
  INSERT_EXTERNAL_TABLE(10071, "Inserting into a external table is not allowed"),
  DATABASE_NOT_EXISTS(10072, "Database does not exist:"),
  TABLE_ALREADY_EXISTS(10073, "Table already exists:", "42S02"),
  COLUMN_ALIAS_ALREADY_EXISTS(10074, "Column alias already exists:", "42S02"),
  UDTF_MULTIPLE_EXPR(10075, "Only a single expression in the SELECT clause is "
      + "supported with UDTF's"),
  @Deprecated UDTF_REQUIRE_AS(10076, "UDTF's require an AS clause"),
  UDTF_NO_GROUP_BY(10077, "GROUP BY is not supported with a UDTF in the SELECT clause"),
  UDTF_NO_SORT_BY(10078, "SORT BY is not supported with a UDTF in the SELECT clause"),
  UDTF_NO_CLUSTER_BY(10079, "CLUSTER BY is not supported with a UDTF in the SELECT clause"),
  UDTF_NO_DISTRIBUTE_BY(10080, "DISTRIBUTE BY is not supported with a UDTF in the SELECT clause"),
  UDTF_INVALID_LOCATION(10081, "UDTF's are not supported outside the SELECT clause, nor nested "
      + "in expressions"),
  UDTF_LATERAL_VIEW(10082, "UDTF's cannot be in a select expression when there is a lateral view"),
  UDTF_ALIAS_MISMATCH(10083, "The number of aliases supplied in the AS clause does not match the "
      + "number of columns output by the UDTF"),
  UDF_STATEFUL_INVALID_LOCATION(10084, "Stateful UDF's can only be invoked in the SELECT list"),
  LATERAL_VIEW_WITH_JOIN(10085, "JOIN with a LATERAL VIEW is not supported"),
  LATERAL_VIEW_INVALID_CHILD(10086, "LATERAL VIEW AST with invalid child"),
  OUTPUT_SPECIFIED_MULTIPLE_TIMES(10087, "The same output cannot be present multiple times: "),
  INVALID_AS(10088, "AS clause has an invalid number of aliases"),
  VIEW_COL_MISMATCH(10089, "The number of columns produced by the SELECT clause does not match the "
      + "number of column names specified by CREATE VIEW"),
  DML_AGAINST_VIEW(10090, "A view cannot be used as target table for LOAD or INSERT"),
  ANALYZE_VIEW(10091, "ANALYZE is not supported for views"),
  VIEW_PARTITION_TOTAL(10092, "At least one non-partitioning column must be present in view"),
  VIEW_PARTITION_MISMATCH(10093, "Rightmost columns in view output do not match "
      + "PARTITIONED ON clause"),
  PARTITION_DYN_STA_ORDER(10094, "Dynamic partition cannot be the parent of a static partition"),
  DYNAMIC_PARTITION_DISABLED(10095, "Dynamic partition is disabled. Either enable it by setting "
      + "hive.exec.dynamic.partition=true or specify partition column values"),
  DYNAMIC_PARTITION_STRICT_MODE(10096, "Dynamic partition strict mode requires at least one "
      + "static partition column. To turn this off set hive.exec.dynamic.partition.mode=nonstrict"),
  NONEXISTPARTCOL(10098, "Non-Partition column appears in the partition specification: "),
  UNSUPPORTED_TYPE(10099, "DATETIME type isn't supported yet. Please use "
      + "DATE or TIMESTAMP instead"),
  CREATE_NON_NATIVE_AS(10100, "CREATE TABLE AS SELECT cannot be used for a non-native table"),
  LOAD_INTO_NON_NATIVE(10101, "A non-native table cannot be used as target for LOAD"),
  LOCKMGR_NOT_SPECIFIED(10102, "Lock manager not specified correctly, set hive.lock.manager"),
  LOCKMGR_NOT_INITIALIZED(10103, "Lock manager could not be initialized, check hive.lock.manager "),
  LOCK_CANNOT_BE_ACQUIRED(10104, "Locks on the underlying objects cannot be acquired, "
      + "retry after some time."),
  ZOOKEEPER_CLIENT_COULD_NOT_BE_INITIALIZED(10105, "Check hive.zookeeper.quorum "
      + "and hive.zookeeper.client.port"),
  OVERWRITE_ARCHIVED_PART(10106, "Cannot overwrite an archived partition. " +
      "Unarchive before running this command"),
  ARCHIVE_METHODS_DISABLED(10107, "Archiving methods are currently disabled. " +
      "Please see the Hive wiki for more information about enabling archiving"),
  ARCHIVE_ON_MULI_PARTS(10108, "ARCHIVE can only be run on a single partition"),
  UNARCHIVE_ON_MULI_PARTS(10109, "ARCHIVE can only be run on a single partition"),
  ARCHIVE_ON_TABLE(10110, "ARCHIVE can only be run on partitions"),
  RESERVED_PART_VAL(10111, "Partition value contains a reserved substring"),
  OFFLINE_TABLE_OR_PARTITION(10113, "Query against an offline table or partition"),
  NEED_PARTITION_SPECIFICATION(10115, "Table is partitioned and partition specification is needed"),
  INVALID_METADATA(10116, "The metadata file could not be parsed "),
  NEED_TABLE_SPECIFICATION(10117, "Table name could be determined; It should be specified "),
  PARTITION_EXISTS(10118, "Partition already exists"),
  TABLE_DATA_EXISTS(10119, "Table exists and contains data files"),
  INCOMPATIBLE_SCHEMA(10120, "The existing table is not compatible with the Export/Import spec. "),
  EXIM_FOR_NON_NATIVE(10121, "Export/Import cannot be done for a non-native table."),
  INSERT_INTO_BUCKETIZED_TABLE(10122, "Bucketized tables do not support INSERT INTO:"),
  PARTSPEC_DIFFER_FROM_SCHEMA(10125, "Partition columns in partition specification are "
      + "not the same as that defined in the table schema. "
      + "The names and orders have to be exactly the same."),
  PARTITION_COLUMN_NON_PRIMITIVE(10126, "Partition column must be of primitive type."),
  INSERT_INTO_DYNAMICPARTITION_IFNOTEXISTS(10127,
      "Dynamic partitions do not support IF NOT EXISTS. Specified partitions with value :"),
  UDAF_INVALID_LOCATION(10128, "Not yet supported place for UDAF"),
  DROP_PARTITION_NON_STRING_PARTCOLS_NONEQUALITY(10129,
    "Drop partitions for a non-string partition column is only allowed using equality"),
  ALTER_COMMAND_FOR_VIEWS(10131, "To alter a view you need to use the ALTER VIEW command."),
  ALTER_COMMAND_FOR_TABLES(10132, "To alter a base table you need to use the ALTER TABLE command."),
  ALTER_VIEW_DISALLOWED_OP(10133, "Cannot use this form of ALTER on a view"),
  ALTER_TABLE_NON_NATIVE(10134, "ALTER TABLE can only be used for {0} to a non-native table  {1}", true),
  SORTMERGE_MAPJOIN_FAILED(10135,
      "Sort merge bucketed join could not be performed. " +
      "If you really want to perform the operation, either set " +
      "hive.optimize.bucketmapjoin.sortedmerge=false, or set " +
      "hive.enforce.sortmergebucketmapjoin=false."),
  BUCKET_MAPJOIN_NOT_POSSIBLE(10136,
    "Bucketed mapjoin cannot be performed. " +
    "This can be due to multiple reasons: " +
    " . Join columns don't match bucketed columns. " +
    " . Number of buckets are not a multiple of each other. " +
    "If you really want to perform the operation, either remove the " +
    "mapjoin hint from your query or set hive.enforce.bucketmapjoin to false."),

  BUCKETED_TABLE_METADATA_INCORRECT(10141,
   "Bucketed table metadata is not correct. " +
    "Fix the metadata or don't use bucketed mapjoin, by setting " +
    "hive.enforce.bucketmapjoin to false."),

  JOINNODE_OUTERJOIN_MORETHAN_16(10142, "Single join node containing outer join(s) " +
      "cannot have more than 16 aliases"),

  INVALID_JDO_FILTER_EXPRESSION(10143, "Invalid expression for JDO filter"),

  ALTER_BUCKETNUM_NONBUCKETIZED_TBL(10145, "Table is not bucketized."),

  TRUNCATE_FOR_NON_MANAGED_TABLE(10146, "Cannot truncate non-managed table {0}.", true),
  TRUNCATE_FOR_NON_NATIVE_TABLE(10147, "Cannot truncate non-native table {0}.", true),
  PARTSPEC_FOR_NON_PARTITIONED_TABLE(10148, "Partition spec for non partitioned table {0}.", true),
  INVALID_TABLE_IN_ON_CLAUSE_OF_MERGE(10149, "No columns from target table ''{0}'' found in ON " +
    "clause ''{1}'' of MERGE statement.", true),

  LOAD_INTO_STORED_AS_DIR(10195, "A stored-as-directories table cannot be used as target for LOAD"),
  ALTER_TBL_STOREDASDIR_NOT_SKEWED(10196, "This operation is only valid on skewed table."),
  ALTER_TBL_SKEWED_LOC_NO_LOC(10197, "Alter table skewed location doesn't have locations."),
  ALTER_TBL_SKEWED_LOC_NO_MAP(10198, "Alter table skewed location doesn't have location map."),
  SKEWED_TABLE_NO_COLUMN_NAME(10200, "No skewed column name."),
  SKEWED_TABLE_NO_COLUMN_VALUE(10201, "No skewed values."),
  SKEWED_TABLE_DUPLICATE_COLUMN_NAMES(10202,
      "Duplicate skewed column name:"),
  SKEWED_TABLE_INVALID_COLUMN(10203,
      "Invalid skewed column name:"),
  SKEWED_TABLE_SKEWED_COL_NAME_VALUE_MISMATCH_1(10204,
      "Skewed column name is empty but skewed value is not."),
  SKEWED_TABLE_SKEWED_COL_NAME_VALUE_MISMATCH_2(10205,
      "Skewed column value is empty but skewed name is not."),
  SKEWED_TABLE_SKEWED_COL_NAME_VALUE_MISMATCH_3(10206,
      "The number of skewed column names and the number of " +
      "skewed column values are different: "),
  ALTER_TABLE_NOT_ALLOWED_RENAME_SKEWED_COLUMN(10207,
      " is a skewed column. It's not allowed to rename skewed column"
          + " or change skewed column type."),
  HIVE_GROUPING_SETS_AGGR_NOMAPAGGR(10209,
    "Grouping sets aggregations (with rollups or cubes) are not allowed if map-side " +
    " aggregation is turned off. Set hive.map.aggr=true if you want to use grouping sets"),
  HIVE_GROUPING_SETS_AGGR_EXPRESSION_INVALID(10210,
    "Grouping sets aggregations (with rollups or cubes) are not allowed if aggregation function " +
    "parameters overlap with the aggregation functions columns"),

  HIVE_GROUPING_SETS_EMPTY(10211,
    "Empty grouping sets not allowed"),

  HIVE_UNION_REMOVE_OPTIMIZATION_NEEDS_SUBDIRECTORIES(10212,
    "In order to use hive.optimize.union.remove, the hadoop version that you are using " +
    "should support sub-directories for tables/partitions. If that is true, set " +
    "hive.hadoop.supports.subdirectories to true. Otherwise, set hive.optimize.union.remove " +
    "to false"),

  HIVE_GROUPING_SETS_EXPR_NOT_IN_GROUPBY(10213,
    "Grouping sets expression is not in GROUP BY key"),
  INVALID_PARTITION_SPEC(10214, "Invalid partition spec specified"),
  ALTER_TBL_UNSET_NON_EXIST_PROPERTY(10215,
    "Please use the following syntax if not sure " +
    "whether the property existed or not:\n" +
    "ALTER TABLE tableName UNSET TBLPROPERTIES IF EXISTS (key1, key2, ...)\n"),
  ALTER_VIEW_AS_SELECT_NOT_EXIST(10216,
    "Cannot ALTER VIEW AS SELECT if view currently does not exist\n"),
  REPLACE_VIEW_WITH_PARTITION(10217,
    "Cannot replace a view with CREATE VIEW or REPLACE VIEW or " +
    "ALTER VIEW AS SELECT if the view has partitions\n"),
  EXISTING_TABLE_IS_NOT_VIEW(10218,
    "Existing table is not a view\n"),
  NO_SUPPORTED_ORDERBY_ALLCOLREF_POS(10219,
    "Position in ORDER BY is not supported when using SELECT *"),
  INVALID_POSITION_ALIAS_IN_GROUPBY(10220,
    "Invalid position alias in Group By\n"),
  INVALID_POSITION_ALIAS_IN_ORDERBY(10221,
    "Invalid position alias in Order By\n"),

  HIVE_GROUPING_SETS_THRESHOLD_NOT_ALLOWED_WITH_SKEW(10225,
    "An additional MR job is introduced since the number of rows created per input row " +
    "due to grouping sets is more than hive.new.job.grouping.set.cardinality. There is no need " +
    "to handle skew separately. set hive.groupby.skewindata to false."),
  HIVE_GROUPING_SETS_THRESHOLD_NOT_ALLOWED_WITH_DISTINCTS(10226,
    "An additional MR job is introduced since the cardinality of grouping sets " +
    "is more than hive.new.job.grouping.set.cardinality. This functionality is not supported " +
    "with distincts. Either set hive.new.job.grouping.set.cardinality to a high number " +
    "(higher than the number of rows per input row due to grouping sets in the query), or " +
    "rewrite the query to not use distincts."),

  OPERATOR_NOT_ALLOWED_WITH_MAPJOIN(10227,
    "Not all clauses are supported with mapjoin hint. Please remove mapjoin hint."),

  ANALYZE_TABLE_NOSCAN_NON_NATIVE(10228, "ANALYZE TABLE NOSCAN cannot be used for " + "a non-native table"),

  PARTITION_VALUE_NOT_CONTINUOUS(10234, "Partition values specified are not continuous." +
            " A subpartition value is specified without specifying the parent partition's value"),
  TABLES_INCOMPATIBLE_SCHEMAS(10235, "Tables have incompatible schemas and their partitions " +
            " cannot be exchanged."),
  EXCHANGE_PARTITION_NOT_ALLOWED_WITH_TRANSACTIONAL_TABLES(10236, "Exchange partition is not allowed with "
          + "transactional tables. Alternatively, shall use load data or insert overwrite to move partitions."),

  TRUNCATE_COLUMN_NOT_RC(10237, "Only RCFileFormat supports column truncation."),
  TRUNCATE_COLUMN_ARCHIVED(10238, "Column truncation cannot be performed on archived partitions."),
  TRUNCATE_BUCKETED_COLUMN(10239,
      "A column on which a partition/table is bucketed cannot be truncated."),
  TRUNCATE_LIST_BUCKETED_COLUMN(10240,
      "A column on which a partition/table is list bucketed cannot be truncated."),

  TABLE_NOT_PARTITIONED(10241, "Table {0} is not a partitioned table", true),
  DATABASE_ALREADY_EXISTS(10242, "Database {0} already exists", true),
  CANNOT_REPLACE_COLUMNS(10243, "Replace columns is not supported for table {0}. SerDe may be incompatible.", true),
  BAD_LOCATION_VALUE(10244, "{0}  is not absolute.  Please specify a complete absolute uri.", true),
  UNSUPPORTED_ALTER_TBL_OP(10245, "{0} alter table options is not supported", true),
  INVALID_BIGTABLE_MAPJOIN(10246, "{0} table chosen for streaming is not valid", true),
  MISSING_OVER_CLAUSE(10247, "Missing over clause for function : "),
  PARTITION_SPEC_TYPE_MISMATCH(10248, "Cannot add partition column {0} of type {1} as it cannot be converted to type {2}", true),
  UNSUPPORTED_SUBQUERY_EXPRESSION(10249, "Unsupported SubQuery Expression"),
  INVALID_SUBQUERY_EXPRESSION(10250, "Invalid SubQuery expression"),

  INVALID_HDFS_URI(10251, "{0} is not a hdfs uri", true),
  INVALID_DIR(10252, "{0} is not a directory", true),
  NO_VALID_LOCATIONS(10253, "Could not find any valid location to place the jars. " +
      "Please update hive.jar.directory or hive.user.install.directory with a valid location", false),
  UNSUPPORTED_AUTHORIZATION_PRINCIPAL_TYPE_GROUP(10254,
      "Principal type GROUP is not supported in this authorization setting", "28000"),
  INVALID_TABLE_NAME(10255, "Invalid table name {0}", true),
  INSERT_INTO_IMMUTABLE_TABLE(10256, "Inserting into a non-empty immutable table is not allowed"),
  UNSUPPORTED_AUTHORIZATION_RESOURCE_TYPE_GLOBAL(10257,
      "Resource type GLOBAL is not supported in this authorization setting", "28000"),
  UNSUPPORTED_AUTHORIZATION_RESOURCE_TYPE_COLUMN(10258,
      "Resource type COLUMN is not supported in this authorization setting", "28000"),

  TXNMGR_NOT_SPECIFIED(10260, "Transaction manager not specified correctly, " +
      "set hive.txn.manager"),
  TXNMGR_NOT_INSTANTIATED(10261, "Transaction manager could not be " +
      "instantiated, check hive.txn.manager"),
  TXN_NO_SUCH_TRANSACTION(10262, "No record of transaction {0} could be found, " +
      "may have timed out", true),
  TXN_ABORTED(10263, "Transaction manager has aborted the transaction {0}.  Reason: {1}", true),
  DBTXNMGR_REQUIRES_CONCURRENCY(10264,
      "To use DbTxnManager you must set hive.support.concurrency=true"),
  TXNMGR_NOT_ACID(10265, "This command is not allowed on an ACID table {0}.{1} with a non-ACID transaction manager", true),
  LOCK_NO_SUCH_LOCK(10270, "No record of lock {0} could be found, " +
      "may have timed out", true),
  LOCK_REQUEST_UNSUPPORTED(10271, "Current transaction manager does not " +
      "support explicit lock requests.  Transaction manager:  "),

  METASTORE_COMMUNICATION_FAILED(10280, "Error communicating with the " +
      "metastore"),
  METASTORE_COULD_NOT_INITIATE(10281, "Unable to initiate connection to the " +
      "metastore."),
  INVALID_COMPACTION_TYPE(10282, "Invalid compaction type, supported values are 'major' and " +
      "'minor'"),
  COMPACTION_NO_PARTITION(10283, "You must specify a partition to compact for partitioned tables"),
  TOO_MANY_COMPACTION_PARTITIONS(10284, "Compaction can only be requested on one partition at a " +
      "time."),
  DISTINCT_NOT_SUPPORTED(10285, "Distinct keyword is not support in current context"),
  NONACID_COMPACTION_NOT_SUPPORTED(10286, "Compaction is not allowed on non-ACID table {0}.{1}", true),
  MASKING_FILTERING_ON_ACID_NOT_SUPPORTED(10287,
      "Detected {0}.{1} has row masking/column filtering enabled, " +
      "which is not supported for query involving ACID operations", true),
  MASKING_FILTERING_ON_MATERIALIZED_VIEWS_SOURCES(10288,
      "Querying directly materialized view contents is not supported since we detected {0}.{1} " +
          "used by materialized view has row masking/column filtering enabled", true),
  MASKING_COMPLEX_TYPE_NOT_SUPPORTED(10289,
      "Masking complex types is not supported, found a masking expression {0} over column {1}:{2}", true),

  UPDATEDELETE_PARSE_ERROR(10290, "Encountered parse error while parsing rewritten merge/update or " +
      "delete query"),
  UPDATE_CANNOT_UPDATE_PART_VALUE(10292, "Updating values of partition columns is not supported"),
  INSERT_CANNOT_CREATE_TEMP_FILE(10293, "Unable to create temp file for insert values "),
  ACID_OP_ON_NONACID_TXNMGR(10294, "Attempt to do update or delete using transaction manager that" +
      " does not support these operations."),
  VALUES_TABLE_CONSTRUCTOR_NOT_SUPPORTED(10296,
      "Values clause with table constructor not yet supported"),
  ACID_OP_ON_NONACID_TABLE(10297, "Attempt to do update or delete on table {0} that is " +
    "not transactional", true),
  ACID_NO_SORTED_BUCKETS(10298, "ACID insert, update, delete not supported on tables that are " +
      "sorted, table {0}", true),
  ALTER_TABLE_TYPE_PARTIAL_PARTITION_SPEC_NO_SUPPORTED(10299,
      "Alter table partition type {0} does not allow partial partition spec", true),
  ALTER_TABLE_PARTITION_CASCADE_NOT_SUPPORTED(10300,
      "Alter table partition type {0} does not support cascade", true),

  DROP_NATIVE_FUNCTION(10301, "Cannot drop native function"),
  UPDATE_CANNOT_UPDATE_BUCKET_VALUE(10302, "Updating values of bucketing columns is not supported.  Column {0}.", true),
  IMPORT_INTO_STRICT_REPL_TABLE(10303,"Non-repl import disallowed against table that is a destination of replication."),
  CTAS_LOCATION_NONEMPTY(10304, "CREATE-TABLE-AS-SELECT cannot create table with location to a non-empty directory."),
  CTAS_CREATES_VOID_TYPE(10305, "CREATE-TABLE-AS-SELECT creates a VOID type, please use CAST to specify the type, near field: "),
  TBL_SORTED_NOT_BUCKETED(10306, "Destination table {0} found to be sorted but not bucketed.", true),
  //{2} should be lockid
  LOCK_ACQUIRE_TIMEDOUT(10307, "Lock acquisition for {0} timed out after {1}ms.  {2}", true),
  COMPILE_LOCK_TIMED_OUT(10308, "Attempt to acquire compile lock timed out.", true),
  CANNOT_CHANGE_SERDE(10309, "Changing SerDe (from {0}) is not supported for table {1}. File format may be incompatible", true),
  CANNOT_CHANGE_FILEFORMAT(10310, "Changing file format (from {0}) is not supported for table {1}", true),
  CANNOT_REORDER_COLUMNS(10311, "Reordering columns is not supported for table {0}. SerDe may be incompatible", true),
  CANNOT_CHANGE_COLUMN_TYPE(10312, "Changing from type {0} to {1} is not supported for column {2}. SerDe may be incompatible", true),
  REPLACE_CANNOT_DROP_COLUMNS(10313, "Replacing columns cannot drop columns for table {0}. SerDe may be incompatible", true),
  REPLACE_UNSUPPORTED_TYPE_CONVERSION(10314, "Replacing columns with unsupported type conversion (from {0} to {1}) for column {2}. SerDe may be incompatible", true),
  HIVE_GROUPING_SETS_AGGR_NOMAPAGGR_MULTIGBY(10315,
      "Grouping sets aggregations (with rollups or cubes) are not allowed when " +
      "HIVE_MULTI_GROUPBY_SINGLE_REDUCER is turned on. Set hive.multigroupby.singlereducer=false if you want to use grouping sets"),
  CANNOT_RETRIEVE_TABLE_METADATA(10316, "Error while retrieving table metadata"),
  INVALID_AST_TREE(10318, "Internal error : Invalid AST"),
  ERROR_SERIALIZE_METASTORE(10319, "Error while serializing the metastore objects"),
  IO_ERROR(10320, "Error while performing IO operation "),
  ERROR_SERIALIZE_METADATA(10321, "Error while serializing the metadata"),
  INVALID_LOAD_TABLE_FILE_WORK(10322, "Invalid Load Table Work or Load File Work"),
  CLASSPATH_ERROR(10323, "Classpath error"),
  IMPORT_SEMANTIC_ERROR(10324, "Import Semantic Analyzer Error"),
  INVALID_FK_SYNTAX(10325, "Invalid Foreign Key syntax"),
  INVALID_CSTR_SYNTAX(10326, "Invalid Constraint syntax"),
  ACID_NOT_ENOUGH_HISTORY(10327, "Not enough history available for ({0},{1}).  " +
    "Oldest available base: {2}", true),
  INVALID_COLUMN_NAME(10328, "Invalid column name"),
  UNSUPPORTED_SET_OPERATOR(10329, "Unsupported set operator"),
  LOCK_ACQUIRE_CANCELLED(10330, "Query was cancelled while acquiring locks on the underlying objects. "),
  NOT_RECOGNIZED_CONSTRAINT(10331, "Constraint not recognized"),
  INVALID_CONSTRAINT(10332, "Invalid constraint definition"),
  @Deprecated // kept for backwards reference
  REPLACE_VIEW_WITH_MATERIALIZED(10400, "Attempt to replace view {0} with materialized view", true),
  REPLACE_MATERIALIZED_WITH_VIEW(10401, "Attempt to replace materialized view {0} with view", true),
  UPDATE_DELETE_VIEW(10402, "You cannot update or delete records in a view"),
  MATERIALIZED_VIEW_DEF_EMPTY(10403, "Query for the materialized view rebuild could not be retrieved"),
  MERGE_PREDIACTE_REQUIRED(10404, "MERGE statement with both UPDATE and DELETE clauses " +
    "requires \"AND <boolean>\" on the 1st WHEN MATCHED clause of <{0}>", true),
  MERGE_TOO_MANY_DELETE(10405, "MERGE statement can have at most 1 WHEN MATCHED ... DELETE clause: <{0}>", true),
  MERGE_TOO_MANY_UPDATE(10406, "MERGE statement can have at most 1 WHEN MATCHED ... UPDATE clause: <{0}>", true),
  INVALID_JOIN_CONDITION(10407, "Error parsing condition in join"),
  INVALID_TARGET_COLUMN_IN_SET_CLAUSE(10408, "Target column \"{0}\" of set clause is not found in table \"{1}\".", true),
  HIVE_GROUPING_FUNCTION_EXPR_NOT_IN_GROUPBY(10409, "Expression in GROUPING function not present in GROUP BY"),
  ALTER_TABLE_NON_PARTITIONED_TABLE_CASCADE_NOT_SUPPORTED(10410,
      "Alter table with non-partitioned table does not support cascade"),
  HIVE_GROUPING_SETS_SIZE_LIMIT(10411,
    "Grouping sets size cannot be greater than 64"),
  REBUILD_NO_MATERIALIZED_VIEW(10412, "Rebuild command only valid for materialized views"),
  LOAD_DATA_ACID_FILE(10413,
      "\"{0}\" was created by Acid write - it cannot be loaded into anther Acid table",
      true),
  ACID_OP_ON_INSERTONLYTRAN_TABLE(10414, "Attempt to do update or delete on table {0} that is " +
    "insert-only transactional", true),
  LOAD_DATA_LAUNCH_JOB_PARSE_ERROR(10416, "Encountered parse error while parsing rewritten load data into insert query"),
  RESOURCE_PLAN_ALREADY_EXISTS(10417, "Resource plan {0} already exists", true),
  RESOURCE_PLAN_NOT_EXISTS(10418, "Resource plan {0} does not exist", true),
  INCOMPATIBLE_STRUCT(10419, "Incompatible structs.", true),
  OBJECTNAME_CONTAINS_DOT(10420, "Table or database name may not contain dot(.) character", true),
  WITHIN_GROUP_NOT_ALLOWED(10421,
          "Not an ordered-set aggregate function: {0}. WITHIN GROUP clause is not allowed.", true),
  WITHIN_GROUP_PARAMETER_MISMATCH(10422,
          "The number of hypothetical direct arguments ({0}) must match the number of ordering columns ({1})", true),
  AMBIGUOUS_STRUCT_ATTRIBUTE(10423, "Attribute \"{0}\" specified more than once in structured type.", true),
  OFFSET_NOT_SUPPORTED_IN_SUBQUERY(10424, "OFFSET is not supported in subquery of exists", true),
  WITH_COL_LIST_NUM_OVERFLOW(10425, "WITH-clause query {0} returns {1} columns, but {2} labels were specified. The number of column labels must be smaller or equal to the number of expressions returned by the query.", true),
  NULL_TREATMENT_NOT_SUPPORTED(10426, "Function {0} does not support null treatment.", true),
  DATACONNECTOR_ALREADY_EXISTS(10427, "Dataconnector {0} already exists", true),
  DATACONNECTOR_NOT_EXISTS(10428, "Dataconnector does not exist:"),
  TIME_TRAVEL_NOT_ALLOWED(10429, "Time travel is not allowed for {0}. Please choose a storage format which supports the feature.", true),
  INVALID_METADATA_TABLE_NAME(10430, "Invalid metadata table name {0}.", true),
  TABLE_META_REF_NOT_SUPPORTED(10431, "Table Meta Ref extension is not supported for table {0}.", true),
  COMPACTION_REFUSED(10432, "Compaction request for {0}.{1}{2} is refused, details: {3}.", true),
  COMPACTION_PARTITION_EVOLUTION(10438, "Compaction for {0}.{1} on partition level is not allowed on a table that has undergone partition evolution", true),
  COMPACTION_NON_IDENTITY_PARTITION_SPEC(10439, "Compaction for {0}.{1} is not supported on the table with non-identity partition spec", true),
  CBO_IS_REQUIRED(10433,
          "The following functionality requires CBO (" + HiveConf.ConfVars.HIVE_CBO_ENABLED.varname + "): {0}", true),
  CTLF_UNSUPPORTED_FORMAT(10434, "CREATE TABLE LIKE FILE is not supported by the ''{0}'' file format", true),
<<<<<<< HEAD
  CATALOG_ALREADY_EXISTS(10435, "Catalog {0} already exists", true),
  CATALOG_NOT_EXISTS(10436, "Catalog {0} does not exists:", true),
=======
  NON_NATIVE_ACID_UPDATE(10435, "Update and Merge to a non-native ACID table in \"merge-on-read\" mode is only supported when \"" +
          HiveConf.ConfVars.SPLIT_UPDATE.varname + "\"=\"true\""),
  READ_ONLY_DATABASE(10436, "Database {0} is read-only", true),
  UNEXPECTED_PARTITION_TRANSFORM_SPEC(10437, "Partition transforms are only supported by Iceberg storage handler", true),
  NONICEBERG_COMPACTION_WITH_FILTER_NOT_SUPPORTED(10440, "Compaction with filter is not allowed on non-Iceberg table {0}.{1}", true),
  ICEBERG_COMPACTION_WITH_PART_SPEC_AND_FILTER_NOT_SUPPORTED(10441, "Compaction command with both partition spec and filter is not supported on Iceberg table {0}.{1}", true),
  COMPACTION_THREAD_INITIALIZATION(10442, "Compaction thread failed during initialization", false),
  ALTER_TABLE_COMPACTION_NON_PARTITIONED_COLUMN_NOT_ALLOWED(10443, "Filter expression can contain only partition columns."),
>>>>>>> 20d26ad2

  //========================== 20000 range starts here ========================//

  SCRIPT_INIT_ERROR(20000, "Unable to initialize custom script."),
  SCRIPT_IO_ERROR(20001, "An error occurred while reading or writing to your custom script. "
      + "It may have crashed with an error."),
  SCRIPT_GENERIC_ERROR(20002, "Hive encountered some unknown error while "
      + "running your custom script."),
  SCRIPT_CLOSING_ERROR(20003, "An error occurred when trying to close the Operator " +
      "running your custom script."),
  DYNAMIC_PARTITIONS_TOO_MANY_PER_NODE_ERROR(20004, "Fatal error occurred when node " +
      "tried to create too many dynamic partitions. The maximum number of dynamic partitions " +
      "is controlled by hive.exec.max.dynamic.partitions and hive.exec.max.dynamic.partitions.pernode. "),
  /**
   * {1} is the transaction id;
   * use {@link org.apache.hadoop.hive.common.JavaUtils#txnIdToString(long)} to format
   */
  OP_NOT_ALLOWED_IN_IMPLICIT_TXN(20006, "Operation {0} is not allowed in an implicit transaction ({1}).", true),
  /**
   * {1} is the transaction id;
   * use {@link org.apache.hadoop.hive.common.JavaUtils#txnIdToString(long)} to format
   */
  OP_NOT_ALLOWED_IN_TXN(20007, "Operation {0} is not allowed in a transaction ({1},queryId={2}).", true),
  OP_NOT_ALLOWED_WITHOUT_TXN(20008, "Operation {0} is not allowed without an active transaction", true),
  ACCESS_DENIED(20009, "Access denied: {0}", "42000", true),
  QUOTA_EXCEEDED(20010, "Quota exceeded: {0}", "64000", true),
  UNRESOLVED_PATH(20011, "Unresolved path: {0}", "64000", true),
  FILE_NOT_FOUND(20012, "File not found: {0}", "64000", true),
  WRONG_FILE_FORMAT(20013, "Wrong file format. Please check the file's format.", "64000", true),

  REPL_FILE_MISSING_FROM_SRC_AND_CM_PATH(20016, "File is missing from both source and cm path."),
  REPL_EXTERNAL_SERVICE_CONNECTION_ERROR(20017, "Failed to connect to {0} service. Error code {1}.",true),
  CLIENT_POLLING_OPSTATUS_INTERRUPTED(20018, "Interrupted while polling on the operation status", "70100"),

  CTLF_FAILED_INFERENCE(20019, "Failed to infer schema:"),
  CTLF_CLASS_NOT_FOUND(20020, "Failed to find SerDe class ({0}) for ''{1}''", true),
  CTLF_MISSING_STORAGE_FORMAT_DESCRIPTOR(20021, "Failed to find StorageFormatDescriptor for file format ''{0}''", true),
  PARQUET_FOOTER_ERROR(20022, "Failed to read parquet footer:"),
  PARQUET_UNHANDLED_TYPE(20023, "Unhandled type {0}", true),
  ORC_FOOTER_ERROR(20024, "Failed to read orc footer:"),

  // An exception from runtime that will show the full stack to client
  UNRESOLVED_RT_EXCEPTION(29999, "Runtime Error: {0}", "58004", true),

  //========================== 30000 range starts here ========================//

  STATSPUBLISHER_NOT_OBTAINED(30000, "StatsPublisher cannot be obtained. " +
    "There was a error to retrieve the StatsPublisher, and retrying " +
    "might help. If you don't want the query to fail because accurate statistics " +
    "could not be collected, set hive.stats.reliable=false"),
  STATSPUBLISHER_INITIALIZATION_ERROR(30001, "StatsPublisher cannot be initialized. " +
    "There was a error in the initialization of StatsPublisher, and retrying " +
    "might help. If you don't want the query to fail because accurate statistics " +
    "could not be collected, set hive.stats.reliable=false"),
  STATSPUBLISHER_CONNECTION_ERROR(30002, "StatsPublisher cannot be connected to." +
    "There was a error while connecting to the StatsPublisher, and retrying " +
    "might help. If you don't want the query to fail because accurate statistics " +
    "could not be collected, set hive.stats.reliable=false"),
  STATSPUBLISHER_PUBLISHING_ERROR(30003, "Error in publishing stats. There was an " +
    "error in publishing stats via StatsPublisher, and retrying " +
    "might help. If you don't want the query to fail because accurate statistics " +
    "could not be collected, set hive.stats.reliable=false"),
  STATSPUBLISHER_CLOSING_ERROR(30004, "StatsPublisher cannot be closed." +
    "There was a error while closing the StatsPublisher, and retrying " +
    "might help. If you don't want the query to fail because accurate statistics " +
    "could not be collected, set hive.stats.reliable=false"),

  COLUMNSTATSCOLLECTOR_INVALID_PART_KEY(30005, "Invalid partitioning key specified in ANALYZE " +
    "statement"),
  COLUMNSTATSCOLLECTOR_INVALID_PARTITION(30007, "Invalid partitioning key/value specified in " +
    "ANALYZE statement"),
  COLUMNSTATSCOLLECTOR_PARSE_ERROR(30009, "Encountered parse error while parsing rewritten query"),
  DROP_COMMAND_NOT_ALLOWED_FOR_PARTITION(30011, "Partition protected from being dropped"),
  COLUMNSTATSCOLLECTOR_INVALID_COLUMN(30012, "Column statistics are not supported "
      + "for partition columns"),

  STATSAGGREGATOR_SOURCETASK_NULL(30014, "SourceTask of StatsTask should not be null"),
  STATSAGGREGATOR_CONNECTION_ERROR(30015,
      "Stats aggregator of type {0} cannot be connected to", true),
  STATS_SKIPPING_BY_ERROR(30017, "Skipping stats aggregation by error {0}", true),

  INVALID_FILE_FORMAT_IN_LOAD(30019, "The file that you are trying to load does not match the" +
      " file format of the destination table."),

  SCHEMA_REQUIRED_TO_READ_ACID_TABLES(30020, "Neither the configuration variables " +
          "schema.evolution.columns / schema.evolution.columns.types " +
          "nor the " +
          "columns / columns.types " +
          "are set.  Table schema information is required to read ACID tables"),
  ACID_TABLES_MUST_BE_READ_WITH_ACID_READER(30021, "An ORC ACID reader required to read ACID tables"),
  ACID_TABLES_MUST_BE_READ_WITH_HIVEINPUTFORMAT(30022, "Must use HiveInputFormat to read ACID tables " +
          "(set hive.input.format=org.apache.hadoop.hive.ql.io.HiveInputFormat)"),
  ACID_LOAD_DATA_INVALID_FILE_NAME(30023, "{0} file name is not valid in Load Data into Acid " +
    "table {1}.  Examples of valid names are: 00000_0, 00000_0_copy_1", true),

  CONCATENATE_UNSUPPORTED_FILE_FORMAT(30030, "Concatenate/Merge only supported for RCFile and ORCFile formats"),
  CONCATENATE_UNSUPPORTED_TABLE_BUCKETED(30031, "Concatenate/Merge can not be performed on bucketed tables"),
  CONCATENATE_UNSUPPORTED_PARTITION_ARCHIVED(30032, "Concatenate/Merge can not be performed on archived partitions"),
  CONCATENATE_UNSUPPORTED_TABLE_NON_NATIVE(30033, "Concatenate/Merge can not be performed on non-native tables"),
  CONCATENATE_UNSUPPORTED_TABLE_NOT_MANAGED(30034, "Concatenate/Merge can only be performed on managed tables"),
  CONCATENATE_UNSUPPORTED_TABLE_TRANSACTIONAL(30035,
      "Concatenate/Merge can not be performed on transactional tables"),

  REPL_FILE_SYSTEM_OPERATION_RETRY(30047, "Replication file system operation retry expired. Error {0}",
    true),
  REPL_SOURCE_DATABASE_NOT_FOUND(30048, "Cannot dump database {0} as it does not exist",
          true),

  //========================== 40000 range starts here ========================//

  REPL_DATABASE_IS_TARGET_OF_REPLICATION(40003, "Cannot dump database as it is a Target of replication."),
  REPL_INVALID_DB_OR_TABLE_PATTERN(40005,
                                     "Invalid pattern for the DB or table name in the replication policy. "
                                     + "It should be a valid regex enclosed within single or double quotes."),
  //if the error message is changed for REPL_EVENTS_MISSING_IN_METASTORE, then need modification in getNextNotification
  //method in HiveMetaStoreClient
  REPL_EVENTS_MISSING_IN_METASTORE(40006, "Notification events are missing in the meta store."),
  REPL_BOOTSTRAP_LOAD_PATH_NOT_VALID(40007, "Load path {0} not valid as target database is bootstrapped " +
    "from some other path : {1}.", true),
  REPL_INVALID_CONFIG_FOR_SERVICE(40008, "Invalid config error : {0} for {1} service.", true),
  REPL_INVALID_INTERNAL_CONFIG_FOR_SERVICE(40009, "Invalid internal config error : {0} for {1} service.", true),
  REPL_RETRY_EXHAUSTED(40010, "Retry exhausted for retryable error code {0}.", true),
  REPL_FAILED_WITH_NON_RECOVERABLE_ERROR(40011, "Replication failed with non recoverable error. Needs manual intervention"),
  REPL_INVALID_ARGUMENTS(40012, "Invalid arguments error : {0}.", true),
  REPL_INVALID_ALTER_TABLE(40013, "{0}Unable to alter table{1}", true),
  REPL_PERMISSION_DENIED(40014, "{0}org.apache.hadoop.security.AccessControlException{1}", true),
  REPL_DISTCP_SNAPSHOT_EXCEPTION(40015, "SNAPSHOT_ERROR", true),
  RANGER_AUTHORIZATION_FAILED(40016, "Authorization Failure while communicating to Ranger admin", true),
  RANGER_AUTHENTICATION_FAILED(40017, "Authentication Failure while communicating to Ranger admin", true),
  REPL_INCOMPATIBLE_EXCEPTION(40018, "Cannot load into database {0} as it is replication incompatible.", true),
  REPL_FAILOVER_TARGET_MODIFIED(40019,"Database event id changed post table diff generation.")
  ;

  private int errorCode;
  private String mesg;
  private String sqlState;
  private MessageFormat format;

  private static final char SPACE = ' ';
  private static final Pattern ERROR_MESSAGE_PATTERN = Pattern.compile(".*Line [0-9]+:[0-9]+ (.*)");
  private static final Pattern ERROR_CODE_PATTERN =
    Pattern.compile("HiveException:\\s+\\[Error ([0-9]+)\\]: (.*)");
  private static Map<String, ErrorMsg> mesgToErrorMsgMap = new HashMap<String, ErrorMsg>();
  private static Map<Pattern, ErrorMsg> formatToErrorMsgMap = new HashMap<Pattern, ErrorMsg>();
  private static int minMesgLength = -1;

  static {
    for (ErrorMsg errorMsg : values()) {
      if (errorMsg.format != null) {
        String pattern = errorMsg.mesg.replaceAll("\\{[0-9]+\\}", ".*");
        formatToErrorMsgMap.put(Pattern.compile("^" + pattern + "$", Pattern.DOTALL), errorMsg);
      } else {
        mesgToErrorMsgMap.put(errorMsg.getMsg().trim(), errorMsg);
        int length = errorMsg.getMsg().trim().length();
        if (minMesgLength == -1 || length < minMesgLength) {
          minMesgLength = length;
        }
      }
    }
  }

  /**
   * Given a remote runtime exception, returns the ErrorMsg object associated with it.
   * @param e An exception
   * @return ErrorMsg
   */
  public static ErrorMsg getErrorMsg(Exception e) {
    if (e instanceof AccessControlException) {
      return ACCESS_DENIED;
    }
    if (e instanceof NSQuotaExceededException) {
      return QUOTA_EXCEEDED;
    }
    if (e instanceof DSQuotaExceededException) {
      return QUOTA_EXCEEDED;
    }
    if (e instanceof UnresolvedPathException) {
      return UNRESOLVED_PATH;
    }
    if (e instanceof FileNotFoundException) {
      return FILE_NOT_FOUND;
    }
    return UNRESOLVED_RT_EXCEPTION;
  }

  /**
   * Given an error message string, returns the ErrorMsg object associated with it.
   * @param mesg An error message string
   * @return ErrorMsg
   */
  public static ErrorMsg getErrorMsg(String mesg) {
    if (mesg == null) {
      return GENERIC_ERROR;
    }

    // first see if there is a direct match
    ErrorMsg errorMsg = mesgToErrorMsgMap.get(mesg);
    if (errorMsg != null) {
      return errorMsg;
    }

    for (Map.Entry<Pattern, ErrorMsg> entry : formatToErrorMsgMap.entrySet()) {
      if (entry.getKey().matcher(mesg).matches()) {
        return entry.getValue();
      }
    }

    // if not see if the mesg follows type of format, which is typically the
    // case:
    // line 1:14 Table not found table_name
    String truncatedMesg = mesg.trim();
    Matcher match = ERROR_MESSAGE_PATTERN.matcher(mesg);
    if (match.matches()) {
      truncatedMesg = match.group(1);
    }

    // appends might exist after the root message, so strip tokens off until we
    // match
    while (truncatedMesg.length() > minMesgLength) {
      errorMsg = mesgToErrorMsgMap.get(truncatedMesg.trim());
      if (errorMsg != null) {
        return errorMsg;
      }

      int lastSpace = truncatedMesg.lastIndexOf(SPACE);
      if (lastSpace == -1) {
        break;
      }

      // hack off the last word and try again
      truncatedMesg = truncatedMesg.substring(0, lastSpace).trim();
    }

    return GENERIC_ERROR;
  }

  /**
   * Given an error code, returns the ErrorMsg object associated with it.
   * @param errorCode An error code
   * @return ErrorMsg
   */
  public static ErrorMsg getErrorMsg(int errorCode) {
    for (ErrorMsg errorMsg : values()) {
      if (errorMsg.getErrorCode() == errorCode) {
        return errorMsg;
      }
    }
    return null;
  }

  /**
   * For a given error message string, searches for a <code>ErrorMsg</code> enum
   * that appears to be a match. If a match is found, returns the
   * <code>SQLState</code> associated with the <code>ErrorMsg</code>. If a match
   * is not found or <code>ErrorMsg</code> has no <code>SQLState</code>, returns
   * the <code>SQLState</code> bound to the <code>GENERIC_ERROR</code>
   * <code>ErrorMsg</code>.
   *
   * @param mesg
   *          An error message string
   * @return SQLState
   */
  public static String findSQLState(String mesg) {
    ErrorMsg error = getErrorMsg(mesg);
    return error.getSQLState();
  }

  private ErrorMsg(int errorCode, String mesg) {
    this(errorCode, mesg, "42000", false);
  }

  private ErrorMsg(int errorCode, String mesg, boolean format) {
    // 42000 is the generic SQLState for syntax error.
    this(errorCode, mesg, "42000", format);
  }

  private ErrorMsg(int errorCode, String mesg, String sqlState) {
    this(errorCode, mesg, sqlState, false);
  }

  private ErrorMsg(int errorCode, String mesg, String sqlState, boolean format) {
    this.errorCode = errorCode;
    this.mesg = mesg;
    this.sqlState = sqlState;
    this.format = format ? new MessageFormat(mesg) : null;
  }

  public String getMsg(String reason) {
    return mesg + " " + reason;
  }

  public String format(String reason) {
    return format(new String[]{reason});
  }
  /**
   * If the message is parametrized, this will fill the parameters with supplied
   * {@code reasons}, otherwise {@code reasons} are appended at the end of the
   * message.
   */
  public String format(String... reasons) {
    /* Not all messages are parametrized even those that should have been, e.g {@link #INVALID_TABLE}.
     INVALID_TABLE is usually used with {@link #getMsg(String)}.
     This method can also be used with INVALID_TABLE and the like and will match getMsg(String) behavior.

     Another example: {@link #INVALID_PARTITION}.  Ideally you want the message to have 2 parameters one for
     partition name one for table name.  Since this is already defined w/o any parameters, one can still call
     {@code INVALID_PARTITION.format("<partName> <table Name>"}.  This way the message text will be slightly
     different but at least the errorCode will match.  Note this, should not be abused by adding anything other
     than what should have been parameter names to keep msg text standardized.
     */
    if(reasons == null || reasons.length == 0) {
      return getMsg();
    }
    if(format != null) {
      return format.format(reasons);
    }
    if(reasons.length > 1) {
      StringBuilder sb = new StringBuilder();
      for(String re : reasons) {
        if(re != null) {
          if(sb.length() > 0) {
            sb.append(" ");
          }
          sb.append(re);
        }
      }
      return getMsg(sb.toString());
    }
    return getMsg(reasons[0]);
  }

  public String getErrorCodedMsg() {
    return "[Error " + errorCode + "]: " + mesg;
  }

  public String getErrorCodedMsg(String... reasons) {
    return "[Error " + errorCode + "]: " + format(reasons);
  }

  public static Pattern getErrorCodePattern() {
    return ERROR_CODE_PATTERN;
  }

  public String getMsg() {
    return mesg;
  }

  public String getSQLState() {
    return sqlState;
  }

  public int getErrorCode() {
    return errorCode;
  }
}<|MERGE_RESOLUTION|>--- conflicted
+++ resolved
@@ -485,10 +485,6 @@
   CBO_IS_REQUIRED(10433,
           "The following functionality requires CBO (" + HiveConf.ConfVars.HIVE_CBO_ENABLED.varname + "): {0}", true),
   CTLF_UNSUPPORTED_FORMAT(10434, "CREATE TABLE LIKE FILE is not supported by the ''{0}'' file format", true),
-<<<<<<< HEAD
-  CATALOG_ALREADY_EXISTS(10435, "Catalog {0} already exists", true),
-  CATALOG_NOT_EXISTS(10436, "Catalog {0} does not exists:", true),
-=======
   NON_NATIVE_ACID_UPDATE(10435, "Update and Merge to a non-native ACID table in \"merge-on-read\" mode is only supported when \"" +
           HiveConf.ConfVars.SPLIT_UPDATE.varname + "\"=\"true\""),
   READ_ONLY_DATABASE(10436, "Database {0} is read-only", true),
@@ -497,7 +493,8 @@
   ICEBERG_COMPACTION_WITH_PART_SPEC_AND_FILTER_NOT_SUPPORTED(10441, "Compaction command with both partition spec and filter is not supported on Iceberg table {0}.{1}", true),
   COMPACTION_THREAD_INITIALIZATION(10442, "Compaction thread failed during initialization", false),
   ALTER_TABLE_COMPACTION_NON_PARTITIONED_COLUMN_NOT_ALLOWED(10443, "Filter expression can contain only partition columns."),
->>>>>>> 20d26ad2
+  CATALOG_ALREADY_EXISTS(10444, "Catalog {0} already exists", true),
+  CATALOG_NOT_EXISTS(10445, "Catalog {0} does not exists:", true),
 
   //========================== 20000 range starts here ========================//
 
