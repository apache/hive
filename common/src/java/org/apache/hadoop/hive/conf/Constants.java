--- conflicted
+++ resolved
@@ -48,19 +48,18 @@
   public static final String DRUID_SEGMENT_VERSION = "druid.segment.version";
   public static final String DRUID_JOB_WORKING_DIRECTORY = "druid.job.workingDirectory";
 
-<<<<<<< HEAD
-  public static final String HIVE_JDBC_QUERY = "hive.sql.generated.query";
-  public static final String JDBC_QUERY = "hive.sql.query";
-  public static final String JDBC_HIVE_STORAGE_HANDLER_ID =
-      "org.apache.hive.storage.jdbc.JdbcStorageHandler";
-=======
+
   public static final String KAFKA_TOPIC = "kafka.topic";
   public static final String KAFKA_BOOTSTRAP_SERVERS = "kafka.bootstrap.servers";
 
   public static final String DRUID_KAFKA_INGESTION_PROPERTY_PREFIX = "druid.kafka.ingestion.";
   /* Kafka Ingestion state - valid values - START/STOP/RESET */
   public static final String DRUID_KAFKA_INGESTION = "druid.kafka.ingestion";
->>>>>>> 7c1f0100
+
+  public static final String HIVE_JDBC_QUERY = "hive.sql.generated.query";
+  public static final String JDBC_QUERY = "hive.sql.query";
+  public static final String JDBC_HIVE_STORAGE_HANDLER_ID =
+      "org.apache.hive.storage.jdbc.JdbcStorageHandler";
 
   public static final String HIVE_SERVER2_JOB_CREDSTORE_PASSWORD_ENVVAR = "HIVE_JOB_CREDSTORE_PASSWORD";
   public static final String HADOOP_CREDENTIAL_PASSWORD_ENVVAR = "HADOOP_CREDSTORE_PASSWORD";
