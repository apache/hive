--- conflicted
+++ resolved
@@ -5581,12 +5581,8 @@
             "hive.zookeeper.ssl.truststore.location," +
             "hive.zookeeper.ssl.truststore.password," +
             "hive.zookeeper.ssl.truststore.type," +
-<<<<<<< HEAD
-            "hive.iceberg.allow.datafiles.in.table.location.only",
-=======
             "hive.iceberg.allow.datafiles.in.table.location.only," +
             "hive.rewrite.data.policy",
->>>>>>> 92a4b29a
         "Comma separated list of configuration options which are immutable at runtime"),
     HIVE_CONF_HIDDEN_LIST("hive.conf.hidden.list",
         METASTOREPWD.varname + "," + HIVE_SERVER2_SSL_KEYSTORE_PASSWORD.varname
