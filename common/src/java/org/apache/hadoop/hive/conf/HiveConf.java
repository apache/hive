/*
 * Licensed to the Apache Software Foundation (ASF) under one
 * or more contributor license agreements.  See the NOTICE file
 * distributed with this work for additional information
 * regarding copyright ownership.  The ASF licenses this file
 * to you under the Apache License, Version 2.0 (the
 * "License"); you may not use this file except in compliance
 * with the License.  You may obtain a copy of the License at
 *
 *     http://www.apache.org/licenses/LICENSE-2.0
 *
 * Unless required by applicable law or agreed to in writing, software
 * distributed under the License is distributed on an "AS IS" BASIS,
 * WITHOUT WARRANTIES OR CONDITIONS OF ANY KIND, either express or implied.
 * See the License for the specific language governing permissions and
 * limitations under the License.
 */

package org.apache.hadoop.hive.conf;

import com.google.common.base.Joiner;
import com.google.common.collect.ImmutableSet;
import com.google.common.collect.Iterables;

import org.apache.commons.lang3.StringUtils;
import org.apache.hadoop.conf.Configuration;
import org.apache.hadoop.hive.common.FileUtils;
import org.apache.hadoop.hive.common.ZooKeeperHiveHelper;
import org.apache.hadoop.hive.common.classification.InterfaceAudience;
import org.apache.hadoop.hive.common.classification.InterfaceAudience.LimitedPrivate;
import org.apache.hadoop.hive.common.type.TimestampTZUtil;
import org.apache.hadoop.hive.conf.Validator.PatternSet;
import org.apache.hadoop.hive.conf.Validator.RangeValidator;
import org.apache.hadoop.hive.conf.Validator.RatioValidator;
import org.apache.hadoop.hive.conf.Validator.SizeValidator;
import org.apache.hadoop.hive.conf.Validator.StringSet;
import org.apache.hadoop.hive.conf.Validator.TimeValidator;
import org.apache.hadoop.hive.conf.Validator.WritableDirectoryValidator;
import org.apache.hadoop.hive.shims.ShimLoader;
import org.apache.hadoop.hive.shims.Utils;
import org.apache.hadoop.mapred.JobConf;
import org.apache.hadoop.mapreduce.lib.input.CombineFileInputFormat;
import org.apache.hadoop.mapreduce.lib.input.FileInputFormat;
import org.apache.hadoop.security.UserGroupInformation;
import org.apache.hive.common.HiveCompat;
import org.apache.hive.common.util.SuppressFBWarnings;
import org.slf4j.Logger;
import org.slf4j.LoggerFactory;

import javax.security.auth.login.LoginException;

import java.io.ByteArrayOutputStream;
import java.io.File;
import java.io.IOException;
import java.io.InputStream;
import java.io.PrintStream;
import java.io.UnsupportedEncodingException;
import java.net.URI;
import java.net.URL;
import java.net.URLDecoder;
import java.net.URLEncoder;
import java.nio.charset.StandardCharsets;
import java.time.ZoneId;
import java.util.ArrayList;
import java.util.Collections;
import java.util.EnumSet;
import java.util.HashMap;
import java.util.HashSet;
import java.util.Iterator;
import java.util.LinkedHashSet;
import java.util.List;
import java.util.Map;
import java.util.Map.Entry;
import java.util.Properties;
import java.util.Set;
import java.util.concurrent.TimeUnit;
import java.util.regex.Matcher;
import java.util.regex.Pattern;

/**
 * Hive Configuration.
 */
public class HiveConf extends Configuration {
  protected String hiveJar;
  protected Properties origProp;
  protected String auxJars;
  private static final Logger LOG = LoggerFactory.getLogger(HiveConf.class);
  private static boolean loadMetastoreConfig = false;
  private static boolean loadHiveServer2Config = false;
  private static URL hiveDefaultURL = null;
  private static URL hiveSiteURL = null;
  private static URL hivemetastoreSiteUrl = null;
  private static URL hiveServer2SiteUrl = null;

  private static byte[] confVarByteArray = null;

  private static final Map<String, ConfVars> vars = new HashMap<String, ConfVars>();
  private static final Map<String, ConfVars> metaConfs = new HashMap<String, ConfVars>();
  private final List<String> restrictList = new ArrayList<String>();
  private final Set<String> hiddenSet = new HashSet<String>();
  private final List<String> rscList = new ArrayList<>();

  private Pattern modWhiteListPattern = null;
  private static final int LOG_PREFIX_LENGTH = 64;

  public enum ResultFileFormat {
    INVALID_FORMAT {
      @Override
        public String toString() {
          return "invalid result file format";
        }
    },
    TEXTFILE {
      @Override
        public String toString() {
          return "TextFile";
        }
    },
    SEQUENCEFILE {
      @Override
        public String toString() {
          return "SequenceFile";
        }
    },
    RCFILE {
      @Override
        public String toString() {
          return "RCfile";
        }
    },
    LLAP {
      @Override
        public String toString() {
          return "Llap";
        }
    };

    public static ResultFileFormat getInvalid() {
      return INVALID_FORMAT;
    }

    public static EnumSet<ResultFileFormat> getValidSet() {
      return EnumSet.complementOf(EnumSet.of(getInvalid()));
    }

    public static ResultFileFormat from(String value) {
      try {
        return valueOf(value.toUpperCase());
      } catch (Exception e) {
        return getInvalid();
      }
    }
  }

  public ResultFileFormat getResultFileFormat() {
    return ResultFileFormat.from(this.getVar(ConfVars.HIVEQUERYRESULTFILEFORMAT));
  }

  public interface EncoderDecoder<K, V> {
    V encode(K key);
    K decode(V value);
  }

  public static class URLEncoderDecoder implements EncoderDecoder<String, String> {
    @Override
    public String encode(String key) {
      try {
        return URLEncoder.encode(key, StandardCharsets.UTF_8.name());
      } catch (UnsupportedEncodingException e) {
        return key;
      }
    }

    @Override
    public String decode(String value) {
      try {
        return URLDecoder.decode(value, StandardCharsets.UTF_8.name());
      } catch (UnsupportedEncodingException e) {
        return value;
      }
    }
  }
  public static class EncoderDecoderFactory {
    public static final URLEncoderDecoder URL_ENCODER_DECODER = new URLEncoderDecoder();
  }

  static {
    ClassLoader classLoader = Thread.currentThread().getContextClassLoader();
    if (classLoader == null) {
      classLoader = HiveConf.class.getClassLoader();
    }

    hiveDefaultURL = classLoader.getResource("hive-default.xml");

    // Look for hive-site.xml on the CLASSPATH and log its location if found.
    hiveSiteURL = findConfigFile(classLoader, "hive-site.xml", true);
    hivemetastoreSiteUrl = findConfigFile(classLoader, "hivemetastore-site.xml", false);
    hiveServer2SiteUrl = findConfigFile(classLoader, "hiveserver2-site.xml", false);

    for (ConfVars confVar : ConfVars.values()) {
      vars.put(confVar.varname, confVar);
    }

    Set<String> llapDaemonConfVarsSetLocal = new LinkedHashSet<>();
    populateLlapDaemonVarsSet(llapDaemonConfVarsSetLocal);
    llapDaemonVarsSet = Collections.unmodifiableSet(llapDaemonConfVarsSetLocal);
  }

  private static URL findConfigFile(ClassLoader classLoader, String name, boolean doLog) {
    URL result = classLoader.getResource(name);
    if (result == null) {
      String confPath = System.getenv("HIVE_CONF_DIR");
      result = checkConfigFile(new File(confPath, name));
      if (result == null) {
        String homePath = System.getenv("HIVE_HOME");
        String nameInConf = "conf" + File.separator + name;
        result = checkConfigFile(new File(homePath, nameInConf));
        if (result == null) {
          try {
            // Handle both file:// and jar:<url>!{entry} in the case of shaded hive libs
            URL sourceUrl = HiveConf.class.getProtectionDomain().getCodeSource().getLocation();
            URI jarUri = sourceUrl.getProtocol().equalsIgnoreCase("jar") ? new URI(sourceUrl.getPath()) : sourceUrl.toURI();
            // From the jar file, the parent is /lib folder
            File parent = new File(jarUri).getParentFile();
            if (parent != null) {
              result = checkConfigFile(new File(parent.getParentFile(), nameInConf));
            }
          } catch (Throwable e) {
            LOG.info("Cannot get jar URI", e);
            System.err.println("Cannot get jar URI: " + e.getMessage());
          }
        }
      }
    }
    if (doLog)  {
      LOG.info("Found configuration file {}", result);
    }
    return result;
  }

  private static URL checkConfigFile(File f) {
    try {
      return (f.exists() && f.isFile()) ? f.toURI().toURL() : null;
    } catch (Throwable e) {
      LOG.info("Error looking for config {}", f, e);
      System.err.println("Error looking for config " + f + ": " + e.getMessage());
      return null;
    }
  }




  @InterfaceAudience.Private
  public static final String PREFIX_LLAP = "llap.";
  @InterfaceAudience.Private
  public static final String PREFIX_HIVE_LLAP = "hive.llap.";

  /**
   * Metastore related options that the db is initialized against. When a conf
   * var in this is list is changed, the metastore instance for the CLI will
   * be recreated so that the change will take effect.
   */
  public static final HiveConf.ConfVars[] metaVars = {
      HiveConf.ConfVars.METASTOREWAREHOUSE,
      HiveConf.ConfVars.REPLDIR,
      HiveConf.ConfVars.METASTOREURIS,
      HiveConf.ConfVars.METASTORESELECTION,
      HiveConf.ConfVars.METASTORE_SERVER_PORT,
      HiveConf.ConfVars.METASTORETHRIFTCONNECTIONRETRIES,
      HiveConf.ConfVars.METASTORETHRIFTFAILURERETRIES,
      HiveConf.ConfVars.METASTORE_CLIENT_CONNECT_RETRY_DELAY,
      HiveConf.ConfVars.METASTORE_CLIENT_SOCKET_TIMEOUT,
      HiveConf.ConfVars.METASTORE_CLIENT_SOCKET_LIFETIME,
      HiveConf.ConfVars.METASTOREPWD,
      HiveConf.ConfVars.METASTORECONNECTURLHOOK,
      HiveConf.ConfVars.METASTORECONNECTURLKEY,
      HiveConf.ConfVars.METASTORESERVERMINTHREADS,
      HiveConf.ConfVars.METASTORESERVERMAXTHREADS,
      HiveConf.ConfVars.METASTORE_TCP_KEEP_ALIVE,
      HiveConf.ConfVars.METASTORE_INT_ORIGINAL,
      HiveConf.ConfVars.METASTORE_INT_ARCHIVED,
      HiveConf.ConfVars.METASTORE_INT_EXTRACTED,
      HiveConf.ConfVars.METASTORE_KERBEROS_KEYTAB_FILE,
      HiveConf.ConfVars.METASTORE_KERBEROS_PRINCIPAL,
      HiveConf.ConfVars.METASTORE_USE_THRIFT_SASL,
      HiveConf.ConfVars.METASTORE_TOKEN_SIGNATURE,
      HiveConf.ConfVars.METASTORE_CACHE_PINOBJTYPES,
      HiveConf.ConfVars.METASTORE_CONNECTION_POOLING_TYPE,
      HiveConf.ConfVars.METASTORE_VALIDATE_TABLES,
      HiveConf.ConfVars.METASTORE_DATANUCLEUS_INIT_COL_INFO,
      HiveConf.ConfVars.METASTORE_VALIDATE_COLUMNS,
      HiveConf.ConfVars.METASTORE_VALIDATE_CONSTRAINTS,
      HiveConf.ConfVars.METASTORE_STORE_MANAGER_TYPE,
      HiveConf.ConfVars.METASTORE_AUTO_CREATE_ALL,
      HiveConf.ConfVars.METASTORE_TRANSACTION_ISOLATION,
      HiveConf.ConfVars.METASTORE_CACHE_LEVEL2,
      HiveConf.ConfVars.METASTORE_CACHE_LEVEL2_TYPE,
      HiveConf.ConfVars.METASTORE_IDENTIFIER_FACTORY,
      HiveConf.ConfVars.METASTORE_PLUGIN_REGISTRY_BUNDLE_CHECK,
      HiveConf.ConfVars.METASTORE_AUTHORIZATION_STORAGE_AUTH_CHECKS,
      HiveConf.ConfVars.METASTORE_BATCH_RETRIEVE_MAX,
      HiveConf.ConfVars.METASTORE_EVENT_LISTENERS,
      HiveConf.ConfVars.METASTORE_TRANSACTIONAL_EVENT_LISTENERS,
      HiveConf.ConfVars.METASTORE_EVENT_CLEAN_FREQ,
      HiveConf.ConfVars.METASTORE_EVENT_EXPIRY_DURATION,
      HiveConf.ConfVars.METASTORE_EVENT_MESSAGE_FACTORY,
      HiveConf.ConfVars.METASTORE_FILTER_HOOK,
      HiveConf.ConfVars.METASTORE_RAW_STORE_IMPL,
      HiveConf.ConfVars.METASTORE_END_FUNCTION_LISTENERS,
      HiveConf.ConfVars.METASTORE_PART_INHERIT_TBL_PROPS,
      HiveConf.ConfVars.METASTORE_BATCH_RETRIEVE_OBJECTS_MAX,
      HiveConf.ConfVars.METASTORE_INIT_HOOKS,
      HiveConf.ConfVars.METASTORE_PRE_EVENT_LISTENERS,
      HiveConf.ConfVars.HMSHANDLERATTEMPTS,
      HiveConf.ConfVars.HMSHANDLERINTERVAL,
      HiveConf.ConfVars.HMSHANDLERFORCERELOADCONF,
      HiveConf.ConfVars.METASTORE_PARTITION_NAME_WHITELIST_PATTERN,
      HiveConf.ConfVars.METASTORE_ORM_RETRIEVE_MAPNULLS_AS_EMPTY_STRINGS,
      HiveConf.ConfVars.METASTORE_DISALLOW_INCOMPATIBLE_COL_TYPE_CHANGES,
      HiveConf.ConfVars.USERS_IN_ADMIN_ROLE,
      HiveConf.ConfVars.HIVE_AUTHORIZATION_MANAGER,
      HiveConf.ConfVars.HIVE_TXN_MANAGER,
      HiveConf.ConfVars.HIVE_TXN_TIMEOUT,
      HiveConf.ConfVars.HIVE_TXN_OPERATIONAL_PROPERTIES,
      HiveConf.ConfVars.HIVE_TXN_HEARTBEAT_THREADPOOL_SIZE,
      HiveConf.ConfVars.HIVE_TXN_MAX_OPEN_BATCH,
      HiveConf.ConfVars.HIVE_TXN_RETRYABLE_SQLEX_REGEX,
      HiveConf.ConfVars.HIVE_METASTORE_STATS_NDV_TUNER,
      HiveConf.ConfVars.HIVE_METASTORE_STATS_NDV_DENSITY_FUNCTION,
      HiveConf.ConfVars.METASTORE_AGGREGATE_STATS_CACHE_ENABLED,
      HiveConf.ConfVars.METASTORE_AGGREGATE_STATS_CACHE_SIZE,
      HiveConf.ConfVars.METASTORE_AGGREGATE_STATS_CACHE_MAX_PARTITIONS,
      HiveConf.ConfVars.METASTORE_AGGREGATE_STATS_CACHE_FPP,
      HiveConf.ConfVars.METASTORE_AGGREGATE_STATS_CACHE_MAX_VARIANCE,
      HiveConf.ConfVars.METASTORE_AGGREGATE_STATS_CACHE_TTL,
      HiveConf.ConfVars.METASTORE_AGGREGATE_STATS_CACHE_MAX_WRITER_WAIT,
      HiveConf.ConfVars.METASTORE_AGGREGATE_STATS_CACHE_MAX_READER_WAIT,
      HiveConf.ConfVars.METASTORE_AGGREGATE_STATS_CACHE_MAX_FULL,
      HiveConf.ConfVars.METASTORE_AGGREGATE_STATS_CACHE_CLEAN_UNTIL,
      HiveConf.ConfVars.METASTORE_FASTPATH,
      HiveConf.ConfVars.METASTORE_HBASE_FILE_METADATA_THREADS,
      HiveConf.ConfVars.METASTORE_WM_DEFAULT_POOL_SIZE
      };

  /**
   * User configurable Metastore vars
   */
  static final HiveConf.ConfVars[] metaConfVars = {
      HiveConf.ConfVars.METASTORE_TRY_DIRECT_SQL,
      HiveConf.ConfVars.METASTORE_TRY_DIRECT_SQL_DDL,
      HiveConf.ConfVars.METASTORE_CLIENT_SOCKET_TIMEOUT,
      HiveConf.ConfVars.METASTORE_PARTITION_NAME_WHITELIST_PATTERN,
      HiveConf.ConfVars.METASTORE_CAPABILITY_CHECK,
      HiveConf.ConfVars.METASTORE_DISALLOW_INCOMPATIBLE_COL_TYPE_CHANGES
  };

  static {
    for (ConfVars confVar : metaConfVars) {
      metaConfs.put(confVar.varname, confVar);
    }
  }

  public static final String HIVE_LLAP_DAEMON_SERVICE_PRINCIPAL_NAME = "hive.llap.daemon.service.principal";
  public static final String HIVE_SERVER2_AUTHENTICATION_LDAP_USERMEMBERSHIPKEY_NAME =
      "hive.server2.authentication.ldap.userMembershipKey";

  /**
   * dbVars are the parameters can be set per database. If these
   * parameters are set as a database property, when switching to that
   * database, the HiveConf variable will be changed. The change of these
   * parameters will effectively change the DFS and MapReduce clusters
   * for different databases.
   */
  public static final HiveConf.ConfVars[] dbVars = {
    HiveConf.ConfVars.HADOOPBIN,
    HiveConf.ConfVars.METASTOREWAREHOUSE,
    HiveConf.ConfVars.SCRATCHDIR
  };

  /**
   * encoded parameter values are ;-) encoded.  Use decoder to get ;-) decoded string
   */
  static final HiveConf.ConfVars[] ENCODED_CONF = {
      ConfVars.HIVEQUERYSTRING
  };

  /**
   * Variables used by LLAP daemons.
   * TODO: Eventually auto-populate this based on prefixes. The conf variables
   * will need to be renamed for this.
   */
  private static final Set<String> llapDaemonVarsSet;

  private static void populateLlapDaemonVarsSet(Set<String> llapDaemonVarsSetLocal) {
    llapDaemonVarsSetLocal.add(ConfVars.LLAP_IO_ENABLED.varname);
    llapDaemonVarsSetLocal.add(ConfVars.LLAP_IO_MEMORY_MODE.varname);
    llapDaemonVarsSetLocal.add(ConfVars.LLAP_ALLOCATOR_MIN_ALLOC.varname);
    llapDaemonVarsSetLocal.add(ConfVars.LLAP_ALLOCATOR_MAX_ALLOC.varname);
    llapDaemonVarsSetLocal.add(ConfVars.LLAP_ALLOCATOR_ARENA_COUNT.varname);
    llapDaemonVarsSetLocal.add(ConfVars.LLAP_IO_MEMORY_MAX_SIZE.varname);
    llapDaemonVarsSetLocal.add(ConfVars.LLAP_ALLOCATOR_DIRECT.varname);
    llapDaemonVarsSetLocal.add(ConfVars.LLAP_USE_LRFU.varname);
    llapDaemonVarsSetLocal.add(ConfVars.LLAP_LRFU_LAMBDA.varname);
    llapDaemonVarsSetLocal.add(ConfVars.LLAP_LRFU_BP_WRAPPER_SIZE.varname);
    llapDaemonVarsSetLocal.add(ConfVars.LLAP_CACHE_ALLOW_SYNTHETIC_FILEID.varname);
    llapDaemonVarsSetLocal.add(ConfVars.LLAP_IO_USE_FILEID_PATH.varname);
    llapDaemonVarsSetLocal.add(ConfVars.LLAP_IO_DECODING_METRICS_PERCENTILE_INTERVALS.varname);
    llapDaemonVarsSetLocal.add(ConfVars.LLAP_ORC_ENABLE_TIME_COUNTERS.varname);
    llapDaemonVarsSetLocal.add(ConfVars.LLAP_IO_THREADPOOL_SIZE.varname);
    llapDaemonVarsSetLocal.add(ConfVars.LLAP_KERBEROS_PRINCIPAL.varname);
    llapDaemonVarsSetLocal.add(ConfVars.LLAP_KERBEROS_KEYTAB_FILE.varname);
    llapDaemonVarsSetLocal.add(ConfVars.LLAP_ZKSM_ZK_CONNECTION_STRING.varname);
    llapDaemonVarsSetLocal.add(ConfVars.LLAP_SECURITY_ACL.varname);
    llapDaemonVarsSetLocal.add(ConfVars.LLAP_MANAGEMENT_ACL.varname);
    llapDaemonVarsSetLocal.add(ConfVars.LLAP_SECURITY_ACL_DENY.varname);
    llapDaemonVarsSetLocal.add(ConfVars.LLAP_MANAGEMENT_ACL_DENY.varname);
    llapDaemonVarsSetLocal.add(ConfVars.LLAP_DELEGATION_TOKEN_LIFETIME.varname);
    llapDaemonVarsSetLocal.add(ConfVars.LLAP_MANAGEMENT_RPC_PORT.varname);
    llapDaemonVarsSetLocal.add(ConfVars.LLAP_WEB_AUTO_AUTH.varname);
    llapDaemonVarsSetLocal.add(ConfVars.LLAP_DAEMON_RPC_NUM_HANDLERS.varname);
    llapDaemonVarsSetLocal.add(ConfVars.LLAP_DAEMON_WORK_DIRS.varname);
    llapDaemonVarsSetLocal.add(ConfVars.LLAP_DAEMON_YARN_SHUFFLE_PORT.varname);
    llapDaemonVarsSetLocal.add(ConfVars.LLAP_DAEMON_YARN_CONTAINER_MB.varname);
    llapDaemonVarsSetLocal.add(ConfVars.LLAP_DAEMON_SHUFFLE_DIR_WATCHER_ENABLED.varname);
    llapDaemonVarsSetLocal.add(ConfVars.LLAP_DAEMON_AM_LIVENESS_HEARTBEAT_INTERVAL_MS.varname);
    llapDaemonVarsSetLocal.add(ConfVars.LLAP_DAEMON_AM_LIVENESS_CONNECTION_TIMEOUT_MS.varname);
    llapDaemonVarsSetLocal.add(ConfVars.LLAP_DAEMON_AM_LIVENESS_CONNECTION_SLEEP_BETWEEN_RETRIES_MS.varname);
    llapDaemonVarsSetLocal.add(ConfVars.LLAP_DAEMON_NUM_EXECUTORS.varname);
    llapDaemonVarsSetLocal.add(ConfVars.LLAP_DAEMON_RPC_PORT.varname);
    llapDaemonVarsSetLocal.add(ConfVars.LLAP_DAEMON_MEMORY_PER_INSTANCE_MB.varname);
    llapDaemonVarsSetLocal.add(ConfVars.LLAP_DAEMON_XMX_HEADROOM.varname);
    llapDaemonVarsSetLocal.add(ConfVars.LLAP_DAEMON_VCPUS_PER_INSTANCE.varname);
    llapDaemonVarsSetLocal.add(ConfVars.LLAP_DAEMON_NUM_FILE_CLEANER_THREADS.varname);
    llapDaemonVarsSetLocal.add(ConfVars.LLAP_FILE_CLEANUP_DELAY_SECONDS.varname);
    llapDaemonVarsSetLocal.add(ConfVars.LLAP_DAEMON_SERVICE_HOSTS.varname);
    llapDaemonVarsSetLocal.add(ConfVars.LLAP_DAEMON_SERVICE_REFRESH_INTERVAL.varname);
    llapDaemonVarsSetLocal.add(ConfVars.LLAP_ALLOW_PERMANENT_FNS.varname);
    llapDaemonVarsSetLocal.add(ConfVars.LLAP_DAEMON_DOWNLOAD_PERMANENT_FNS.varname);
    llapDaemonVarsSetLocal.add(ConfVars.LLAP_DAEMON_TASK_SCHEDULER_WAIT_QUEUE_SIZE.varname);
    llapDaemonVarsSetLocal.add(ConfVars.LLAP_DAEMON_WAIT_QUEUE_COMPARATOR_CLASS_NAME.varname);
    llapDaemonVarsSetLocal.add(ConfVars.LLAP_DAEMON_TASK_SCHEDULER_ENABLE_PREEMPTION.varname);
    llapDaemonVarsSetLocal.add(ConfVars.LLAP_DAEMON_TASK_PREEMPTION_METRICS_INTERVALS.varname);
    llapDaemonVarsSetLocal.add(ConfVars.LLAP_DAEMON_WEB_PORT.varname);
    llapDaemonVarsSetLocal.add(ConfVars.LLAP_DAEMON_WEB_SSL.varname);
    llapDaemonVarsSetLocal.add(ConfVars.LLAP_DAEMON_CONTAINER_ID.varname);
    llapDaemonVarsSetLocal.add(ConfVars.LLAP_VALIDATE_ACLS.varname);
    llapDaemonVarsSetLocal.add(ConfVars.LLAP_DAEMON_LOGGER.varname);
    llapDaemonVarsSetLocal.add(ConfVars.LLAP_DAEMON_AM_USE_FQDN.varname);
    llapDaemonVarsSetLocal.add(ConfVars.LLAP_OUTPUT_FORMAT_ARROW.varname);
    llapDaemonVarsSetLocal.add(ConfVars.LLAP_IO_PATH_CACHE_SIZE.varname);
  }

  /**
   * Get a set containing configuration parameter names used by LLAP Server instances
   * @return an unmodifiable set containing llap ConfVars
   */
  public static final Set<String> getLlapDaemonConfVars() {
    return llapDaemonVarsSet;
  }


  /**
   * ConfVars.
   *
   * These are the default configuration properties for Hive. Each HiveConf
   * object is initialized as follows:
   *
   * 1) Hadoop configuration properties are applied.
   * 2) ConfVar properties with non-null values are overlayed.
   * 3) hive-site.xml properties are overlayed.
   * 4) System Properties and Manual Overrides are overlayed.
   *
   * WARNING: think twice before adding any Hadoop configuration properties
   * with non-null values to this list as they will override any values defined
   * in the underlying Hadoop configuration.
   */
  public static enum ConfVars {
    MSC_CACHE_ENABLED("hive.metastore.client.cache.v2.enabled", true,
            "This property enables a Caffeine Cache for Metastore client"),
    MSC_CACHE_MAX_SIZE("hive.metastore.client.cache.v2.maxSize", "1Gb", new SizeValidator(),
            "Set the maximum size (number of bytes) of the metastore client cache (DEFAULT: 1GB). " +
                    "Only in effect when the cache is enabled"),
    MSC_CACHE_RECORD_STATS("hive.metastore.client.cache.v2.recordStats", false,
            "This property enables recording metastore client cache stats in DEBUG logs"),
    // QL execution stuff
    SCRIPTWRAPPER("hive.exec.script.wrapper", null, ""),
    PLAN("hive.exec.plan", "", ""),
    STAGINGDIR("hive.exec.stagingdir", ".hive-staging",
        "Directory name that will be created inside table locations in order to support HDFS encryption. " +
        "This is replaces ${hive.exec.scratchdir} for query results with the exception of read-only tables. " +
        "In all cases ${hive.exec.scratchdir} is still used for other temporary files, such as job plans."),
    SCRATCHDIR("hive.exec.scratchdir", "/tmp/hive",
        "HDFS root scratch dir for Hive jobs which gets created with write all (733) permission. " +
        "For each connecting user, an HDFS scratch dir: ${hive.exec.scratchdir}/<username> is created, " +
        "with ${hive.scratch.dir.permission}."),
    REPLDIR("hive.repl.rootdir","/user/${system:user.name}/repl/",
        "HDFS root dir for all replication dumps."),
    REPLCMENABLED("hive.repl.cm.enabled", false,
        "Turn on ChangeManager, so delete files will go to cmrootdir."),
    REPLCMDIR("hive.repl.cmrootdir","/user/${system:user.name}/cmroot/",
        "Root dir for ChangeManager, used for deleted files."),
    REPLCMRETIAN("hive.repl.cm.retain","10d",
        new TimeValidator(TimeUnit.DAYS),
        "Time to retain removed files in cmrootdir."),
    REPLCMENCRYPTEDDIR("hive.repl.cm.encryptionzone.rootdir", ".cmroot",
            "Root dir for ChangeManager if encryption zones are enabled, used for deleted files."),
    REPLCMFALLBACKNONENCRYPTEDDIR("hive.repl.cm.nonencryptionzone.rootdir",
            "",
            "Root dir for ChangeManager for non encrypted paths if hive.repl.cmrootdir is encrypted."),
    REPLCMINTERVAL("hive.repl.cm.interval","3600s",
        new TimeValidator(TimeUnit.SECONDS),
        "Interval for cmroot cleanup thread."),
    REPL_HA_DATAPATH_REPLACE_REMOTE_NAMESERVICE("hive.repl.ha.datapath.replace.remote.nameservice", false,
            "When HDFS is HA enabled and both source and target clusters are configured with same nameservice name," +
                    "enable this flag and provide a new unique logical name for representing the remote cluster " +
                    "nameservice using config " + "'hive.repl.ha.datapath.replace.remote.nameservice.name'."),
    REPL_HA_DATAPATH_REPLACE_REMOTE_NAMESERVICE_NAME("hive.repl.ha.datapath.replace.remote.nameservice.name", null,
            "When HDFS is HA enabled and both source and target clusters are configured with same nameservice name, " +
                    "use this config to provide a unique logical name for nameservice on the remote cluster (should " +
                    "be different from nameservice name on the local cluster)"),
    REPL_FUNCTIONS_ROOT_DIR("hive.repl.replica.functions.root.dir","/user/${system:user.name}/repl/functions/",
        "Root directory on the replica warehouse where the repl sub-system will store jars from the primary warehouse"),
    REPL_APPROX_MAX_LOAD_TASKS("hive.repl.approx.max.load.tasks", 10000,
        "Provide an approximation of the maximum number of tasks that should be executed before \n"
            + "dynamically generating the next set of tasks. The number is approximate as Hive \n"
            + "will stop at a slightly higher number, the reason being some events might lead to a \n"
            + "task increment that would cross the specified limit."),
    REPL_PARTITIONS_DUMP_PARALLELISM("hive.repl.partitions.dump.parallelism",100,
        "Number of threads that will be used to dump partition data information during repl dump."),
    REPL_RUN_DATA_COPY_TASKS_ON_TARGET("hive.repl.run.data.copy.tasks.on.target", true,
            "Indicates whether replication should run data copy tasks during repl load operation."),
    REPL_DUMP_METADATA_ONLY("hive.repl.dump.metadata.only", false,
        "Indicates whether replication dump only metadata information or data + metadata. \n"
          + "This config makes hive.repl.include.external.tables config ineffective."),
    REPL_RETAIN_PREV_DUMP_DIR("hive.repl.retain.prev.dump.dir", false,
            "If this is set to false, then all previously used dump-directories will be deleted after repl-dump. " +
             "If true, a number of latest dump-directories specified by hive.repl.retain.prev.dump.dir.count will be retained"),
    REPL_RETAIN_PREV_DUMP_DIR_COUNT("hive.repl.retain.prev.dump.dir.count", 3,
            "Indicates maximum number of latest previously used dump-directories which would be retained when " +
             "hive.repl.retain.prev.dump.dir is set to true"),
    REPL_RETAIN_CUSTOM_LOCATIONS_FOR_DB_ON_TARGET("hive.repl.retain.custom.db.locations.on.target", true,
            "Indicates if source database has custom warehouse locations, whether that should be retained on target as well"),
    REPL_INCLUDE_MATERIALIZED_VIEWS("hive.repl.include.materialized.views", false,
            "Indicates whether replication of materialized views is enabled."),
    REPL_DUMP_SKIP_IMMUTABLE_DATA_COPY("hive.repl.dump.skip.immutable.data.copy", false,
        "Indicates whether replication dump can skip copyTask and refer to  \n"
            + " original path instead. This would retain all table and partition meta"),
    REPL_DUMP_METADATA_ONLY_FOR_EXTERNAL_TABLE("hive.repl.dump.metadata.only.for.external.table",
            true,
            "Indicates whether external table replication dump only metadata information or data + metadata"),
    REPL_BOOTSTRAP_ACID_TABLES("hive.repl.bootstrap.acid.tables", false,
        "Indicates if repl dump should bootstrap the information about ACID tables along with \n"
            + "incremental dump for replication. It is recommended to keep this config parameter \n"
            + "as false always and should be set to true only via WITH clause of REPL DUMP \n"
            + "command. It should be set to true only once for incremental repl dump on \n"
            + "each of the existing replication policies after enabling acid tables replication."),
    REPL_BOOTSTRAP_DUMP_OPEN_TXN_TIMEOUT("hive.repl.bootstrap.dump.open.txn.timeout", "1h",
        new TimeValidator(TimeUnit.HOURS),
        "Indicates the timeout for all transactions which are opened before triggering bootstrap REPL DUMP. "
            + "If these open transactions are not closed within the timeout value, then REPL DUMP will "
            + "forcefully abort those transactions and continue with bootstrap dump."),
    REPL_BOOTSTRAP_DUMP_ABORT_WRITE_TXN_AFTER_TIMEOUT("hive.repl.bootstrap.dump.abort.write.txn.after.timeout",
      true,
      "Indicates whether to abort write transactions belonging to the db under replication while doing a" +
        " bootstrap dump after the timeout configured by hive.repl.bootstrap.dump.open.txn.timeout. If set to false," +
        " bootstrap dump will fail."),
    //https://hadoop.apache.org/docs/stable/hadoop-project-dist/hadoop-hdfs/TransparentEncryption.html#Running_as_the_superuser
    REPL_ADD_RAW_RESERVED_NAMESPACE("hive.repl.add.raw.reserved.namespace", false,
        "For TDE with same encryption keys on source and target, allow Distcp super user to access \n"
            + "the raw bytes from filesystem without decrypting on source and then encrypting on target."),
    REPL_INCLUDE_EXTERNAL_TABLES("hive.repl.include.external.tables", true,
        "Indicates if repl dump should include information about external tables. It should be \n"
          + "used in conjunction with 'hive.repl.dump.metadata.only' set to false. if 'hive.repl.dump.metadata.only' \n"
          + " is set to true then this config parameter has no effect as external table meta data is flushed \n"
          + " always by default. If this config parameter is enabled on an on-going replication policy which is in\n"
          + " incremental phase, then need to set 'hive.repl.bootstrap.external.tables' to true for the first \n"
          + " repl dump to bootstrap all external tables."),
    REPL_BOOTSTRAP_EXTERNAL_TABLES("hive.repl.bootstrap.external.tables", false,
        "Indicates if repl dump should bootstrap the information about external tables along with incremental \n"
          + "dump for replication. It is recommended to keep this config parameter as false always and should be \n"
          + "set to true only via WITH clause of REPL DUMP command. It should be used in conjunction with \n"
          + "'hive.repl.include.external.tables' when sets to true. If 'hive.repl.include.external.tables' is \n"
          + "set to false, then this config parameter has no effect. It should be set to true only once for \n"
          + "incremental repl dump on each existing replication policy after enabling external tables replication."),
    REPL_EXTERNAL_TABLE_BASE_DIR("hive.repl.replica.external.table.base.dir", null,
        "This is the fully qualified base directory on the target/replica warehouse under which data for "
            + "external tables is stored. This is relative base path and hence prefixed to the source "
            + "external table path on target cluster."),
    REPL_EXTERNAL_WAREHOUSE_SINGLE_COPY_TASK("hive.repl.external.warehouse.single.copy.task",
        false, "Should create single copy task for all the external tables "
        + "within the database default location for external tables, Would require more memory "
        + "for preparing the initial listing, Should be used if the memory "
        + "requirements can be fulfilled. If any specific configuration needs to be passed for these copy task it can"
        + " be specified using the prefix hive.dbpath."),
    REPL_EXTERNAL_WAREHOUSE_SINGLE_COPY_TASK_PATHS("hive.repl.external.warehouse.single.copy.task.paths",
        "", "Comma separated list of paths for which single copy task shall be created for all the external tables "
        + "within the locations Would require more memory for preparing the initial listing, Should be used if the memory "
        + "requirements can be fulfilled. If the directory contains data not part of the database, that data would "
        + "also get copied, so only locations which contains tables only belonging to the same database should be "
        + "provided. This has no effect in case of table level replication or if hive.repl.bootstrap.external.tables "
        + "isn't enabled. If any specific configuration needs to be passed for these copy task it can be specified "
        + "using the prefix hive.dbpath."),
    REPL_INCLUDE_AUTHORIZATION_METADATA("hive.repl.include.authorization.metadata", false,
            "This configuration will enable security and authorization related metadata along "
                    + "with the hive data and metadata replication. "),
    REPL_AUTHORIZATION_PROVIDER_SERVICE("hive.repl.authorization.provider.service", "ranger",
            "This configuration will define which service will provide the security and authorization "
                    + "related metadata that needs to be replicated along "
                    + "with the hive data and metadata replication. Set the configuration "
                    + "hive.repl.include.authorization.metadata to false to disable "
                    + "security policies being replicated "),
    REPL_RANGER_HANDLE_DENY_POLICY_TARGET("hive.repl.handle.ranger.deny.policy",
            false,
            "Indicates whether ranger deny policy for target database should be handled automatically by hive or not."),
    HIVE_REPL_FAILOVER_START("hive.repl.failover.start",false,
            "A replication policy level config to indicate if user wants to initiate fail-over " +
                    "to replicate the database in reverse direction."),
    REPL_RANGER_ADD_DENY_POLICY_TARGET("hive.repl.ranger.target.deny.policy",
      true,
      "This configuration will add a deny policy on the target database for all users except hive"
        + " to avoid any update to the target database. Effective only if hive.repl.handle.ranger.deny.policy is set" +
              "to true."),
    REPL_RANGER_CLIENT_READ_TIMEOUT("hive.repl.ranger.client.read.timeout", "300s",
            new TimeValidator(TimeUnit.SECONDS), "Ranger client read timeout for Ranger REST API calls."),
    REPL_INCLUDE_ATLAS_METADATA("hive.repl.include.atlas.metadata", false,
            "Indicates if Atlas metadata should be replicated along with Hive data and metadata or not."),
    REPL_ATLAS_ENDPOINT("hive.repl.atlas.endpoint", null,
            "Atlas endpoint of the current cluster hive database is getting replicated from/to."),
    REPL_ATLAS_REPLICATED_TO_DB("hive.repl.atlas.replicatedto", null,
            "Target hive database name Atlas metadata of source hive database is being replicated to."),
    REPL_ATLAS_CLIENT_READ_TIMEOUT("hive.repl.atlas.client.read.timeout", "7200s",
            new TimeValidator(TimeUnit.SECONDS), "Atlas client read timeout for Atlas REST API calls."),
    REPL_EXTERNAL_CLIENT_CONNECT_TIMEOUT("hive.repl.external.client.connect.timeout", "10s",
            new TimeValidator(TimeUnit.SECONDS), "Client connect timeout for REST API calls to external service."),
    REPL_SOURCE_CLUSTER_NAME("hive.repl.source.cluster.name", null,
            "Name of the source cluster for the replication."),
    REPL_TARGET_CLUSTER_NAME("hive.repl.target.cluster.name", null,
            "Name of the target cluster for the replication."),
    REPL_RETRY_INTIAL_DELAY("hive.repl.retry.initial.delay", "60s",
      new TimeValidator(TimeUnit.SECONDS),
      "Initial Delay before retry starts."),
    REPL_RETRY_BACKOFF_COEFFICIENT("hive.repl.retry.backoff.coefficient", 1.2f,
      "The backoff coefficient for exponential retry delay between retries. " +
        "Previous Delay * Backoff Coefficient will determine the next retry interval"),
    REPL_RETRY_JITTER("hive.repl.retry.jitter", "30s", new TimeValidator(TimeUnit.SECONDS),
      "A random jitter to be applied to avoid all retries happening at the same time."),
    REPL_RETRY_MAX_DELAY_BETWEEN_RETRIES("hive.repl.retry.max.delay.between.retries", "60m",
      new TimeValidator(TimeUnit.MINUTES),
      "Maximum allowed retry delay in minutes after including exponential backoff. " +
        "If this limit is reached, retry will continue with this retry duration."),
    REPL_RETRY_TOTAL_DURATION("hive.repl.retry.total.duration", "24h",
      new TimeValidator(TimeUnit.HOURS),
      "Total allowed retry duration in hours inclusive of all retries. Once this is exhausted, " +
        "the policy instance will be marked as failed and will need manual intervention to restart."),
    REPL_COPY_FILE_LIST_ITERATOR_RETRY("hive.repl.copy.file.list.iterator.retry", true,
            "Determines whether writes happen with retry upon encountering filesystem errors for data-copy \n"
            + "iterator files. It should be disabled when we do not want retry on a per-line basis while writing \n"
            + "to the files and in cases when flushing capabilities are not available on the stream. If disabled, then retry \n"
            + "is only attempted during file creation, not for errors encountered while writing entries."),
    REPL_LOAD_PARTITIONS_BATCH_SIZE("hive.repl.load.partitions.batch.size", 10000,
      "Provide the maximum number of partitions of a table that will be batched together during  \n"
        + "repl load. All the partitions in a batch will make a single metastore call to update the metadata. \n"
        + "The data for these partitions will be copied before copying the metadata batch. "),
    REPL_LOAD_PARTITIONS_WITH_DATA_COPY_BATCH_SIZE("hive.repl.load.partitions.with.data.copy.batch.size",1000,
      "Provide the maximum number of partitions of a table that will be batched together during  \n"
        + "repl load. All the partitions in a batch will make a single metastore call to update the metadata. \n"
        + "The data for these partitions will be copied before copying the metadata batch. "),
    REPL_PARALLEL_COPY_TASKS("hive.repl.parallel.copy.tasks",100,
      "Provide the maximum number of parallel copy operation(distcp or regular copy) launched for a table  \n"
        + "or partition. This will create at max 100 threads which will run copy in parallel for the data files at \n"
        + " table or partition level. If hive.exec.parallel \n"
        + "is set to true then max worker threads created for copy can be hive.exec.parallel.thread.number(determines \n"
        + "number of copy tasks in parallel) * hive.repl.parallel.copy.tasks "),
    REPL_SNAPSHOT_DIFF_FOR_EXTERNAL_TABLE_COPY("hive.repl.externaltable.snapshotdiff.copy",
        false,"Use snapshot diff for copying data from source to "
        + "destination cluster for external table in distcp. If true it uses snapshot based distcp for all the paths "
        + "configured as part of hive.repl.external.warehouse.single.copy.task along with the external warehouse "
        + "default location."),
    REPL_SNAPSHOT_OVERWRITE_TARGET_FOR_EXTERNAL_TABLE_COPY("hive.repl.externaltable.snapshot.overwrite.target",
        true,"If this is enabled, in case the target is modified, when using snapshot for external table"
        + "data copy, the target data is overwritten and the modifications are removed and the copy is again "
        + "attempted using the snapshot based approach. If disabled, the replication will fail in case the target is "
        + "modified."),
    REPL_STATS_TOP_EVENTS_COUNTS("hive.repl.stats.events.count", 5,
        "Number of topmost expensive events that needs to be maintained per event type for the replication statistics." +
                " Maximum permissible limit is 10."),
    LOCALSCRATCHDIR("hive.exec.local.scratchdir",
        "${system:java.io.tmpdir}" + File.separator + "${system:user.name}",
        "Local scratch space for Hive jobs"),
    DOWNLOADED_RESOURCES_DIR("hive.downloaded.resources.dir",
        "${system:java.io.tmpdir}" + File.separator + "${hive.session.id}_resources",
        "Temporary local directory for added resources in the remote file system."),
    SCRATCHDIRPERMISSION("hive.scratch.dir.permission", "700",
        "The permission for the user specific scratch directories that get created."),
    SUBMITVIACHILD("hive.exec.submitviachild", false, ""),
    SUBMITLOCALTASKVIACHILD("hive.exec.submit.local.task.via.child", true,
        "Determines whether local tasks (typically mapjoin hashtable generation phase) runs in \n" +
        "separate JVM (true recommended) or not. \n" +
        "Avoids the overhead of spawning new JVM, but can lead to out-of-memory issues."),
    SCRIPTERRORLIMIT("hive.exec.script.maxerrsize", 100000,
        "Maximum number of bytes a script is allowed to emit to standard error (per map-reduce task). \n" +
        "This prevents runaway scripts from filling logs partitions to capacity"),
    ALLOWPARTIALCONSUMP("hive.exec.script.allow.partial.consumption", false,
        "When enabled, this option allows a user script to exit successfully without consuming \n" +
        "all the data from the standard input."),
    STREAMREPORTERPERFIX("stream.stderr.reporter.prefix", "reporter:",
        "Streaming jobs that log to standard error with this prefix can log counter or status information."),
    STREAMREPORTERENABLED("stream.stderr.reporter.enabled", true,
        "Enable consumption of status and counter messages for streaming jobs."),
    COMPRESSRESULT("hive.exec.compress.output", false,
        "This controls whether the final outputs of a query (to a local/HDFS file or a Hive table) is compressed. \n" +
        "The compression codec and other options are determined from Hadoop config variables mapred.output.compress*"),
    COMPRESSINTERMEDIATE("hive.exec.compress.intermediate", false,
        "This controls whether intermediate files produced by Hive between multiple map-reduce jobs are compressed. \n" +
        "The compression codec and other options are determined from Hadoop config variables mapred.output.compress*"),
    COMPRESSINTERMEDIATECODEC("hive.intermediate.compression.codec", "", ""),
    COMPRESSINTERMEDIATETYPE("hive.intermediate.compression.type", "", ""),
    BYTESPERREDUCER("hive.exec.reducers.bytes.per.reducer", (long) (256 * 1000 * 1000),
        "size per reducer.The default is 256Mb, i.e if the input size is 1G, it will use 4 reducers."),
    MAXREDUCERS("hive.exec.reducers.max", 1009,
        "max number of reducers will be used. If the one specified in the configuration parameter mapred.reduce.tasks is\n" +
        "negative, Hive will use this one as the max number of reducers when automatically determine number of reducers."),
    PREEXECHOOKS("hive.exec.pre.hooks", "",
        "Comma-separated list of pre-execution hooks to be invoked for each statement. \n" +
        "A pre-execution hook is specified as the name of a Java class which implements the \n" +
        "org.apache.hadoop.hive.ql.hooks.ExecuteWithHookContext interface."),
    POSTEXECHOOKS("hive.exec.post.hooks", "",
        "Comma-separated list of post-execution hooks to be invoked for each statement. \n" +
        "A post-execution hook is specified as the name of a Java class which implements the \n" +
        "org.apache.hadoop.hive.ql.hooks.ExecuteWithHookContext interface."),
    ONFAILUREHOOKS("hive.exec.failure.hooks", "",
        "Comma-separated list of on-failure hooks to be invoked for each statement. \n" +
        "An on-failure hook is specified as the name of Java class which implements the \n" +
        "org.apache.hadoop.hive.ql.hooks.ExecuteWithHookContext interface."),
    QUERYREDACTORHOOKS("hive.exec.query.redactor.hooks", "",
        "Comma-separated list of hooks to be invoked for each query which can \n" +
        "transform the query before it's placed in the job.xml file. Must be a Java class which \n" +
        "extends from the org.apache.hadoop.hive.ql.hooks.Redactor abstract class."),
    CLIENTSTATSPUBLISHERS("hive.client.stats.publishers", "",
        "Comma-separated list of statistics publishers to be invoked on counters on each job. \n" +
        "A client stats publisher is specified as the name of a Java class which implements the \n" +
        "org.apache.hadoop.hive.ql.stats.ClientStatsPublisher interface."),
    BASICSTATSTASKSMAXTHREADSFACTOR("hive.basic.stats.max.threads.factor", 2, "Determines the maximum number of "
        + "threads that can be used for collection of file level statistics. If the value configured is x, then the "
        + "maximum number of threads that can be used is x multiplied by the number of available processors.  A value"
        + " of less than 1, makes stats collection sequential."),
    EXECPARALLEL("hive.exec.parallel", false, "Whether to execute jobs in parallel"),
    EXECPARALLETHREADNUMBER("hive.exec.parallel.thread.number", 8,
        "How many jobs at most can be executed in parallel"),
    @Deprecated
    HIVESPECULATIVEEXECREDUCERS("hive.mapred.reduce.tasks.speculative.execution", false,
        "(Deprecated) Whether speculative execution for reducers should be turned on. "),
    HIVECOUNTERSPULLINTERVAL("hive.exec.counters.pull.interval", 1000L,
        "The interval with which to poll the JobTracker for the counters the running job. \n" +
        "The smaller it is the more load there will be on the jobtracker, the higher it is the less granular the caught will be."),
    DYNAMICPARTITIONING("hive.exec.dynamic.partition", true,
        "Whether or not to allow dynamic partitions in DML/DDL."),
    DYNAMICPARTITIONINGMODE("hive.exec.dynamic.partition.mode", "nonstrict",
        new StringSet("strict", "nonstrict"),
        "In strict mode, the user must specify at least one static partition\n" +
        "in case the user accidentally overwrites all partitions.\n" +
        "In nonstrict mode all partitions are allowed to be dynamic."),
    DYNAMICPARTITIONMAXPARTS("hive.exec.max.dynamic.partitions", 1000,
        "Maximum number of dynamic partitions allowed to be created in total."),
    DYNAMICPARTITIONMAXPARTSPERNODE("hive.exec.max.dynamic.partitions.pernode", 100,
        "Maximum number of dynamic partitions allowed to be created in each mapper/reducer node."),
    DYNAMICPARTITIONCONVERT("hive.exec.dynamic.partition.type.conversion", true,
        "Whether to check and cast a dynamic partition column before creating the partition " +
        "directory. For example, if partition p is type int and we insert string '001', then if " +
        "this value is true, directory p=1 will be created; if false, p=001"),
    MAXCREATEDFILES("hive.exec.max.created.files", 100000L,
        "Maximum number of HDFS files created by all mappers/reducers in a MapReduce job."),
    DEFAULTPARTITIONNAME("hive.exec.default.partition.name", "__HIVE_DEFAULT_PARTITION__",
        "The default partition name in case the dynamic partition column value is null/empty string or any other values that cannot be escaped. \n" +
        "This value must not contain any special character used in HDFS URI (e.g., ':', '%', '/' etc). \n" +
        "The user has to be aware that the dynamic partition value should not contain this value to avoid confusions."),
    DEFAULT_ZOOKEEPER_PARTITION_NAME("hive.lockmgr.zookeeper.default.partition.name", "__HIVE_DEFAULT_ZOOKEEPER_PARTITION__", ""),

    // Whether to show a link to the most failed task + debugging tips
    SHOW_JOB_FAIL_DEBUG_INFO("hive.exec.show.job.failure.debug.info", true,
        "If a job fails, whether to provide a link in the CLI to the task with the\n" +
        "most failures, along with debugging hints if applicable."),
    JOB_DEBUG_CAPTURE_STACKTRACES("hive.exec.job.debug.capture.stacktraces", true,
        "Whether or not stack traces parsed from the task logs of a sampled failed task \n" +
        "for each failed job should be stored in the SessionState"),
    JOB_DEBUG_TIMEOUT("hive.exec.job.debug.timeout", 30000, ""),
    TASKLOG_DEBUG_TIMEOUT("hive.exec.tasklog.debug.timeout", 20000, ""),
    OUTPUT_FILE_EXTENSION("hive.output.file.extension", null,
        "String used as a file extension for output files. \n" +
        "If not set, defaults to the codec extension for text files (e.g. \".gz\"), or no extension otherwise."),

    HIVE_IN_TEST("hive.in.test", false, "internal usage only, true in test mode", true),
    HIVE_IN_TEST_ICEBERG("hive.in.iceberg.test", false, "internal usage only, true when " +
        "testing iceberg", true),
    HIVE_IN_TEST_SSL("hive.in.ssl.test", false, "internal usage only, true in SSL test mode", true),
    // TODO: this needs to be removed; see TestReplicationScenarios* comments.
    HIVE_IN_TEST_REPL("hive.in.repl.test", false, "internal usage only, true in replication test mode", true),
    HIVE_IN_TEST_IDE("hive.in.ide.test", false, "internal usage only, true if test running in ide",
        true),
    HIVE_TESTING_SHORT_LOGS("hive.testing.short.logs", false,
        "internal usage only, used only in test mode. If set true, when requesting the " +
        "operation logs the short version (generated by LogDivertAppenderForTest) will be " +
        "returned"),
    HIVE_TESTING_REMOVE_LOGS("hive.testing.remove.logs", true,
        "internal usage only, used only in test mode. If set false, the operation logs, and the " +
        "operation log directory will not be removed, so they can be found after the test runs."),

    HIVE_TEST_LOAD_HOSTNAMES("hive.test.load.hostnames", "",
        "Specify host names for load testing. (e.g., \"host1,host2,host3\"). Leave it empty if no " +
        "load generation is needed (eg. for production)."),
    HIVE_TEST_LOAD_INTERVAL("hive.test.load.interval", "10ms", new TimeValidator(TimeUnit.MILLISECONDS),
        "The interval length used for load and idle periods in milliseconds."),
    HIVE_TEST_LOAD_UTILIZATION("hive.test.load.utilization", 0.2f,
        "Specify processor load utilization between 0.0 (not loaded on all threads) and 1.0 " +
        "(fully loaded on all threads). Comparing this with a random value the load generator creates " +
        "hive.test.load.interval length active loops or idle periods"),

    HIVE_IN_TEZ_TEST("hive.in.tez.test", false, "internal use only, true when in testing tez",
        true),
    HIVE_MAPJOIN_TESTING_NO_HASH_TABLE_LOAD("hive.mapjoin.testing.no.hash.table.load", false, "internal use only, true when in testing map join",
        true),
    HIVE_ADDITIONAL_PARTIAL_MASKS_PATTERN("hive.qtest.additional.partial.mask.pattern", "",
        "internal use only, used in only qtests. Provide additional partial masks pattern" +
         "for qtests as a ',' separated list"),
    HIVE_ADDITIONAL_PARTIAL_MASKS_REPLACEMENT_TEXT("hive.qtest.additional.partial.mask.replacement.text", "",
        "internal use only, used in only qtests. Provide additional partial masks replacement" +
        "text for qtests as a ',' separated list"),

    HIVE_IN_REPL_TEST_FILES_SORTED("hive.in.repl.test.files.sorted", false,
      "internal usage only, set to true if the file listing is required in sorted order during bootstrap load", true),

    LOCALMODEAUTO("hive.exec.mode.local.auto", false,
        "Let Hive determine whether to run in local mode automatically"),
    LOCALMODEMAXBYTES("hive.exec.mode.local.auto.inputbytes.max", 134217728L,
        "When hive.exec.mode.local.auto is true, input bytes should less than this for local mode."),
    LOCALMODEMAXINPUTFILES("hive.exec.mode.local.auto.input.files.max", 4,
        "When hive.exec.mode.local.auto is true, the number of tasks should less than this for local mode."),

    DROP_IGNORES_NON_EXISTENT("hive.exec.drop.ignorenonexistent", true,
        "Do not report an error if DROP TABLE/VIEW/Index/Function specifies a nonexistent table/view/function"),

    HIVEIGNOREMAPJOINHINT("hive.ignore.mapjoin.hint", true, "Ignore the mapjoin hint"),

    HIVE_FILE_MAX_FOOTER("hive.file.max.footer", 100,
        "maximum number of lines for footer user can define for a table file"),

    HIVE_RESULTSET_USE_UNIQUE_COLUMN_NAMES("hive.resultset.use.unique.column.names", true,
        "Make column names unique in the result set by qualifying column names with table alias if needed.\n" +
        "Table alias will be added to column names for queries of type \"select *\" or \n" +
        "if query explicitly uses table alias \"select r1.x..\"."),

    HIVE_PROTO_EVENTS_QUEUE_CAPACITY("hive.hook.proto.queue.capacity", 64,
      "Queue capacity for the proto events logging threads."),
    HIVE_PROTO_EVENTS_BASE_PATH("hive.hook.proto.base-directory", "",
            "Base directory into which the proto event messages are written by HiveProtoLoggingHook."),
    HIVE_PROTO_EVENTS_ROLLOVER_CHECK_INTERVAL("hive.hook.proto.rollover-interval", "600s",
            new TimeValidator(TimeUnit.SECONDS, 0L, true, 3600 * 24L, true),
            "Frequency at which the file rollover check is triggered."),
    HIVE_PROTO_EVENTS_CLEAN_FREQ("hive.hook.proto.events.clean.freq", "1d",
            new TimeValidator(TimeUnit.DAYS),
            "Frequency at which timer task runs to purge expired proto event files."),
    HIVE_PROTO_EVENTS_TTL("hive.hook.proto.events.ttl", "7d",
            new TimeValidator(TimeUnit.DAYS),
            "Time-To-Live (TTL) of proto event files before cleanup."),
    HIVE_PROTO_FILE_PER_EVENT("hive.hook.proto.file.per.event", false,
      "Whether each proto event has to be written to separate file. " +
        "(Use this for FS that does not hflush immediately like S3A)"),

    // Hadoop Configuration Properties
    // Properties with null values are ignored and exist only for the purpose of giving us
    // a symbolic name to reference in the Hive source code. Properties with non-null
    // values will override any values set in the underlying Hadoop configuration.
    HADOOPBIN("hadoop.bin.path", findHadoopBinary(), "", true),
    YARNBIN("yarn.bin.path", findYarnBinary(), "", true),
    MAPREDBIN("mapred.bin.path", findMapRedBinary(), "", true),
    HIVE_FS_HAR_IMPL("fs.har.impl", "org.apache.hadoop.hive.shims.HiveHarFileSystem",
        "The implementation for accessing Hadoop Archives. Note that this won't be applicable to Hadoop versions less than 0.20"),
    MAPREDMAXSPLITSIZE(FileInputFormat.SPLIT_MAXSIZE, 256000000L, "", true),
    MAPREDMINSPLITSIZE(FileInputFormat.SPLIT_MINSIZE, 1L, "", true),
    MAPREDMINSPLITSIZEPERNODE(CombineFileInputFormat.SPLIT_MINSIZE_PERNODE, 1L, "", true),
    MAPREDMINSPLITSIZEPERRACK(CombineFileInputFormat.SPLIT_MINSIZE_PERRACK, 1L, "", true),
    // The number of reduce tasks per job. Hadoop sets this value to 1 by default
    // By setting this property to -1, Hive will automatically determine the correct
    // number of reducers.
    HADOOPNUMREDUCERS("mapreduce.job.reduces", -1, "", true),

    // Metastore stuff. Be sure to update HiveConf.metaVars when you add something here!
    METASTOREDBTYPE("hive.metastore.db.type", "DERBY", new StringSet("DERBY", "ORACLE", "MYSQL", "MSSQL", "POSTGRES"),
        "Type of database used by the metastore. Information schema & JDBCStorageHandler depend on it."),
    /**
     * @deprecated Use MetastoreConf.WAREHOUSE
     */
    @Deprecated
    METASTOREWAREHOUSE("hive.metastore.warehouse.dir", "/user/hive/warehouse",
        "location of default database for the warehouse"),

    HIVE_METASTORE_WAREHOUSE_EXTERNAL("hive.metastore.warehouse.external.dir", null,
        "Default location for external tables created in the warehouse. " +
        "If not set or null, then the normal warehouse location will be used as the default location."),

    /**
     * @deprecated Use MetastoreConf.THRIFT_URIS
     */
    @Deprecated
    METASTOREURIS("hive.metastore.uris", "",
        "Thrift URI for the remote metastore. Used by metastore client to connect to remote metastore."),

    /**
     * @deprecated Use MetastoreConf.THRIFT_URI_SELECTION
     */
    @Deprecated
    METASTORESELECTION("hive.metastore.uri.selection", "RANDOM",
        new StringSet("SEQUENTIAL", "RANDOM"),
        "Determines the selection mechanism used by metastore client to connect to remote " +
            "metastore.  SEQUENTIAL implies that the first valid metastore from the URIs specified " +
            "as part of hive.metastore.uris will be picked.  RANDOM implies that the metastore " +
            "will be picked randomly"),
    /**
     * @deprecated Use MetastoreConf.CAPABILITY_CHECK
     */
    @Deprecated
    METASTORE_CAPABILITY_CHECK("hive.metastore.client.capability.check", true,
        "Whether to check client capabilities for potentially breaking API usage."),
    METASTORE_CLIENT_CAPABILITIES("hive.metastore.client.capabilities", "", "Capabilities possessed by HiveServer"),
    METASTORE_CLIENT_CACHE_ENABLED("hive.metastore.client.cache.enabled", false,
      "Whether to enable metastore client cache"),
    METASTORE_CLIENT_CACHE_EXPIRY_TIME("hive.metastore.client.cache.expiry.time", "120s",
      new TimeValidator(TimeUnit.SECONDS), "Expiry time for metastore client cache"),
    METASTORE_CLIENT_CACHE_INITIAL_CAPACITY("hive.metastore.client.cache.initial.capacity", 50,
      "Initial capacity for metastore client cache"),
    METASTORE_CLIENT_CACHE_MAX_CAPACITY("hive.metastore.client.cache.max.capacity", 50,
      "Max capacity for metastore client cache"),
    METASTORE_CLIENT_CACHE_STATS_ENABLED("hive.metastore.client.cache.stats.enabled", false,
      "Whether to enable metastore client cache stats"),
    METASTORE_FASTPATH("hive.metastore.fastpath", false,
        "Used to avoid all of the proxies and object copies in the metastore.  Note, if this is " +
            "set, you MUST use a local metastore (hive.metastore.uris must be empty) otherwise " +
            "undefined and most likely undesired behavior will result"),
    /**
     * @deprecated Use MetastoreConf.FS_HANDLER_THREADS_COUNT
     */
    @Deprecated
    METASTORE_FS_HANDLER_THREADS_COUNT("hive.metastore.fshandler.threads", 15,
        "Number of threads to be allocated for metastore handler for fs operations."),
    /**
     * @deprecated Use MetastoreConf.FILE_METADATA_THREADS
     */
    @Deprecated
    METASTORE_HBASE_FILE_METADATA_THREADS("hive.metastore.hbase.file.metadata.threads", 1,
        "Number of threads to use to read file metadata in background to cache it."),

    /**
     * @deprecated Use MetastoreConf.URI_RESOLVER
     */
    @Deprecated
    METASTORE_URI_RESOLVER("hive.metastore.uri.resolver", "",
        "If set, fully qualified class name of resolver for hive metastore uri's"),

    /**
     * @deprecated Use MetastoreConf.THRIFT_CONNECTION_RETRIES
     */
    @Deprecated
    METASTORETHRIFTCONNECTIONRETRIES("hive.metastore.connect.retries", 3,
        "Number of retries while opening a connection to metastore"),
    /**
     * @deprecated Use MetastoreConf.THRIFT_FAILURE_RETRIES
     */
    @Deprecated
    METASTORETHRIFTFAILURERETRIES("hive.metastore.failure.retries", 1,
        "Number of retries upon failure of Thrift metastore calls"),
    /**
     * @deprecated Use MetastoreConf.SERVER_PORT
     */
    @Deprecated
    METASTORE_SERVER_PORT("hive.metastore.port", 9083, "Hive metastore listener port"),
    /**
     * @deprecated Use MetastoreConf.CLIENT_CONNECT_RETRY_DELAY
     */
    @Deprecated
    METASTORE_CLIENT_CONNECT_RETRY_DELAY("hive.metastore.client.connect.retry.delay", "1s",
        new TimeValidator(TimeUnit.SECONDS),
        "Number of seconds for the client to wait between consecutive connection attempts"),
    /**
     * @deprecated Use MetastoreConf.CLIENT_SOCKET_TIMEOUT
     */
    @Deprecated
    METASTORE_CLIENT_SOCKET_TIMEOUT("hive.metastore.client.socket.timeout", "600s",
        new TimeValidator(TimeUnit.SECONDS),
        "MetaStore Client socket timeout in seconds"),
    /**
     * @deprecated Use MetastoreConf.CLIENT_SOCKET_LIFETIME
     */
    @Deprecated
    METASTORE_CLIENT_SOCKET_LIFETIME("hive.metastore.client.socket.lifetime", "0s",
        new TimeValidator(TimeUnit.SECONDS),
        "MetaStore Client socket lifetime in seconds. After this time is exceeded, client\n" +
        "reconnects on the next MetaStore operation. A value of 0s means the connection\n" +
        "has an infinite lifetime."),
    /**
     * @deprecated Use MetastoreConf.PWD
     */
    @Deprecated
    METASTOREPWD("javax.jdo.option.ConnectionPassword", "mine",
        "password to use against metastore database"),
    /**
     * @deprecated Use MetastoreConf.CONNECT_URL_HOOK
     */
    @Deprecated
    METASTORECONNECTURLHOOK("hive.metastore.ds.connection.url.hook", "",
        "Name of the hook to use for retrieving the JDO connection URL. If empty, the value in javax.jdo.option.ConnectionURL is used"),
    /**
     * @deprecated Use MetastoreConf.MULTITHREADED
     */
    @Deprecated
    METASTOREMULTITHREADED("javax.jdo.option.Multithreaded", true,
        "Set this to true if multiple threads access metastore through JDO concurrently."),
    /**
     * @deprecated Use MetastoreConf.CONNECT_URL_KEY
     */
    @Deprecated
    METASTORECONNECTURLKEY("javax.jdo.option.ConnectionURL",
        "jdbc:derby:;databaseName=metastore_db;create=true",
        "JDBC connect string for a JDBC metastore.\n" +
        "To use SSL to encrypt/authenticate the connection, provide database-specific SSL flag in the connection URL.\n" +
        "For example, jdbc:postgresql://myhost/db?ssl=true for postgres database."),
    /**
     * @deprecated Use MetastoreConf.DBACCESS_SSL_PROPS
     */
    @Deprecated
    METASTORE_DBACCESS_SSL_PROPS("hive.metastore.dbaccess.ssl.properties", "",
           "Comma-separated SSL properties for metastore to access database when JDO connection URL\n" +
           "enables SSL access. e.g. javax.net.ssl.trustStore=/tmp/truststore,javax.net.ssl.trustStorePassword=pwd."),
    /**
     * @deprecated Use MetastoreConf.HMS_HANDLER_ATTEMPTS
     */
    @Deprecated
    HMSHANDLERATTEMPTS("hive.hmshandler.retry.attempts", 10,
        "The number of times to retry a HMSHandler call if there were a connection error."),
    /**
     * @deprecated Use MetastoreConf.HMS_HANDLER_INTERVAL
     */
    @Deprecated
    HMSHANDLERINTERVAL("hive.hmshandler.retry.interval", "2000ms",
        new TimeValidator(TimeUnit.MILLISECONDS), "The time between HMSHandler retry attempts on failure."),
    /**
     * @deprecated Use MetastoreConf.HMS_HANDLER_FORCE_RELOAD_CONF
     */
    @Deprecated
    HMSHANDLERFORCERELOADCONF("hive.hmshandler.force.reload.conf", false,
        "Whether to force reloading of the HMSHandler configuration (including\n" +
        "the connection URL, before the next metastore query that accesses the\n" +
        "datastore. Once reloaded, this value is reset to false. Used for\n" +
        "testing only."),
    /**
     * @deprecated Use MetastoreConf.SERVER_MAX_MESSAGE_SIZE
     */
    @Deprecated
    METASTORESERVERMAXMESSAGESIZE("hive.metastore.server.max.message.size", 100*1024*1024L,
        "Maximum message size in bytes a HMS will accept."),
    /**
     * @deprecated Use MetastoreConf.SERVER_MIN_THREADS
     */
    @Deprecated
    METASTORESERVERMINTHREADS("hive.metastore.server.min.threads", 200,
        "Minimum number of worker threads in the Thrift server's pool."),
    /**
     * @deprecated Use MetastoreConf.SERVER_MAX_THREADS
     */
    @Deprecated
    METASTORESERVERMAXTHREADS("hive.metastore.server.max.threads", 1000,
        "Maximum number of worker threads in the Thrift server's pool."),
    /**
     * @deprecated Use MetastoreConf.TCP_KEEP_ALIVE
     */
    @Deprecated
    METASTORE_TCP_KEEP_ALIVE("hive.metastore.server.tcp.keepalive", true,
        "Whether to enable TCP keepalive for the metastore server. Keepalive will prevent accumulation of half-open connections."),

    /**
     * @deprecated Use MetastoreConf.WM_DEFAULT_POOL_SIZE
     */
    @Deprecated
    METASTORE_WM_DEFAULT_POOL_SIZE("hive.metastore.wm.default.pool.size", 4,
        "The size of a default pool to create when creating an empty resource plan;\n" +
        "If not positive, no default pool will be created."),

    METASTORE_INT_ORIGINAL("hive.metastore.archive.intermediate.original",
        "_INTERMEDIATE_ORIGINAL",
        "Intermediate dir suffixes used for archiving. Not important what they\n" +
        "are, as long as collisions are avoided"),
    METASTORE_INT_ARCHIVED("hive.metastore.archive.intermediate.archived",
        "_INTERMEDIATE_ARCHIVED", ""),
    METASTORE_INT_EXTRACTED("hive.metastore.archive.intermediate.extracted",
        "_INTERMEDIATE_EXTRACTED", ""),
    /**
     * @deprecated Use MetastoreConf.KERBEROS_KEYTAB_FILE
     */
    @Deprecated
    METASTORE_KERBEROS_KEYTAB_FILE("hive.metastore.kerberos.keytab.file", "",
        "The path to the Kerberos Keytab file containing the metastore Thrift server's service principal."),
    /**
     * @deprecated Use MetastoreConf.KERBEROS_PRINCIPAL
     */
    @Deprecated
    METASTORE_KERBEROS_PRINCIPAL("hive.metastore.kerberos.principal",
        "hive-metastore/_HOST@EXAMPLE.COM",
        "The service principal for the metastore Thrift server. \n" +
        "The special string _HOST will be replaced automatically with the correct host name."),
    /**
     * @deprecated Use MetastoreConf.CLIENT_KERBEROS_PRINCIPAL
     */
    @Deprecated
    METASTORE_CLIENT_KERBEROS_PRINCIPAL("hive.metastore.client.kerberos.principal",
        "", // E.g. "hive-metastore/_HOST@EXAMPLE.COM".
        "The Kerberos principal associated with the HA cluster of hcat_servers."),
    /**
     * @deprecated Use MetastoreConf.USE_THRIFT_SASL
     */
    @Deprecated
    METASTORE_USE_THRIFT_SASL("hive.metastore.sasl.enabled", false,
        "If true, the metastore Thrift interface will be secured with SASL. Clients must authenticate with Kerberos."),
    /**
     * @deprecated Use MetastoreConf.USE_THRIFT_FRAMED_TRANSPORT
     */
    @Deprecated
    METASTORE_USE_THRIFT_FRAMED_TRANSPORT("hive.metastore.thrift.framed.transport.enabled", false,
        "If true, the metastore Thrift interface will use TFramedTransport. When false (default) a standard TTransport is used."),
    /**
     * @deprecated Use MetastoreConf.USE_THRIFT_COMPACT_PROTOCOL
     */
    @Deprecated
    METASTORE_USE_THRIFT_COMPACT_PROTOCOL("hive.metastore.thrift.compact.protocol.enabled", false,
        "If true, the metastore Thrift interface will use TCompactProtocol. When false (default) TBinaryProtocol will be used.\n" +
        "Setting it to true will break compatibility with older clients running TBinaryProtocol."),
    /**
     * @deprecated Use MetastoreConf.TOKEN_SIGNATURE
     */
    @Deprecated
    METASTORE_TOKEN_SIGNATURE("hive.metastore.token.signature", "",
        "The delegation token service name to match when selecting a token from the current user's tokens."),
    /**
     * @deprecated Use MetastoreConf.DELEGATION_TOKEN_STORE_CLS
     */
    @Deprecated
    METASTORE_CLUSTER_DELEGATION_TOKEN_STORE_CLS("hive.cluster.delegation.token.store.class",
        "org.apache.hadoop.hive.thrift.MemoryTokenStore",
        "The delegation token store implementation. Set to org.apache.hadoop.hive.thrift.ZooKeeperTokenStore for load-balanced cluster."),
    METASTORE_CLUSTER_DELEGATION_TOKEN_STORE_ZK_CONNECTSTR(
        "hive.cluster.delegation.token.store.zookeeper.connectString", "",
        "The ZooKeeper token store connect string. You can re-use the configuration value\n" +
        "set in hive.zookeeper.quorum, by leaving this parameter unset."),
    METASTORE_CLUSTER_DELEGATION_TOKEN_STORE_ZK_ZNODE(
        "hive.cluster.delegation.token.store.zookeeper.znode", "/hivedelegation",
        "The root path for token store data. Note that this is used by both HiveServer2 and\n" +
        "MetaStore to store delegation Token. One directory gets created for each of them.\n" +
        "The final directory names would have the servername appended to it (HIVESERVER2,\n" +
        "METASTORE)."),
    METASTORE_CLUSTER_DELEGATION_TOKEN_STORE_ZK_ACL(
        "hive.cluster.delegation.token.store.zookeeper.acl", "",
        "ACL for token store entries. Comma separated list of ACL entries. For example:\n" +
        "sasl:hive/host1@MY.DOMAIN:cdrwa,sasl:hive/host2@MY.DOMAIN:cdrwa\n" +
        "Defaults to all permissions for the hiveserver2/metastore process user."),
    /**
     * @deprecated Use MetastoreConf.CACHE_PINOBJTYPES
     */
    @Deprecated
    METASTORE_CACHE_PINOBJTYPES("hive.metastore.cache.pinobjtypes", "Table,StorageDescriptor,SerDeInfo,Partition,Database,Type,FieldSchema,Order",
        "List of comma separated metastore object types that should be pinned in the cache"),
    /**
     * @deprecated Use MetastoreConf.CONNECTION_POOLING_TYPE
     */
    @Deprecated
    METASTORE_CONNECTION_POOLING_TYPE("datanucleus.connectionPoolingType", "HikariCP", new StringSet("DBCP",
      "HikariCP", "NONE"),
        "Specify connection pool library for datanucleus"),
    /**
     * @deprecated Use MetastoreConf.CONNECTION_POOLING_MAX_CONNECTIONS
     */
    @Deprecated
    METASTORE_CONNECTION_POOLING_MAX_CONNECTIONS("datanucleus.connectionPool.maxPoolSize", 10,
      "Specify the maximum number of connections in the connection pool. Note: The configured size will be used by\n" +
        "2 connection pools (TxnHandler and ObjectStore). When configuring the max connection pool size, it is\n" +
        "recommended to take into account the number of metastore instances and the number of HiveServer2 instances\n" +
        "configured with embedded metastore. To get optimal performance, set config to meet the following condition\n"+
        "(2 * pool_size * metastore_instances + 2 * pool_size * HS2_instances_with_embedded_metastore) = \n" +
        "(2 * physical_core_count + hard_disk_count)."),
    // Workaround for DN bug on Postgres:
    // http://www.datanucleus.org/servlet/forum/viewthread_thread,7985_offset
    /**
     * @deprecated Use MetastoreConf.DATANUCLEUS_INIT_COL_INFO
     */
    @Deprecated
    METASTORE_DATANUCLEUS_INIT_COL_INFO("datanucleus.rdbms.initializeColumnInfo", "NONE",
        "initializeColumnInfo setting for DataNucleus; set to NONE at least on Postgres."),
    /**
     * @deprecated Use MetastoreConf.VALIDATE_TABLES
     */
    @Deprecated
    METASTORE_VALIDATE_TABLES("datanucleus.schema.validateTables", false,
        "validates existing schema against code. turn this on if you want to verify existing schema"),
    /**
     * @deprecated Use MetastoreConf.VALIDATE_COLUMNS
     */
    @Deprecated
    METASTORE_VALIDATE_COLUMNS("datanucleus.schema.validateColumns", false,
        "validates existing schema against code. turn this on if you want to verify existing schema"),
    /**
     * @deprecated Use MetastoreConf.VALIDATE_CONSTRAINTS
     */
    @Deprecated
    METASTORE_VALIDATE_CONSTRAINTS("datanucleus.schema.validateConstraints", false,
        "validates existing schema against code. turn this on if you want to verify existing schema"),
    /**
     * @deprecated Use MetastoreConf.STORE_MANAGER_TYPE
     */
    @Deprecated
    METASTORE_STORE_MANAGER_TYPE("datanucleus.storeManagerType", "rdbms", "metadata store type"),
    /**
     * @deprecated Use MetastoreConf.AUTO_CREATE_ALL
     */
    @Deprecated
    METASTORE_AUTO_CREATE_ALL("datanucleus.schema.autoCreateAll", false,
        "Auto creates necessary schema on a startup if one doesn't exist. Set this to false, after creating it once."
        + "To enable auto create also set hive.metastore.schema.verification=false. Auto creation is not "
        + "recommended for production use cases, run schematool command instead." ),
    /**
     * @deprecated Use MetastoreConf.SCHEMA_VERIFICATION
     */
    @Deprecated
    METASTORE_SCHEMA_VERIFICATION("hive.metastore.schema.verification", true,
        "Enforce metastore schema version consistency.\n" +
        "True: Verify that version information stored in is compatible with one from Hive jars.  Also disable automatic\n" +
        "      schema migration attempt. Users are required to manually migrate schema after Hive upgrade which ensures\n" +
        "      proper metastore schema migration. (Default)\n" +
        "False: Warn if the version information stored in metastore doesn't match with one from in Hive jars."),
    /**
     * @deprecated Use MetastoreConf.SCHEMA_VERIFICATION_RECORD_VERSION
     */
    @Deprecated
    METASTORE_SCHEMA_VERIFICATION_RECORD_VERSION("hive.metastore.schema.verification.record.version", false,
      "When true the current MS version is recorded in the VERSION table. If this is disabled and verification is\n" +
      " enabled the MS will be unusable."),
    /**
     * @deprecated Use MetastoreConf.SCHEMA_INFO_CLASS
     */
    @Deprecated
    METASTORE_SCHEMA_INFO_CLASS("hive.metastore.schema.info.class",
        "org.apache.hadoop.hive.metastore.MetaStoreSchemaInfo",
        "Fully qualified class name for the metastore schema information class \n"
        + "which is used by schematool to fetch the schema information.\n"
        + " This class should implement the IMetaStoreSchemaInfo interface"),
    /**
     * @deprecated Use MetastoreConf.DATANUCLEUS_TRANSACTION_ISOLATION
     */
    @Deprecated
    METASTORE_TRANSACTION_ISOLATION("datanucleus.transactionIsolation", "read-committed",
        "Default transaction isolation level for identity generation."),
    /**
     * @deprecated Use MetastoreConf.DATANUCLEUS_CACHE_LEVEL2
     */
    @Deprecated
    METASTORE_CACHE_LEVEL2("datanucleus.cache.level2", false,
        "Use a level 2 cache. Turn this off if metadata is changed independently of Hive metastore server"),
    METASTORE_CACHE_LEVEL2_TYPE("datanucleus.cache.level2.type", "none", ""),
    /**
     * @deprecated Use MetastoreConf.IDENTIFIER_FACTORY
     */
    @Deprecated
    METASTORE_IDENTIFIER_FACTORY("datanucleus.identifierFactory", "datanucleus1",
        "Name of the identifier factory to use when generating table/column names etc. \n" +
        "'datanucleus1' is used for backward compatibility with DataNucleus v1"),
    /**
     * @deprecated Use MetastoreConf.DATANUCLEUS_USE_LEGACY_VALUE_STRATEGY
     */
    @Deprecated
    METASTORE_USE_LEGACY_VALUE_STRATEGY("datanucleus.rdbms.useLegacyNativeValueStrategy", true, ""),
    /**
     * @deprecated Use MetastoreConf.DATANUCLEUS_PLUGIN_REGISTRY_BUNDLE_CHECK
     */
    @Deprecated
    METASTORE_PLUGIN_REGISTRY_BUNDLE_CHECK("datanucleus.plugin.pluginRegistryBundleCheck", "LOG",
        "Defines what happens when plugin bundles are found and are duplicated [EXCEPTION|LOG|NONE]"),
    /**
     * @deprecated Use MetastoreConf.BATCH_RETRIEVE_MAX
     */
    @Deprecated
    METASTORE_BATCH_RETRIEVE_MAX("hive.metastore.batch.retrieve.max", 300,
        "Maximum number of objects (tables/partitions) can be retrieved from metastore in one batch. \n" +
        "The higher the number, the less the number of round trips is needed to the Hive metastore server, \n" +
        "but it may also cause higher memory requirement at the client side."),
    /**
     * @deprecated Use MetastoreConf.BATCH_RETRIEVE_OBJECTS_MAX
     */
    @Deprecated
    METASTORE_BATCH_RETRIEVE_OBJECTS_MAX(
        "hive.metastore.batch.retrieve.table.partition.max", 1000,
        "Maximum number of objects that metastore internally retrieves in one batch."),

    /**
     * @deprecated Use MetastoreConf.INIT_HOOKS
     */
    @Deprecated
    METASTORE_INIT_HOOKS("hive.metastore.init.hooks", "",
        "A comma separated list of hooks to be invoked at the beginning of HMSHandler initialization. \n" +
        "An init hook is specified as the name of Java class which extends org.apache.hadoop.hive.metastore.MetaStoreInitListener."),
    /**
     * @deprecated Use MetastoreConf.PRE_EVENT_LISTENERS
     */
    @Deprecated
    METASTORE_PRE_EVENT_LISTENERS("hive.metastore.pre.event.listeners", "",
        "List of comma separated listeners for metastore events."),
    /**
     * @deprecated Use MetastoreConf.EVENT_LISTENERS
     */
    @Deprecated
    METASTORE_EVENT_LISTENERS("hive.metastore.event.listeners", "",
        "A comma separated list of Java classes that implement the org.apache.hadoop.hive.metastore.MetaStoreEventListener" +
            " interface. The metastore event and corresponding listener method will be invoked in separate JDO transactions. " +
            "Alternatively, configure hive.metastore.transactional.event.listeners to ensure both are invoked in same JDO transaction."),

    HIVE_WRITE_NOTIFICATION_MAX_BATCH_SIZE("hive.write.notification.max.batch.size", 1000,
        "Max number of write notification logs sent in a batch "),

    /**
     * @deprecated Use MetastoreConf.TRANSACTIONAL_EVENT_LISTENERS
     */
    @Deprecated
    METASTORE_TRANSACTIONAL_EVENT_LISTENERS("hive.metastore.transactional.event.listeners", "",
        "A comma separated list of Java classes that implement the org.apache.hadoop.hive.metastore.MetaStoreEventListener" +
            " interface. Both the metastore event and corresponding listener method will be invoked in the same JDO transaction."),
    /**
     * @deprecated Use MetastoreConf.NOTIFICATION_SEQUENCE_LOCK_MAX_RETRIES
     */
    @Deprecated
    NOTIFICATION_SEQUENCE_LOCK_MAX_RETRIES("hive.notification.sequence.lock.max.retries", 10,
        "Number of retries required to acquire a lock when getting the next notification sequential ID for entries "
            + "in the NOTIFICATION_LOG table."),
    /**
     * @deprecated Use MetastoreConf.NOTIFICATION_SEQUENCE_LOCK_RETRY_SLEEP_INTERVAL
     */
    @Deprecated
    NOTIFICATION_SEQUENCE_LOCK_RETRY_SLEEP_INTERVAL("hive.notification.sequence.lock.retry.sleep.interval", 10L,
        new TimeValidator(TimeUnit.SECONDS),
        "Sleep interval between retries to acquire a notification lock as described part of property "
            + NOTIFICATION_SEQUENCE_LOCK_MAX_RETRIES.name()),
    /**
     * @deprecated Use MetastoreConf.EVENT_DB_LISTENER_TTL
     */
    @Deprecated
    METASTORE_EVENT_DB_LISTENER_TTL("hive.metastore.event.db.listener.timetolive", "86400s",
        new TimeValidator(TimeUnit.SECONDS),
        "time after which events will be removed from the database listener queue when repl.cm.enabled \n" +
         "is set to false. When repl.cm.enabled is set to true, repl.event.db.listener.timetolive is used instead"),

    /**
     * @deprecated Use MetastoreConf.EVENT_DB_NOTIFICATION_API_AUTH
     */
    @Deprecated
    METASTORE_EVENT_DB_NOTIFICATION_API_AUTH("hive.metastore.event.db.notification.api.auth", true,
        "Should metastore do authorization against database notification related APIs such as get_next_notification.\n" +
        "If set to true, then only the superusers in proxy settings have the permission"),

    /**
     * @deprecated Use MetastoreConf.AUTHORIZATION_STORAGE_AUTH_CHECKS
     */
    @Deprecated
    METASTORE_AUTHORIZATION_STORAGE_AUTH_CHECKS("hive.metastore.authorization.storage.checks", false,
        "Should the metastore do authorization checks against the underlying storage (usually hdfs) \n" +
        "for operations like drop-partition (disallow the drop-partition if the user in\n" +
        "question doesn't have permissions to delete the corresponding directory\n" +
        "on the storage)."),
    METASTORE_AUTHORIZATION_EXTERNALTABLE_DROP_CHECK("hive.metastore.authorization.storage.check.externaltable.drop", true,
        "Should StorageBasedAuthorization check permission of the storage before dropping external table.\n" +
        "StorageBasedAuthorization already does this check for managed table. For external table however,\n" +
        "anyone who has read permission of the directory could drop external table, which is surprising.\n" +
        "The flag is set to false by default to maintain backward compatibility."),
    /**
     * @deprecated Use MetastoreConf.EVENT_CLEAN_FREQ
     */
    @Deprecated
    METASTORE_EVENT_CLEAN_FREQ("hive.metastore.event.clean.freq", "0s",
        new TimeValidator(TimeUnit.SECONDS),
        "Frequency at which timer task runs to purge expired events in metastore."),
    /**
     * @deprecated Use MetastoreConf.EVENT_EXPIRY_DURATION
     */
    @Deprecated
    METASTORE_EVENT_EXPIRY_DURATION("hive.metastore.event.expiry.duration", "0s",
        new TimeValidator(TimeUnit.SECONDS),
        "Duration after which events expire from events table"),
    /**
     * @deprecated Use MetastoreConf.EVENT_MESSAGE_FACTORY
     */
    @Deprecated
    METASTORE_EVENT_MESSAGE_FACTORY("hive.metastore.event.message.factory",
        "org.apache.hadoop.hive.metastore.messaging.json.gzip.GzipJSONMessageEncoder",
        "Factory class for making encoding and decoding messages in the events generated."),
    /**
     * @deprecated Use MetastoreConf.EXECUTE_SET_UGI
     */
    @Deprecated
    METASTORE_EXECUTE_SET_UGI("hive.metastore.execute.setugi", true,
        "In unsecure mode, setting this property to true will cause the metastore to execute DFS operations using \n" +
        "the client's reported user and group permissions. Note that this property must be set on \n" +
        "both the client and server sides. Further note that its best effort. \n" +
        "If client sets its to true and server sets it to false, client setting will be ignored."),
    /**
     * @deprecated Use MetastoreConf.PARTITION_NAME_WHITELIST_PATTERN
     */
    @Deprecated
    METASTORE_PARTITION_NAME_WHITELIST_PATTERN("hive.metastore.partition.name.whitelist.pattern", "",
        "Partition names will be checked against this regex pattern and rejected if not matched."),
    /**
     * @deprecated Use MetastoreConf.INTEGER_JDO_PUSHDOWN
     */
    @Deprecated
    METASTORE_INTEGER_JDO_PUSHDOWN("hive.metastore.integral.jdo.pushdown", false,
        "Allow JDO query pushdown for integral partition columns in metastore. Off by default. This\n" +
        "improves metastore perf for integral columns, especially if there's a large number of partitions.\n" +
        "However, it doesn't work correctly with integral values that are not normalized (e.g. have\n" +
        "leading zeroes, like 0012). If metastore direct SQL is enabled and works, this optimization\n" +
        "is also irrelevant."),
    /**
     * @deprecated Use MetastoreConf.TRY_DIRECT_SQL
     */
    @Deprecated
    METASTORE_TRY_DIRECT_SQL("hive.metastore.try.direct.sql", true,
        "Whether the Hive metastore should try to use direct SQL queries instead of the\n" +
        "DataNucleus for certain read paths. This can improve metastore performance when\n" +
        "fetching many partitions or column statistics by orders of magnitude; however, it\n" +
        "is not guaranteed to work on all RDBMS-es and all versions. In case of SQL failures,\n" +
        "the metastore will fall back to the DataNucleus, so it's safe even if SQL doesn't\n" +
        "work for all queries on your datastore. If all SQL queries fail (for example, your\n" +
        "metastore is backed by MongoDB), you might want to disable this to save the\n" +
        "try-and-fall-back cost."),
    /**
     * @deprecated Use MetastoreConf.DIRECT_SQL_PARTITION_BATCH_SIZE
     */
    @Deprecated
    METASTORE_DIRECT_SQL_PARTITION_BATCH_SIZE("hive.metastore.direct.sql.batch.size", 0,
        "Batch size for partition and other object retrieval from the underlying DB in direct\n" +
        "SQL. For some DBs like Oracle and MSSQL, there are hardcoded or perf-based limitations\n" +
        "that necessitate this. For DBs that can handle the queries, this isn't necessary and\n" +
        "may impede performance. -1 means no batching, 0 means automatic batching."),
    /**
     * @deprecated Use MetastoreConf.TRY_DIRECT_SQL_DDL
     */
    @Deprecated
    METASTORE_TRY_DIRECT_SQL_DDL("hive.metastore.try.direct.sql.ddl", true,
        "Same as hive.metastore.try.direct.sql, for read statements within a transaction that\n" +
        "modifies metastore data. Due to non-standard behavior in Postgres, if a direct SQL\n" +
        "select query has incorrect syntax or something similar inside a transaction, the\n" +
        "entire transaction will fail and fall-back to DataNucleus will not be possible. You\n" +
        "should disable the usage of direct SQL inside transactions if that happens in your case."),
    /**
     * @deprecated Use MetastoreConf.DIRECT_SQL_MAX_QUERY_LENGTH
     */
    @Deprecated
    METASTORE_DIRECT_SQL_MAX_QUERY_LENGTH("hive.direct.sql.max.query.length", 100, "The maximum\n" +
        " size of a query string (in KB)."),
    /**
     * @deprecated Use MetastoreConf.DIRECT_SQL_MAX_ELEMENTS_IN_CLAUSE
     */
    @Deprecated
    METASTORE_DIRECT_SQL_MAX_ELEMENTS_IN_CLAUSE("hive.direct.sql.max.elements.in.clause", 1000,
        "The maximum number of values in a IN clause. Once exceeded, it will be broken into\n" +
        " multiple OR separated IN clauses."),
    /**
     * @deprecated Use MetastoreConf.DIRECT_SQL_MAX_ELEMENTS_VALUES_CLAUSE
     */
    @Deprecated
    METASTORE_DIRECT_SQL_MAX_ELEMENTS_VALUES_CLAUSE("hive.direct.sql.max.elements.values.clause",
        1000, "The maximum number of values in a VALUES clause for INSERT statement."),
    /**
     * @deprecated Use MetastoreConf.ORM_RETRIEVE_MAPNULLS_AS_EMPTY_STRINGS
     */
    @Deprecated
    METASTORE_ORM_RETRIEVE_MAPNULLS_AS_EMPTY_STRINGS("hive.metastore.orm.retrieveMapNullsAsEmptyStrings",false,
        "Thrift does not support nulls in maps, so any nulls present in maps retrieved from ORM must " +
        "either be pruned or converted to empty strings. Some backing dbs such as Oracle persist empty strings " +
        "as nulls, so we should set this parameter if we wish to reverse that behaviour. For others, " +
        "pruning is the correct behaviour"),
    /**
     * @deprecated Use MetastoreConf.DISALLOW_INCOMPATIBLE_COL_TYPE_CHANGES
     */
    @Deprecated
    METASTORE_DISALLOW_INCOMPATIBLE_COL_TYPE_CHANGES(
        "hive.metastore.disallow.incompatible.col.type.changes", true,
        "If true (default is false), ALTER TABLE operations which change the type of a\n" +
        "column (say STRING) to an incompatible type (say MAP) are disallowed.\n" +
        "RCFile default SerDe (ColumnarSerDe) serializes the values in such a way that the\n" +
        "datatypes can be converted from string to any type. The map is also serialized as\n" +
        "a string, which can be read as a string as well. However, with any binary\n" +
        "serialization, this is not true. Blocking the ALTER TABLE prevents ClassCastExceptions\n" +
        "when subsequently trying to access old partitions.\n" +
        "\n" +
        "Primitive types like INT, STRING, BIGINT, etc., are compatible with each other and are\n" +
        "not blocked.\n" +
        "\n" +
        "See HIVE-4409 for more details."),
    /**
     * @deprecated Use MetastoreConf.LIMIT_PARTITION_REQUEST
     */
    @Deprecated
    METASTORE_LIMIT_PARTITION_REQUEST("hive.metastore.limit.partition.request", -1,
        "This limits the number of partitions that can be requested from the metastore for a given table.\n" +
            "The default value \"-1\" means no limit."),

    NEWTABLEDEFAULTPARA("hive.table.parameters.default", "",
        "Default property values for newly created tables"),
    DDL_CTL_PARAMETERS_WHITELIST("hive.ddl.createtablelike.properties.whitelist", "",
        "Table Properties to copy over when executing a Create Table Like."),
    /**
     * @deprecated Use MetastoreConf.RAW_STORE_IMPL
     */
    @Deprecated
    METASTORE_RAW_STORE_IMPL("hive.metastore.rawstore.impl", "org.apache.hadoop.hive.metastore.ObjectStore",
        "Name of the class that implements org.apache.hadoop.hive.metastore.rawstore interface. \n" +
        "This class is used to store and retrieval of raw metadata objects such as table, database"),
    /**
     * @deprecated Use MetastoreConf.TXN_STORE_IMPL
     */
    @Deprecated
    METASTORE_TXN_STORE_IMPL("hive.metastore.txn.store.impl",
        "org.apache.hadoop.hive.metastore.txn.CompactionTxnHandler",
        "Name of class that implements org.apache.hadoop.hive.metastore.txn.TxnStore.  This " +
        "class is used to store and retrieve transactions and locks"),
    /**
     * @deprecated Use MetastoreConf.CONNECTION_DRIVER
     */
    @Deprecated
    METASTORE_CONNECTION_DRIVER("javax.jdo.option.ConnectionDriverName", "org.apache.derby.jdbc.EmbeddedDriver",
        "Driver class name for a JDBC metastore"),
    /**
     * @deprecated Use MetastoreConf.MANAGER_FACTORY_CLASS
     */
    @Deprecated
    METASTORE_MANAGER_FACTORY_CLASS("javax.jdo.PersistenceManagerFactoryClass",
        "org.datanucleus.api.jdo.JDOPersistenceManagerFactory",
        "class implementing the jdo persistence"),
    /**
     * @deprecated Use MetastoreConf.EXPRESSION_PROXY_CLASS
     */
    @Deprecated
    METASTORE_EXPRESSION_PROXY_CLASS("hive.metastore.expression.proxy",
        "org.apache.hadoop.hive.ql.optimizer.ppr.PartitionExpressionForMetastore", ""),
    /**
     * @deprecated Use MetastoreConf.DETACH_ALL_ON_COMMIT
     */
    @Deprecated
    METASTORE_DETACH_ALL_ON_COMMIT("javax.jdo.option.DetachAllOnCommit", true,
        "Detaches all objects from session so that they can be used after transaction is committed"),
    /**
     * @deprecated Use MetastoreConf.NON_TRANSACTIONAL_READ
     */
    @Deprecated
    METASTORE_NON_TRANSACTIONAL_READ("javax.jdo.option.NonTransactionalRead", true,
        "Reads outside of transactions"),
    /**
     * @deprecated Use MetastoreConf.CONNECTION_USER_NAME
     */
    @Deprecated
    METASTORE_CONNECTION_USER_NAME("javax.jdo.option.ConnectionUserName", "APP",
        "Username to use against metastore database"),
    /**
     * @deprecated Use MetastoreConf.END_FUNCTION_LISTENERS
     */
    @Deprecated
    METASTORE_END_FUNCTION_LISTENERS("hive.metastore.end.function.listeners", "",
        "List of comma separated listeners for the end of metastore functions."),
    /**
     * @deprecated Use MetastoreConf.PART_INHERIT_TBL_PROPS
     */
    @Deprecated
    METASTORE_PART_INHERIT_TBL_PROPS("hive.metastore.partition.inherit.table.properties", "",
        "List of comma separated keys occurring in table properties which will get inherited to newly created partitions. \n" +
        "* implies all the keys will get inherited."),
    /**
     * @deprecated Use MetastoreConf.FILTER_HOOK
     */
    @Deprecated
    METASTORE_FILTER_HOOK("hive.metastore.filter.hook", "org.apache.hadoop.hive.metastore.DefaultMetaStoreFilterHookImpl",
        "Metastore hook class for filtering the metadata read results. If hive.security.authorization.manager"
        + "is set to instance of HiveAuthorizerFactory, then this value is ignored."),
    FIRE_EVENTS_FOR_DML("hive.metastore.dml.events", false, "If true, the metastore will be asked" +
        " to fire events for DML operations"),
    METASTORE_CLIENT_DROP_PARTITIONS_WITH_EXPRESSIONS("hive.metastore.client.drop.partitions.using.expressions", true,
        "Choose whether dropping partitions with HCatClient pushes the partition-predicate to the metastore, " +
            "or drops partitions iteratively"),

    /**
     * @deprecated Use MetastoreConf.AGGREGATE_STATS_CACHE_ENABLED
     */
    @Deprecated
    METASTORE_AGGREGATE_STATS_CACHE_ENABLED("hive.metastore.aggregate.stats.cache.enabled", false,
        "Whether aggregate stats caching is enabled or not."),
    /**
     * @deprecated Use MetastoreConf.AGGREGATE_STATS_CACHE_SIZE
     */
    @Deprecated
    METASTORE_AGGREGATE_STATS_CACHE_SIZE("hive.metastore.aggregate.stats.cache.size", 10000,
        "Maximum number of aggregate stats nodes that we will place in the metastore aggregate stats cache."),
    /**
     * @deprecated Use MetastoreConf.AGGREGATE_STATS_CACHE_MAX_PARTITIONS
     */
    @Deprecated
    METASTORE_AGGREGATE_STATS_CACHE_MAX_PARTITIONS("hive.metastore.aggregate.stats.cache.max.partitions", 10000,
        "Maximum number of partitions that are aggregated per cache node."),
    /**
     * @deprecated Use MetastoreConf.AGGREGATE_STATS_CACHE_FPP
     */
    @Deprecated
    METASTORE_AGGREGATE_STATS_CACHE_FPP("hive.metastore.aggregate.stats.cache.fpp", (float) 0.01,
        "Maximum false positive probability for the Bloom Filter used in each aggregate stats cache node (default 1%)."),
    /**
     * @deprecated Use MetastoreConf.AGGREGATE_STATS_CACHE_MAX_VARIANCE
     */
    @Deprecated
    METASTORE_AGGREGATE_STATS_CACHE_MAX_VARIANCE("hive.metastore.aggregate.stats.cache.max.variance", (float) 0.01,
        "Maximum tolerable variance in number of partitions between a cached node and our request (default 1%)."),
    /**
     * @deprecated Use MetastoreConf.AGGREGATE_STATS_CACHE_TTL
     */
    @Deprecated
    METASTORE_AGGREGATE_STATS_CACHE_TTL("hive.metastore.aggregate.stats.cache.ttl", "600s", new TimeValidator(TimeUnit.SECONDS),
        "Number of seconds for a cached node to be active in the cache before they become stale."),
    /**
     * @deprecated Use MetastoreConf.AGGREGATE_STATS_CACHE_MAX_WRITER_WAIT
     */
    @Deprecated
    METASTORE_AGGREGATE_STATS_CACHE_MAX_WRITER_WAIT("hive.metastore.aggregate.stats.cache.max.writer.wait", "5000ms",
        new TimeValidator(TimeUnit.MILLISECONDS),
        "Number of milliseconds a writer will wait to acquire the writelock before giving up."),
    /**
     * @deprecated Use MetastoreConf.AGGREGATE_STATS_CACHE_MAX_READER_WAIT
     */
    @Deprecated
    METASTORE_AGGREGATE_STATS_CACHE_MAX_READER_WAIT("hive.metastore.aggregate.stats.cache.max.reader.wait", "1000ms",
        new TimeValidator(TimeUnit.MILLISECONDS),
        "Number of milliseconds a reader will wait to acquire the readlock before giving up."),
    /**
     * @deprecated Use MetastoreConf.AGGREGATE_STATS_CACHE_MAX_FULL
     */
    @Deprecated
    METASTORE_AGGREGATE_STATS_CACHE_MAX_FULL("hive.metastore.aggregate.stats.cache.max.full", (float) 0.9,
        "Maximum cache full % after which the cache cleaner thread kicks in."),
    /**
     * @deprecated Use MetastoreConf.AGGREGATE_STATS_CACHE_CLEAN_UNTIL
     */
    @Deprecated
    METASTORE_AGGREGATE_STATS_CACHE_CLEAN_UNTIL("hive.metastore.aggregate.stats.cache.clean.until", (float) 0.8,
        "The cleaner thread cleans until cache reaches this % full size."),
    /**
     * @deprecated Use MetastoreConf.METRICS_ENABLED
     */
    @Deprecated
    METASTORE_METRICS("hive.metastore.metrics.enabled", false, "Enable metrics on the metastore."),
    /**
     * @deprecated Use MetastoreConf.INIT_METADATA_COUNT_ENABLED
     */
    @Deprecated
    METASTORE_INIT_METADATA_COUNT_ENABLED("hive.metastore.initial.metadata.count.enabled", true,
      "Enable a metadata count at metastore startup for metrics."),

    // Metastore SSL settings
    /**
     * @deprecated Use MetastoreConf.USE_SSL
     */
    @Deprecated
    HIVE_METASTORE_USE_SSL("hive.metastore.use.SSL", false,
        "Set this to true for using SSL encryption in HMS server."),
    /**
     * @deprecated Use MetastoreConf.SSL_KEYSTORE_PATH
     */
    @Deprecated
    HIVE_METASTORE_SSL_KEYSTORE_PATH("hive.metastore.keystore.path", "",
        "Metastore SSL certificate keystore location."),
    /**
     * @deprecated Use MetastoreConf.SSL_KEYSTORE_PASSWORD
     */
    @Deprecated
    HIVE_METASTORE_SSL_KEYSTORE_PASSWORD("hive.metastore.keystore.password", "",
        "Metastore SSL certificate keystore password."),
    /**
     * @deprecated Use MetastoreConf.SSL_TRUSTSTORE_PATH
     */
    @Deprecated
    HIVE_METASTORE_SSL_TRUSTSTORE_PATH("hive.metastore.truststore.path", "",
        "Metastore SSL certificate truststore location."),
    /**
     * @deprecated Use MetastoreConf.SSL_TRUSTSTORE_PASSWORD
     */
    @Deprecated
    HIVE_METASTORE_SSL_TRUSTSTORE_PASSWORD("hive.metastore.truststore.password", "",
        "Metastore SSL certificate truststore password."),

    // Parameters for exporting metadata on table drop (requires the use of the)
    // org.apache.hadoop.hive.ql.parse.MetaDataExportListener preevent listener
    /**
     * @deprecated Use MetastoreConf.METADATA_EXPORT_LOCATION
     */
    @Deprecated
    METADATA_EXPORT_LOCATION("hive.metadata.export.location", "",
        "When used in conjunction with the org.apache.hadoop.hive.ql.parse.MetaDataExportListener pre event listener, \n" +
        "it is the location to which the metadata will be exported. The default is an empty string, which results in the \n" +
        "metadata being exported to the current user's home directory on HDFS."),
    /**
     * @deprecated Use MetastoreConf.MOVE_EXPORTED_METADATA_TO_TRASH
     */
    @Deprecated
    MOVE_EXPORTED_METADATA_TO_TRASH("hive.metadata.move.exported.metadata.to.trash", true,
        "When used in conjunction with the org.apache.hadoop.hive.ql.parse.MetaDataExportListener pre event listener, \n" +
        "this setting determines if the metadata that is exported will subsequently be moved to the user's trash directory \n" +
        "alongside the dropped table data. This ensures that the metadata will be cleaned up along with the dropped table data."),

    // CLI
    CLIIGNOREERRORS("hive.cli.errors.ignore", false, ""),
    CLIPRINTCURRENTDB("hive.cli.print.current.db", false,
        "Whether to include the current database in the Hive prompt."),
    CLIPROMPT("hive.cli.prompt", "hive",
        "Command line prompt configuration value. Other hiveconf can be used in this configuration value. \n" +
        "Variable substitution will only be invoked at the Hive CLI startup."),
    /**
     * @deprecated Use MetastoreConf.FS_HANDLER_CLS
     */
    @Deprecated
    HIVE_METASTORE_FS_HANDLER_CLS("hive.metastore.fs.handler.class", "org.apache.hadoop.hive.metastore.HiveMetaStoreFsImpl", ""),

    // Things we log in the jobconf

    // session identifier
    HIVESESSIONID("hive.session.id", "", ""),
    // whether session is running in silent mode or not
    HIVESESSIONSILENT("hive.session.silent", false, ""),

    HIVE_LOCAL_TIME_ZONE("hive.local.time.zone", "LOCAL",
        "Sets the time-zone for displaying and interpreting time stamps. If this property value is set to\n" +
        "LOCAL, it is not specified, or it is not a correct time-zone, the system default time-zone will be\n " +
        "used instead. Time-zone IDs can be specified as region-based zone IDs (based on IANA time-zone data),\n" +
        "abbreviated zone IDs, or offset IDs."),

    HIVE_SESSION_HISTORY_ENABLED("hive.session.history.enabled", false,
        "Whether to log Hive query, query plan, runtime statistics etc."),

    HIVEQUERYSTRING("hive.query.string", "",
        "Query being executed (might be multiple per a session)"),

    HIVEQUERYID("hive.query.id", "",
        "ID for query being executed (might be multiple per a session)"),

    HIVEQUERYTAG("hive.query.tag", null, "Tag for the queries in the session. User can kill the queries with the tag " +
        "in another session. Currently there is no tag duplication check, user need to make sure his tag is unique. " +
        "Also 'kill query' needs to be issued to all HiveServer2 instances to proper kill the queries"),

    HIVEJOBNAMELENGTH("hive.jobname.length", 50, "max jobname length"),

    // hive jar
    HIVEJAR("hive.jar.path", "",
        "The location of hive_cli.jar that is used when submitting jobs in a separate jvm."),
    HIVEAUXJARS("hive.aux.jars.path", "",
        "The location of the plugin jars that contain implementations of user defined functions and serdes."),

    // reloadable jars
    HIVERELOADABLEJARS("hive.reloadable.aux.jars.path", "",
        "The locations of the plugin jars, which can be a comma-separated folders or jars. Jars can be renewed\n"
        + "by executing reload command. And these jars can be "
            + "used as the auxiliary classes like creating a UDF or SerDe."),

    // hive added files and jars
    HIVEADDEDFILES("hive.added.files.path", "", "This an internal parameter."),
    HIVEADDEDJARS("hive.added.jars.path", "", "This an internal parameter."),
    HIVEADDEDARCHIVES("hive.added.archives.path", "", "This an internal parameter."),
    HIVEADDFILESUSEHDFSLOCATION("hive.resource.use.hdfs.location", true, "Reference HDFS based files/jars directly instead of "
        + "copy to session based HDFS scratch directory, to make distributed cache more useful."),

    HIVE_CURRENT_DATABASE("hive.current.database", "", "Database name used by current session. Internal usage only.", true),

    // for hive script operator
    HIVES_AUTO_PROGRESS_TIMEOUT("hive.auto.progress.timeout", "0s",
        new TimeValidator(TimeUnit.SECONDS),
        "How long to run autoprogressor for the script/UDTF operators.\n" +
        "Set to 0 for forever."),
    HIVESCRIPTAUTOPROGRESS("hive.script.auto.progress", false,
        "Whether Hive Transform/Map/Reduce Clause should automatically send progress information to TaskTracker \n" +
        "to avoid the task getting killed because of inactivity.  Hive sends progress information when the script is \n" +
        "outputting to stderr.  This option removes the need of periodically producing stderr messages, \n" +
        "but users should be cautious because this may prevent infinite loops in the scripts to be killed by TaskTracker."),
    HIVESCRIPTIDENVVAR("hive.script.operator.id.env.var", "HIVE_SCRIPT_OPERATOR_ID",
        "Name of the environment variable that holds the unique script operator ID in the user's \n" +
        "transform function (the custom mapper/reducer that the user has specified in the query)"),
    HIVESCRIPTTRUNCATEENV("hive.script.operator.truncate.env", false,
        "Truncate each environment variable for external script in scripts operator to 20KB (to fit system limits)"),
    HIVESCRIPT_ENV_BLACKLIST("hive.script.operator.env.blacklist",
        "hive.txn.valid.txns,hive.txn.tables.valid.writeids,hive.txn.valid.writeids,hive.script.operator.env.blacklist,hive.repl.current.table.write.id",
        "Comma separated list of keys from the configuration file not to convert to environment " +
        "variables when invoking the script operator"),
    HIVE_STRICT_CHECKS_ORDERBY_NO_LIMIT("hive.strict.checks.orderby.no.limit", false,
        "Enabling strict large query checks disallows the following:\n" +
        "  Orderby without limit.\n" +
        "Note that this check currently does not consider data size, only the query pattern."),
    HIVE_STRICT_CHECKS_NO_PARTITION_FILTER("hive.strict.checks.no.partition.filter", false,
        "Enabling strict large query checks disallows the following:\n" +
        "  No partition being picked up for a query against partitioned table.\n" +
        "Note that this check currently does not consider data size, only the query pattern."),
    HIVE_STRICT_CHECKS_TYPE_SAFETY("hive.strict.checks.type.safety", true,
        "Enabling strict type safety checks disallows the following:\n" +
        "  Comparing bigints and strings/(var)chars.\n" +
        "  Comparing bigints and doubles.\n" +
        "  Comparing decimals and strings/(var)chars."),
    HIVE_STRICT_CHECKS_CARTESIAN("hive.strict.checks.cartesian.product", false,
        "Enabling strict Cartesian join checks disallows the following:\n" +
        "  Cartesian product (cross join)."),
    HIVE_STRICT_CHECKS_BUCKETING("hive.strict.checks.bucketing", true,
        "Enabling strict bucketing checks disallows the following:\n" +
        "  Load into bucketed tables."),
    HIVE_STRICT_TIMESTAMP_CONVERSION("hive.strict.timestamp.conversion", true,
        "Restricts unsafe numeric to timestamp conversions"),
    HIVE_LOAD_DATA_OWNER("hive.load.data.owner", "",
        "Set the owner of files loaded using load data in managed tables."),

    @Deprecated
    HIVEMAPREDMODE("hive.mapred.mode", null,
        "Deprecated; use hive.strict.checks.* settings instead."),
    HIVEALIAS("hive.alias", "", ""),
    HIVEMAPSIDEAGGREGATE("hive.map.aggr", true, "Whether to use map-side aggregation in Hive Group By queries"),
    HIVEGROUPBYSKEW("hive.groupby.skewindata", false, "Whether there is skew in data to optimize group by queries"),
    HIVE_JOIN_SHORTCUT_UNMATCHED_ROWS("hive.join.shortcut.unmatched.rows", true,
        "Enables to shortcut processing of known filtered rows in merge joins. internal use only. may affect correctness"),
    HIVEJOINEMITINTERVAL("hive.join.emit.interval", 1000,
        "How many rows in the right-most join operand Hive should buffer before emitting the join result."),
    HIVEJOINCACHESIZE("hive.join.cache.size", 25000,
        "How many rows in the joining tables (except the streaming table) should be cached in memory."),
    HIVE_PUSH_RESIDUAL_INNER("hive.join.inner.residual", false,
        "Whether to push non-equi filter predicates within inner joins. This can improve efficiency in "
        + "the evaluation of certain joins, since we will not be emitting rows which are thrown away by "
        + "a Filter operator straight away. However, currently vectorization does not support them, thus "
        + "enabling it is only recommended when vectorization is disabled."),
    HIVE_PTF_RANGECACHE_SIZE("hive.ptf.rangecache.size", 10000,
        "Size of the cache used on reducer side, that stores boundaries of ranges within a PTF " +
        "partition. Used if a query specifies a RANGE type window including an orderby clause." +
        "Set this to 0 to disable this cache."),
    HIVE_PTF_VALUECACHE_SIZE("hive.ptf.valuecache.size", 10000,
        "Size of the cache used on reducer side, that stores calculated values for ranges within a PTF "
            + "partition. Set this to 0 to disable this cache."),
    HIVE_PTF_VALUECACHE_COLLECT_STATISTICS("hive.ptf.valuecache.collect.statistics", false,
        "Whether to collect cache statistics in PTFValueCache. On extremely hot codepaths, this can be expensive, "
            + "so it's disabled by default. It's only for development/debugging purposes, "
            + "execution engine doesn't take advantage of statistics stored in the cache."),
    // CBO related
    HIVE_CBO_ENABLED("hive.cbo.enable", true, "Flag to control enabling Cost Based Optimizations using Calcite framework."),
    HIVE_CBO_FALLBACK_STRATEGY("hive.cbo.fallback.strategy", "CONSERVATIVE",
        new StringSet(true, "NEVER", "CONSERVATIVE", "ALWAYS", "TEST"),
        "The strategy defines when Hive fallbacks to legacy optimizer when CBO fails:" 
            + "NEVER, never use the legacy optimizer (all CBO errors are fatal);"
            + "ALWAYS, always use the legacy optimizer (CBO errors are not fatal);"
            + "CONSERVATIVE, use the legacy optimizer only when the CBO error is not related to subqueries and views;"
            + "TEST, specific behavior only for tests, do not use in production"), 
    HIVE_CBO_CNF_NODES_LIMIT("hive.cbo.cnf.maxnodes", -1, "When converting to conjunctive normal form (CNF), fail if" +
        "the expression exceeds this threshold; the threshold is expressed in terms of number of nodes (leaves and" +
        "interior nodes). -1 to not set up a threshold."),
    HIVE_CBO_RETPATH_HIVEOP("hive.cbo.returnpath.hiveop", false, "Flag to control calcite plan to hive operator conversion"),
    HIVE_CBO_EXTENDED_COST_MODEL("hive.cbo.costmodel.extended", false, "Flag to control enabling the extended cost model based on"
                                 + "CPU, IO and cardinality. Otherwise, the cost model is based on cardinality."),
    HIVE_CBO_COST_MODEL_CPU("hive.cbo.costmodel.cpu", "0.000001", "Default cost of a comparison"),
    HIVE_CBO_COST_MODEL_NET("hive.cbo.costmodel.network", "150.0", "Default cost of a transferring a byte over network;"
                                                                  + " expressed as multiple of CPU cost"),
    HIVE_CBO_COST_MODEL_LFS_WRITE("hive.cbo.costmodel.local.fs.write", "4.0", "Default cost of writing a byte to local FS;"
                                                                             + " expressed as multiple of NETWORK cost"),
    HIVE_CBO_COST_MODEL_LFS_READ("hive.cbo.costmodel.local.fs.read", "4.0", "Default cost of reading a byte from local FS;"
                                                                           + " expressed as multiple of NETWORK cost"),
    HIVE_CBO_COST_MODEL_HDFS_WRITE("hive.cbo.costmodel.hdfs.write", "10.0", "Default cost of writing a byte to HDFS;"
                                                                 + " expressed as multiple of Local FS write cost"),
    HIVE_CBO_COST_MODEL_HDFS_READ("hive.cbo.costmodel.hdfs.read", "1.5", "Default cost of reading a byte from HDFS;"
                                                                 + " expressed as multiple of Local FS read cost"),
    HIVE_CBO_RULE_EXCLUSION_REGEX("hive.cbo.rule.exclusion.regex", "",
        "Regex over rule descriptions to exclude them from planning. "
            + "The intended usage is to allow to disable rules from problematic queries, it is *not* a performance tuning property. "
            + "The property is experimental, it can be changed or removed without any notice."),
    HIVE_CBO_SHOW_WARNINGS("hive.cbo.show.warnings", true,
         "Toggle display of CBO warnings like missing column stats"),
    HIVE_CBO_STATS_CORRELATED_MULTI_KEY_JOINS("hive.cbo.stats.correlated.multi.key.joins", true,
        "When CBO estimates output rows for a join involving multiple columns, the default behavior assumes" +
            "the columns are independent. Setting this flag to true will cause the estimator to assume" +
            "the columns are correlated."),
    HIVE_CARDINALITY_PRESERVING_JOIN_OPTIMIZATION_FACTOR("hive.cardinality.preserving.join.optimization.factor", 1.0f,
        "Original plan cost multiplier for rewriting when query has tables joined multiple time on primary/unique key and " +
            "projected the majority of columns from these table. This optimization trims fields at root of tree and " +
            "then joins back affected tables at top of tree to get rest of columns. " +
            "Set this to 0.0 to disable this optimization or increase it for more aggressive optimization."),
    AGGR_JOIN_TRANSPOSE("hive.transpose.aggr.join", false, "push aggregates through join"),
    AGGR_JOIN_TRANSPOSE_UNIQUE("hive.transpose.aggr.join.unique", true, "push aggregates through join(s) in "
        + "case data is regrouped on a previously unique column"),
    SEMIJOIN_CONVERSION("hive.optimize.semijoin.conversion", true, "convert group by followed by inner equi join into semijoin"),
    HIVE_COLUMN_ALIGNMENT("hive.order.columnalignment", true, "Flag to control whether we want to try to align" +
        "columns in operators such as Aggregate or Join so that we try to reduce the number of shuffling stages"),

    // materialized views
    HIVE_MATERIALIZED_VIEW_ENABLE_AUTO_REWRITING("hive.materializedview.rewriting", true,
        "Whether to try to rewrite queries using the materialized views enabled for rewriting"),
    HIVE_MATERIALIZED_VIEW_ENABLE_AUTO_REWRITING_SQL("hive.materializedview.rewriting.sql", true,
        "Whether to try to rewrite queries using the materialized views enabled for rewriting by comparing the sql " +
                "query syntax tree with the materialized views query syntax tree"),
    HIVE_MATERIALIZED_VIEW_ENABLE_AUTO_REWRITING_SUBQUERY_SQL("hive.materializedview.rewriting.sql.subquery", true,
        "Whether to try to rewrite sub-queries using the materialized views enabled for rewriting by comparing the sql " +
                "sub-query syntax tree with the materialized views query syntax tree"),
    HIVE_MATERIALIZED_VIEW_REWRITING_SELECTION_STRATEGY("hive.materializedview.rewriting.strategy", "heuristic",
        new StringSet("heuristic", "costbased"),
        "The strategy that should be used to cost and select the materialized view rewriting. \n" +
            "  heuristic: Always try to select the plan using the materialized view if rewriting produced one," +
            "choosing the plan with lower cost among possible plans containing a materialized view\n" +
            "  costbased: Fully cost-based strategy, always use plan with lower cost, independently on whether " +
            "it uses a materialized view or not"),
    HIVE_MATERIALIZED_VIEW_REWRITING_TIME_WINDOW("hive.materializedview.rewriting.time.window", "0min", new TimeValidator(TimeUnit.MINUTES),
        "Time window, specified in seconds, after which outdated materialized views become invalid for automatic query rewriting.\n" +
        "For instance, if more time than the value assigned to the property has passed since the materialized view " +
        "was created or rebuilt, and one of its source tables has changed since, the materialized view will not be " +
        "considered for rewriting. Default value 0 means that the materialized view cannot be " +
        "outdated to be used automatically in query rewriting. Value -1 means to skip this check."),
    HIVE_MATERIALIZED_VIEW_REWRITING_INCREMENTAL("hive.materializedview.rewriting.incremental", false,
        "Whether to try to execute incremental rewritings based on outdated materializations and\n" +
        "current content of tables. Default value of true effectively amounts to enabling incremental\n" +
        "rebuild for the materializations too."),
    HIVE_MATERIALIZED_VIEW_REBUILD_INCREMENTAL("hive.materializedview.rebuild.incremental", true,
        "Whether to try to execute incremental rebuild for the materialized views. Incremental rebuild\n" +
        "tries to modify the original materialization contents to reflect the latest changes to the\n" +
        "materialized view source tables, instead of rebuilding the contents fully. Incremental rebuild\n" +
        "is based on the materialized view algebraic incremental rewriting."),
    HIVE_MATERIALIZED_VIEW_REBUILD_INCREMENTAL_FACTOR("hive.materializedview.rebuild.incremental.factor", 0.1f,
        "The estimated cost of the resulting plan for incremental maintenance of materialization\n" +
        "with aggregations will be multiplied by this value. Reducing the value can be useful to\n" +
        "favour incremental rebuild over full rebuild."),
    HIVE_MATERIALIZED_VIEW_FILE_FORMAT("hive.materializedview.fileformat", "ORC",
        new StringSet("none", "TextFile", "SequenceFile", "RCfile", "ORC", "parquet"),
        "Default file format for CREATE MATERIALIZED VIEW statement"),
    HIVE_MATERIALIZED_VIEW_SERDE("hive.materializedview.serde",
        "org.apache.hadoop.hive.ql.io.orc.OrcSerde", "Default SerDe used for materialized views"),

    HIVE_ENABLE_JDBC_PUSHDOWN("hive.jdbc.pushdown.enable", true,
        "Flag to control enabling pushdown of operators into JDBC connection and subsequent SQL generation\n" +
        "using Calcite"),
    HIVE_ENABLE_JDBC_SAFE_PUSHDOWN("hive.jdbc.pushdown.safe.enable", false,
        "Flag to control enabling pushdown of operators using Calcite that prevent splitting results\n" +
        "retrieval in the JDBC storage handler"),

    // hive.mapjoin.bucket.cache.size has been replaced by hive.smbjoin.cache.row,
    // need to remove by hive .13. Also, do not change default (see SMB operator)
    HIVEMAPJOINBUCKETCACHESIZE("hive.mapjoin.bucket.cache.size", 100, ""),

    HIVEMAPJOINUSEOPTIMIZEDTABLE("hive.mapjoin.optimized.hashtable", true,
        "Whether Hive should use memory-optimized hash table for MapJoin.\n" +
        "Only works on Tez because memory-optimized hashtable cannot be serialized."),
    HIVEMAPJOINOPTIMIZEDTABLEPROBEPERCENT("hive.mapjoin.optimized.hashtable.probe.percent",
        (float) 0.5, "Probing space percentage of the optimized hashtable"),
    HIVEMAPJOINPARALELHASHTABLETHREADS("hive.mapjoin.hashtable.load.threads", 2,
        "Number of threads used to load records from a broadcast edge in HT used for MJ"),
    HIVEUSEHYBRIDGRACEHASHJOIN("hive.mapjoin.hybridgrace.hashtable", false, "Whether to use hybrid" +
        "grace hash join as the join method for mapjoin. Tez only."),
    HIVEHYBRIDGRACEHASHJOINMEMCHECKFREQ("hive.mapjoin.hybridgrace.memcheckfrequency", 1024, "For " +
        "hybrid grace hash join, how often (how many rows apart) we check if memory is full. " +
        "This number should be power of 2."),
    HIVEHYBRIDGRACEHASHJOINMINWBSIZE("hive.mapjoin.hybridgrace.minwbsize", 524288, "For hybrid grace" +
        "Hash join, the minimum write buffer size used by optimized hashtable. Default is 512 KB."),
    HIVEHYBRIDGRACEHASHJOINMINNUMPARTITIONS("hive.mapjoin.hybridgrace.minnumpartitions", 16, "For" +
        "Hybrid grace hash join, the minimum number of partitions to create."),
    HIVEHASHTABLEWBSIZE("hive.mapjoin.optimized.hashtable.wbsize", 8 * 1024 * 1024,
        "Optimized hashtable (see hive.mapjoin.optimized.hashtable) uses a chain of buffers to\n" +
        "store data. This is one buffer size. HT may be slightly faster if this is larger, but for small\n" +
        "joins unnecessary memory will be allocated and then trimmed."),
    HIVEHYBRIDGRACEHASHJOINBLOOMFILTER("hive.mapjoin.hybridgrace.bloomfilter", true, "Whether to " +
        "use BloomFilter in Hybrid grace hash join to minimize unnecessary spilling."),
    HIVEMAPJOINFULLOUTER("hive.mapjoin.full.outer", true,
        "Whether to use MapJoin for FULL OUTER JOINs."),
    HIVE_TEST_MAPJOINFULLOUTER_OVERRIDE(
        "hive.test.mapjoin.full.outer.override",
        "none", new StringSet("none", "enable", "disable"),
        "internal use only, used to override the hive.mapjoin.full.outer\n" +
        "setting.  Using enable will force it on and disable will force it off.\n" +
        "The default none is do nothing, of course",
        true),
    HIVESMBJOINCACHEROWS("hive.smbjoin.cache.rows", 10000,
        "How many rows with the same key value should be cached in memory per smb joined table."),
    HIVEGROUPBYMAPINTERVAL("hive.groupby.mapaggr.checkinterval", 100000,
        "Number of rows after which size of the grouping keys/aggregation classes is performed"),
    HIVEMAPAGGRHASHMEMORY("hive.map.aggr.hash.percentmemory", (float) 0.5,
        "Portion of total memory to be used by map-side group aggregation hash table"),
    HIVEMAPJOINFOLLOWEDBYMAPAGGRHASHMEMORY("hive.mapjoin.followby.map.aggr.hash.percentmemory", (float) 0.3,
        "Portion of total memory to be used by map-side group aggregation hash table, when this group by is followed by map join"),
    HIVEMAPAGGRMEMORYTHRESHOLD("hive.map.aggr.hash.force.flush.memory.threshold", (float) 0.9,
        "The max memory to be used by map-side group aggregation hash table.\n" +
        "If the memory usage is higher than this number, force to flush data"),
    HIVEMAPAGGRHASHMINREDUCTION("hive.map.aggr.hash.min.reduction", (float) 0.99,
        "Hash aggregation will be turned off if the ratio between hash  table size and input rows is bigger than this number. \n" +
        "Set to 1 to make sure hash aggregation is never turned off."),
    HIVEMAPAGGRHASHMINREDUCTIONLOWERBOUND("hive.map.aggr.hash.min.reduction.lower.bound", (float) 0.4,
        "Lower bound of Hash aggregate reduction filter. See also: hive.map.aggr.hash.min.reduction"),
    HIVEMAPAGGRHASHMINREDUCTIONSTATSADJUST("hive.map.aggr.hash.min.reduction.stats", true,
        "Whether the value for hive.map.aggr.hash.min.reduction should be set statically using stats estimates. \n" +
        "If this is enabled, the default value for hive.map.aggr.hash.min.reduction is only used as an upper-bound\n" +
        "for the value set in the map-side group by operators."),
    HIVEMULTIGROUPBYSINGLEREDUCER("hive.multigroupby.singlereducer", true,
        "Whether to optimize multi group by query to generate single M/R  job plan. If the multi group by query has \n" +
        "common group by keys, it will be optimized to generate single M/R job."),
    HIVE_MAP_GROUPBY_SORT("hive.map.groupby.sorted", true,
        "If the bucketing/sorting properties of the table exactly match the grouping key, whether to perform \n" +
        "the group by in the mapper by using BucketizedHiveInputFormat. The only downside to this\n" +
        "is that it limits the number of mappers to the number of files."),
    HIVE_DEFAULT_NULLS_LAST("hive.default.nulls.last", true,
        "Whether to set NULLS LAST as the default null ordering for ASC order and " +
            "NULLS FIRST for DESC order."),
    HIVE_GROUPBY_POSITION_ALIAS("hive.groupby.position.alias", false,
        "Whether to enable using Column Position Alias in Group By"),
    HIVE_ORDERBY_POSITION_ALIAS("hive.orderby.position.alias", true,
        "Whether to enable using Column Position Alias in Order By"),
    @Deprecated
    HIVE_GROUPBY_ORDERBY_POSITION_ALIAS("hive.groupby.orderby.position.alias", false,
        "Whether to enable using Column Position Alias in Group By or Order By (deprecated).\n" +
        "Use " + HIVE_ORDERBY_POSITION_ALIAS.varname + " or " + HIVE_GROUPBY_POSITION_ALIAS.varname + " instead"),
    HIVE_NEW_JOB_GROUPING_SET_CARDINALITY("hive.new.job.grouping.set.cardinality", 30,
        "Whether a new map-reduce job should be launched for grouping sets/rollups/cubes.\n" +
        "For a query like: select a, b, c, count(1) from T group by a, b, c with rollup;\n" +
        "4 rows are created per row: (a, b, c), (a, b, null), (a, null, null), (null, null, null).\n" +
        "This can lead to explosion across map-reduce boundary if the cardinality of T is very high,\n" +
        "and map-side aggregation does not do a very good job. \n" +
        "\n" +
        "This parameter decides if Hive should add an additional map-reduce job. If the grouping set\n" +
        "cardinality (4 in the example above), is more than this value, a new MR job is added under the\n" +
        "assumption that the original group by will reduce the data size."),
    HIVE_GROUPBY_LIMIT_EXTRASTEP("hive.groupby.limit.extrastep", true, "This parameter decides if Hive should \n" +
        "create new MR job for sorting final output"),

    // Max file num and size used to do a single copy (after that, distcp is used)
    HIVE_EXEC_COPYFILE_MAXNUMFILES("hive.exec.copyfile.maxnumfiles", 1L,
        "Maximum number of files Hive uses to do sequential HDFS copies between directories." +
        "Distributed copies (distcp) will be used instead for larger numbers of files so that copies can be done faster."),
    HIVE_EXEC_COPYFILE_MAXSIZE("hive.exec.copyfile.maxsize", 32L * 1024 * 1024 /*32M*/,
        "Maximum file size (in bytes) that Hive uses to do single HDFS copies between directories." +
        "Distributed copies (distcp) will be used instead for bigger files so that copies can be done faster."),

    // for hive udtf operator
    HIVEUDTFAUTOPROGRESS("hive.udtf.auto.progress", false,
        "Whether Hive should automatically send progress information to TaskTracker \n" +
        "when using UDTF's to prevent the task getting killed because of inactivity.  Users should be cautious \n" +
        "because this may prevent TaskTracker from killing tasks with infinite loops."),

    HIVEDEFAULTFILEFORMAT("hive.default.fileformat", "TextFile", new StringSet("TextFile", "SequenceFile", "RCfile", "ORC", "parquet"),
        "Default file format for CREATE TABLE statement. Users can explicitly override it by CREATE TABLE ... STORED AS [FORMAT]"),
    HIVEDEFAULTMANAGEDFILEFORMAT("hive.default.fileformat.managed", "none",
        new StringSet("none", "TextFile", "SequenceFile", "RCfile", "ORC", "parquet"),
        "Default file format for CREATE TABLE statement applied to managed tables only. External tables will be \n" +
        "created with format specified by hive.default.fileformat. Leaving this null will result in using hive.default.fileformat \n" +
        "for all tables."),
    HIVE_DEFAULT_STORAGE_HANDLER("hive.default.storage.handler.class", "",
        "Default storage handler class for CREATE TABLE statements. If this is set to a valid class, a 'CREATE TABLE ... STORED AS ... LOCATION ...' command will " +
        "be equivalent to 'CREATE TABLE ... STORED BY [default.storage.handler.class] LOCATION ...'. Any STORED AS clauses will be ignored, given that STORED BY and STORED AS are " +
        "incompatible within the same command. Users can explicitly override the default class by issuing 'CREATE TABLE ... STORED BY [overriding.storage.handler.class] ...'"),
    HIVEQUERYRESULTFILEFORMAT("hive.query.result.fileformat", ResultFileFormat.SEQUENCEFILE.toString(),
        new StringSet(ResultFileFormat.getValidSet()),
        "Default file format for storing result of the query."),
    HIVECHECKFILEFORMAT("hive.fileformat.check", true, "Whether to check file format or not when loading data files"),

    // default serde for rcfile
    HIVEDEFAULTRCFILESERDE("hive.default.rcfile.serde",
        "org.apache.hadoop.hive.serde2.columnar.LazyBinaryColumnarSerDe",
        "The default SerDe Hive will use for the RCFile format"),

    HIVEDEFAULTSERDE("hive.default.serde",
        "org.apache.hadoop.hive.serde2.lazy.LazySimpleSerDe",
        "The default SerDe Hive will use for storage formats that do not specify a SerDe."),

    /**
     * @deprecated Use MetastoreConf.SERDES_USING_METASTORE_FOR_SCHEMA
     */
    @Deprecated
    SERDESUSINGMETASTOREFORSCHEMA("hive.serdes.using.metastore.for.schema",
        "org.apache.hadoop.hive.ql.io.orc.OrcSerde," +
        "org.apache.hadoop.hive.serde2.lazy.LazySimpleSerDe," +
        "org.apache.hadoop.hive.serde2.columnar.ColumnarSerDe," +
        "org.apache.hadoop.hive.serde2.MetadataTypedColumnsetSerDe," +
        "org.apache.hadoop.hive.serde2.columnar.LazyBinaryColumnarSerDe," +
        "org.apache.hadoop.hive.ql.io.parquet.serde.ParquetHiveSerDe," +
        "org.apache.hadoop.hive.serde2.lazybinary.LazyBinarySerDe," +
        "org.apache.hadoop.hive.serde2.OpenCSVSerde",
        "SerDes retrieving schema from metastore. This is an internal parameter."),

    @Deprecated
    HIVE_LEGACY_SCHEMA_FOR_ALL_SERDES("hive.legacy.schema.for.all.serdes",
        false,
        "A backward compatibility setting for external metastore users that do not handle \n" +
        SERDESUSINGMETASTOREFORSCHEMA.varname + " correctly. This may be removed at any time."),

    HIVEHISTORYFILELOC("hive.querylog.location",
        "${system:java.io.tmpdir}" + File.separator + "${system:user.name}",
        "Location of Hive run time structured log file"),

    HIVE_LOG_INCREMENTAL_PLAN_PROGRESS("hive.querylog.enable.plan.progress", true,
        "Whether to log the plan's progress every time a job's progress is checked.\n" +
        "These logs are written to the location specified by hive.querylog.location"),

    HIVE_LOG_INCREMENTAL_PLAN_PROGRESS_INTERVAL("hive.querylog.plan.progress.interval", "60000ms",
        new TimeValidator(TimeUnit.MILLISECONDS),
        "The interval to wait between logging the plan's progress.\n" +
        "If there is a whole number percentage change in the progress of the mappers or the reducers,\n" +
        "the progress is logged regardless of this value.\n" +
        "The actual interval will be the ceiling of (this value divided by the value of\n" +
        "hive.exec.counters.pull.interval) multiplied by the value of hive.exec.counters.pull.interval\n" +
        "I.e. if it is not divide evenly by the value of hive.exec.counters.pull.interval it will be\n" +
        "logged less frequently than specified.\n" +
        "This only has an effect if hive.querylog.enable.plan.progress is set to true."),

    HIVESCRIPTSERDE("hive.script.serde", "org.apache.hadoop.hive.serde2.lazy.LazySimpleSerDe",
        "The default SerDe for transmitting input data to and reading output data from the user scripts. "),
    HIVESCRIPTRECORDREADER("hive.script.recordreader",
        "org.apache.hadoop.hive.ql.exec.TextRecordReader",
        "The default record reader for reading data from the user scripts. "),
    HIVESCRIPTRECORDWRITER("hive.script.recordwriter",
        "org.apache.hadoop.hive.ql.exec.TextRecordWriter",
        "The default record writer for writing data to the user scripts. "),
    HIVESCRIPTESCAPE("hive.transform.escape.input", false,
        "This adds an option to escape special chars (newlines, carriage returns and\n" +
        "tabs) when they are passed to the user script. This is useful if the Hive tables\n" +
        "can contain data that contains special characters."),
    HIVEBINARYRECORDMAX("hive.binary.record.max.length", 1000,
        "Read from a binary stream and treat each hive.binary.record.max.length bytes as a record. \n" +
        "The last record before the end of stream can have less than hive.binary.record.max.length bytes"),

    HIVEHADOOPMAXMEM("hive.mapred.local.mem", 0, "mapper/reducer memory in local mode"),

    //small table file size
    HIVESMALLTABLESFILESIZE("hive.mapjoin.smalltable.filesize", 25000000L,
        "The threshold for the input file size of the small tables; if the file size is smaller \n" +
        "than this threshold, it will try to convert the common join into map join"),


    HIVE_SCHEMA_EVOLUTION("hive.exec.schema.evolution", true,
        "Use schema evolution to convert self-describing file format's data to the schema desired by the reader."),

    HIVE_ORC_FORCE_POSITIONAL_SCHEMA_EVOLUTION("orc.force.positional.evolution", true,
      "Whether to use column position based schema evolution or not (as opposed to column name based evolution)"),

    /** Don't use this directly - use AcidUtils! */
    HIVE_TRANSACTIONAL_TABLE_SCAN("hive.transactional.table.scan", false,
        "internal usage only -- do transaction (ACID or insert-only) table scan.", true),

    HIVE_TRANSACTIONAL_NUM_EVENTS_IN_MEMORY("hive.transactional.events.mem", 10000000,
        "Vectorized ACID readers can often load all the delete events from all the delete deltas\n"
        + "into memory to optimize for performance. To prevent out-of-memory errors, this is a rough heuristic\n"
        + "that limits the total number of delete events that can be loaded into memory at once.\n"
        + "Roughly it has been set to 10 million delete events per bucket (~160 MB).\n"),
    FILTER_DELETE_EVENTS("hive.txn.filter.delete.events", true,
        "If true, VectorizedOrcAcidRowBatchReader will compute min/max " +
            "ROW__ID for the split and only load delete events in that range.\n"
    ),
    HIVESAMPLERANDOMNUM("hive.sample.seednumber", 0,
        "A number used to percentage sampling. By changing this number, user will change the subsets of data sampled."),

    // test mode in hive mode
    HIVETESTMODE("hive.test.mode", false,
        "Whether Hive is running in test mode. If yes, it turns on sampling and prefixes the output tablename.",
        false),
    HIVEEXIMTESTMODE("hive.exim.test.mode", false,
        "The subset of test mode that only enables custom path handling for ExIm.", false),
    HIVETESTMODEPREFIX("hive.test.mode.prefix", "test_",
        "In test mode, specifies prefixes for the output table", false),
    HIVETESTMODESAMPLEFREQ("hive.test.mode.samplefreq", 32,
        "In test mode, specifies sampling frequency for table, which is not bucketed,\n" +
        "For example, the following query:\n" +
        "  INSERT OVERWRITE TABLE dest SELECT col1 from src\n" +
        "would be converted to\n" +
        "  INSERT OVERWRITE TABLE test_dest\n" +
        "  SELECT col1 from src TABLESAMPLE (BUCKET 1 out of 32 on rand(1))", false),
    HIVETESTMODENOSAMPLE("hive.test.mode.nosamplelist", "",
        "In test mode, specifies comma separated table names which would not apply sampling", false),
    HIVETESTMODEDUMMYSTATAGGR("hive.test.dummystats.aggregator", "", "internal variable for test", false),
    HIVETESTMODEDUMMYSTATPUB("hive.test.dummystats.publisher", "", "internal variable for test", false),
    HIVETESTCURRENTTIMESTAMP("hive.test.currenttimestamp", null, "current timestamp for test", false),
    HIVETESTMODEROLLBACKTXN("hive.test.rollbacktxn", false, "For testing only.  Will mark every ACID transaction aborted", false),
    HIVETESTMODEFAILCOMPACTION("hive.test.fail.compaction", false, "For testing only.  Will cause CompactorMR to fail.", false),
    HIVETESTMODEFAILLOADDYNAMICPARTITION("hive.test.fail.load.dynamic.partition", false, "For testing only.  Will cause loadDynamicPartition to fail.", false),
    HIVETESTMODEFAILHEARTBEATER("hive.test.fail.heartbeater", false, "For testing only.  Will cause Heartbeater to fail.", false),
    TESTMODE_BUCKET_CODEC_VERSION("hive.test.bucketcodec.version", 1,
      "For testing only.  Will make ACID subsystem write RecordIdentifier.bucketId in specified\n" +
        "format", false),
    HIVE_EXTEND_BUCKET_ID_RANGE("hive.extend.bucketid.range", true,
            "Dynamically allocate some bits from statement id when bucket id overflows. This allows having more than 4096 buckets."),
    HIVETESTMODEACIDKEYIDXSKIP("hive.test.acid.key.index.skip", false, "For testing only. OrcRecordUpdater will skip "
        + "generation of the hive.acid.key.index", false),
    HIVEMERGEMAPFILES("hive.merge.mapfiles", true,
        "Merge small files at the end of a map-only job"),
    HIVEMERGEMAPREDFILES("hive.merge.mapredfiles", false,
        "Merge small files at the end of a map-reduce job"),
    HIVEMERGETEZFILES("hive.merge.tezfiles", false, "Merge small files at the end of a Tez DAG"),
    HIVEMERGEMAPFILESSIZE("hive.merge.size.per.task", (long) (256 * 1000 * 1000),
        "Size of merged files at the end of the job"),
    HIVEMERGEMAPFILESAVGSIZE("hive.merge.smallfiles.avgsize", (long) (16 * 1000 * 1000),
        "When the average output file size of a job is less than this number, Hive will start an additional \n" +
        "map-reduce job to merge the output files into bigger files. This is only done for map-only jobs \n" +
        "if hive.merge.mapfiles is true, and for map-reduce jobs if hive.merge.mapredfiles is true."),
    HIVEMERGERCFILEBLOCKLEVEL("hive.merge.rcfile.block.level", true, ""),
    HIVEMERGEORCFILESTRIPELEVEL("hive.merge.orcfile.stripe.level", true,
        "When hive.merge.mapfiles, hive.merge.mapredfiles or hive.merge.tezfiles is enabled\n" +
        "while writing a table with ORC file format, enabling this config will do stripe-level\n" +
        "fast merge for small ORC files. Note that enabling this config will not honor the\n" +
        "padding tolerance config (hive.exec.orc.block.padding.tolerance)."),
    HIVE_ORC_CODEC_POOL("hive.use.orc.codec.pool", false,
        "Whether to use codec pool in ORC. Disable if there are bugs with codec reuse."),

    HIVEUSEEXPLICITRCFILEHEADER("hive.exec.rcfile.use.explicit.header", true,
        "If this is set the header for RCFiles will simply be RCF.  If this is not\n" +
        "set the header will be that borrowed from sequence files, e.g. SEQ- followed\n" +
        "by the input and output RCFile formats."),
    HIVEUSERCFILESYNCCACHE("hive.exec.rcfile.use.sync.cache", true, ""),

    HIVE_RCFILE_RECORD_INTERVAL("hive.io.rcfile.record.interval", Integer.MAX_VALUE, ""),
    HIVE_RCFILE_COLUMN_NUMBER_CONF("hive.io.rcfile.column.number.conf", 0, ""),
    HIVE_RCFILE_TOLERATE_CORRUPTIONS("hive.io.rcfile.tolerate.corruptions", false, ""),
    HIVE_RCFILE_RECORD_BUFFER_SIZE("hive.io.rcfile.record.buffer.size", 4194304, ""),   // 4M

    PARQUET_MEMORY_POOL_RATIO("parquet.memory.pool.ratio", 0.5f,
        "Maximum fraction of heap that can be used by Parquet file writers in one task.\n" +
        "It is for avoiding OutOfMemory error in tasks. Work with Parquet 1.6.0 and above.\n" +
        "This config parameter is defined in Parquet, so that it does not start with 'hive.'."),
    HIVE_PARQUET_TIMESTAMP_SKIP_CONVERSION("hive.parquet.timestamp.skip.conversion", true,
      "Current Hive implementation of parquet stores timestamps to UTC, this flag allows skipping of the conversion" +
      "on reading parquet files from other tools"),
    HIVE_PARQUET_DATE_PROLEPTIC_GREGORIAN("hive.parquet.date.proleptic.gregorian", false,
        "Should we write date using the proleptic Gregorian calendar instead of the hybrid Julian Gregorian?\n" +
        "Hybrid is the default."),
    HIVE_PARQUET_DATE_PROLEPTIC_GREGORIAN_DEFAULT("hive.parquet.date.proleptic.gregorian.default", false,
      "This value controls whether date type in Parquet files was written using the hybrid or proleptic\n" +
      "calendar. Hybrid is the default."),
    HIVE_PARQUET_TIMESTAMP_LEGACY_CONVERSION_ENABLED("hive.parquet.timestamp.legacy.conversion.enabled", true,
    "Whether to use former Java date/time APIs to convert between timezones when reading timestamps from " +
        "Parquet files. The property has no effect when the file contains explicit metadata about the conversion " +
        "used to write the data; in this case reading conversion is chosen based on the metadata."),
    HIVE_PARQUET_TIMESTAMP_WRITE_LEGACY_CONVERSION_ENABLED("hive.parquet.timestamp.write.legacy.conversion.enabled", false,
        "Whether to use former Java date/time APIs to convert between timezones when writing timestamps in " +
        "Parquet files. Once data are written to the file the effect is permanent (also reflected in the metadata)." +
        "Changing the value of this property affects only new data written to the file."),
    HIVE_PARQUET_INFER_BINARY_AS("hive.parquet.infer.binary.as", "binary", new StringSet("binary", "string"),
        "This setting controls what the parquet binary type gets inferred as by CREATE TABLE LIKE FILE. This is helpful " +
        "since some systems specify the parquet schema for strings as binary."),
    HIVE_AVRO_TIMESTAMP_SKIP_CONVERSION("hive.avro.timestamp.skip.conversion", false,
        "Some older Hive implementations (pre-3.1) wrote Avro timestamps in a UTC-normalized" +
        "manner, while from version 3.1 until now Hive wrote time zone agnostic timestamps. " +
        "Setting this flag to true will treat legacy timestamps as time zone agnostic. Setting " +
        "it to false will treat legacy timestamps as UTC-normalized. This flag will not affect " +
        "timestamps written after this change."),
    HIVE_AVRO_PROLEPTIC_GREGORIAN("hive.avro.proleptic.gregorian", false,
        "Should we write date and timestamp using the proleptic Gregorian calendar instead of the hybrid Julian Gregorian?\n" +
        "Hybrid is the default."),
    HIVE_AVRO_PROLEPTIC_GREGORIAN_DEFAULT("hive.avro.proleptic.gregorian.default", false,
        "This value controls whether date and timestamp type in Avro files was written using the hybrid or proleptic\n" +
        "calendar. Hybrid is the default."),
    HIVE_AVRO_TIMESTAMP_LEGACY_CONVERSION_ENABLED("hive.avro.timestamp.legacy.conversion.enabled", true,
        "Whether to use former Java date/time APIs to convert between timezones when reading timestamps from " +
        "Avro files. The property has no effect when the file contains explicit metadata about the conversion " + 
        "used to write the data; in this case reading conversion is based on the metadata."),
    HIVE_AVRO_TIMESTAMP_WRITE_LEGACY_CONVERSION_ENABLED("hive.avro.timestamp.write.legacy.conversion.enabled", false,
        "Whether to use former Java date/time APIs to convert between timezones when writing timestamps in " +
        "Avro files. Once data are written to the file the effect is permanent (also reflected in the metadata)." +
        "Changing the value of this property affects only new data written to the file."),
    HIVE_INT_TIMESTAMP_CONVERSION_IN_SECONDS("hive.int.timestamp.conversion.in.seconds", false,
        "Boolean/tinyint/smallint/int/bigint value is interpreted as milliseconds during the timestamp conversion.\n" +
        "Set this flag to true to interpret the value as seconds to be consistent with float/double." ),
    HIVE_PARQUET_WRITE_INT64_TIMESTAMP("hive.parquet.write.int64.timestamp", false,
        "Write parquet timestamps as int64/LogicalTypes instead of int96/OriginalTypes. Note:" +
        "Timestamps will be time zone agnostic (NEVER converted to a different time zone)."),
    HIVE_PARQUET_TIMESTAMP_TIME_UNIT("hive.parquet.timestamp.time.unit", "micros",
        new StringSet("nanos", "micros", "millis"),
        "Store parquet int64/LogicalTypes timestamps in this time unit."),

    HIVE_ORC_BASE_DELTA_RATIO("hive.exec.orc.base.delta.ratio", 8, "The ratio of base writer and\n" +
        "delta writer in terms of STRIPE_SIZE and BUFFER_SIZE."),
    HIVE_ORC_DELTA_STREAMING_OPTIMIZATIONS_ENABLED("hive.exec.orc.delta.streaming.optimizations.enabled", false,
      "Whether to enable streaming optimizations for ORC delta files. This will disable ORC's internal indexes,\n" +
        "disable compression, enable fast encoding and disable dictionary encoding."),
    HIVE_ORC_SPLIT_STRATEGY("hive.exec.orc.split.strategy", "HYBRID", new StringSet("HYBRID", "BI", "ETL"),
        "This is not a user level config. BI strategy is used when the requirement is to spend less time in split generation" +
        " as opposed to query execution (split generation does not read or cache file footers)." +
        " ETL strategy is used when spending little more time in split generation is acceptable" +
        " (split generation reads and caches file footers). HYBRID chooses between the above strategies" +
        " based on heuristics."),
    HIVE_ORC_BLOB_STORAGE_SPLIT_SIZE("hive.exec.orc.blob.storage.split.size", 128L * 1024 * 1024,
      "When blob storage is used, BI split strategy does not have block locations for splitting orc files.\n" +
        "In such cases, split generation will use this config to split orc file"),
    HIVE_ORC_WRITER_LLAP_MEMORY_MANAGER_ENABLED("hive.exec.orc.writer.llap.memory.manager.enabled", true,
      "Whether orc writers should use llap-aware memory manager. LLAP aware memory manager will use memory\n" +
        "per executor instead of entire heap memory when concurrent orc writers are involved. This will let\n" +
        "task fragments to use memory within its limit (memory per executor) when performing ETL in LLAP."),

    // hive streaming ingest settings
    HIVE_STREAMING_AUTO_FLUSH_ENABLED("hive.streaming.auto.flush.enabled", true, "Whether to enable memory \n" +
      "monitoring and automatic flushing of open record updaters during streaming ingest. This is an expert level \n" +
      "setting and disabling this may have severe performance impact under memory pressure."),
    HIVE_HEAP_MEMORY_MONITOR_USAGE_THRESHOLD("hive.heap.memory.monitor.usage.threshold", 0.7f,
      "Hive streaming does automatic memory management across all open record writers. This threshold will let the \n" +
        "memory monitor take an action (flush open files) when heap memory usage exceeded this threshold."),
    HIVE_STREAMING_AUTO_FLUSH_CHECK_INTERVAL_SIZE("hive.streaming.auto.flush.check.interval.size", "100Mb",
      new SizeValidator(),
      "Hive streaming ingest has auto flush mechanism to flush all open record updaters under memory pressure.\n" +
        "When memory usage exceed hive.heap.memory.monitor.default.usage.threshold, the auto-flush mechanism will \n" +
        "wait until this size (default 100Mb) of records are ingested before triggering flush."),
    HIVE_CLASSLOADER_SHADE_PREFIX("hive.classloader.shade.prefix", "", "During reflective instantiation of a class\n" +
      "(input, output formats, serde etc.), when classloader throws ClassNotFoundException, as a fallback this\n" +
      "shade prefix will be used before class reference and retried."),

    HIVE_ORC_MS_FOOTER_CACHE_ENABLED("hive.orc.splits.ms.footer.cache.enabled", false,
        "Whether to enable using file metadata cache in metastore for ORC file footers."),
    HIVE_ORC_MS_FOOTER_CACHE_PPD("hive.orc.splits.ms.footer.cache.ppd.enabled", true,
        "Whether to enable file footer cache PPD (hive.orc.splits.ms.footer.cache.enabled\n" +
        "must also be set to true for this to work)."),

    HIVE_ORC_INCLUDE_FILE_FOOTER_IN_SPLITS("hive.orc.splits.include.file.footer", false,
        "If turned on splits generated by orc will include metadata about the stripes in the file. This\n" +
        "data is read remotely (from the client or HS2 machine) and sent to all the tasks."),
    HIVE_ORC_SPLIT_DIRECTORY_BATCH_MS("hive.orc.splits.directory.batch.ms", 0,
        "How long, in ms, to wait to batch input directories for processing during ORC split\n" +
        "generation. 0 means process directories individually. This can increase the number of\n" +
        "metastore calls if metastore metadata cache is used."),
    HIVE_ORC_INCLUDE_FILE_ID_IN_SPLITS("hive.orc.splits.include.fileid", true,
        "Include file ID in splits on file systems that support it."),
    HIVE_ORC_ALLOW_SYNTHETIC_FILE_ID_IN_SPLITS("hive.orc.splits.allow.synthetic.fileid", true,
        "Allow synthetic file ID in splits on file systems that don't have a native one."),
    HIVE_ORC_CACHE_STRIPE_DETAILS_MEMORY_SIZE("hive.orc.cache.stripe.details.mem.size", "256Mb",
        new SizeValidator(), "Maximum size of orc splits cached in the client."),
    /**
     * @deprecated Use HiveConf.HIVE_COMPUTE_SPLITS_NUM_THREADS
     */
    @Deprecated
    HIVE_ORC_COMPUTE_SPLITS_NUM_THREADS("hive.orc.compute.splits.num.threads", 10,
        "How many threads orc should use to create splits in parallel."),
    HIVE_ORC_CACHE_USE_SOFT_REFERENCES("hive.orc.cache.use.soft.references", false,
        "By default, the cache that ORC input format uses to store orc file footer use hard\n" +
        "references for the cached object. Setting this to true can help avoid out of memory\n" +
        "issues under memory pressure (in some cases) at the cost of slight unpredictability in\n" +
        "overall query performance."),
    HIVE_IO_SARG_CACHE_MAX_WEIGHT_MB("hive.io.sarg.cache.max.weight.mb", 10,
        "The max weight allowed for the SearchArgument Cache. By default, the cache allows a max-weight of 10MB, " +
        "after which entries will be evicted."),

    HIVE_LAZYSIMPLE_EXTENDED_BOOLEAN_LITERAL("hive.lazysimple.extended_boolean_literal", false,
        "LazySimpleSerde uses this property to determine if it treats 'T', 't', 'F', 'f',\n" +
        "'1', and '0' as extended, legal boolean literal, in addition to 'TRUE' and 'FALSE'.\n" +
        "The default is false, which means only 'TRUE' and 'FALSE' are treated as legal\n" +
        "boolean literal."),

    HIVESKEWJOIN("hive.optimize.skewjoin", false,
        "Whether to enable skew join optimization. \n" +
        "The algorithm is as follows: At runtime, detect the keys with a large skew. Instead of\n" +
        "processing those keys, store them temporarily in an HDFS directory. In a follow-up map-reduce\n" +
        "job, process those skewed keys. The same key need not be skewed for all the tables, and so,\n" +
        "the follow-up map-reduce job (for the skewed keys) would be much faster, since it would be a\n" +
        "map-join."),
    HIVEDYNAMICPARTITIONHASHJOIN("hive.optimize.dynamic.partition.hashjoin", false,
        "Whether to enable dynamically partitioned hash join optimization. \n" +
        "This setting is also dependent on enabling hive.auto.convert.join"),
    HIVECONVERTJOIN("hive.auto.convert.join", true,
        "Whether Hive enables the optimization about converting common join into mapjoin based on the input file size"),
    HIVECONVERTJOINNOCONDITIONALTASK("hive.auto.convert.join.noconditionaltask", true,
        "Whether Hive enables the optimization about converting common join into mapjoin based on the input file size. \n" +
        "If this parameter is on, and the sum of size for n-1 of the tables/partitions for a n-way join is smaller than the\n" +
        "specified size, the join is directly converted to a mapjoin (there is no conditional task)."),
    HIVE_CONVERT_ANTI_JOIN("hive.auto.convert.anti.join", true,
        "Whether Hive enables the optimization about converting join with null filter to anti join"),
    HIVECONVERTJOINNOCONDITIONALTASKTHRESHOLD("hive.auto.convert.join.noconditionaltask.size",
        10000000L,
        "If hive.auto.convert.join.noconditionaltask is off, this parameter does not take affect. \n" +
        "However, if it is on, and the sum of size for n-1 of the tables/partitions for a n-way join is smaller than this size, \n" +
        "the join is directly converted to a mapjoin(there is no conditional task). The default is 10MB"),
    HIVECONVERTJOINUSENONSTAGED("hive.auto.convert.join.use.nonstaged", false,
        "For conditional joins, if input stream from a small alias can be directly applied to join operator without \n" +
        "filtering or projection, the alias need not to be pre-staged in distributed cache via mapred local task.\n" +
        "Currently, this is not working with vectorization or tez execution engine."),
    HIVESKEWJOINKEY("hive.skewjoin.key", 100000,
        "Determine if we get a skew key in join. If we see more than the specified number of rows with the same key in join operator,\n" +
        "we think the key as a skew join key. "),
    HIVESKEWJOINMAPJOINNUMMAPTASK("hive.skewjoin.mapjoin.map.tasks", 10000,
        "Determine the number of map task used in the follow up map join job for a skew join.\n" +
        "It should be used together with hive.skewjoin.mapjoin.min.split to perform a fine-grained control."),
    HIVESKEWJOINMAPJOINMINSPLIT("hive.skewjoin.mapjoin.min.split", 33554432L,
        "Determine the number of map task at most used in the follow up map join job for a skew join by specifying \n" +
        "the minimum split size. It should be used together with hive.skewjoin.mapjoin.map.tasks to perform a fine-grained control."),

    HIVESENDHEARTBEAT("hive.heartbeat.interval", 1000,
        "Send a heartbeat after this interval - used by mapjoin and filter operators"),
    HIVELIMITMAXROWSIZE("hive.limit.row.max.size", 100000L,
        "When trying a smaller subset of data for simple LIMIT, how much size we need to guarantee each row to have at least."),
    HIVELIMITOPTLIMITFILE("hive.limit.optimize.limit.file", 10,
        "When trying a smaller subset of data for simple LIMIT, maximum number of files we can sample."),
    HIVELIMITOPTENABLE("hive.limit.optimize.enable", false,
        "Whether to enable to optimization to trying a smaller subset of data for simple LIMIT first."),
    HIVELIMITOPTMAXFETCH("hive.limit.optimize.fetch.max", 50000,
        "Maximum number of rows allowed for a smaller subset of data for simple LIMIT, if it is a fetch query. \n" +
        "Insert queries are not restricted by this limit."),
    HIVELIMITPUSHDOWNMEMORYUSAGE("hive.limit.pushdown.memory.usage", 0.1f, new RatioValidator(),
        "The fraction of available memory to be used for buffering rows in Reducesink operator for limit pushdown optimization."),

    HIVECONVERTJOINMAXENTRIESHASHTABLE("hive.auto.convert.join.hashtable.max.entries", 21000000L,
        "If hive.auto.convert.join.noconditionaltask is off, this parameter does not take affect. \n" +
        "However, if it is on, and the predicted number of entries in hashtable for a given join \n" +
        "input is larger than this number, the join will not be converted to a mapjoin. \n" +
        "The value \"-1\" means no limit."),
    XPRODSMALLTABLEROWSTHRESHOLD("hive.xprod.mapjoin.small.table.rows", 1,"Maximum number of rows on build side"
        + " of map join before it switches over to cross product edge"),
    HIVECONVERTJOINMAXSHUFFLESIZE("hive.auto.convert.join.shuffle.max.size", 10000000000L,
       "If hive.auto.convert.join.noconditionaltask is off, this parameter does not take affect. \n" +
       "However, if it is on, and the predicted size of the larger input for a given join is greater \n" +
       "than this number, the join will not be converted to a dynamically partitioned hash join. \n" +
       "The value \"-1\" means no limit."),
    HIVEHASHTABLEKEYCOUNTADJUSTMENT("hive.hashtable.key.count.adjustment", 0.99f,
        "Adjustment to mapjoin hashtable size derived from table and column statistics; the estimate" +
        " of the number of keys is divided by this value. If the value is 0, statistics are not used" +
        "and hive.hashtable.initialCapacity is used instead."),
    HIVEHASHTABLETHRESHOLD("hive.hashtable.initialCapacity", 100000, "Initial capacity of " +
        "mapjoin hashtable if statistics are absent, or if hive.hashtable.key.count.adjustment is set to 0"),
    HIVEHASHTABLELOADFACTOR("hive.hashtable.loadfactor", (float) 0.75, ""),
    HIVEHASHTABLEFOLLOWBYGBYMAXMEMORYUSAGE("hive.mapjoin.followby.gby.localtask.max.memory.usage", (float) 0.55,
        "This number means how much memory the local task can take to hold the key/value into an in-memory hash table \n" +
        "when this map join is followed by a group by. If the local task's memory usage is more than this number, \n" +
        "the local task will abort by itself. It means the data of the small table is too large " +
        "to be held in memory."),
    HIVEHASHTABLEMAXMEMORYUSAGE("hive.mapjoin.localtask.max.memory.usage", (float) 0.90,
        "This number means how much memory the local task can take to hold the key/value into an in-memory hash table. \n" +
        "If the local task's memory usage is more than this number, the local task will abort by itself. \n" +
        "It means the data of the small table is too large to be held in memory."),
    HIVEHASHTABLESCALE("hive.mapjoin.check.memory.rows", (long)100000,
        "The number means after how many rows processed it needs to check the memory usage"),

    HIVEINPUTFORMAT("hive.input.format", "org.apache.hadoop.hive.ql.io.CombineHiveInputFormat",
        "The default input format. Set this to HiveInputFormat if you encounter problems with CombineHiveInputFormat."),
    HIVETEZINPUTFORMAT("hive.tez.input.format", "org.apache.hadoop.hive.ql.io.HiveInputFormat",
        "The default input format for tez. Tez groups splits in the AM."),

    HIVETEZCONTAINERSIZE("hive.tez.container.size", -1,
        "By default Tez will spawn containers of the size of a mapper. This can be used to overwrite."),
    HIVETEZCPUVCORES("hive.tez.cpu.vcores", -1,
        "By default Tez will ask for however many cpus map-reduce is configured to use per container.\n" +
        "This can be used to overwrite."),
    HIVETEZJAVAOPTS("hive.tez.java.opts", null,
        "By default Tez will use the Java options from map tasks. This can be used to overwrite."),
    HIVETEZLOGLEVEL("hive.tez.log.level", "INFO",
        "The log level to use for tasks executing as part of the DAG.\n" +
        "Used only if hive.tez.java.opts is used to configure Java options."),
    HIVETEZHS2USERACCESS("hive.tez.hs2.user.access", true,
        "Whether to grant access to the hs2/hive user for queries"),
    HIVEQUERYNAME ("hive.query.name", null,
        "This named is used by Tez to set the dag name. This name in turn will appear on \n" +
        "the Tez UI representing the work that was done."),
    HIVETEZJOBNAME("tez.job.name", "HIVE-%s",
        "This named is used by Tez to set the job name. This name in turn will appear on \n" +
        "the Yarn UI representing the Yarn Application Name. And The job name may be a \n" +
        "Java String.format() string, to which the session ID will be supplied as the single parameter."),

    SYSLOG_INPUT_FORMAT_FILE_PRUNING("hive.syslog.input.format.file.pruning", true,
      "Whether syslog input format should prune files based on timestamp (ts) column in sys.logs table."),
    SYSLOG_INPUT_FORMAT_FILE_TIME_SLICE("hive.syslog.input.format.file.time.slice", "300s",
      new TimeValidator(TimeUnit.SECONDS, 0L, false, Long.MAX_VALUE, false),
      "Files stored in sys.logs typically are chunked with time interval. For example: depending on the\n" +
        "logging library used this represents the flush interval/time slice. \n" +
        "If time slice/flust interval is set to 5 minutes, then the expectation is that the filename \n" +
        "2019-01-02-10-00_0.log represent time range from 10:00 to 10:05.\n" +
        "This time slice should align with the flush interval of the logging library else file pruning may\n" +
        "incorrectly prune files leading to incorrect results from sys.logs table."),

    HIVEOPTIMIZEBUCKETINGSORTING("hive.optimize.bucketingsorting", true,
        "Don't create a reducer for enforcing \n" +
        "bucketing/sorting for queries of the form: \n" +
        "insert overwrite table T2 select * from T1;\n" +
        "where T1 and T2 are bucketed/sorted by the same keys into the same number of buckets."),
    HIVEPARTITIONER("hive.mapred.partitioner", "org.apache.hadoop.hive.ql.io.DefaultHivePartitioner", ""),
    HIVEENFORCESORTMERGEBUCKETMAPJOIN("hive.enforce.sortmergebucketmapjoin", false,
        "If the user asked for sort-merge bucketed map-side join, and it cannot be performed, should the query fail or not ?"),
    HIVEENFORCEBUCKETMAPJOIN("hive.enforce.bucketmapjoin", false,
        "If the user asked for bucketed map-side join, and it cannot be performed, \n" +
        "should the query fail or not ? For example, if the buckets in the tables being joined are\n" +
        "not a multiple of each other, bucketed map-side join cannot be performed, and the\n" +
        "query will fail if hive.enforce.bucketmapjoin is set to true."),

    HIVE_SORT_WHEN_BUCKETING("hive.optimize.clustered.sort", true,
        "When this option is true, when a Hive table was created with a clustered by clause, we will also\n" +
        "sort by same value (if sort columns were not specified)"),

    HIVE_ENFORCE_NOT_NULL_CONSTRAINT("hive.constraint.notnull.enforce", true,
        "Should \"IS NOT NULL \" constraint be enforced?"),

    HIVE_AUTO_SORTMERGE_JOIN("hive.auto.convert.sortmerge.join", true,
        "Will the join be automatically converted to a sort-merge join, if the joined tables pass the criteria for sort-merge join."),
    HIVE_AUTO_SORTMERGE_JOIN_REDUCE("hive.auto.convert.sortmerge.join.reduce.side", true,
        "Whether hive.auto.convert.sortmerge.join (if enabled) should be applied to reduce side."),
    HIVE_AUTO_SORTMERGE_JOIN_BIGTABLE_SELECTOR(
        "hive.auto.convert.sortmerge.join.bigtable.selection.policy",
        "org.apache.hadoop.hive.ql.optimizer.AvgPartitionSizeBasedBigTableSelectorForAutoSMJ",
        "The policy to choose the big table for automatic conversion to sort-merge join. \n" +
        "By default, the table with the largest partitions is assigned the big table. All policies are:\n" +
        ". based on position of the table - the leftmost table is selected\n" +
        "org.apache.hadoop.hive.ql.optimizer.LeftmostBigTableSMJ.\n" +
        ". based on total size (all the partitions selected in the query) of the table \n" +
        "org.apache.hadoop.hive.ql.optimizer.TableSizeBasedBigTableSelectorForAutoSMJ.\n" +
        ". based on average size (all the partitions selected in the query) of the table \n" +
        "org.apache.hadoop.hive.ql.optimizer.AvgPartitionSizeBasedBigTableSelectorForAutoSMJ.\n" +
        "New policies can be added in future."),
    HIVE_AUTO_SORTMERGE_JOIN_TOMAPJOIN(
        "hive.auto.convert.sortmerge.join.to.mapjoin", false,
        "If hive.auto.convert.sortmerge.join is set to true, and a join was converted to a sort-merge join, \n" +
        "this parameter decides whether each table should be tried as a big table, and effectively a map-join should be\n" +
        "tried. That would create a conditional task with n+1 children for a n-way join (1 child for each table as the\n" +
        "big table), and the backup task will be the sort-merge join. In some cases, a map-join would be faster than a\n" +
        "sort-merge join, if there is no advantage of having the output bucketed and sorted. For example, if a very big sorted\n" +
        "and bucketed table with few files (say 10 files) are being joined with a very small sorter and bucketed table\n" +
        "with few files (10 files), the sort-merge join will only use 10 mappers, and a simple map-only join might be faster\n" +
        "if the complete small table can fit in memory, and a map-join can be performed."),

    HIVESCRIPTOPERATORTRUST("hive.exec.script.trust", false, ""),
    HIVEROWOFFSET("hive.exec.rowoffset", false,
        "Whether to provide the row offset virtual column"),

    // Optimizer
    HIVEOPTINDEXFILTER("hive.optimize.index.filter", true, "Whether to enable automatic use of indexes"),

    HIVEOPTPPD("hive.optimize.ppd", true,
        "Whether to enable predicate pushdown"),
    HIVEOPTPPD_WINDOWING("hive.optimize.ppd.windowing", true,
        "Whether to enable predicate pushdown through windowing"),
    HIVEPPDRECOGNIZETRANSITIVITY("hive.ppd.recognizetransivity", true,
        "Whether to transitively replicate predicate filters over equijoin conditions."),
    HIVEPPD_RECOGNIZE_COLUMN_EQUALITIES("hive.ppd.recognize.column.equalities", true,
        "Whether we should traverse the join branches to discover transitive propagation opportunities over" +
                " equijoin conditions. \n" +
                "Requires hive.ppd.recognizetransivity to be set to true."),
    HIVEPPDREMOVEDUPLICATEFILTERS("hive.ppd.remove.duplicatefilters", true,
        "During query optimization, filters may be pushed down in the operator tree. \n" +
        "If this config is true only pushed down filters remain in the operator tree, \n" +
        "and the original filter is removed. If this config is false, the original filter \n" +
        "is also left in the operator tree at the original place."),
    HIVE_JOIN_DISJ_TRANSITIVE_PREDICATES_PUSHDOWN("hive.optimize.join.disjunctive.transitive.predicates.pushdown",
        true, "Whether to transitively infer disjunctive predicates across joins. \n"
        + "Disjunctive predicates are hard to simplify and pushing them down might lead to infinite rule matching "
        + "causing stackoverflow and OOM errors"),
    HIVEPOINTLOOKUPOPTIMIZER("hive.optimize.point.lookup", true,
         "Whether to transform OR clauses in Filter operators into IN clauses"),
    HIVEPOINTLOOKUPOPTIMIZERMIN("hive.optimize.point.lookup.min", 2,
             "Minimum number of OR clauses needed to transform into IN clauses"),
    HIVEOPT_TRANSFORM_IN_MAXNODES("hive.optimize.transform.in.maxnodes", 16,
        "Maximum number of IN expressions beyond which IN will not be transformed into OR clause"),
    HIVECOUNTDISTINCTOPTIMIZER("hive.optimize.countdistinct", true,
                 "Whether to transform count distinct into two stages"),
   HIVEPARTITIONCOLUMNSEPARATOR("hive.optimize.partition.columns.separate", true,
            "Extract partition columns from IN clauses"),
    // Constant propagation optimizer
    HIVEOPTCONSTANTPROPAGATION("hive.optimize.constant.propagation", true, "Whether to enable constant propagation optimizer"),
    HIVEIDENTITYPROJECTREMOVER("hive.optimize.remove.identity.project", true, "Removes identity project from operator tree"),
    HIVEMETADATAONLYQUERIES("hive.optimize.metadataonly", false,
        "Whether to eliminate scans of the tables from which no columns are selected. Note\n" +
        "that, when selecting from empty tables with data files, this can produce incorrect\n" +
        "results, so it's disabled by default. It works correctly for normal tables."),
    HIVENULLSCANOPTIMIZE("hive.optimize.null.scan", true, "Don't scan relations which are guaranteed to not generate any rows"),
    HIVEOPTPPD_STORAGE("hive.optimize.ppd.storage", true,
        "Whether to push predicates down to storage handlers"),
    HIVEOPTGROUPBY("hive.optimize.groupby", true,
        "Whether to enable the bucketed group by from bucketed partitions/tables."),
    HIVEOPTBUCKETMAPJOIN("hive.optimize.bucketmapjoin", false,
        "Whether to try bucket mapjoin"),
    HIVEOPTSORTMERGEBUCKETMAPJOIN("hive.optimize.bucketmapjoin.sortedmerge", false,
        "Whether to try sorted bucket merge map join"),
    HIVEOPTREDUCEDEDUPLICATION("hive.optimize.reducededuplication", true,
        "Remove extra map-reduce jobs if the data is already clustered by the same key which needs to be used again. \n" +
        "This should always be set to true. Since it is a new feature, it has been made configurable."),
    HIVEOPTREDUCEDEDUPLICATIONMINREDUCER("hive.optimize.reducededuplication.min.reducer", 4,
        "Reduce deduplication merges two RSs by moving key/parts/reducer-num of the child RS to parent RS. \n" +
        "That means if reducer-num of the child RS is fixed (order by or forced bucketing) and small, it can make very slow, single MR.\n" +
        "The optimization will be automatically disabled if number of reducers would be less than specified value."),
    HIVEOPTJOINREDUCEDEDUPLICATION("hive.optimize.joinreducededuplication", true,
        "Remove extra shuffle/sorting operations after join algorithm selection has been executed. \n" +
        "Currently it only works with Apache Tez. This should always be set to true. \n" +
        "Since it is a new feature, it has been made configurable."),
    HIVEOPTSORTDYNAMICPARTITIONTHRESHOLD("hive.optimize.sort.dynamic.partition.threshold", 0,
                                "When enabled dynamic partitioning column will be globally sorted.\n" +
                                    "This way we can keep only one record writer open for each partition value\n" +
                                    "in the reducer thereby reducing the memory pressure on reducers.\n" +
                                    "This config has following possible values: \n" +
                                    "\t-1 - This completely disables the optimization. \n" +
                                    "\t1 - This always enable the optimization. \n" +
                                    "\t0 - This makes the optimization a cost based decision. \n" +
                                    "Setting it to any other positive integer will make Hive use this as threshold for number of writers."),


    HIVESAMPLINGFORORDERBY("hive.optimize.sampling.orderby", false, "Uses sampling on order-by clause for parallel execution."),
    HIVESAMPLINGNUMBERFORORDERBY("hive.optimize.sampling.orderby.number", 1000, "Total number of samples to be obtained."),
    HIVESAMPLINGPERCENTFORORDERBY("hive.optimize.sampling.orderby.percent", 0.1f, new RatioValidator(),
        "Probability with which a row will be chosen."),
    HIVE_REMOVE_ORDERBY_IN_SUBQUERY("hive.remove.orderby.in.subquery", true,
        "If set to true, order/sort by without limit in sub queries will be removed."),
    HIVEOPTIMIZEDISTINCTREWRITE("hive.optimize.distinct.rewrite", true, "When applicable this "
        + "optimization rewrites distinct aggregates from a single stage to multi-stage "
        + "aggregation. This may not be optimal in all cases. Ideally, whether to trigger it or "
        + "not should be cost based decision. Until Hive formalizes cost model for this, this is config driven."),
    // whether to optimize union followed by select followed by filesink
    // It creates sub-directories in the final output, so should not be turned on in systems
    // where MAPREDUCE-1501 is not present
    HIVE_OPTIMIZE_UNION_REMOVE("hive.optimize.union.remove", false,
        "Whether to remove the union and push the operators between union and the filesink above union. \n" +
        "This avoids an extra scan of the output by union. This is independently useful for union\n" +
        "queries, and specially useful when hive.optimize.skewjoin.compiletime is set to true, since an\n" +
        "extra union is inserted.\n" +
        "\n" +
        "The merge is triggered if either of hive.merge.mapfiles or hive.merge.mapredfiles is set to true.\n" +
        "If the user has set hive.merge.mapfiles to true and hive.merge.mapredfiles to false, the idea was the\n" +
        "number of reducers are few, so the number of files anyway are small. However, with this optimization,\n" +
        "we are increasing the number of files possibly by a big margin. So, we merge aggressively."),
    HIVEOPTCORRELATION("hive.optimize.correlation", false, "exploit intra-query correlations."),

    HIVE_OPTIMIZE_LIMIT_TRANSPOSE("hive.optimize.limittranspose", false,
        "Whether to push a limit through left/right outer join or union. If the value is true and the size of the outer\n" +
        "input is reduced enough (as specified in hive.optimize.limittranspose.reduction), the limit is pushed\n" +
        "to the outer input or union; to remain semantically correct, the limit is kept on top of the join or the union too."),
    HIVE_OPTIMIZE_LIMIT_TRANSPOSE_REDUCTION_PERCENTAGE("hive.optimize.limittranspose.reductionpercentage", 1.0f,
        "When hive.optimize.limittranspose is true, this variable specifies the minimal reduction of the\n" +
        "size of the outer input of the join or input of the union that we should get in order to apply the rule."),
    HIVE_OPTIMIZE_LIMIT_TRANSPOSE_REDUCTION_TUPLES("hive.optimize.limittranspose.reductiontuples", (long) 0,
        "When hive.optimize.limittranspose is true, this variable specifies the minimal reduction in the\n" +
        "number of tuples of the outer input of the join or the input of the union that you should get in order to apply the rule."),

    HIVE_OPTIMIZE_CONSTRAINTS_JOIN("hive.optimize.constraints.join", true, "Whether to use referential constraints\n" +
        "to optimize (remove or transform) join operators"),

    HIVE_OPTIMIZE_SORT_PREDS_WITH_STATS("hive.optimize.filter.preds.sort", true, "Whether to sort conditions in filters\n" +
        "based on estimated selectivity and compute cost"),

    HIVE_OPTIMIZE_REDUCE_WITH_STATS("hive.optimize.filter.stats.reduction", false, "Whether to simplify comparison\n" +
        "expressions in filter operators using column stats"),

    HIVE_OPTIMIZE_SKEWJOIN_COMPILETIME("hive.optimize.skewjoin.compiletime", false,
        "Whether to create a separate plan for skewed keys for the tables in the join.\n" +
        "This is based on the skewed keys stored in the metadata. At compile time, the plan is broken\n" +
        "into different joins: one for the skewed keys, and the other for the remaining keys. And then,\n" +
        "a union is performed for the 2 joins generated above. So unless the same skewed key is present\n" +
        "in both the joined tables, the join for the skewed key will be performed as a map-side join.\n" +
        "\n" +
        "The main difference between this parameter and hive.optimize.skewjoin is that this parameter\n" +
        "uses the skew information stored in the metastore to optimize the plan at compile time itself.\n" +
        "If there is no skew information in the metadata, this parameter will not have any affect.\n" +
        "Both hive.optimize.skewjoin.compiletime and hive.optimize.skewjoin should be set to true.\n" +
        "Ideally, hive.optimize.skewjoin should be renamed as hive.optimize.skewjoin.runtime, but not doing\n" +
        "so for backward compatibility.\n" +
        "\n" +
        "If the skew information is correctly stored in the metadata, hive.optimize.skewjoin.compiletime\n" +
        "would change the query plan to take care of it, and hive.optimize.skewjoin will be a no-op."),

    HIVE_OPTIMIZE_LIMIT("hive.optimize.limit", true,
            "Optimize limit by pushing through Left Outer Joins and Selects"),
    HIVE_OPTIMIZE_TOPNKEY("hive.optimize.topnkey", true, "Whether to enable top n key optimizer."),
    HIVE_MAX_TOPN_ALLOWED("hive.optimize.topnkey.max", 128, "Maximum topN value allowed by top n key optimizer.\n" +
      "If the LIMIT is greater than this value then top n key optimization won't be used."),
    HIVE_TOPN_EFFICIENCY_THRESHOLD("hive.optimize.topnkey.efficiency.threshold", 0.8f, "Disable topN key filter if the ratio between forwarded and total rows reaches this limit."),
    HIVE_TOPN_EFFICIENCY_CHECK_BATCHES("hive.optimize.topnkey.efficiency.check.nbatches", 10000, "Check topN key filter efficiency after a specific number of batches."),
    HIVE_TOPN_MAX_NUMBER_OF_PARTITIONS("hive.optimize.topnkey.partitions.max", 64, "Limit the maximum number of partitions used by the top N key operator."),

    HIVE_SHARED_WORK_OPTIMIZATION("hive.optimize.shared.work", true,
        "Whether to enable shared work optimizer. The optimizer finds scan operator over the same table\n" +
        "and follow-up operators in the query plan and merges them if they meet some preconditions. Tez only."),
    HIVE_SHARED_WORK_EXTENDED_OPTIMIZATION("hive.optimize.shared.work.extended", true,
        "Whether to enable shared work extended optimizer. The optimizer tries to merge equal operators\n" +
        "after a work boundary after shared work optimizer has been executed. Requires hive.optimize.shared.work\n" +
        "to be set to true. Tez only."),
    HIVE_SHARED_WORK_SEMIJOIN_OPTIMIZATION("hive.optimize.shared.work.semijoin", false,
        "Whether to enable shared work extended optimizer for semijoins. The optimizer tries to merge\n" +
        "scan operators if one of them reads the full table, even if the other one is the target for\n" +
        "one or more semijoin edges. Tez only."),
    HIVE_SHARED_WORK_MERGE_TS_SCHEMA("hive.optimize.shared.work.merge.ts.schema", true,
        "Whether to enable merging scan operators over the same table but with different schema." +
            "The optimizer tries to merge the scan operators by taking the union of needed columns from " +
            "all scan operators. Requires hive.optimize.shared.work to be set to true. Tez only."),
    HIVE_SHARED_WORK_REUSE_MAPJOIN_CACHE("hive.optimize.shared.work.mapjoin.cache.reuse", true,
        "When shared work optimizer is enabled, whether we should reuse the cache for the broadcast side\n" +
        "of mapjoin operators that share same broadcast input. Requires hive.optimize.shared.work\n" +
        "to be set to true. Tez only."),
    HIVE_SHARED_WORK_DPPUNION_OPTIMIZATION("hive.optimize.shared.work.dppunion", true,
        "Enables dppops unioning. This optimization will enable to merge multiple tablescans with different "
            + "dynamic filters into a single one (with a more complex filter)"),
    HIVE_SHARED_WORK_DPPUNION_MERGE_EVENTOPS("hive.optimize.shared.work.dppunion.merge.eventops", true,
        "Enables DPPUnion to merge EventOperators (right now this is used during DynamicPartitionPruning)"),
    HIVE_SHARED_WORK_DOWNSTREAM_MERGE("hive.optimize.shared.work.downstream.merge", true,
        "Analyzes and merges equiv downstream operators after a successful shared work optimization step."),
    HIVE_SHARED_WORK_PARALLEL_EDGE_SUPPORT("hive.optimize.shared.work.parallel.edge.support", true,
        "Lets the shared work optimizer to create parallel edges in case they are for semijoins or mapjoins."),
    HIVE_REMOVE_SQ_COUNT_CHECK("hive.optimize.remove.sq_count_check", true,
        "Whether to remove an extra join with sq_count_check for scalar subqueries "
            + "with constant group by keys."),

    HIVE_OPTIMIZE_TABLE_PROPERTIES_FROM_SERDE("hive.optimize.update.table.properties.from.serde", false,
        "Whether to update table-properties by initializing tables' SerDe instances during logical-optimization. \n" +
            "By doing so, certain SerDe classes (like AvroSerDe) can pre-calculate table-specific information, and \n" +
            "store it in table-properties, to be used later in the SerDe, while running the job."),

    HIVE_OPTIMIZE_TABLE_PROPERTIES_FROM_SERDE_LIST("hive.optimize.update.table.properties.from.serde.list",
        "org.apache.hadoop.hive.serde2.avro.AvroSerDe",
        "The comma-separated list of SerDe classes that are considered when enhancing table-properties \n" +
            "during logical optimization."),

    HIVE_OPTIMIZE_SCAN_PROBEDECODE("hive.optimize.scan.probedecode", true,
        "Whether to find suitable table scan operators that could reduce the number of decoded rows at runtime by probing extra available information. \n"
            + "The probe side for the row-level filtering is generated either statically in the case of expressions or dynamically for joins"
            + "e.g., use the cached MapJoin hashtable created on the small table side to filter out row columns that are not going "
            + "to be used when reading the large table data. This will result less CPU cycles spent for decoding unused data."),

    HIVE_OPTIMIZE_HMS_QUERY_CACHE_ENABLED("hive.optimize.metadata.query.cache.enabled", true,
        "This property enables caching metadata for repetitive requests on a per-query basis"),

    HIVE_OPTIMIZE_VIEW_CACHE_ENABLED("hive.optimize.view.tables.cache.enabled", true,
        "This property enables caching of views and their underlying tables. The cache in memory may be stale, but "
            + " provides an optimization if it is accurate."),

    // CTE
    HIVE_CTE_MATERIALIZE_THRESHOLD("hive.optimize.cte.materialize.threshold", 3,
        "If the number of references to a CTE clause exceeds this threshold, Hive will materialize it\n" +
        "before executing the main query block. -1 will disable this feature."),
    HIVE_CTE_MATERIALIZE_FULL_AGGREGATE_ONLY("hive.optimize.cte.materialize.full.aggregate.only", true,
        "If enabled only CTEs with aggregate output will be pre-materialized. All CTEs otherwise." +
            "Also the number of references to a CTE clause must exceeds the value of " +
            "hive.optimize.cte.materialize.threshold"),

    HIVE_OPTIMIZE_BI_ENABLED("hive.optimize.bi.enabled", false,
        "Enables query rewrites based on approximate functions(sketches)."),

    HIVE_OPTIMIZE_BI_REWRITE_COUNTDISTINCT_ENABLED("hive.optimize.bi.rewrite.countdistinct.enabled",
        true,
        "Enables to rewrite COUNT(DISTINCT(X)) queries to be rewritten to use sketch functions."),
    HIVE_OPTIMIZE_BI_REWRITE_COUNT_DISTINCT_SKETCH("hive.optimize.bi.rewrite.countdistinct.sketch", "hll",
        new StringSet("hll"),
        "Defines which sketch type to use when rewriting COUNT(DISTINCT(X)) expressions. "
            + "Distinct counting can be done with: hll"),
    HIVE_OPTIMIZE_BI_REWRITE_PERCENTILE_DISC_ENABLED("hive.optimize.bi.rewrite.percentile_disc.enabled",
        true,
        "Enables to rewrite PERCENTILE_DISC(X) queries to be rewritten to use sketch functions."),
    HIVE_OPTIMIZE_BI_REWRITE_PERCENTILE_DISC_SKETCH("hive.optimize.bi.rewrite.percentile_disc.sketch", "kll",
        new StringSet("kll"),
        "Defines which sketch type to use when rewriting PERCENTILE_DISC expressions. Options: kll"),
    HIVE_OPTIMIZE_BI_REWRITE_CUME_DIST_ENABLED("hive.optimize.bi.rewrite.cume_dist.enabled",
        true,
        "Enables to rewrite CUME_DIST(X) queries to be rewritten to use sketch functions."),
    HIVE_OPTIMIZE_BI_REWRITE_CUME_DIST_SKETCH("hive.optimize.bi.rewrite.cume_dist.sketch", "kll",
        new StringSet("kll"),
        "Defines which sketch type to use when rewriting CUME_DIST expressions. Options: kll"),
    HIVE_OPTIMIZE_BI_REWRITE_NTILE_ENABLED("hive.optimize.bi.rewrite.ntile.enabled",
        true,
        "Enables to rewrite NTILE(X) queries to be rewritten as sketch functions."),
    HIVE_OPTIMIZE_BI_REWRITE_NTILE_SKETCH("hive.optimize.bi.rewrite.ntile.sketch", "kll",
        new StringSet("kll"),
        "Defines which sketch type to use when rewriting NTILE expressions. Options: kll"),
    HIVE_OPTIMIZE_BI_REWRITE_RANK_ENABLED("hive.optimize.bi.rewrite.rank.enabled",
        true,
        "Enables to rewrite RANK() queries to be rewritten to use sketch functions."),
    HIVE_OPTIMIZE_BI_REWRITE_RANK_SKETCH("hive.optimize.bi.rewrite.rank.sketch", "kll",
        new StringSet("kll"),
        "Defines which sketch type to use when rewriting RANK expressions. Options: kll"),


    // Statistics
    HIVE_STATS_ESTIMATE_STATS("hive.stats.estimate", true,
        "Estimate statistics in absence of statistics."),
    HIVE_STATS_NDV_ESTIMATE_PERC("hive.stats.ndv.estimate.percent", (float)20,
        "This many percentage of rows will be estimated as count distinct in absence of statistics."),
    HIVE_STATS_JOIN_NDV_READJUSTMENT("hive.stats.join.ndv.readjustment", false,
        "Set this to true to use approximation based logic to adjust ndv after join."),
    HIVE_STATS_NUM_NULLS_ESTIMATE_PERC("hive.stats.num.nulls.estimate.percent", (float)5,
        "This many percentage of rows will be estimated as number of nulls in absence of statistics."),
    HIVESTATSAUTOGATHER("hive.stats.autogather", true,
        "A flag to gather statistics (only basic) automatically during the INSERT OVERWRITE command."),
    HIVESTATSCOLAUTOGATHER("hive.stats.column.autogather", true,
        "A flag to gather column statistics automatically."),
    HIVESTATSDBCLASS("hive.stats.dbclass", "fs", new PatternSet("custom", "fs"),
        "The storage that stores temporary Hive statistics. In filesystem based statistics collection ('fs'), \n" +
        "each task writes statistics it has collected in a file on the filesystem, which will be aggregated \n" +
        "after the job has finished. Supported values are fs (filesystem) and custom as defined in StatsSetupConst.java."), // StatsSetupConst.StatDB
    /**
     * @deprecated Use MetastoreConf.STATS_DEFAULT_PUBLISHER
     */
    @Deprecated
    HIVE_STATS_DEFAULT_PUBLISHER("hive.stats.default.publisher", "",
        "The Java class (implementing the StatsPublisher interface) that is used by default if hive.stats.dbclass is custom type."),
    /**
     * @deprecated Use MetastoreConf.STATS_DEFAULT_AGGREGATOR
     */
    @Deprecated
    HIVE_STATS_DEFAULT_AGGREGATOR("hive.stats.default.aggregator", "",
        "The Java class (implementing the StatsAggregator interface) that is used by default if hive.stats.dbclass is custom type."),
    CLIENT_STATS_COUNTERS("hive.client.stats.counters", "",
        "Subset of counters that should be of interest for hive.client.stats.publishers (when one wants to limit their publishing). \n" +
        "Non-display names should be used"),
    //Subset of counters that should be of interest for hive.client.stats.publishers (when one wants to limit their publishing). Non-display names should be used".
    HIVE_STATS_RELIABLE("hive.stats.reliable", false,
        "Whether queries will fail because stats cannot be collected completely accurately. \n" +
        "If this is set to true, reading/writing from/into a partition may fail because the stats\n" +
        "could not be computed accurately."),
    HIVE_STATS_COLLECT_PART_LEVEL_STATS("hive.analyze.stmt.collect.partlevel.stats", true,
        "analyze table T compute statistics for columns. Queries like these should compute partition"
        + "level stats for partitioned table even when no part spec is specified."),
    HIVE_STATS_GATHER_NUM_THREADS("hive.stats.gather.num.threads", 10,
        "Number of threads used by noscan analyze command for partitioned tables.\n" +
        "This is applicable only for file formats that implement StatsProvidingRecordReader (like ORC)."),
    // Collect table access keys information for operators that can benefit from bucketing
    HIVE_STATS_COLLECT_TABLEKEYS("hive.stats.collect.tablekeys", false,
        "Whether join and group by keys on tables are derived and maintained in the QueryPlan.\n" +
        "This is useful to identify how tables are accessed and to determine if they should be bucketed."),
    // Collect column access information
    HIVE_STATS_COLLECT_SCANCOLS("hive.stats.collect.scancols", false,
        "Whether column accesses are tracked in the QueryPlan.\n" +
        "This is useful to identify how tables are accessed and to determine if there are wasted columns that can be trimmed."),
    HIVE_STATS_NDV_ALGO("hive.stats.ndv.algo", "hll", new PatternSet("hll", "fm"),
        "hll and fm stand for HyperLogLog and FM-sketch, respectively for computing ndv."),
    /**
     * @deprecated Use MetastoreConf.STATS_FETCH_BITVECTOR
     */
    @Deprecated
    HIVE_STATS_FETCH_BITVECTOR("hive.stats.fetch.bitvector", false,
        "Whether we fetch bitvector when we compute ndv. Users can turn it off if they want to use old schema"),
    // standard error allowed for ndv estimates for FM-sketch. A lower value indicates higher accuracy and a
    // higher compute cost.
    HIVE_STATS_NDV_ERROR("hive.stats.ndv.error", (float)20.0,
            "The standard error allowed for NDV estimates, expressed in percentage. This provides a tradeoff \n" +
                    "between accuracy and compute cost. A lower value for the error indicates higher accuracy and a \n" +
                    "higher compute cost. (NDV means the number of distinct values.). It only affects the FM-Sketch \n" +
                    "(not the HLL algorithm which is the default), where it computes the number of necessary\n" +
                    " bitvectors to achieve the accuracy."),
    HIVE_STATS_ESTIMATORS_ENABLE("hive.stats.estimators.enable", true,
        "Estimators are able to provide more accurate column statistic infos for UDF results."),

    /**
     * @deprecated Use MetastoreConf.STATS_NDV_TUNER
     */
    @Deprecated
    HIVE_METASTORE_STATS_NDV_TUNER("hive.metastore.stats.ndv.tuner", (float)0.0,
         "Provides a tunable parameter between the lower bound and the higher bound of ndv for aggregate ndv across all the partitions. \n" +
         "The lower bound is equal to the maximum of ndv of all the partitions. The higher bound is equal to the sum of ndv of all the partitions.\n" +
         "Its value should be between 0.0 (i.e., choose lower bound) and 1.0 (i.e., choose higher bound)"),
    /**
     * @deprecated Use MetastoreConf.STATS_NDV_DENSITY_FUNCTION
     */
    @Deprecated
    HIVE_METASTORE_STATS_NDV_DENSITY_FUNCTION("hive.metastore.stats.ndv.densityfunction", false,
        "Whether to use density function to estimate the NDV for the whole table based on the NDV of partitions"),
    HIVE_STATS_KEY_PREFIX("hive.stats.key.prefix", "", "", true), // internal usage only
    // if length of variable length data type cannot be determined this length will be used.
    HIVE_STATS_MAX_VARIABLE_LENGTH("hive.stats.max.variable.length", 100,
        "To estimate the size of data flowing through operators in Hive/Tez(for reducer estimation etc.),\n" +
        "average row size is multiplied with the total number of rows coming out of each operator.\n" +
        "Average row size is computed from average column size of all columns in the row. In the absence\n" +
        "of column statistics, for variable length columns (like string, bytes etc.), this value will be\n" +
        "used. For fixed length columns their corresponding Java equivalent sizes are used\n" +
        "(float - 4 bytes, double - 8 bytes etc.)."),
    // if number of elements in list cannot be determined, this value will be used
    HIVE_STATS_LIST_NUM_ENTRIES("hive.stats.list.num.entries", 10,
        "To estimate the size of data flowing through operators in Hive/Tez(for reducer estimation etc.),\n" +
        "average row size is multiplied with the total number of rows coming out of each operator.\n" +
        "Average row size is computed from average column size of all columns in the row. In the absence\n" +
        "of column statistics and for variable length complex columns like list, the average number of\n" +
        "entries/values can be specified using this config."),
    // if number of elements in map cannot be determined, this value will be used
    HIVE_STATS_MAP_NUM_ENTRIES("hive.stats.map.num.entries", 10,
        "To estimate the size of data flowing through operators in Hive/Tez(for reducer estimation etc.),\n" +
        "average row size is multiplied with the total number of rows coming out of each operator.\n" +
        "Average row size is computed from average column size of all columns in the row. In the absence\n" +
        "of column statistics and for variable length complex columns like map, the average number of\n" +
        "entries/values can be specified using this config."),
    // statistics annotation fetches column statistics for all required columns which can
    // be very expensive sometimes
    HIVE_STATS_FETCH_COLUMN_STATS("hive.stats.fetch.column.stats", true,
        "Annotation of operator tree with statistics information requires column statistics.\n" +
        "Column statistics are fetched from metastore. Fetching column statistics for each needed column\n" +
        "can be expensive when the number of columns is high. This flag can be used to disable fetching\n" +
        "of column statistics from metastore."),
    // in the absence of column statistics, the estimated number of rows/data size that will
    // be emitted from join operator will depend on this factor
    HIVE_STATS_JOIN_FACTOR("hive.stats.join.factor", (float) 1.1,
        "Hive/Tez optimizer estimates the data size flowing through each of the operators. JOIN operator\n" +
        "uses column statistics to estimate the number of rows flowing out of it and hence the data size.\n" +
        "In the absence of column statistics, this factor determines the amount of rows that flows out\n" +
        "of JOIN operator."),
    HIVE_STATS_CORRELATED_MULTI_KEY_JOINS("hive.stats.correlated.multi.key.joins", true,
        "When estimating output rows for a join involving multiple columns, the default behavior assumes" +
        "the columns are independent. Setting this flag to true will cause the estimator to assume" +
        "the columns are correlated."),
    HIVE_STATS_RANGE_SELECTIVITY_UNIFORM_DISTRIBUTION("hive.stats.filter.range.uniform", true,
        "When estimating output rows from a condition, if a range predicate is applied over a column and the\n" +
        "minimum and maximum values for that column are available, assume uniform distribution of values\n" +
        "across that range and scales number of rows proportionally. If this is set to false, default\n" +
        "selectivity value is used."),
    // in the absence of uncompressed/raw data size, total file size will be used for statistics
    // annotation. But the file may be compressed, encoded and serialized which may be lesser in size
    // than the actual uncompressed/raw data size. This factor will be multiplied to file size to estimate
    // the raw data size.
    HIVE_STATS_DESERIALIZATION_FACTOR("hive.stats.deserialization.factor", (float) 10.0,
        "Hive/Tez optimizer estimates the data size flowing through each of the operators. In the absence\n" +
        "of basic statistics like number of rows and data size, file size is used to estimate the number\n" +
        "of rows and data size. Since files in tables/partitions are serialized (and optionally\n" +
        "compressed) the estimates of number of rows and data size cannot be reliably determined.\n" +
        "This factor is multiplied with the file size to account for serialization and compression."),
    HIVE_STATS_IN_CLAUSE_FACTOR("hive.stats.filter.in.factor", (float) 1.0,
        "Currently column distribution is assumed to be uniform. This can lead to overestimation/underestimation\n" +
        "in the number of rows filtered by a certain operator, which in turn might lead to overprovision or\n" +
        "underprovision of resources. This factor is applied to the cardinality estimation of IN clauses in\n" +
        "filter operators."),
    HIVE_STATS_IN_MIN_RATIO("hive.stats.filter.in.min.ratio", 0.0f,
        "Output estimation of an IN filter can't be lower than this ratio"),
    HIVE_STATS_UDTF_FACTOR("hive.stats.udtf.factor", (float) 1.0,
        "UDTFs change the number of rows of the output. A common UDTF is the explode() method that creates\n" +
        "multiple rows for each element in the input array. This factor is applied to the number of\n" +
        "output rows and output size."),
    HIVE_STATS_USE_BITVECTORS("hive.stats.use.bitvectors", false,
              "Enables to use bitvectors for estimating selectivity."),
    HIVE_STATS_MAX_NUM_STATS("hive.stats.max.num.stats", (long) 10000,
        "When the number of stats to be updated is huge, this value is used to control the number of \n" +
        " stats to be sent to HMS for update."),

    // Concurrency
    HIVE_SUPPORT_CONCURRENCY("hive.support.concurrency", false,
        "Whether Hive supports concurrency control or not. \n" +
        "A ZooKeeper instance must be up and running when using zookeeper Hive lock manager "),
    HIVE_LOCK_MANAGER("hive.lock.manager", "org.apache.hadoop.hive.ql.lockmgr.zookeeper.ZooKeeperHiveLockManager", ""),
    HIVE_LOCK_NUMRETRIES("hive.lock.numretries", 100,
        "The number of times you want to try to get all the locks"),
    HIVE_UNLOCK_NUMRETRIES("hive.unlock.numretries", 10,
        "The number of times you want to retry to do one unlock"),
    HIVE_LOCK_SLEEP_BETWEEN_RETRIES("hive.lock.sleep.between.retries", "60s",
        new TimeValidator(TimeUnit.SECONDS, 0L, false, Long.MAX_VALUE, false),
        "The maximum sleep time between various retries"),
    HIVE_LOCK_MAPRED_ONLY("hive.lock.mapred.only.operation", false,
        "This param is to control whether or not only do lock on queries\n" +
        "that need to execute at least one mapred job."),
    HIVE_LOCK_QUERY_STRING_MAX_LENGTH("hive.lock.query.string.max.length", 1000000,
        "The maximum length of the query string to store in the lock.\n" +
        "The default value is 1000000, since the data limit of a znode is 1MB"),
    HIVE_MM_ALLOW_ORIGINALS("hive.mm.allow.originals", false,
        "Whether to allow original files in MM tables. Conversion to MM may be expensive if\n" +
        "this is set to false, however unless MAPREDUCE-7086 fix is present (hadoop 3.1.1+),\n" +
        "queries that read non-orc MM tables with original files will fail. The default in\n" +
        "Hive 3.0 is false."),
    HIVE_LOCK_FILE_MOVE_MODE("hive.lock.file.move.protect", "all", new StringSet("none", "dp", "all"),
        "During file move operations acquires a SEMI_SHARED lock at the table level."
            + "none:never; dp: only in case of dynamic partitioning operations; all: all table operations"),

    // Zookeeper related configs
    HIVE_ZOOKEEPER_USE_KERBEROS("hive.zookeeper.kerberos.enabled", true,
        "If ZooKeeper is configured for Kerberos authentication. This could be useful when cluster\n" +
        "is kerberized, but Zookeeper is not."),

    HIVE_ZOOKEEPER_QUORUM("hive.zookeeper.quorum", "",
        "List of ZooKeeper servers to talk to. This is needed for: \n" +
        "1. Read/write locks - when hive.lock.manager is set to \n" +
        "org.apache.hadoop.hive.ql.lockmgr.zookeeper.ZooKeeperHiveLockManager, \n" +
        "2. When HiveServer2 supports service discovery via Zookeeper.\n" +
        "3. For delegation token storage if zookeeper store is used, if\n" +
        "hive.cluster.delegation.token.store.zookeeper.connectString is not set\n" +
        "4. LLAP daemon registry service\n" +
        "5. Leader selection for privilege synchronizer"),

    HIVE_ZOOKEEPER_CLIENT_PORT("hive.zookeeper.client.port", "2181",
        "The port of ZooKeeper servers to talk to.\n" +
        "If the list of Zookeeper servers specified in hive.zookeeper.quorum\n" +
        "does not contain port numbers, this value is used."),
    HIVE_ZOOKEEPER_SESSION_TIMEOUT("hive.zookeeper.session.timeout", "120000ms",
        new TimeValidator(TimeUnit.MILLISECONDS),
        "ZooKeeper client's session timeout (in milliseconds). The client is disconnected, and as a result, all locks released, \n" +
        "if a heartbeat is not sent in the timeout."),
    HIVE_ZOOKEEPER_CONNECTION_TIMEOUT("hive.zookeeper.connection.timeout", "15s",
      new TimeValidator(TimeUnit.SECONDS),
      "ZooKeeper client's connection timeout in seconds. Connection timeout * hive.zookeeper.connection.max.retries\n" +
        "with exponential backoff is when curator client deems connection is lost to zookeeper."),
    HIVE_ZOOKEEPER_NAMESPACE("hive.zookeeper.namespace", "hive_zookeeper_namespace",
        "The parent node under which all ZooKeeper nodes are created."),
    HIVE_ZOOKEEPER_CLEAN_EXTRA_NODES("hive.zookeeper.clean.extra.nodes", false,
        "Clean extra nodes at the end of the session."),
    HIVE_ZOOKEEPER_CONNECTION_MAX_RETRIES("hive.zookeeper.connection.max.retries", 3,
        "Max number of times to retry when connecting to the ZooKeeper server."),
    HIVE_ZOOKEEPER_CONNECTION_BASESLEEPTIME("hive.zookeeper.connection.basesleeptime", "1000ms",
        new TimeValidator(TimeUnit.MILLISECONDS),
        "Initial amount of time (in milliseconds) to wait between retries\n" +
        "when connecting to the ZooKeeper server when using ExponentialBackoffRetry policy."),
    HIVE_ZOOKEEPER_SSL_ENABLE("hive.zookeeper.ssl.client.enable", false,
        "Set client to use TLS when connecting to ZooKeeper.  An explicit value overrides any value set via the " +
            "zookeeper.client.secure system property (note the different name).  Defaults to false if neither is set."),
    HIVE_ZOOKEEPER_SSL_KEYSTORE_LOCATION("hive.zookeeper.ssl.keystore.location", "",
        "Keystore location when using a client-side certificate with TLS connectivity to ZooKeeper. " +
            "Overrides any explicit value set via the zookeeper.ssl.keyStore.location " +
            "system property (note the camelCase)."),
    HIVE_ZOOKEEPER_SSL_KEYSTORE_PASSWORD("hive.zookeeper.ssl.keystore.password", "",
        "Keystore password when using a client-side certificate with TLS connectivity to ZooKeeper." +
            "Overrides any explicit value set via the zookeeper.ssl.keyStore.password " +
             "system property (note the camelCase)."),
    HIVE_ZOOKEEPER_SSL_TRUSTSTORE_LOCATION("hive.zookeeper.ssl.truststore.location", "",
        "Truststore location when using a client-side certificate with TLS connectivity to ZooKeeper. " +
            "Overrides any explicit value set via the zookeeper.ssl.trustStore.location" +
            "system property (note the camelCase)."),
    HIVE_ZOOKEEPER_SSL_TRUSTSTORE_PASSWORD("hive.zookeeper.ssl.truststore.password", "",
        "Truststore password when using a client-side certificate with TLS connectivity to ZooKeeper." +
            "Overrides any explicit value set via the zookeeper.ssl.trustStore.password " +
             "system property (note the camelCase)."),
    HIVE_ZOOKEEPER_KILLQUERY_ENABLE("hive.zookeeper.killquery.enable", true,
        "Whether enabled kill query coordination with zookeeper, " +
            "when hive.server2.support.dynamic.service.discovery is enabled."),
    HIVE_ZOOKEEPER_KILLQUERY_NAMESPACE("hive.zookeeper.killquery.namespace", "killQueries",
        "When kill query coordination is enabled, uses this namespace for registering queries to kill with zookeeper"),

    // Transactions
    HIVE_TXN_MANAGER("hive.txn.manager",
        "org.apache.hadoop.hive.ql.lockmgr.DummyTxnManager",
        "Set to org.apache.hadoop.hive.ql.lockmgr.DbTxnManager as part of turning on Hive\n" +
        "transactions, which also requires appropriate settings for hive.compactor.initiator.on,\n" +
        "hive.compactor.worker.threads, hive.support.concurrency (true),\n" +
        "and hive.exec.dynamic.partition.mode (nonstrict).\n" +
        "The default DummyTxnManager replicates pre-Hive-0.13 behavior and provides\n" +
        "no transactions."),
    HIVE_TXN_EXT_LOCKING_ENABLED("hive.txn.ext.locking.enabled", false,
        "When enabled use standard R/W lock semantics based on hive.txn.strict.locking.mode for external resources,\n" +
        "e.g. INSERT will acquire lock based on hive.txn.strict.locking.mode\n" +
        "(exclusive if it is true, shared if that is false),\n" +
        "SELECT will acquire shared lock based on hive.txn.nonacid.read.locks.\n" +
        "When disabled no locks are acquired for external resources."),
    HIVE_TXN_STRICT_LOCKING_MODE("hive.txn.strict.locking.mode", true, "In strict mode non-ACID\n" +
        "resources use standard R/W lock semantics, e.g. INSERT will acquire exclusive lock.\n" +
        "In nonstrict mode, for non-ACID resources, INSERT will only acquire shared lock, which\n" +
        "allows two concurrent writes to the same partition but still lets lock manager prevent\n" +
        "DROP TABLE etc. when the table is being written to"),
    HIVE_TXN_NONACID_READ_LOCKS("hive.txn.nonacid.read.locks", true,
        "Flag to turn off the read locks for non-ACID tables, when set to false.\n" +
        "Could be exercised to improve the performance of non-ACID tables in clusters where read locking " +
        "is enabled globally to support ACID. Can cause issues with concurrent DDL operations, or slow S3 writes."),
    HIVE_TXN_READ_LOCKS("hive.txn.read.locks", true,
        "Flag to turn off the read locks, when set to false. Although its not recommended, \n" +
        "but in performance critical scenarios this option may be exercised."),
    HIVE_LOCKS_PARTITION_THRESHOLD("hive.locks.max.partitions", -1,
        "Locks the entire table if number of partition locks exceeds user-defined threshold. Disabled by default."),
    TXN_OVERWRITE_X_LOCK("hive.txn.xlock.iow", true,
        "Ensures commands with OVERWRITE (such as INSERT OVERWRITE) acquire Exclusive locks for\n" +
        "transactional tables. This ensures that inserts (w/o overwrite) running concurrently\n" +
        "are not hidden by the INSERT OVERWRITE."),
    TXN_MERGE_INSERT_X_LOCK("hive.txn.xlock.mergeinsert", false,
        "Ensures MERGE INSERT operations acquire EXCLUSIVE / EXCL_WRITE lock for transactional tables.\n" +
        "If enabled, prevents duplicates when MERGE statements are executed in parallel transactions."),
    TXN_WRITE_X_LOCK("hive.txn.xlock.write", true,
        "Manages concurrency levels for ACID resources. Provides better level of query parallelism by enabling " +
        "shared writes and write-write conflict resolution at the commit step." +
        "- If true - exclusive writes are used:\n" +
        "  - INSERT OVERWRITE acquires EXCLUSIVE locks\n" +
        "  - UPDATE/DELETE acquire EXCL_WRITE locks\n" +
        "  - INSERT acquires SHARED_READ locks\n" +
        "- If false - shared writes, transaction is aborted in case of conflicting changes:\n" +
        "  - INSERT OVERWRITE acquires EXCL_WRITE locks\n" +
        "  - INSERT/UPDATE/DELETE acquire SHARED_READ locks"),
    HIVE_TXN_STATS_ENABLED("hive.txn.stats.enabled", true,
        "Whether Hive supports transactional stats (accurate stats for transactional tables)"),
    HIVE_TXN_ACID_DIR_CACHE_DURATION("hive.txn.acid.dir.cache.duration",
        120, "Enable dir cache for ACID tables specified in minutes."
        + "0 indicates cache is used as read-only and no additional info would be "
        + "populated. -1 means cache is disabled"),
    HIVE_WRITE_ACID_VERSION_FILE("hive.txn.write.acid.version.file", true,
        "Creates an _orc_acid_version file along with acid files, to store the version data"),

    HIVE_TXN_READONLY_ENABLED("hive.txn.readonly.enabled", false,
        "Enables read-only transaction classification and related optimizations"),

    HIVE_ACID_LOCKLESS_READS_ENABLED("hive.acid.lockless.reads.enabled", false,
        "Enables lockless reads"),
     
    HIVE_ACID_CREATE_TABLE_USE_SUFFIX("hive.acid.createtable.softdelete", false,
        "Enables non-blocking DROP TABLE operation.\n" +
        "If enabled, every table directory would be suffixed with the corresponding table creation txnId."),
    
    HIVE_ACID_TRUNCATE_USE_BASE("hive.acid.truncate.usebase", false,
        "If enabled, truncate for transactional tables will not delete the data directories,\n" +
        "rather create a new base directory with no datafiles."),
    
    HIVE_ACID_DROP_PARTITION_USE_BASE("hive.acid.droppartition.usebase", false,
        "Enables non-blocking DROP PARTITION operation.\n" +
        "If enabled, drop for transactional tables will not delete the data directories,\n" +
        "rather create a new base directory with no datafiles.\")"),

    HIVE_ACID_RENAME_PARTITION_MAKE_COPY("hive.acid.renamepartition.makecopy", false,
      "Enables non-blocking RENAME PARTITION operation.\n" +
        "If enabled, rename for transactional tables will not rename the partition directory,\n" +
        "rather create a copy of it under the new path.\")"),
    
    // Configs having to do with DeltaFilesMetricReporter, which collects lists of most recently active tables
    // with the most number of active/obsolete deltas.
    /**
     * @deprecated use MetastoreConf.METASTORE_DELTAMETRICS_MAX_CACHE_SIZE
     */
    @Deprecated
    HIVE_TXN_ACID_METRICS_MAX_CACHE_SIZE("hive.txn.acid.metrics.max.cache.size", 100,
        new RangeValidator(0, 500),
        "Size of the ACID metrics cache, i.e. max number of partitions and unpartitioned tables with the "
            + "most deltas that will be included in the lists of active, obsolete and small deltas. "
            + "Allowed range is 0 to 500."),
    /**
     * @deprecated use MetastoreConf.METASTORE_DELTAMETRICS_REPORTING_INTERVAL
     */
    @Deprecated
    HIVE_TXN_ACID_METRICS_REPORTING_INTERVAL("hive.txn.acid.metrics.reporting.interval", "30s",
        new TimeValidator(TimeUnit.SECONDS),
        "Reporting period for ACID metrics in seconds."),
    /**
     * @deprecated use MetastoreConf.METASTORE_DELTAMETRICS_DELTA_NUM_THRESHOLD
     */
    @Deprecated
    HIVE_TXN_ACID_METRICS_DELTA_NUM_THRESHOLD("hive.txn.acid.metrics.delta.num.threshold", 100,
        "The minimum number of active delta files a table/partition must have in order to be included in the ACID metrics report."),
    /**
     * @deprecated use MetastoreConf.METASTORE_DELTAMETRICS_OBSOLETE_DELTA_NUM_THRESHOLD
     */
    @Deprecated
    HIVE_TXN_ACID_METRICS_OBSOLETE_DELTA_NUM_THRESHOLD("hive.txn.acid.metrics.obsolete.delta.num.threshold", 100,
        "The minimum number of obsolete delta files a table/partition must have in order to be included in the ACID metrics report."),
    /**
     * @deprecated use MetastoreConf.METASTORE_DELTAMETRICS_DELTA_PCT_THRESHOLD
     */
    @Deprecated
    HIVE_TXN_ACID_METRICS_DELTA_PCT_THRESHOLD("hive.txn.acid.metrics.delta.pct.threshold", 0.01f,
        "Percentage (fractional) size of the delta files relative to the base directory. Deltas smaller than this threshold " +
        "count as small deltas. Default 0.01 = 1%.)"),

    /**
     * @deprecated Use MetastoreConf.TXN_TIMEOUT
     */
    @Deprecated
    HIVE_TXN_TIMEOUT("hive.txn.timeout", "300s", new TimeValidator(TimeUnit.SECONDS),
        "time after which transactions are declared aborted if the client has not sent a heartbeat."),
    /**
     * @deprecated Use MetastoreConf.TXN_HEARTBEAT_THREADPOOL_SIZE
     */
    @Deprecated
    HIVE_TXN_HEARTBEAT_THREADPOOL_SIZE("hive.txn.heartbeat.threadpool.size", 5, "The number of " +
        "threads to use for heartbeating. For Hive CLI, 1 is enough. For HiveServer2, we need a few"),
    TXN_MGR_DUMP_LOCK_STATE_ON_ACQUIRE_TIMEOUT("hive.txn.manager.dump.lock.state.on.acquire.timeout", false,
      "Set this to true so that when attempt to acquire a lock on resource times out, the current state" +
        " of the lock manager is dumped to log file.  This is for debugging.  See also " +
        "hive.lock.numretries and hive.lock.sleep.between.retries."),

    HIVE_TXN_OPERATIONAL_PROPERTIES("hive.txn.operational.properties", 1,
      "1: Enable split-update feature found in the newer version of Hive ACID subsystem\n" +
      "4: Make the table 'quarter-acid' as it only supports insert. But it doesn't require ORC or bucketing.\n" +
      "This is intended to be used as an internal property for future versions of ACID. (See\n" +
        "HIVE-14035 for details.  User sets it tblproperites via transactional_properties.)", true),
    /**
     * @deprecated Use MetastoreConf.MAX_OPEN_TXNS
     */
    @Deprecated
    HIVE_MAX_OPEN_TXNS("hive.max.open.txns", 100000, "Maximum number of open transactions. If \n" +
        "current open transactions reach this limit, future open transaction requests will be \n" +
        "rejected, until this number goes below the limit."),
    /**
     * @deprecated Use MetastoreConf.COUNT_OPEN_TXNS_INTERVAL
     */
    @Deprecated
    HIVE_COUNT_OPEN_TXNS_INTERVAL("hive.count.open.txns.interval", "1s",
        new TimeValidator(TimeUnit.SECONDS), "Time in seconds between checks to count open transactions."),
    /**
     * @deprecated Use MetastoreConf.TXN_MAX_OPEN_BATCH
     */
    @Deprecated
    HIVE_TXN_MAX_OPEN_BATCH("hive.txn.max.open.batch", 1000,
        "Maximum number of transactions that can be fetched in one call to open_txns().\n" +
        "This controls how many transactions streaming agents such as Flume or Storm open\n" +
        "simultaneously. The streaming agent then writes that number of entries into a single\n" +
        "file (per Flume agent or Storm bolt). Thus increasing this value decreases the number\n" +
        "of delta files created by streaming agents. But it also increases the number of open\n" +
        "transactions that Hive has to track at any given time, which may negatively affect\n" +
        "read performance."),
    /**
     * @deprecated Use MetastoreConf.TXN_RETRYABLE_SQLEX_REGEX
     */
    @Deprecated
    HIVE_TXN_RETRYABLE_SQLEX_REGEX("hive.txn.retryable.sqlex.regex", "", "Comma separated list\n" +
        "of regular expression patterns for SQL state, error code, and error message of\n" +
        "retryable SQLExceptions, that's suitable for the metastore DB.\n" +
        "For example: Can't serialize.*,40001$,^Deadlock,.*ORA-08176.*\n" +
        "The string that the regex will be matched against is of the following form, where ex is a SQLException:\n" +
        "ex.getMessage() + \" (SQLState=\" + ex.getSQLState() + \", ErrorCode=\" + ex.getErrorCode() + \")\""),
    /**
     * @deprecated Use MetastoreConf.COMPACTOR_INITIATOR_ON
     */
    @Deprecated
    HIVE_COMPACTOR_INITIATOR_ON("hive.compactor.initiator.on", false,
        "Whether to run the initiator and cleaner threads on this metastore instance or not.\n" +
        "Set this to true on one instance of the Thrift metastore service as part of turning\n" +
        "on Hive transactions. For a complete list of parameters required for turning on\n" +
        "transactions, see hive.txn.manager."),
    /**
     * @deprecated Use MetastoreConf.COMPACTOR_WORKER_THREADS
     */
    @Deprecated
    HIVE_COMPACTOR_WORKER_THREADS("hive.compactor.worker.threads", 0,
        "How many compactor worker threads to run on this metastore instance. Set this to a\n" +
        "positive number on one or more instances of the Thrift metastore service as part of\n" +
        "turning on Hive transactions. For a complete list of parameters required for turning\n" +
        "on transactions, see hive.txn.manager.\n" +
        "Worker threads spawn MapReduce jobs to do compactions. They do not do the compactions\n" +
        "themselves. Increasing the number of worker threads will decrease the time it takes\n" +
        "tables or partitions to be compacted once they are determined to need compaction.\n" +
        "It will also increase the background load on the Hadoop cluster as more MapReduce jobs\n" +
        "will be running in the background."),

    HIVE_COMPACTOR_WORKER_TIMEOUT("hive.compactor.worker.timeout", "86400s",
        new TimeValidator(TimeUnit.SECONDS),
        "Time in seconds after which a compaction job will be declared failed and the\n" +
        "compaction re-queued."),

    HIVE_COMPACTOR_CHECK_INTERVAL("hive.compactor.check.interval", "300s",
        new TimeValidator(TimeUnit.SECONDS),
        "Time in seconds between checks to see if any tables or partitions need to be\n" +
        "compacted. This should be kept high because each check for compaction requires\n" +
        "many calls against the NameNode.\n" +
        "Decreasing this value will reduce the time it takes for compaction to be started\n" +
        "for a table or partition that requires compaction. However, checking if compaction\n" +
        "is needed requires several calls to the NameNode for each table or partition that\n" +
        "has had a transaction done on it since the last major compaction. So decreasing this\n" +
        "value will increase the load on the NameNode."),

    HIVE_COMPACTOR_INITIATOR_DURATION_UPDATE_INTERVAL("hive.compactor.initiator.duration.update.interval", "60s",
        new TimeValidator(TimeUnit.SECONDS),
        "Time in seconds that drives the update interval of compaction_initiator_duration metric.\n" +
            "Smaller value results in a fine grained metric update.\n" +
            "This updater can be turned off if its value less than or equals to zero.\n"+
            "In this case the above metric will be update only after the initiator completed one cycle.\n" +
            "The hive.compactor.initiator.on must be turned on (true) in-order to enable the Initiator,\n" +
            "otherwise this setting has no effect."),

    HIVE_COMPACTOR_CLEANER_DURATION_UPDATE_INTERVAL("hive.compactor.cleaner.duration.update.interval", "60s",
        new TimeValidator(TimeUnit.SECONDS),
        "Time in seconds that drives the update interval of compaction_cleaner_duration metric.\n" +
            "Smaller value results in a fine grained metric update.\n" +
            "This updater can be turned off if its value less than or equals to zero.\n"+
            "In this case the above metric will be update only after the cleaner completed one cycle."),

    HIVE_COMPACTOR_REQUEST_QUEUE("hive.compactor.request.queue", 1,
        "Enables parallelization of the checkForCompaction operation, that includes many file metadata checks\n" +
        "and may be expensive"),

    HIVE_COMPACTOR_DELTA_NUM_THRESHOLD("hive.compactor.delta.num.threshold", 10,
        "Number of delta directories in a table or partition that will trigger a minor\n" +
        "compaction."),

    HIVE_COMPACTOR_DELTA_PCT_THRESHOLD("hive.compactor.delta.pct.threshold", 0.1f,
        "Percentage (fractional) size of the delta files relative to the base that will trigger\n" +
        "a major compaction. (1.0 = 100%, so the default 0.1 = 10%.)"),
    COMPACTOR_MAX_NUM_DELTA("hive.compactor.max.num.delta", 500, "Maximum number of delta files that " +
      "the compactor will attempt to handle in a single job."),

    HIVE_COMPACTOR_ABORTEDTXN_THRESHOLD("hive.compactor.abortedtxn.threshold", 1000,
        "Number of aborted transactions involving a given table or partition that will trigger\n" +
        "a major compaction."),

    HIVE_COMPACTOR_ABORTEDTXN_TIME_THRESHOLD("hive.compactor.aborted.txn.time.threshold", "12h",
        new TimeValidator(TimeUnit.HOURS),
        "Age of table/partition's oldest aborted transaction when compaction will be triggered. " +
        "Default time unit is: hours. Set to a negative number to disable."),

    HIVE_COMPACTOR_ACTIVE_DELTA_DIR_THRESHOLD("hive.compactor.active.delta.dir.threshold", 200,
        "If the number of active delta directories under a table/partition passes this threshold, a warning" +
        " message will be logged."),

    HIVE_COMPACTOR_OBSOLETE_DELTA_DIR_THRESHOLD("hive.compactor.obsolete.delta.dir.threshold", 200,
        "If the number of obsolete delta directories under a table/partition passes this threshold, a " +
            "warning message will be logged."),

    HIVE_COMPACTOR_SMALL_DELTA_DIR_THRESHOLD("hive.compactor.small.delta.dir.threshold", 200,
        "If the number of small delta directories under a table/partition passes this threshold, a " +
            "warning message will be logged."),

    /**
     * @deprecated use MetastoreConf.METASTORE_DELTAMETRICS_LOGGER_FREQUENCY
     */
    @Deprecated
    HIVE_COMPACTOR_ACID_METRICS_LOGGER_FREQUENCY(
        "hive.compactor.acid.metrics.logger.frequency",
        "360m", new TimeValidator(TimeUnit.MINUTES),
        "Logging frequency of ACID related metrics. Set this value to 0 to completely turn off logging. " +
            "Default time unit: minutes"),

    HIVE_COMPACTOR_WAIT_TIMEOUT("hive.compactor.wait.timeout", 300000L, "Time out in "
        + "milliseconds for blocking compaction. It's value has to be higher than 2000 milliseconds. "),

    /**
     * @deprecated This config value is honoured by the MR based compaction only.
     * Use the {@link HiveConf.ConfVars#HIVE_COMPACTOR_GATHER_STATS}
     * config instead which is honoured by both the MR and Query based compaction.
     */
    @Deprecated
    HIVE_MR_COMPACTOR_GATHER_STATS("hive.mr.compactor.gather.stats", false, "If set to true MAJOR compaction " +
        "will gather stats if there are stats already associated with the table/partition.\n" +
        "Turn this off to save some resources and the stats are not used anyway.\n" +
        "Works only for MR based compaction, CRUD based compaction uses hive.stats.autogather."),

    HIVE_COMPACTOR_GATHER_STATS("hive.compactor.gather.stats", true, "If set to true MAJOR compaction " +
            "will gather stats if there are stats already associated with the table/partition.\n" +
            "Turn this off to save some resources and the stats are not used anyway.\n" +
            "This is a replacement for the HIVE_MR_COMPACTOR_GATHER_STATS config, and works both for MR and Query based " +
            "compaction."),

    /**
     * @deprecated Use MetastoreConf.COMPACTOR_INITIATOR_FAILED_THRESHOLD
     */
    @Deprecated
    COMPACTOR_INITIATOR_FAILED_THRESHOLD("hive.compactor.initiator.failed.compacts.threshold", 2,
      new RangeValidator(1, 20), "Number of consecutive compaction failures (per table/partition) " +
      "after which automatic compactions will not be scheduled any more.  Note that this must be less " +
      "than hive.compactor.history.retention.failed."),

    HIVE_COMPACTOR_CLEANER_RUN_INTERVAL("hive.compactor.cleaner.run.interval", "5000ms",
        new TimeValidator(TimeUnit.MILLISECONDS), "Time between runs of the cleaner thread"),
    HIVE_COMPACTOR_DELAYED_CLEANUP_ENABLED("hive.compactor.delayed.cleanup.enabled", false,
        "When enabled, cleanup of obsolete files/dirs after compaction can be delayed. This delay \n" +
            " can be configured by hive configuration hive.compactor.cleaner.retention.time.seconds"),
    HIVE_COMPACTOR_CLEANER_RETENTION_TIME("hive.compactor.cleaner.retention.time.seconds", "300s",
        new TimeValidator(TimeUnit.SECONDS), "Time to wait before cleanup of obsolete files/dirs after compaction. \n"
        + "This is the minimum amount of time the system will wait, since it will not clean before all open transactions are committed, that were opened before the compaction"),
    HIVE_COMPACTOR_CLEANER_THREADS_NUM("hive.compactor.cleaner.threads.num", 1,
      "Enables parallelization of the cleaning directories after compaction, that includes many file \n" +
      "related checks and may be expensive"),
    COMPACTOR_JOB_QUEUE("hive.compactor.job.queue", "", "Used to specify name of Hadoop queue to which\n" +
      "Compaction jobs will be submitted.  Set to empty string to let Hadoop choose the queue."),

    TRANSACTIONAL_CONCATENATE_NOBLOCK("hive.transactional.concatenate.noblock", false,
        "Will cause 'alter table T concatenate' to be non-blocking"),
    CONCATENATE_EXTERNAL_TABLE("hive.concatenate.external.table", false,
        "Enable concatenate for external tables. This allows 'alter table `tablename` concatenate' " +
            "on external tables."),

    HIVE_COMPACTOR_COMPACT_MM("hive.compactor.compact.insert.only", true,
        "Whether the compactor should compact insert-only tables. A safety switch."),
    COMPACTOR_CRUD_QUERY_BASED("hive.compactor.crud.query.based", false,
        "Means compaction on full CRUD tables is done via queries. "
        + "Compactions on insert-only tables will always run via queries regardless of the value of this configuration."),
    SPLIT_GROUPING_MODE("hive.split.grouping.mode", "query", new StringSet("query", "compactor"),
        "This is set to compactor from within the query based compactor. This enables the Tez SplitGrouper "
        + "to group splits based on their bucket number, so that all rows from different bucket files "
        + " for the same bucket number can end up in the same bucket file after the compaction."),
    /**
     * @deprecated Use MetastoreConf.COMPACTOR_HISTORY_RETENTION_SUCCEEDED
     */
    @Deprecated
    COMPACTOR_HISTORY_RETENTION_SUCCEEDED("hive.compactor.history.retention.succeeded", 3,
      new RangeValidator(0, 100), "Determines how many successful compaction records will be " +
      "retained in compaction history for a given table/partition."),
    /**
     * @deprecated Use MetastoreConf.COMPACTOR_HISTORY_RETENTION_FAILED
     */
    @Deprecated
    COMPACTOR_HISTORY_RETENTION_FAILED("hive.compactor.history.retention.failed", 3,
      new RangeValidator(0, 100), "Determines how many failed compaction records will be " +
      "retained in compaction history for a given table/partition."),
    /**
     * @deprecated Use MetastoreConf.COMPACTOR_HISTORY_RETENTION_DID_NOT_INITIATE
     */
    @Deprecated
    COMPACTOR_HISTORY_RETENTION_ATTEMPTED("hive.compactor.history.retention.attempted", 2,
      new RangeValidator(0, 100), "Determines how many attempted compaction records will be " +
      "retained in compaction history for a given table/partition."),
    /**
     * @deprecated Use MetastoreConf.ACID_HOUSEKEEPER_SERVICE_INTERVAL
     */
    @Deprecated
    COMPACTOR_HISTORY_REAPER_INTERVAL("hive.compactor.history.reaper.interval", "2m",
      new TimeValidator(TimeUnit.MILLISECONDS), "Determines how often compaction history reaper runs"),
    /**
     * @deprecated Use MetastoreConf.ACID_HOUSEKEEPER_SERVICE_START
     */
    @Deprecated
    HIVE_TIMEDOUT_TXN_REAPER_START("hive.timedout.txn.reaper.start", "100s",
      new TimeValidator(TimeUnit.MILLISECONDS), "Time delay of 1st reaper run after metastore start"),
    /**
     * @deprecated Use MetastoreConf.ACID_HOUSEKEEPER_SERVICE_INTERVAL
     */
    @Deprecated
    HIVE_TIMEDOUT_TXN_REAPER_INTERVAL("hive.timedout.txn.reaper.interval", "180s",
      new TimeValidator(TimeUnit.MILLISECONDS), "Time interval describing how often the reaper runs"),
    /**
     * @deprecated Use MetastoreConf.ACID_HOUSEKEEPER_SERVICE_INTERVAL
     */
    @Deprecated
    WRITE_SET_REAPER_INTERVAL("hive.writeset.reaper.interval", "60s",
      new TimeValidator(TimeUnit.MILLISECONDS), "Frequency of WriteSet reaper runs"),

    MERGE_CARDINALITY_VIOLATION_CHECK("hive.merge.cardinality.check", true,
      "Set to true to ensure that each SQL Merge statement ensures that for each row in the target\n" +
        "table there is at most 1 matching row in the source table per SQL Specification."),
    SPLIT_UPDATE("hive.split.update", true,
            "If true, SQL Update statement will be rewritten to a multi-insert with 2 branches:\n" +
                    "representing delete of existing row and an insert of the new version of the row.\n" +
                    "Similarly Merge statement will handle WHEN MATCHED UPDATE by splitting it into 2\n" +
                    "branches of a multi-insert. Updating bucketing and partitioning columns should\n" +
                    "only be permitted if this is true."),
    /**
     * @deprecated Use {@link ConfVars#SPLIT_UPDATE} instead.
     */
    @Deprecated
    MERGE_SPLIT_UPDATE("hive.merge.split.update", true,
        "If true, SQL Merge statement will handle WHEN MATCHED UPDATE by splitting it into 2\n" +
            "branches of a multi-insert, representing delete of existing row and an insert of\n" +
            "the new version of the row.  Updating bucketing and partitioning columns should\n" +
            "only be permitted if this is true.\n" +
            "Deprecated, use hive.split.update instead."),
    OPTIMIZE_ACID_META_COLUMNS("hive.optimize.acid.meta.columns", true,
        "If true, don't decode Acid metadata columns from storage unless" +
        " they are needed."),

    // For Arrow SerDe
    HIVE_ARROW_ROOT_ALLOCATOR_LIMIT("hive.arrow.root.allocator.limit", Long.MAX_VALUE,
        "Arrow root allocator memory size limitation in bytes."),
    HIVE_ARROW_BATCH_ALLOCATOR_LIMIT("hive.arrow.batch.allocator.limit", 10_000_000_000L,
        "Max bytes per arrow batch. This is a threshold, the memory is not pre-allocated."),
    HIVE_ARROW_BATCH_SIZE("hive.arrow.batch.size", 1000, "The number of rows sent in one Arrow batch."),

    // For Druid storage handler
    HIVE_DRUID_INDEXING_GRANULARITY("hive.druid.indexer.segments.granularity", "DAY",
            new PatternSet("YEAR", "MONTH", "WEEK", "DAY", "HOUR", "MINUTE", "SECOND"),
            "Granularity for the segments created by the Druid storage handler"
    ),
    HIVE_DRUID_MAX_PARTITION_SIZE("hive.druid.indexer.partition.size.max", 5000000,
            "Maximum number of records per segment partition"
    ),
    HIVE_DRUID_MAX_ROW_IN_MEMORY("hive.druid.indexer.memory.rownum.max", 75000,
            "Maximum number of records in memory while storing data in Druid"
    ),
    HIVE_DRUID_BROKER_DEFAULT_ADDRESS("hive.druid.broker.address.default", "localhost:8082",
            "Address of the Druid broker. If we are querying Druid from Hive, this address needs to be\n"
                    +
                    "declared"
    ),
    HIVE_DRUID_COORDINATOR_DEFAULT_ADDRESS("hive.druid.coordinator.address.default", "localhost:8081",
            "Address of the Druid coordinator. It is used to check the load status of newly created segments"
    ),
    HIVE_DRUID_OVERLORD_DEFAULT_ADDRESS("hive.druid.overlord.address.default", "localhost:8090",
        "Address of the Druid overlord. It is used to submit indexing tasks to druid."
    ),
    HIVE_DRUID_SELECT_THRESHOLD("hive.druid.select.threshold", 10000,
        "Takes only effect when hive.druid.select.distribute is set to false. \n" +
        "When we can split a Select query, this is the maximum number of rows that we try to retrieve\n" +
        "per query. In order to do that, we obtain the estimated size for the complete result. If the\n" +
        "number of records of the query results is larger than this threshold, we split the query in\n" +
        "total number of rows/threshold parts across the time dimension. Note that we assume the\n" +
        "records to be split uniformly across the time dimension."),
    HIVE_DRUID_NUM_HTTP_CONNECTION("hive.druid.http.numConnection", 20, "Number of connections used by\n" +
        "the HTTP client."),
    HIVE_DRUID_HTTP_READ_TIMEOUT("hive.druid.http.read.timeout", "PT1M", "Read timeout period for the HTTP\n" +
        "client in ISO8601 format (for example P2W, P3M, PT1H30M, PT0.750S), default is period of 1 minute."),
    HIVE_DRUID_SLEEP_TIME("hive.druid.sleep.time", "PT10S",
            "Sleep time between retries in ISO8601 format (for example P2W, P3M, PT1H30M, PT0.750S), default is period of 10 seconds."
    ),
    HIVE_DRUID_BASE_PERSIST_DIRECTORY("hive.druid.basePersistDirectory", "",
            "Local temporary directory used to persist intermediate indexing state, will default to JVM system property java.io.tmpdir."
    ),
    HIVE_DRUID_ROLLUP("hive.druid.rollup", true, "Whether to rollup druid rows or not."),
    DRUID_SEGMENT_DIRECTORY("hive.druid.storage.storageDirectory", "/druid/segments"
            , "druid deep storage location."),
    DRUID_METADATA_BASE("hive.druid.metadata.base", "druid", "Default prefix for metadata tables"),
    DRUID_METADATA_DB_TYPE("hive.druid.metadata.db.type", "mysql",
            new PatternSet("mysql", "postgresql", "derby"), "Type of the metadata database."
    ),
    DRUID_METADATA_DB_USERNAME("hive.druid.metadata.username", "",
            "Username to connect to Type of the metadata DB."
    ),
    DRUID_METADATA_DB_PASSWORD("hive.druid.metadata.password", "",
            "Password to connect to Type of the metadata DB."
    ),
    DRUID_METADATA_DB_URI("hive.druid.metadata.uri", "",
            "URI to connect to the database (for example jdbc:mysql://hostname:port/DBName)."
    ),
    DRUID_WORKING_DIR("hive.druid.working.directory", "/tmp/workingDirectory",
            "Default hdfs working directory used to store some intermediate metadata"
    ),
    HIVE_DRUID_MAX_TRIES("hive.druid.maxTries", 5, "Maximum number of retries before giving up"),
    HIVE_DRUID_PASSIVE_WAIT_TIME("hive.druid.passiveWaitTimeMs", 30000L,
            "Wait time in ms default to 30 seconds."
    ),
    HIVE_DRUID_BITMAP_FACTORY_TYPE("hive.druid.bitmap.type", "roaring", new PatternSet("roaring", "concise"), "Coding algorithm use to encode the bitmaps"),
    HIVE_DRUID_KERBEROS_ENABLE("hive.druid.kerberos.enable", true,
        "Enable/Disable Kerberos authentication explicitly while connecting to a druid cluster."),
    // For HBase storage handler
    HIVE_HBASE_WAL_ENABLED("hive.hbase.wal.enabled", true,
        "Whether writes to HBase should be forced to the write-ahead log. \n" +
        "Disabling this improves HBase write performance at the risk of lost writes in case of a crash."),
    HIVE_HBASE_GENERATE_HFILES("hive.hbase.generatehfiles", false,
        "True when HBaseStorageHandler should generate hfiles instead of operate against the online table."),
    HIVE_HBASE_SNAPSHOT_NAME("hive.hbase.snapshot.name", null, "The HBase table snapshot name to use."),
    HIVE_HBASE_SNAPSHOT_RESTORE_DIR("hive.hbase.snapshot.restoredir", "/tmp", "The directory in which to " +
        "restore the HBase table snapshot."),
    HIVE_SECURITY_HBASE_URLENCODE_AUTHORIZATION_URI("hive.security.hbase.urlencode.authorization.uri", false,
        "When true it URL encodes the URI generated by HBaseStorageHandler for authorization. The URI consists of the" +
        "HBase table name, column family, etc. and may contain characters that need encoding, such as #. If set to " +
        "true, the corresponding Ranger policies need to be in URL encoded format too."),

    // For Kudu storage handler
    HIVE_KUDU_MASTER_ADDRESSES_DEFAULT("hive.kudu.master.addresses.default", "localhost:7050",
        "Comma-separated list of all of the Kudu master addresses.\n" +
            "This value is only used for a given table if the kudu.master_addresses table property is not set."),

    // For har files
    HIVEARCHIVEENABLED("hive.archive.enabled", false, "Whether archiving operations are permitted"),

    HIVEFETCHTASKCONVERSION("hive.fetch.task.conversion", "more", new StringSet("none", "minimal", "more"),
        "Some select queries can be converted to single FETCH task minimizing latency.\n" +
        "Currently the query should be single sourced not having any subquery and should not have\n" +
        "any aggregations or distincts (which incurs RS), lateral views and joins.\n" +
        "0. none : disable hive.fetch.task.conversion\n" +
        "1. minimal : SELECT STAR, FILTER on partition columns, LIMIT only\n" +
        "2. more    : SELECT, FILTER, LIMIT only (support TABLESAMPLE and virtual columns)"
    ),
    HIVEFETCHTASKCACHING("hive.fetch.task.caching", true,
        "Enabling the caching of the result of fetch tasks eliminates the chance of running into a failing read." +
            " On the other hand, if enabled, the hive.fetch.task.conversion.threshold must be adjusted accordingly. That" +
            " is 1GB by default which must be lowered in case of enabled caching to prevent the consumption of too much memory."),
    HIVEFETCHTASKCONVERSIONTHRESHOLD("hive.fetch.task.conversion.threshold", 1073741824L,
        "Input threshold for applying hive.fetch.task.conversion. If target table is native, input length\n" +
        "is calculated by summation of file lengths. If it's not native, storage handler for the table\n" +
        "can optionally implement org.apache.hadoop.hive.ql.metadata.InputEstimator interface."),

    HIVEFETCHTASKAGGR("hive.fetch.task.aggr", false,
        "Aggregation queries with no group-by clause (for example, select count(*) from src) execute\n" +
        "final aggregations in single reduce task. If this is set true, Hive delegates final aggregation\n" +
        "stage to fetch task, possibly decreasing the query time."),

    HIVEOPTIMIZEMETADATAQUERIES("hive.compute.query.using.stats", true,
        "When set to true Hive will answer a few queries like count(1) purely using stats\n" +
        "stored in metastore. For basic stats collection turn on the config hive.stats.autogather to true.\n" +
        "For more advanced stats collection need to run analyze table queries."),

    // Serde for FetchTask
    HIVEFETCHOUTPUTSERDE("hive.fetch.output.serde", "org.apache.hadoop.hive.serde2.DelimitedJSONSerDe",
        "The SerDe used by FetchTask to serialize the fetch output."),

    HIVEEXPREVALUATIONCACHE("hive.cache.expr.evaluation", true,
        "If true, the evaluation result of a deterministic expression referenced twice or more\n" +
        "will be cached.\n" +
        "For example, in a filter condition like '.. where key + 10 = 100 or key + 10 = 0'\n" +
        "the expression 'key + 10' will be evaluated/cached once and reused for the following\n" +
        "expression ('key + 10 = 0'). Currently, this is applied only to expressions in select\n" +
        "or filter operators."),

    // Hive Variables
    HIVEVARIABLESUBSTITUTE("hive.variable.substitute", true,
        "This enables substitution using syntax like ${var} ${system:var} and ${env:var}."),
    HIVEVARIABLESUBSTITUTEDEPTH("hive.variable.substitute.depth", 40,
        "The maximum replacements the substitution engine will do."),

    HIVECONFVALIDATION("hive.conf.validation", true,
        "Enables type checking for registered Hive configurations"),

    SEMANTIC_ANALYZER_HOOK("hive.semantic.analyzer.hook", "", ""),
    HIVE_TEST_AUTHORIZATION_SQLSTD_HS2_MODE(
        "hive.test.authz.sstd.hs2.mode", false, "test hs2 mode from .q tests", true),
    HIVE_AUTHORIZATION_ENABLED("hive.security.authorization.enabled", false,
        "enable or disable the Hive client authorization"),
    HIVE_AUTHORIZATION_KERBEROS_USE_SHORTNAME("hive.security.authorization.kerberos.use.shortname", true,
        "use short name in Kerberos cluster"),
    HIVE_AUTHORIZATION_MANAGER("hive.security.authorization.manager",
        "org.apache.hadoop.hive.ql.security.authorization.plugin.sqlstd.SQLStdHiveAuthorizerFactory",
        "The Hive client authorization manager class name. The user defined authorization class should implement \n" +
        "interface org.apache.hadoop.hive.ql.security.authorization.HiveAuthorizationProvider."),
    HIVE_AUTHENTICATOR_MANAGER("hive.security.authenticator.manager",
        "org.apache.hadoop.hive.ql.security.HadoopDefaultAuthenticator",
        "hive client authenticator manager class name. The user defined authenticator should implement \n" +
        "interface org.apache.hadoop.hive.ql.security.HiveAuthenticationProvider."),
    HIVE_METASTORE_AUTHORIZATION_MANAGER("hive.security.metastore.authorization.manager",
        "org.apache.hadoop.hive.ql.security.authorization.DefaultHiveMetastoreAuthorizationProvider",
        "Names of authorization manager classes (comma separated) to be used in the metastore\n" +
        "for authorization. The user defined authorization class should implement interface\n" +
        "org.apache.hadoop.hive.ql.security.authorization.HiveMetastoreAuthorizationProvider.\n" +
        "All authorization manager classes have to successfully authorize the metastore API\n" +
        "call for the command execution to be allowed."),
    HIVE_METASTORE_AUTHORIZATION_AUTH_READS("hive.security.metastore.authorization.auth.reads", true,
        "If this is true, metastore authorizer authorizes read actions on database, table"),
    HIVE_METASTORE_AUTHENTICATOR_MANAGER("hive.security.metastore.authenticator.manager",
        "org.apache.hadoop.hive.ql.security.HadoopDefaultMetastoreAuthenticator",
        "authenticator manager class name to be used in the metastore for authentication. \n" +
        "The user defined authenticator should implement interface org.apache.hadoop.hive.ql.security.HiveAuthenticationProvider."),
    HIVE_AUTHORIZATION_TABLE_USER_GRANTS("hive.security.authorization.createtable.user.grants", "",
        "the privileges automatically granted to some users whenever a table gets created.\n" +
        "An example like \"userX,userY:select;userZ:create\" will grant select privilege to userX and userY,\n" +
        "and grant create privilege to userZ whenever a new table created."),
    HIVE_AUTHORIZATION_TABLE_GROUP_GRANTS("hive.security.authorization.createtable.group.grants",
        "",
        "the privileges automatically granted to some groups whenever a table gets created.\n" +
        "An example like \"groupX,groupY:select;groupZ:create\" will grant select privilege to groupX and groupY,\n" +
        "and grant create privilege to groupZ whenever a new table created."),
    HIVE_AUTHORIZATION_TABLE_ROLE_GRANTS("hive.security.authorization.createtable.role.grants", "",
        "the privileges automatically granted to some roles whenever a table gets created.\n" +
        "An example like \"roleX,roleY:select;roleZ:create\" will grant select privilege to roleX and roleY,\n" +
        "and grant create privilege to roleZ whenever a new table created."),
    HIVE_AUTHORIZATION_TABLE_OWNER_GRANTS("hive.security.authorization.createtable.owner.grants",
        "",
        "The privileges automatically granted to the owner whenever a table gets created.\n" +
        "An example like \"select,drop\" will grant select and drop privilege to the owner\n" +
        "of the table. Note that the default gives the creator of a table no access to the\n" +
        "table (but see HIVE-8067)."),
    HIVE_AUTHORIZATION_TASK_FACTORY("hive.security.authorization.task.factory",
        "org.apache.hadoop.hive.ql.parse.authorization.HiveAuthorizationTaskFactoryImpl",
        "Authorization DDL task factory implementation"),
    HIVE_AUTHORIZATION_TABLES_ON_STORAGEHANDLERS("hive.security.authorization.tables.on.storagehandlers", true,
        "Enables authorization on tables with custom storage handlers as implemented by HIVE-24705. " +
        "Default setting is true. Useful for turning the feature off if the corresponding ranger patch is missing."),

    // if this is not set default value is set during config initialization
    // Default value can't be set in this constructor as it would refer names in other ConfVars
    // whose constructor would not have been called
    HIVE_AUTHORIZATION_SQL_STD_AUTH_CONFIG_WHITELIST(
        "hive.security.authorization.sqlstd.confwhitelist", "",
        "A Java regex. Configurations parameters that match this\n" +
        "regex can be modified by user when SQL standard authorization is enabled.\n" +
        "To get the default value, use the 'set <param>' command.\n" +
        "Note that the hive.conf.restricted.list checks are still enforced after the white list\n" +
        "check"),

    HIVE_AUTHORIZATION_SQL_STD_AUTH_CONFIG_WHITELIST_APPEND(
        "hive.security.authorization.sqlstd.confwhitelist.append", "",
        "2nd Java regex that it would match in addition to\n" +
        "hive.security.authorization.sqlstd.confwhitelist.\n" +
        "Do not include a starting \"|\" in the value. Using this regex instead\n" +
        "of updating the original regex means that you can append to the default\n" +
        "set by SQL standard authorization instead of replacing it entirely."),

    HIVE_CLI_PRINT_HEADER("hive.cli.print.header", false, "Whether to print the names of the columns in query output."),

    HIVE_CLI_PRINT_ESCAPE_CRLF("hive.cli.print.escape.crlf", false,
        "Whether to print carriage returns and line feeds in row output as escaped \\r and \\n"),

    HIVE_CLI_TEZ_SESSION_ASYNC("hive.cli.tez.session.async", true, "Whether to start Tez\n" +
        "session in background when running CLI with Tez, allowing CLI to be available earlier."),

    HIVE_DISABLE_UNSAFE_EXTERNALTABLE_OPERATIONS("hive.disable.unsafe.external.table.operations", true,
        "Whether to disable certain optimizations and operations on external tables," +
        " on the assumption that data changes by external applications may have negative effects" +
        " on these operations."),

    HIVE_STRICT_MANAGED_TABLES("hive.strict.managed.tables", false,
            "Whether strict managed tables mode is enabled. With this mode enabled, " +
            "only transactional tables (both full and insert-only) are allowed to be created as managed tables"),

    HIVE_EXTERNALTABLE_PURGE_DEFAULT("hive.external.table.purge.default", false,
        "Set to true to set external.table.purge=true on newly created external tables," +
        " which will specify that the table data should be deleted when the table is dropped." +
        " Set to false maintain existing behavior that external tables do not delete data" +
        " when the table is dropped."),

    HIVE_ERROR_ON_EMPTY_PARTITION("hive.error.on.empty.partition", false,
        "Whether to throw an exception if dynamic partition insert generates empty results."),

    HIVE_EXIM_URI_SCHEME_WL("hive.exim.uri.scheme.whitelist", "hdfs,pfile,file,s3,s3a,gs",
        "A comma separated list of acceptable URI schemes for import and export."),
    // temporary variable for testing. This is added just to turn off this feature in case of a bug in
    // deployment. It has not been documented in hive-default.xml intentionally, this should be removed
    // once the feature is stable
    HIVE_EXIM_RESTRICT_IMPORTS_INTO_REPLICATED_TABLES("hive.exim.strict.repl.tables",true,
        "Parameter that determines if 'regular' (non-replication) export dumps can be\n" +
        "imported on to tables that are the target of replication. If this parameter is\n" +
        "set, regular imports will check if the destination table(if it exists) has a " +
        "'repl.last.id' set on it. If so, it will fail."),
    HIVE_REPL_TASK_FACTORY("hive.repl.task.factory",
        "org.apache.hive.hcatalog.api.repl.exim.EximReplicationTaskFactory",
        "Parameter that can be used to override which ReplicationTaskFactory will be\n" +
        "used to instantiate ReplicationTask events. Override for third party repl plugins"),
    REPL_FILTER_TRANSACTIONS("hive.repl.filter.transactions", false,
            "Enable transaction event filtering to save dump space.\n" +
                    "When true, transactions are implicitly opened during REPL DUMP.\n" +
                    "The default setting is false"),
    HIVE_MAPPER_CANNOT_SPAN_MULTIPLE_PARTITIONS("hive.mapper.cannot.span.multiple.partitions", false, ""),
    HIVE_REWORK_MAPREDWORK("hive.rework.mapredwork", false,
        "should rework the mapred work or not.\n" +
        "This is first introduced by SymlinkTextInputFormat to replace symlink files with real paths at compile time."),
    HIVE_IO_EXCEPTION_HANDLERS("hive.io.exception.handlers", "",
        "A list of io exception handler class names. This is used\n" +
        "to construct a list exception handlers to handle exceptions thrown\n" +
        "by record readers"),

    // logging configuration
    HIVE_LOG4J_FILE("hive.log4j.file", "",
        "Hive log4j configuration file.\n" +
        "If the property is not set, then logging will be initialized using hive-log4j2.properties found on the classpath.\n" +
        "If the property is set, the value must be a valid URI (java.net.URI, e.g. \"file:///tmp/my-logging.xml\"), \n" +
        "which you can then extract a URL from and pass to PropertyConfigurator.configure(URL)."),
    HIVE_EXEC_LOG4J_FILE("hive.exec.log4j.file", "",
        "Hive log4j configuration file for execution mode(sub command).\n" +
        "If the property is not set, then logging will be initialized using hive-exec-log4j2.properties found on the classpath.\n" +
        "If the property is set, the value must be a valid URI (java.net.URI, e.g. \"file:///tmp/my-logging.xml\"), \n" +
        "which you can then extract a URL from and pass to PropertyConfigurator.configure(URL)."),
    HIVE_ASYNC_LOG_ENABLED("hive.async.log.enabled", true,
        "Whether to enable Log4j2's asynchronous logging. Asynchronous logging can give\n" +
        " significant performance improvement as logging will be handled in separate thread\n" +
        " that uses LMAX disruptor queue for buffering log messages.\n" +
        " Refer https://logging.apache.org/log4j/2.x/manual/async.html for benefits and\n" +
        " drawbacks."),

    HIVE_LOG_EXPLAIN_OUTPUT("hive.log.explain.output", false,
        "Whether to log explain output for every query.\n"
            + "When enabled, will log EXPLAIN EXTENDED output for the query at INFO log4j log level."),
    HIVE_LOG_EXPLAIN_OUTPUT_TO_CONSOLE("hive.log.explain.output.to.console", false,
        "Weather to make output from hive.log.explain.output log " +
            "to console instead of normal logger"),
    HIVE_LOG_EXPLAIN_OUTPUT_INCLUDE_EXTENDED("hive.log.explain.output.include.extended", true,
        "Weather to include details in explain printed from hive.log.explain.output"),
    HIVE_EXPLAIN_USER("hive.explain.user", true,
        "Whether to show explain result at user level.\n" +
        "When enabled, will log EXPLAIN output for the query at user level. Tez only."),

    // prefix used to auto generated column aliases (this should be started with '_')
    HIVE_AUTOGEN_COLUMNALIAS_PREFIX_LABEL("hive.autogen.columnalias.prefix.label", "_c",
        "String used as a prefix when auto generating column alias.\n" +
        "By default the prefix label will be appended with a column position number to form the column alias. \n" +
        "Auto generation would happen if an aggregate function is used in a select clause without an explicit alias."),
    HIVE_AUTOGEN_COLUMNALIAS_PREFIX_INCLUDEFUNCNAME(
        "hive.autogen.columnalias.prefix.includefuncname", false,
        "Whether to include function name in the column alias auto generated by Hive."),
    HIVE_METRICS_CLASS("hive.service.metrics.class",
        "org.apache.hadoop.hive.common.metrics.metrics2.CodahaleMetrics",
        new StringSet(
            "org.apache.hadoop.hive.common.metrics.metrics2.CodahaleMetrics",
            "org.apache.hadoop.hive.common.metrics.LegacyMetrics"),
        "Hive metrics subsystem implementation class."),
    HIVE_CODAHALE_METRICS_REPORTER_CLASSES("hive.service.metrics.codahale.reporter.classes",
        "org.apache.hadoop.hive.common.metrics.metrics2.JsonFileMetricsReporter, " +
            "org.apache.hadoop.hive.common.metrics.metrics2.JmxMetricsReporter",
            "Comma separated list of reporter implementation classes for metric class "
                + "org.apache.hadoop.hive.common.metrics.metrics2.CodahaleMetrics. Overrides "
                + "HIVE_METRICS_REPORTER conf if present"),
    @Deprecated
    HIVE_METRICS_REPORTER("hive.service.metrics.reporter", "",
        "Reporter implementations for metric class "
            + "org.apache.hadoop.hive.common.metrics.metrics2.CodahaleMetrics;" +
        "Deprecated, use HIVE_CODAHALE_METRICS_REPORTER_CLASSES instead. This configuration will be"
            + " overridden by HIVE_CODAHALE_METRICS_REPORTER_CLASSES if present. " +
            "Comma separated list of JMX, CONSOLE, JSON_FILE, HADOOP2"),
    HIVE_METRICS_JSON_FILE_LOCATION("hive.service.metrics.file.location", "/tmp/report.json",
        "For metric class org.apache.hadoop.hive.common.metrics.metrics2.CodahaleMetrics JSON_FILE reporter, the location of local JSON metrics file.  " +
        "This file will get overwritten at every interval."),
    HIVE_METRICS_JSON_FILE_INTERVAL("hive.service.metrics.file.frequency", "5000ms",
        new TimeValidator(TimeUnit.MILLISECONDS),
        "For metric class org.apache.hadoop.hive.common.metrics.metrics2.JsonFileMetricsReporter, " +
        "the frequency of updating JSON metrics file."),
    HIVE_METRICS_HADOOP2_INTERVAL("hive.service.metrics.hadoop2.frequency", "30s",
        new TimeValidator(TimeUnit.SECONDS),
        "For metric class org.apache.hadoop.hive.common.metrics.metrics2.Metrics2Reporter, " +
        "the frequency of updating the HADOOP2 metrics system."),
    HIVE_METRICS_HADOOP2_COMPONENT_NAME("hive.service.metrics.hadoop2.component",
        "hive",
        "Component name to provide to Hadoop2 Metrics system. Ideally 'hivemetastore' for the MetaStore " +
        " and and 'hiveserver2' for HiveServer2."
        ),
    HIVE_PERF_LOGGER("hive.exec.perf.logger", "org.apache.hadoop.hive.ql.log.PerfLogger",
        "The class responsible for logging client side performance metrics. \n" +
        "Must be a subclass of org.apache.hadoop.hive.ql.log.PerfLogger"),
    HIVE_START_CLEANUP_SCRATCHDIR("hive.start.cleanup.scratchdir", false,
        "To cleanup the Hive scratchdir when starting the Hive Server"),
    HIVE_SCRATCH_DIR_LOCK("hive.scratchdir.lock", false,
        "To hold a lock file in scratchdir to prevent to be removed by cleardanglingscratchdir"),
    HIVE_INSERT_INTO_MULTILEVEL_DIRS("hive.insert.into.multilevel.dirs", false,
        "Where to insert into multilevel directories like\n" +
        "\"insert directory '/HIVEFT25686/china/' from table\""),
    HIVE_CTAS_EXTERNAL_TABLES("hive.ctas.external.tables", true,
            "whether CTAS for external tables is allowed"),
    HIVE_INSERT_INTO_EXTERNAL_TABLES("hive.insert.into.external.tables", true,
        "whether insert into external tables is allowed"),
    HIVE_TEMPORARY_TABLE_STORAGE(
        "hive.exec.temporary.table.storage", "default", new StringSet("memory",
         "ssd", "default"), "Define the storage policy for temporary tables." +
         "Choices between memory, ssd and default"),
    HIVE_QUERY_LIFETIME_HOOKS("hive.query.lifetime.hooks", "",
        "A comma separated list of hooks which implement QueryLifeTimeHook. These will be triggered" +
            " before/after query compilation and before/after query execution, in the order specified." +
        "Implementations of QueryLifeTimeHookWithParseHooks can also be specified in this list. If they are" +
        "specified then they will be invoked in the same places as QueryLifeTimeHooks and will be invoked during pre " +
         "and post query parsing"),
    HIVE_DRIVER_RUN_HOOKS("hive.exec.driver.run.hooks", "",
        "A comma separated list of hooks which implement HiveDriverRunHook. Will be run at the beginning " +
        "and end of Driver.run, these will be run in the order specified."),
    HIVE_DDL_OUTPUT_FORMAT("hive.ddl.output.format", null,
        "The data format to use for DDL output.  One of \"text\" (for human\n" +
        "readable text) or \"json\" (for a json object)."),
    HIVE_ENTITY_SEPARATOR("hive.entity.separator", "@",
        "Separator used to construct names of tables and partitions. For example, dbname@tablename@partitionname"),
    HIVE_CAPTURE_TRANSFORM_ENTITY("hive.entity.capture.transform", false,
        "Compiler to capture transform URI referred in the query"),
    HIVE_DISPLAY_PARTITION_COLUMNS_SEPARATELY("hive.display.partition.cols.separately", true,
        "In older Hive version (0.10 and earlier) no distinction was made between\n" +
        "partition columns or non-partition columns while displaying columns in describe\n" +
        "table. From 0.12 onwards, they are displayed separately. This flag will let you\n" +
        "get old behavior, if desired. See, test-case in patch for HIVE-6689."),
    HIVE_LINEAGE_INFO("hive.lineage.hook.info.enabled", false,
        "Whether Hive provides lineage information to hooks."),

    HIVE_SSL_PROTOCOL_BLACKLIST("hive.ssl.protocol.blacklist", "SSLv2,SSLv3",
        "SSL Versions to disable for all Hive Servers"),

    HIVE_PRIVILEGE_SYNCHRONIZER("hive.privilege.synchronizer", false,
            "Whether to synchronize privileges from external authorizer periodically in HS2"),
    HIVE_PRIVILEGE_SYNCHRONIZER_INTERVAL("hive.privilege.synchronizer.interval",
        "1800s", new TimeValidator(TimeUnit.SECONDS),
        "Interval to synchronize privileges from external authorizer periodically in HS2"),

     // HiveServer2 specific configs
    HIVE_SERVER2_CLEAR_DANGLING_SCRATCH_DIR("hive.server2.clear.dangling.scratchdir", false,
        "Clear dangling scratch dir periodically in HS2"),
    HIVE_SERVER2_CLEAR_DANGLING_SCRATCH_DIR_INTERVAL("hive.server2.clear.dangling.scratchdir.interval",
        "1800s", new TimeValidator(TimeUnit.SECONDS),
        "Interval to clear dangling scratch dir periodically in HS2"),
    HIVE_SERVER2_SLEEP_INTERVAL_BETWEEN_START_ATTEMPTS("hive.server2.sleep.interval.between.start.attempts",
        "60s", new TimeValidator(TimeUnit.MILLISECONDS, 0l, true, Long.MAX_VALUE, true),
        "Amount of time to sleep between HiveServer2 start attempts. Primarily meant for tests"),
    HIVE_SERVER2_MAX_START_ATTEMPTS("hive.server2.max.start.attempts", 30L, new RangeValidator(0L, null),
        "Number of times HiveServer2 will attempt to start before exiting. The sleep interval between retries" +
        " is determined by " + ConfVars.HIVE_SERVER2_SLEEP_INTERVAL_BETWEEN_START_ATTEMPTS.varname +
        "\n The default of 30 will keep trying for 30 minutes."),
    HIVE_SERVER2_SUPPORT_DYNAMIC_SERVICE_DISCOVERY("hive.server2.support.dynamic.service.discovery", false,
        "Whether HiveServer2 supports dynamic service discovery for its clients. " +
        "To support this, each instance of HiveServer2 currently uses ZooKeeper to register itself, " +
        "when it is brought up. JDBC/ODBC clients should use the ZooKeeper ensemble: " +
        "hive.zookeeper.quorum in their connection string."),
    HIVE_SERVER2_ZOOKEEPER_NAMESPACE("hive.server2.zookeeper.namespace", "hiveserver2",
        "The parent node in ZooKeeper used by HiveServer2 when supporting dynamic service discovery."),
    HIVE_SERVER2_ZOOKEEPER_PUBLISH_CONFIGS("hive.server2.zookeeper.publish.configs", true,
        "Whether we should publish HiveServer2's configs to ZooKeeper."),
    HIVE_SERVER2_TRUSTED_PROXY_TRUSTHEADER("hive.server2.proxy.trustheader", "", "This config " +
            "indicates whether the connection is authenticated before the requests lands on HiveServer2, So that we can" +
            "avoid the authentication is again in HS2. Default value is empty, if it's value is set to some header say " +
            "'X-Trusted-Proxy-Auth-Header' then we need to look for this header in the connection string, if present " +
            "we directly extract the client name from header."),

    // HiveServer2 global init file location
    HIVE_SERVER2_GLOBAL_INIT_FILE_LOCATION("hive.server2.global.init.file.location", "${env:HIVE_CONF_DIR}",
        "Either the location of a HS2 global init file or a directory containing a .hiverc file. If the \n" +
        "property is set, the value must be a valid path to an init file or directory where the init file is located."),
    HIVE_SERVER2_TRANSPORT_MODE("hive.server2.transport.mode",
        HiveServer2TransportMode.binary.toString(),
        new StringSet(HiveServer2TransportMode.binary.toString(),
            HiveServer2TransportMode.http.toString(), HiveServer2TransportMode.all.toString()),
        "Transport mode of HiveServer2."),
    HIVE_SERVER2_THRIFT_BIND_HOST("hive.server2.thrift.bind.host", "",
        "Bind host on which to run the HiveServer2 Thrift service."),
    HIVE_SERVER2_PARALLEL_COMPILATION("hive.driver.parallel.compilation", false, "Whether to\n" +
        "enable parallel compilation of the queries between sessions and within the same session on HiveServer2. The default is false."),
    HIVE_SERVER2_PARALLEL_COMPILATION_LIMIT("hive.driver.parallel.compilation.global.limit", -1, "Determines the " +
        "degree of parallelism for queries compilation between sessions on HiveServer2. The default is -1."),
    HIVE_SERVER2_COMPILE_LOCK_TIMEOUT("hive.server2.compile.lock.timeout", "0s",
        new TimeValidator(TimeUnit.SECONDS),
        "Number of seconds a request will wait to acquire the compile lock before giving up. " +
        "Setting it to 0s disables the timeout."),
    HIVE_SERVER2_PARALLEL_OPS_IN_SESSION("hive.server2.parallel.ops.in.session", true,
        "Whether to allow several parallel operations (such as SQL statements) in one session."),
    HIVE_SERVER2_MATERIALIZED_VIEWS_REGISTRY_IMPL("hive.server2.materializedviews.registry.impl", "DEFAULT",
        new StringSet("DEFAULT", "DUMMY"),
        "The implementation that we should use for the materialized views registry. \n" +
        "  DEFAULT: Default cache for materialized views\n" +
        "  DUMMY: Do not cache materialized views and hence forward requests to metastore"),
    HIVE_SERVER2_MATERIALIZED_VIEWS_REGISTRY_REFRESH("hive.server2.materializedviews.registry.refresh.period", "1500s",
        new TimeValidator(TimeUnit.SECONDS),
        "Period, specified in seconds, between successive refreshes of the registry to pull new materializations " +
        "from the metastore that may have been created by other HS2 instances."),

    // HiveServer2 WebUI
    HIVE_SERVER2_WEBUI_BIND_HOST("hive.server2.webui.host", "0.0.0.0", "The host address the HiveServer2 WebUI will listen on"),
    HIVE_SERVER2_WEBUI_PORT("hive.server2.webui.port", 10002, "The port the HiveServer2 WebUI will listen on. This can be"
        + "set to 0 or a negative integer to disable the web UI"),
    HIVE_SERVER2_WEBUI_MAX_THREADS("hive.server2.webui.max.threads", 50, "The max HiveServer2 WebUI threads"),
    HIVE_SERVER2_WEBUI_USE_SSL("hive.server2.webui.use.ssl", false,
        "Set this to true for using SSL encryption for HiveServer2 WebUI."),
    HIVE_SERVER2_WEBUI_SSL_KEYSTORE_PATH("hive.server2.webui.keystore.path", "",
        "SSL certificate keystore location for HiveServer2 WebUI."),
    HIVE_SERVER2_WEBUI_SSL_KEYSTORE_PASSWORD("hive.server2.webui.keystore.password", "",
        "SSL certificate keystore password for HiveServer2 WebUI."),
    HIVE_SERVER2_WEBUI_SSL_KEYSTORE_TYPE("hive.server2.webui.keystore.type", "",
        "SSL certificate keystore type for HiveServer2 WebUI."),
    HIVE_SERVER2_WEBUI_SSL_EXCLUDE_CIPHERSUITES("hive.server2.webui.exclude.ciphersuites", "",
        "SSL a list of exclude cipher suite names or regular expressions separated by comma"
        + " for HiveServer2 WebUI."),
    HIVE_SERVER2_WEBUI_SSL_KEYMANAGERFACTORY_ALGORITHM("hive.server2.webui.keymanagerfactory.algorithm",
        "","SSL certificate key manager factory algorithm for HiveServer2 WebUI."),
    HIVE_SERVER2_WEBUI_USE_SPNEGO("hive.server2.webui.use.spnego", false,
        "If true, the HiveServer2 WebUI will be secured with SPNEGO. Clients must authenticate with Kerberos."),
    HIVE_SERVER2_WEBUI_SPNEGO_KEYTAB("hive.server2.webui.spnego.keytab", "",
        "The path to the Kerberos Keytab file containing the HiveServer2 WebUI SPNEGO service principal."),
    HIVE_SERVER2_WEBUI_SPNEGO_PRINCIPAL("hive.server2.webui.spnego.principal",
        "HTTP/_HOST@EXAMPLE.COM", "The HiveServer2 WebUI SPNEGO service principal.\n" +
        "The special string _HOST will be replaced automatically with \n" +
        "the value of hive.server2.webui.host or the correct host name."),
    HIVE_SERVER2_WEBUI_MAX_HISTORIC_QUERIES("hive.server2.webui.max.historic.queries", 25,
        "The maximum number of past queries to show in HiverSever2 WebUI."),
    HIVE_SERVER2_WEBUI_USE_PAM("hive.server2.webui.use.pam", false,
        "If true, the HiveServer2 WebUI will be secured with PAM."),
    HIVE_SERVER2_WEBUI_EXPLAIN_OUTPUT("hive.server2.webui.explain.output", false,
        "When set to true, the EXPLAIN output for every query is displayed"
            + " in the HS2 WebUI / Drilldown / Query Plan tab.\n"),
    HIVE_SERVER2_WEBUI_SHOW_GRAPH("hive.server2.webui.show.graph", false,
        "Set this to true to to display query plan as a graph instead of text in the WebUI. " +
        "Only works with hive.server2.webui.explain.output set to true."),
    HIVE_SERVER2_WEBUI_MAX_GRAPH_SIZE("hive.server2.webui.max.graph.size", 25,
        "Max number of stages graph can display. If number of stages exceeds this, no query" +
        "plan will be shown. Only works when hive.server2.webui.show.graph and " +
        "hive.server2.webui.explain.output set to true."),
    HIVE_SERVER2_WEBUI_SHOW_STATS("hive.server2.webui.show.stats", false,
        "Set this to true to to display statistics for MapReduce tasks in the WebUI. " +
        "Only works when hive.server2.webui.show.graph and hive.server2.webui.explain.output " +
        "set to true."),
    HIVE_SERVER2_WEBUI_ENABLE_CORS("hive.server2.webui.enable.cors", false,
      "Whether to enable cross origin requests (CORS)\n"),
    HIVE_SERVER2_WEBUI_CORS_ALLOWED_ORIGINS("hive.server2.webui.cors.allowed.origins", "*",
      "Comma separated list of origins that are allowed when CORS is enabled.\n"),
    HIVE_SERVER2_WEBUI_CORS_ALLOWED_METHODS("hive.server2.webui.cors.allowed.methods", "GET,POST,DELETE,HEAD",
      "Comma separated list of http methods that are allowed when CORS is enabled.\n"),
    HIVE_SERVER2_WEBUI_CORS_ALLOWED_HEADERS("hive.server2.webui.cors.allowed.headers",
      "X-Requested-With,Content-Type,Accept,Origin",
      "Comma separated list of http headers that are allowed when CORS is enabled.\n"),
    HIVE_SERVER2_WEBUI_XFRAME_ENABLED("hive.server2.webui.xframe.enabled", true,
            "Whether to enable xframe\n"),
    HIVE_SERVER2_WEBUI_XFRAME_VALUE("hive.server2.webui.xframe.value", "SAMEORIGIN",
            "Configuration to allow the user to set the x_frame-options value\n"),
    HIVE_SERVER2_SHOW_OPERATION_DRILLDOWN_LINK("hive.server2.show.operation.drilldown.link", false,
        "Whether to show the operation's drilldown link to thrift client.\n"),


    // Tez session settings
    HIVE_SERVER2_ACTIVE_PASSIVE_HA_ENABLE("hive.server2.active.passive.ha.enable", false,
      "Whether HiveServer2 Active/Passive High Availability be enabled when Hive Interactive sessions are enabled." +
        "This will also require hive.server2.support.dynamic.service.discovery to be enabled."),
    HIVE_SERVER2_ACTIVE_PASSIVE_HA_REGISTRY_NAMESPACE("hive.server2.active.passive.ha.registry.namespace",
      "hs2ActivePassiveHA",
      "When HiveServer2 Active/Passive High Availability is enabled, uses this namespace for registering HS2\n" +
        "instances with zookeeper"),
    HIVE_SERVER2_TEZ_INTERACTIVE_QUEUE("hive.server2.tez.interactive.queue", "",
        "A single YARN queues to use for Hive Interactive sessions. When this is specified,\n" +
        "workload management is enabled and used for these sessions."),
    HIVE_SERVER2_WM_NAMESPACE("hive.server2.wm.namespace", "default",
        "The WM namespace to use when one metastore is used by multiple compute clusters each \n" +
        "with their own workload management. The special value 'default' (the default) will \n" +
        "also include any resource plans created before the namespaces were introduced."),
    HIVE_SERVER2_WM_WORKER_THREADS("hive.server2.wm.worker.threads", 4,
        "Number of worker threads to use to perform the synchronous operations with Tez\n" +
        "sessions for workload management (e.g. opening, closing, etc.)"),
    HIVE_SERVER2_WM_ALLOW_ANY_POOL_VIA_JDBC("hive.server2.wm.allow.any.pool.via.jdbc", false,
        "Applies when a user specifies a target WM pool in the JDBC connection string. If\n" +
        "false, the user can only specify a pool he is mapped to (e.g. make a choice among\n" +
        "multiple group mappings); if true, the user can specify any existing pool."),
    HIVE_SERVER2_WM_POOL_METRICS("hive.server2.wm.pool.metrics", true,
        "Whether per-pool WM metrics should be enabled."),
    HIVE_SERVER2_TEZ_WM_AM_REGISTRY_TIMEOUT("hive.server2.tez.wm.am.registry.timeout", "30s",
        new TimeValidator(TimeUnit.SECONDS),
        "The timeout for AM registry registration, after which (on attempting to use the\n" +
        "session), we kill it and try to get another one."),
    HIVE_SERVER2_WM_DELAYED_MOVE("hive.server2.wm.delayed.move", false,
        "Determines behavior of the wm move trigger when destination pool is full.\n" +
        "If true, the query will run in source pool as long as possible if destination pool is full;\n" +
        "if false, the query will be killed if destination pool is full."),
    HIVE_SERVER2_WM_DELAYED_MOVE_TIMEOUT("hive.server2.wm.delayed.move.timeout", "3600",
        new TimeValidator(TimeUnit.SECONDS),
        "The amount of time a delayed move is allowed to run in the source pool,\n" +
        "when a delayed move session times out, the session is moved to the destination pool.\n" +
        "A value of 0 indicates no timeout"),
    HIVE_SERVER2_WM_DELAYED_MOVE_VALIDATOR_INTERVAL("hive.server2.wm.delayed.move.validator.interval", "60",
        new TimeValidator(TimeUnit.SECONDS),
        "Interval for checking for expired delayed moves."),
    HIVE_SERVER2_TEZ_DEFAULT_QUEUES("hive.server2.tez.default.queues", "",
        "A list of comma separated values corresponding to YARN queues of the same name.\n" +
        "When HiveServer2 is launched in Tez mode, this configuration needs to be set\n" +
        "for multiple Tez sessions to run in parallel on the cluster."),
    HIVE_SERVER2_TEZ_SESSIONS_PER_DEFAULT_QUEUE("hive.server2.tez.sessions.per.default.queue", 1,
        "A positive integer that determines the number of Tez sessions that should be\n" +
        "launched on each of the queues specified by \"hive.server2.tez.default.queues\".\n" +
        "Determines the parallelism on each queue."),
    HIVE_SERVER2_TEZ_INITIALIZE_DEFAULT_SESSIONS("hive.server2.tez.initialize.default.sessions",
        true,
        "This flag is used in HiveServer2 to enable a user to use HiveServer2 without\n" +
        "turning on Tez for HiveServer2. The user could potentially want to run queries\n" +
        "over Tez without the pool of sessions."),
    HIVE_SERVER2_TEZ_QUEUE_ACCESS_CHECK("hive.server2.tez.queue.access.check", false,
        "Whether to check user access to explicitly specified YARN queues. " +
          "yarn.resourcemanager.webapp.address must be configured to use this."),
    HIVE_SERVER2_TEZ_SESSION_LIFETIME("hive.server2.tez.session.lifetime", "162h",
        new TimeValidator(TimeUnit.HOURS),
        "The lifetime of the Tez sessions launched by HS2 when default sessions are enabled.\n" +
        "Set to 0 to disable session expiration."),
    HIVE_SERVER2_TEZ_SESSION_LIFETIME_JITTER("hive.server2.tez.session.lifetime.jitter", "3h",
        new TimeValidator(TimeUnit.HOURS),
        "The jitter for Tez session lifetime; prevents all the sessions from restarting at once."),
    HIVE_SERVER2_TEZ_SESSION_MAX_INIT_THREADS("hive.server2.tez.sessions.init.threads", 16,
        "If hive.server2.tez.initialize.default.sessions is enabled, the maximum number of\n" +
        "threads to use to initialize the default sessions."),
    HIVE_SERVER2_TEZ_SESSION_RESTRICTED_CONFIGS("hive.server2.tez.sessions.restricted.configs", "",
    "The configuration settings that cannot be set when submitting jobs to HiveServer2. If\n" +
    "any of these are set to values different from those in the server configuration, an\n" +
    "exception will be thrown."),
    HIVE_SERVER2_TEZ_SESSION_CUSTOM_QUEUE_ALLOWED("hive.server2.tez.sessions.custom.queue.allowed",
      "true", new StringSet("true", "false", "ignore"),
      "Whether Tez session pool should allow submitting queries to custom queues. The options\n" +
      "are true, false (error out), ignore (accept the query but ignore the queue setting)."),

    // Operation log configuration
    HIVE_SERVER2_LOGGING_OPERATION_ENABLED("hive.server2.logging.operation.enabled", true,
        "When true, HS2 will save operation logs and make them available for clients"),
    HIVE_SERVER2_LOGGING_OPERATION_LOG_LOCATION("hive.server2.logging.operation.log.location",
        "${system:java.io.tmpdir}" + File.separator + "${system:user.name}" + File.separator +
            "operation_logs",
        "Top level directory where operation logs are stored if logging functionality is enabled"),
    HIVE_SERVER2_LOGGING_OPERATION_LEVEL("hive.server2.logging.operation.level", "EXECUTION",
        new StringSet("NONE", "EXECUTION", "PERFORMANCE", "VERBOSE"),
        "HS2 operation logging mode available to clients to be set at session level.\n" +
        "For this to work, hive.server2.logging.operation.enabled should be set to true.\n" +
        "  NONE: Ignore any logging\n" +
        "  EXECUTION: Log completion of tasks\n" +
        "  PERFORMANCE: Execution + Performance logs \n" +
        "  VERBOSE: All logs" ),
    HIVE_SERVER2_OPERATION_LOG_CLEANUP_DELAY("hive.server2.operation.log.cleanup.delay", "300s",
      new TimeValidator(TimeUnit.SECONDS), "When a query is cancelled (via kill query, query timeout or triggers),\n" +
      " operation logs gets cleaned up after this delay"),
    HIVE_SERVER2_OPERATION_LOG_PURGEPOLICY_TIMETOLIVE("hive.server2.operation.log.purgePolicy.timeToLive",
        "60s", new TimeValidator(TimeUnit.SECONDS), 
        "Number of seconds the appender, which has been dynamically created by Log4J framework for the " + 
        "operation log, should survive without having any events sent to it. For more details, check " + 
        "Log4J's IdlePurgePolicy."),
    HIVE_SERVER2_HISTORIC_OPERATION_LOG_ENABLED("hive.server2.historic.operation.log.enabled", false,
        "Keep the operation log for some time until the operation's query info is evicted from QueryInfoCache."),
    HIVE_SERVER2_HISTORIC_OPERATION_LOG_CHECK_INTERVAL("hive.server2.historic.operation.log.check.interval", "15m",
        new TimeValidator(TimeUnit.MILLISECONDS, 3000l, true, null, false),
        "The check interval for cleaning up the historic operation log and session dirs, " +
          "which should be used only if hive.server2.historic.operation.log.enabled is enabled."),
    HIVE_SERVER2_HISTORIC_OPERATION_LOG_FETCH_MAXBYTES("hive.server2.operation.log.fetch.maxBytes", "4Mb",
        new SizeValidator(1L, true, (long)Integer.MAX_VALUE, false),
        "The buffer size for fetching the operation log, " +
          "which should be used only if hive.server2.historic.operation.log.enabled is enabled."),

    // HS2 connections guard rails
    HIVE_SERVER2_LIMIT_CONNECTIONS_PER_USER("hive.server2.limit.connections.per.user", 0,
      "Maximum hive server2 connections per user. Any user exceeding this limit will not be allowed to connect. " +
        "Default=0 does not enforce limits."),
    HIVE_SERVER2_LIMIT_CONNECTIONS_PER_IPADDRESS("hive.server2.limit.connections.per.ipaddress", 0,
      "Maximum hive server2 connections per ipaddress. Any ipaddress exceeding this limit will not be allowed " +
        "to connect. Default=0 does not enforce limits."),
    HIVE_SERVER2_LIMIT_CONNECTIONS_PER_USER_IPADDRESS("hive.server2.limit.connections.per.user.ipaddress", 0,
      "Maximum hive server2 connections per user:ipaddress combination. Any user-ipaddress exceeding this limit will " +
        "not be allowed to connect. Default=0 does not enforce limits."),

    // Enable metric collection for HiveServer2
    HIVE_SERVER2_METRICS_ENABLED("hive.server2.metrics.enabled", false, "Enable metrics on the HiveServer2."),

    // http (over thrift) transport settings
    HIVE_SERVER2_THRIFT_HTTP_PORT("hive.server2.thrift.http.port", 10001,
        "Port number of HiveServer2 Thrift interface when hive.server2.transport.mode is 'http'."),
    HIVE_SERVER2_THRIFT_HTTP_PATH("hive.server2.thrift.http.path", "cliservice",
        "Path component of URL endpoint when in HTTP mode."),
    HIVE_SERVER2_THRIFT_MAX_MESSAGE_SIZE("hive.server2.thrift.max.message.size", 100*1024*1024,
        "Maximum message size in bytes a HS2 server will accept."),
    HIVE_SERVER2_THRIFT_HTTP_MAX_IDLE_TIME("hive.server2.thrift.http.max.idle.time", "1800s",
        new TimeValidator(TimeUnit.MILLISECONDS),
        "Maximum idle time for a connection on the server when in HTTP mode."),
    HIVE_SERVER2_THRIFT_HTTP_WORKER_KEEPALIVE_TIME("hive.server2.thrift.http.worker.keepalive.time", "60s",
        new TimeValidator(TimeUnit.SECONDS),
        "Keepalive time for an idle http worker thread. When the number of workers exceeds min workers, " +
        "excessive threads are killed after this time interval."),
    HIVE_SERVER2_THRIFT_HTTP_REQUEST_HEADER_SIZE("hive.server2.thrift.http.request.header.size", 6*1024,
        "Request header size in bytes, when using HTTP transport mode. Jetty defaults used."),
    HIVE_SERVER2_THRIFT_HTTP_RESPONSE_HEADER_SIZE("hive.server2.thrift.http.response.header.size", 6*1024,
        "Response header size in bytes, when using HTTP transport mode. Jetty defaults used."),
    HIVE_SERVER2_THRIFT_HTTP_COMPRESSION_ENABLED("hive.server2.thrift.http.compression.enabled", true,
        "Enable thrift http compression via Jetty compression support"),

    // Cookie based authentication when using HTTP Transport
    HIVE_SERVER2_THRIFT_HTTP_COOKIE_AUTH_ENABLED("hive.server2.thrift.http.cookie.auth.enabled", true,
        "When true, HiveServer2 in HTTP transport mode, will use cookie based authentication mechanism."),
    HIVE_SERVER2_THRIFT_HTTP_COOKIE_MAX_AGE("hive.server2.thrift.http.cookie.max.age", "86400s",
        new TimeValidator(TimeUnit.SECONDS),
        "Maximum age in seconds for server side cookie used by HS2 in HTTP mode."),
    HIVE_SERVER2_THRIFT_HTTP_COOKIE_DOMAIN("hive.server2.thrift.http.cookie.domain", null,
        "Domain for the HS2 generated cookies"),
    HIVE_SERVER2_THRIFT_HTTP_COOKIE_PATH("hive.server2.thrift.http.cookie.path", null,
        "Path for the HS2 generated cookies"),
    @Deprecated
    HIVE_SERVER2_THRIFT_HTTP_COOKIE_IS_SECURE("hive.server2.thrift.http.cookie.is.secure", true,
        "Deprecated: Secure attribute of the HS2 generated cookie (this is automatically enabled for SSL enabled HiveServer2)."),
    HIVE_SERVER2_THRIFT_HTTP_COOKIE_IS_HTTPONLY("hive.server2.thrift.http.cookie.is.httponly", true,
        "HttpOnly attribute of the HS2 generated cookie."),

    // binary transport settings
    HIVE_SERVER2_THRIFT_PORT("hive.server2.thrift.port", 10000,
        "Port number of HiveServer2 Thrift interface when hive.server2.transport.mode is 'binary'."),
    HIVE_SERVER2_THRIFT_SASL_QOP("hive.server2.thrift.sasl.qop", "auth",
        new StringSet("auth", "auth-int", "auth-conf"),
        "Sasl QOP value; set it to one of following values to enable higher levels of\n" +
        "protection for HiveServer2 communication with clients.\n" +
        "Setting hadoop.rpc.protection to a higher level than HiveServer2 does not\n" +
        "make sense in most situations. HiveServer2 ignores hadoop.rpc.protection in favor\n" +
        "of hive.server2.thrift.sasl.qop.\n" +
        "  \"auth\" - authentication only (default)\n" +
        "  \"auth-int\" - authentication plus integrity protection\n" +
        "  \"auth-conf\" - authentication plus integrity and confidentiality protection\n" +
        "This is applicable only if HiveServer2 is configured to use Kerberos authentication."),
    HIVE_SERVER2_THRIFT_MIN_WORKER_THREADS("hive.server2.thrift.min.worker.threads", 5,
        "Minimum number of Thrift worker threads"),
    HIVE_SERVER2_THRIFT_MAX_WORKER_THREADS("hive.server2.thrift.max.worker.threads", 500,
        "Maximum number of Thrift worker threads"),
    HIVE_SERVER2_THRIFT_LOGIN_BEBACKOFF_SLOT_LENGTH(
        "hive.server2.thrift.exponential.backoff.slot.length", "100ms",
        new TimeValidator(TimeUnit.MILLISECONDS),
        "Binary exponential backoff slot time for Thrift clients during login to HiveServer2,\n" +
        "for retries until hitting Thrift client timeout"),
    HIVE_SERVER2_THRIFT_LOGIN_TIMEOUT("hive.server2.thrift.login.timeout", "20s",
        new TimeValidator(TimeUnit.SECONDS), "Timeout for Thrift clients during login to HiveServer2"),
    HIVE_SERVER2_THRIFT_WORKER_KEEPALIVE_TIME("hive.server2.thrift.worker.keepalive.time", "60s",
        new TimeValidator(TimeUnit.SECONDS),
        "Keepalive time (in seconds) for an idle worker thread. When the number of workers exceeds min workers, " +
        "excessive threads are killed after this time interval."),

    // Configuration for async thread pool in SessionManager
    HIVE_SERVER2_ASYNC_EXEC_THREADS("hive.server2.async.exec.threads", 100,
        "Number of threads in the async thread pool for HiveServer2"),
    HIVE_SERVER2_ASYNC_EXEC_SHUTDOWN_TIMEOUT("hive.server2.async.exec.shutdown.timeout", "10s",
        new TimeValidator(TimeUnit.SECONDS),
        "How long HiveServer2 shutdown will wait for async threads to terminate."),
    HIVE_SERVER2_ASYNC_EXEC_WAIT_QUEUE_SIZE("hive.server2.async.exec.wait.queue.size", 100,
        "Size of the wait queue for async thread pool in HiveServer2.\n" +
        "After hitting this limit, the async thread pool will reject new requests."),
    HIVE_SERVER2_ASYNC_EXEC_KEEPALIVE_TIME("hive.server2.async.exec.keepalive.time", "10s",
        new TimeValidator(TimeUnit.SECONDS),
        "Time that an idle HiveServer2 async thread (from the thread pool) will wait for a new task\n" +
        "to arrive before terminating"),
    HIVE_SERVER2_ASYNC_EXEC_ASYNC_COMPILE("hive.server2.async.exec.async.compile", false,
        "Whether to enable compiling async query asynchronously. If enabled, it is unknown if the query will have any resultset before compilation completed."),
    HIVE_SERVER2_LONG_POLLING_TIMEOUT("hive.server2.long.polling.timeout", "5000ms",
        new TimeValidator(TimeUnit.MILLISECONDS),
        "Time that HiveServer2 will wait before responding to asynchronous calls that use long polling"),

    HIVE_SESSION_IMPL_CLASSNAME("hive.session.impl.classname", null, "Classname for custom implementation of hive session"),
    HIVE_SESSION_IMPL_WITH_UGI_CLASSNAME("hive.session.impl.withugi.classname", null, "Classname for custom implementation of hive session with UGI"),

    // HiveServer2 auth configuration
    HIVE_SERVER2_AUTHENTICATION("hive.server2.authentication", "NONE",
      new StringSet("NOSASL", "NONE", "LDAP", "KERBEROS", "PAM", "CUSTOM", "SAML", "JWT"),
        "Client authentication types.\n" +
        "  NONE: no authentication check\n" +
        "  LDAP: LDAP/AD based authentication\n" +
        "  KERBEROS: Kerberos/GSSAPI authentication\n" +
        "  CUSTOM: Custom authentication provider\n" +
        "          (Use with property hive.server2.custom.authentication.class)\n" +
        "  PAM: Pluggable authentication module\n" +
        "  NOSASL:  Raw transport\n" +
        "  SAML: SAML 2.0 compliant authentication. This is only supported in http transport mode.\n" +
        "  JWT: JWT based authentication. HS2 expects JWT contains the user name as subject and was signed by an\n" +
        "       asymmetric key. This is only supported in http transport mode."),
    HIVE_SERVER2_TRUSTED_DOMAIN("hive.server2.trusted.domain", "",
        "Specifies the host or a domain to trust connections from. Authentication is skipped " +
        "for any connection coming from a host whose hostname ends with the value of this" +
        " property. If authentication is expected to be skipped for connections from " +
        "only a given host, fully qualified hostname of that host should be specified. By default" +
        " it is empty, which means that all the connections to HiveServer2 are authenticated. " +
        "When it is non-empty, the client has to provide a Hive user name. Any password, if " +
        "provided, will not be used when authentication is skipped."),
    HIVE_SERVER2_TRUSTED_DOMAIN_USE_XFF_HEADER("hive.server2.trusted.domain.use.xff.header", false,
      "When trusted domain authentication is enabled, the clients connecting to the HS2 could pass" +
        "through many layers of proxy. Some proxies append its own ip address to 'X-Forwarded-For' header" +
        "before passing on the request to another proxy or HS2. Some proxies also connect on behalf of client" +
        "and may create a separate connection to HS2 without binding using client IP. For such environments, instead" +
        "of looking at client IP from the request, if this config is set and if 'X-Forwarded-For' is present," +
        "trusted domain authentication will use left most ip address from X-Forwarded-For header."),
    HIVE_SERVER2_ALLOW_USER_SUBSTITUTION("hive.server2.allow.user.substitution", true,
        "Allow alternate user to be specified as part of HiveServer2 open connection request."),
    HIVE_SERVER2_KERBEROS_KEYTAB("hive.server2.authentication.kerberos.keytab", "",
        "Kerberos keytab file for server principal"),
    HIVE_SERVER2_KERBEROS_PRINCIPAL("hive.server2.authentication.kerberos.principal", "",
        "Kerberos server principal"),
    HIVE_SERVER2_CLIENT_KERBEROS_PRINCIPAL("hive.server2.authentication.client.kerberos.principal", "",
        "Kerberos principal used by the HA hive_server2s."),
    HIVE_SERVER2_SPNEGO_KEYTAB("hive.server2.authentication.spnego.keytab", "",
        "keytab file for SPNego principal, optional,\n" +
        "typical value would look like /etc/security/keytabs/spnego.service.keytab,\n" +
        "This keytab would be used by HiveServer2 when Kerberos security is enabled and \n" +
        "HTTP transport mode is used.\n" +
        "This needs to be set only if SPNEGO is to be used in authentication.\n" +
        "SPNego authentication would be honored only if valid\n" +
        "  hive.server2.authentication.spnego.principal\n" +
        "and\n" +
        "  hive.server2.authentication.spnego.keytab\n" +
        "are specified."),
    HIVE_SERVER2_SPNEGO_PRINCIPAL("hive.server2.authentication.spnego.principal", "",
        "SPNego service principal, optional,\n" +
        "typical value would look like HTTP/_HOST@EXAMPLE.COM\n" +
        "SPNego service principal would be used by HiveServer2 when Kerberos security is enabled\n" +
        "and HTTP transport mode is used.\n" +
        "This needs to be set only if SPNEGO is to be used in authentication."),
    HIVE_SERVER2_PLAIN_LDAP_URL("hive.server2.authentication.ldap.url", null,
        "LDAP connection URL(s),\n" +
         "this value could contain URLs to multiple LDAP servers instances for HA,\n" +
         "each LDAP URL is separated by a SPACE character. URLs are used in the \n" +
         " order specified until a connection is successful."),
    HIVE_SERVER2_PLAIN_LDAP_BASEDN("hive.server2.authentication.ldap.baseDN", null, "LDAP base DN"),
    HIVE_SERVER2_PLAIN_LDAP_DOMAIN("hive.server2.authentication.ldap.Domain", null, ""),
    HIVE_SERVER2_PLAIN_LDAP_GROUPDNPATTERN("hive.server2.authentication.ldap.groupDNPattern", null,
        "COLON-separated list of patterns to use to find DNs for group entities in this directory.\n" +
        "Use %s where the actual group name is to be substituted for.\n" +
        "For example: CN=%s,CN=Groups,DC=subdomain,DC=domain,DC=com."),
    HIVE_SERVER2_PLAIN_LDAP_GROUPFILTER("hive.server2.authentication.ldap.groupFilter", null,
        "COMMA-separated list of LDAP Group names (short name not full DNs).\n" +
        "For example: HiveAdmins,HadoopAdmins,Administrators"),
    HIVE_SERVER2_PLAIN_LDAP_USERDNPATTERN("hive.server2.authentication.ldap.userDNPattern", null,
        "COLON-separated list of patterns to use to find DNs for users in this directory.\n" +
        "Use %s where the actual group name is to be substituted for.\n" +
        "For example: CN=%s,CN=Users,DC=subdomain,DC=domain,DC=com."),
    HIVE_SERVER2_PLAIN_LDAP_USERFILTER("hive.server2.authentication.ldap.userFilter", null,
        "COMMA-separated list of LDAP usernames (just short names, not full DNs).\n" +
        "For example: hiveuser,impalauser,hiveadmin,hadoopadmin"),
    HIVE_SERVER2_PLAIN_LDAP_GUIDKEY("hive.server2.authentication.ldap.guidKey", "uid",
        "LDAP attribute name whose values are unique in this LDAP server.\n" +
        "For example: uid or CN."),
    HIVE_SERVER2_PLAIN_LDAP_GROUPMEMBERSHIP_KEY("hive.server2.authentication.ldap.groupMembershipKey", "member",
        "LDAP attribute name on the group object that contains the list of distinguished names\n" +
        "for the user, group, and contact objects that are members of the group.\n" +
        "For example: member, uniqueMember or memberUid"),
    HIVE_SERVER2_PLAIN_LDAP_USERMEMBERSHIP_KEY(HIVE_SERVER2_AUTHENTICATION_LDAP_USERMEMBERSHIPKEY_NAME, null,
        "LDAP attribute name on the user object that contains groups of which the user is\n" +
        "a direct member, except for the primary group, which is represented by the\n" +
        "primaryGroupId.\n" +
        "For example: memberOf"),
    HIVE_SERVER2_PLAIN_LDAP_GROUPCLASS_KEY("hive.server2.authentication.ldap.groupClassKey", "groupOfNames",
        "LDAP attribute name on the group entry that is to be used in LDAP group searches.\n" +
        "For example: group, groupOfNames or groupOfUniqueNames."),
    HIVE_SERVER2_PLAIN_LDAP_CUSTOMLDAPQUERY("hive.server2.authentication.ldap.customLDAPQuery", null,
        "A full LDAP query that LDAP Atn provider uses to execute against LDAP Server.\n" +
        "If this query returns a null resultset, the LDAP Provider fails the Authentication\n" +
        "request, succeeds if the user is part of the resultset." +
        "For example: (&(objectClass=group)(objectClass=top)(instanceType=4)(cn=Domain*)) \n" +
        "(&(objectClass=person)(|(sAMAccountName=admin)(|(memberOf=CN=Domain Admins,CN=Users,DC=domain,DC=com)" +
        "(memberOf=CN=Administrators,CN=Builtin,DC=domain,DC=com))))"),
    HIVE_SERVER2_PLAIN_LDAP_BIND_USER("hive.server2.authentication.ldap.binddn", null,
        "The user with which to bind to the LDAP server, and search for the full domain name " +
        "of the user being authenticated.\n" +
        "This should be the full domain name of the user, and should have search access across all " +
        "users in the LDAP tree.\n" +
        "If not specified, then the user being authenticated will be used as the bind user.\n" +
        "For example: CN=bindUser,CN=Users,DC=subdomain,DC=domain,DC=com"),
    HIVE_SERVER2_PLAIN_LDAP_BIND_PASSWORD("hive.server2.authentication.ldap.bindpw", null,
        "The password for the bind user, to be used to search for the full name of the user being authenticated.\n" +
        "If the username is specified, this parameter must also be specified."),
    HIVE_SERVER2_CUSTOM_AUTHENTICATION_CLASS("hive.server2.custom.authentication.class", null,
        "Custom authentication class. Used when property\n" +
        "'hive.server2.authentication' is set to 'CUSTOM'. Provided class\n" +
        "must be a proper implementation of the interface\n" +
        "org.apache.hive.service.auth.PasswdAuthenticationProvider. HiveServer2\n" +
        "will call its Authenticate(user, passed) method to authenticate requests.\n" +
        "The implementation may optionally implement Hadoop's\n" +
        "org.apache.hadoop.conf.Configurable class to grab Hive's Configuration object."),
    HIVE_SERVER2_PAM_SERVICES("hive.server2.authentication.pam.services", null,
      "List of the underlying pam services that should be used when auth type is PAM\n" +
      "A file with the same name must exist in /etc/pam.d"),
    // JWT Auth configs
    HIVE_SERVER2_AUTHENTICATION_JWT_JWKS_URL("hive.server2.authentication.jwt.jwks.url", "",
        "URL of the file from where URLBasedJWKSProvider will try to load JWKS if JWT is enabled for the\n" +
        "authentication mode."),

    // HS2 SAML2.0 configuration
    HIVE_SERVER2_SAML_KEYSTORE_PATH("hive.server2.saml2.keystore.path", "",
        "Keystore path to the saml2 client. This keystore is used to store the\n"
            + " key pair used to sign the authentication requests when hive.server2.saml2.sign.requests\n"
            + " is set to true. If the path doesn't exist, HiveServer2 will attempt to\n"
            + " create a keystore using the default configurations otherwise it will use\n"
            + " the one provided."),
    HIVE_SERVER2_SAML_KEYSTORE_PASSWORD("hive.server2.saml2.keystore.password", "",
        "Password to the keystore used to sign the authentication requests. By default,\n"
            + " this must be set to a non-blank value if the authentication mode is SAML."),
    HIVE_SERVER2_SAML_PRIVATE_KEY_PASSWORD("hive.server2.saml2.private.key.password", "",
        "Password for the private key which is stored in the keystore pointed \n"
            + " by hive.server2.saml2.keystore.path. This key is used to sign the authentication request\n"
            + " if hive.server2.saml2.sign.requests is set to true."),
    HIVE_SERVER2_SAML_IDP_METADATA("hive.server2.saml2.idp.metadata", "",
        "IDP metadata file for the SAML configuration. This metadata file must be\n"
            + " exported from the external identity provider. This is used to validate the SAML assertions\n"
            + " received by HiveServer2."),
    HIVE_SERVER2_SAML_SP_ID("hive.server2.saml2.sp.entity.id", "",
        "Service provider entity id for this HiveServer2. This must match with the\n"
            + " SP id on the external identity provider. If this is not set, HiveServer2 will use the\n"
            + " callback url as the SP id."),
    HIVE_SERVER2_SAML_FORCE_AUTH("hive.server2.saml2.sp.force.auth", "false",
        "This is a boolean configuration which toggles the force authentication\n"
            + " flag in the SAML authentication request. When set to true, the request generated\n"
            + " to the IDP will ask the IDP to force the authentication again."),
    HIVE_SERVER2_SAML_AUTHENTICATION_LIFETIME(
        "hive.server2.saml2.max.authentication.lifetime", "1h",
        "This configuration can be used to set the lifetime of the\n"
            + " authentication response from IDP. Generally the IDP will not ask\n"
            + " you enter credentials if you have a authenticated session with it already.\n"
            + " The IDP will automatically generate an assertion in such a case. This configuration\n"
            + " can be used to set the time limit for such assertions. Assertions which are\n"
            + " older than this value will not be accepted by HiveServer2. The default\n"
            + " is one hour."),
    HIVE_SERVER2_SAML_BLACKLISTED_SIGNATURE_ALGORITHMS(
        "hive.server2.saml2.blacklisted.signature.algorithms", "",
        "Comma separated list of signature algorithm names which are not\n"
            + " allowed by HiveServer2 during validation of the assertions received from IDP"),
    HIVE_SERVER2_SAML_ACS_INDEX("hive.server2.saml2.acs.index", "",
        "This configuration specifies the assertion consumer service (ACS)\n"
            + " index to be sent to the IDP in case it support multiple ACS URLs. This\n"
            + " will also be used to pick the ACS URL from the IDP metadata for validation."),
    HIVE_SERVER2_SAML_CALLBACK_URL("hive.server2.saml2.sp.callback.url", "",
        "Callback URL where SAML responses should be posted. Currently this\n" +
            " must be configured at the same port number as defined by hive.server2.thrift.http.port."),
    HIVE_SERVER2_SAML_WANT_ASSERTIONS_SIGNED("hive.server2.saml2.want.assertions.signed", true,
        "When this configuration is set to true, hive server2 will validate the signature\n"
            + " of the assertions received at the callback url. For security reasons, it is recommended"
            + "that this value should be true."),
    HIVE_SERVER2_SAML_SIGN_REQUESTS("hive.server2.saml2.sign.requests", false,
        "When this configuration is set to true, HiveServer2 will sign the SAML requests\n" +
            " which can be validated by the IDP provider."),
    HIVE_SERVER2_SAML_CALLBACK_TOKEN_TTL("hive.server2.saml2.callback.token.ttl", "30s",
        new TimeValidator(TimeUnit.MILLISECONDS), "Time for which the token issued by\n"
        + "service provider is valid."),
    HIVE_SERVER2_SAML_GROUP_ATTRIBUTE_NAME("hive.server2.saml2.group.attribute.name",
        "", "The attribute name in the SAML assertion which would\n"
        + " be used to compare for the group name matching. By default it is empty\n"
        + " which would allow any authenticated user. If this value is set then\n"
            + " then hive.server2.saml2.group.filter must be set to a non-empty value."),
    HIVE_SERVER2_SAML_GROUP_FILTER("hive.server2.saml2.group.filter", "",
        "Comma separated list of group names which will be allowed when SAML\n"
            + " authentication is enabled."),

    HIVE_SERVER2_ENABLE_DOAS("hive.server2.enable.doAs", true,
        "Setting this property to true will have HiveServer2 execute\n" +
        "Hive operations as the user making the calls to it."),
    HIVE_SERVER2_SERVICE_USERS("hive.server2.service.users", null,
        "Comma separated list of users to have HiveServer2 skip authorization when compiling queries."),
    HIVE_DISTCP_DOAS_USER("hive.distcp.privileged.doAs","hive",
        "This property allows privileged distcp executions done by hive\n" +
        "to run as this user."),
    HIVE_SERVER2_TABLE_TYPE_MAPPING("hive.server2.table.type.mapping", "CLASSIC", new StringSet("CLASSIC", "HIVE"),
        "This setting reflects how HiveServer2 will report the table types for JDBC and other\n" +
        "client implementations that retrieve the available tables and supported table types\n" +
        "  HIVE : Exposes Hive's native table types like MANAGED_TABLE, EXTERNAL_TABLE, VIRTUAL_VIEW\n" +
        "  CLASSIC : More generic types like TABLE and VIEW"),
    HIVE_SERVER2_SESSION_HOOK("hive.server2.session.hook", "", ""),

    // SSL settings
    HIVE_SERVER2_USE_SSL("hive.server2.use.SSL", false,
        "Set this to true for using SSL encryption in HiveServer2."),
    HIVE_SERVER2_SSL_KEYSTORE_PATH("hive.server2.keystore.path", "",
        "SSL certificate keystore location."),
    HIVE_SERVER2_SSL_KEYSTORE_PASSWORD("hive.server2.keystore.password", "",
        "SSL certificate keystore password."),
    HIVE_SERVER2_SSL_KEYSTORE_TYPE("hive.server2.keystore.type", "",
        "SSL certificate keystore type."),
    HIVE_SERVER2_SSL_KEYMANAGERFACTORY_ALGORITHM("hive.server2.keymanagerfactory.algorithm", "",
        "SSL certificate keystore algorithm."),
    HIVE_SERVER2_SSL_HTTP_EXCLUDE_CIPHERSUITES("hive.server2.http.exclude.ciphersuites", "",
        "SSL a list of exclude cipher suite names or regular expressions separated by comma "
        + "for HiveServer2 http server."),
    HIVE_SERVER2_SSL_BINARY_INCLUDE_CIPHERSUITES("hive.server2.binary.include.ciphersuites", "",
        "SSL a list of include cipher suite names separated by colon for HiveServer2 binary Cli Server"),
    HIVE_SERVER2_BUILTIN_UDF_WHITELIST("hive.server2.builtin.udf.whitelist", "",
        "Comma separated list of builtin udf names allowed in queries.\n" +
        "An empty whitelist allows all builtin udfs to be executed. " +
        " The udf black list takes precedence over udf white list"),
    HIVE_SERVER2_BUILTIN_UDF_BLACKLIST("hive.server2.builtin.udf.blacklist", "",
         "Comma separated list of udfs names. These udfs will not be allowed in queries." +
         " The udf black list takes precedence over udf white list"),
     HIVE_ALLOW_UDF_LOAD_ON_DEMAND("hive.allow.udf.load.on.demand", false,
         "Whether enable loading UDFs from metastore on demand; this is mostly relevant for\n" +
         "HS2 and was the default behavior before Hive 1.2. Off by default."),

    HIVE_SERVER2_SESSION_CHECK_INTERVAL("hive.server2.session.check.interval", "15m",
        new TimeValidator(TimeUnit.MILLISECONDS, 3000l, true, null, false),
        "The check interval for session/operation timeout, which can be disabled by setting to zero or negative value."),
    HIVE_SERVER2_CLOSE_SESSION_ON_DISCONNECT("hive.server2.close.session.on.disconnect", true,
      "Session will be closed when connection is closed. Set this to false to have session outlive its parent connection."),
    HIVE_SERVER2_IDLE_SESSION_TIMEOUT("hive.server2.idle.session.timeout", "4h",
        new TimeValidator(TimeUnit.MILLISECONDS),
        "Session will be closed when it's not accessed for this duration, which can be disabled by setting to zero or negative value."),
    HIVE_SERVER2_IDLE_OPERATION_TIMEOUT("hive.server2.idle.operation.timeout", "2h",
        new TimeValidator(TimeUnit.MILLISECONDS),
        "Operation will be closed when it's not accessed for this duration of time, which can be disabled by setting to zero value.\n" +
        "  With positive value, it's checked for operations in terminal state only (FINISHED, CANCELED, CLOSED, ERROR).\n" +
        "  With negative value, it's checked for all of the operations regardless of state."),
    HIVE_SERVER2_IDLE_SESSION_CHECK_OPERATION("hive.server2.idle.session.check.operation", true,
        "Session will be considered to be idle only if there is no activity, and there is no pending operation.\n" +
        " This setting takes effect only if session idle timeout (hive.server2.idle.session.timeout) and checking\n" +
        "(hive.server2.session.check.interval) are enabled."),
    HIVE_SERVER2_THRIFT_CLIENT_RETRY_LIMIT("hive.server2.thrift.client.retry.limit", 1,"Number of retries upon " +
      "failure of Thrift HiveServer2 calls"),
    HIVE_SERVER2_THRIFT_CLIENT_CONNECTION_RETRY_LIMIT("hive.server2.thrift.client.connect.retry.limit", 1,"Number of " +
      "retries while opening a connection to HiveServe2"),
    HIVE_SERVER2_THRIFT_CLIENT_RETRY_DELAY_SECONDS("hive.server2.thrift.client.retry.delay.seconds", "1s",
      new TimeValidator(TimeUnit.SECONDS), "Number of seconds for the HiveServer2 thrift client to wait between " +
      "consecutive connection attempts. Also specifies the time to wait between retrying thrift calls upon failures"),
    HIVE_SERVER2_THRIFT_CLIENT_USER("hive.server2.thrift.client.user", "anonymous","Username to use against thrift" +
      " client"),
    HIVE_SERVER2_THRIFT_CLIENT_PASSWORD("hive.server2.thrift.client.password", "anonymous","Password to use against " +
      "thrift client"),

    // ResultSet serialization settings
    HIVE_SERVER2_THRIFT_RESULTSET_SERIALIZE_IN_TASKS("hive.server2.thrift.resultset.serialize.in.tasks", false,
      "Whether we should serialize the Thrift structures used in JDBC ResultSet RPC in task nodes.\n " +
      "We use SequenceFile and ThriftJDBCBinarySerDe to read and write the final results if this is true."),
    // TODO: Make use of this config to configure fetch size
    HIVE_SERVER2_THRIFT_RESULTSET_MAX_FETCH_SIZE("hive.server2.thrift.resultset.max.fetch.size",
        10000, "Max number of rows sent in one Fetch RPC call by the server to the client."),
    HIVE_SERVER2_THRIFT_RESULTSET_DEFAULT_FETCH_SIZE("hive.server2.thrift.resultset.default.fetch.size", 1000,
        "The number of rows sent in one Fetch RPC call by the server to the client, if not\n" +
        "specified by the client."),
    HIVE_SERVER2_XSRF_FILTER_ENABLED("hive.server2.xsrf.filter.enabled",false,
        "If enabled, HiveServer2 will block any requests made to it over http " +
        "if an X-XSRF-HEADER header is not present"),
    HIVE_SECURITY_COMMAND_WHITELIST("hive.security.command.whitelist",
      "set,reset,dfs,add,list,delete,reload,compile,llap",
        "Comma separated list of non-SQL Hive commands users are authorized to execute"),
    HIVE_SERVER2_JOB_CREDENTIAL_PROVIDER_PATH("hive.server2.job.credential.provider.path", "",
        "If set, this configuration property should provide a comma-separated list of URLs that indicates the type and " +
        "location of providers to be used by hadoop credential provider API. It provides HiveServer2 the ability to provide job-specific " +
        "credential providers for jobs run using Tez, MR execution engines."),
    HIVE_MOVE_FILES_THREAD_COUNT("hive.mv.files.thread", 15, new  SizeValidator(0L, true, 1024L, true), "Number of threads"
         + " used to move files in move task. Set it to 0 to disable multi-threaded file moves. This parameter is also used by"
         + " MSCK to check tables."),
    HIVE_LOAD_DYNAMIC_PARTITIONS_THREAD_COUNT("hive.load.dynamic.partitions.thread", 15,
        new  SizeValidator(1L, true, 1024L, true),
        "Number of threads used to load dynamic partitions."),
    HIVE_LOAD_DYNAMIC_PARTITIONS_SCAN_SPECIFIC_PARTITIONS("hive.load.dynamic.partitions.scan.specific.partitions", true,
        "For the dynamic partitioned tables, scan only the specific partitions using the name from the list"),
    // If this is set all move tasks at the end of a multi-insert query will only begin once all
    // outputs are ready
    HIVE_MULTI_INSERT_MOVE_TASKS_SHARE_DEPENDENCIES(
        "hive.multi.insert.move.tasks.share.dependencies", false,
        "If this is set all move tasks for tables/partitions (not directories) at the end of a\n" +
        "multi-insert query will only begin once the dependencies for all these move tasks have been\n" +
        "met.\n" +
        "Advantages: If concurrency is enabled, the locks will only be released once the query has\n" +
        "            finished, so with this config enabled, the time when the table/partition is\n" +
        "            generated will be much closer to when the lock on it is released.\n" +
        "Disadvantages: If concurrency is not enabled, with this disabled, the tables/partitions which\n" +
        "               are produced by this query and finish earlier will be available for querying\n" +
        "               much earlier.  Since the locks are only released once the query finishes, this\n" +
        "               does not apply if concurrency is enabled."),
    HIVE_HDFS_ENCRYPTION_SHIM_CACHE_ON("hive.hdfs.encryption.shim.cache.on", true,
        "Hive keeps a cache of hdfs encryption shims in SessionState. Each encryption shim in the cache stores a "
            + "FileSystem object. If one of these FileSystems is closed anywhere in the system and HDFS config"
            + "fs.hdfs.impl.disable.cache is false, its encryption shim in the cache will be unusable. "
            + "If this is config set to false, then the encryption shim cache will be disabled."),
    HIVE_INFER_BUCKET_SORT("hive.exec.infer.bucket.sort", false,
        "If this is set, when writing partitions, the metadata will include the bucketing/sorting\n" +
        "properties with which the data was written if any (this will not overwrite the metadata\n" +
        "inherited from the table if the table is bucketed/sorted)"),

    HIVE_INFER_BUCKET_SORT_NUM_BUCKETS_POWER_TWO(
        "hive.exec.infer.bucket.sort.num.buckets.power.two", false,
        "If this is set, when setting the number of reducers for the map reduce task which writes the\n" +
        "final output files, it will choose a number which is a power of two, unless the user specifies\n" +
        "the number of reducers to use using mapred.reduce.tasks.  The number of reducers\n" +
        "may be set to a power of two, only to be followed by a merge task meaning preventing\n" +
        "anything from being inferred.\n" +
        "With hive.exec.infer.bucket.sort set to true:\n" +
        "Advantages:  If this is not set, the number of buckets for partitions will seem arbitrary,\n" +
        "             which means that the number of mappers used for optimized joins, for example, will\n" +
        "             be very low.  With this set, since the number of buckets used for any partition is\n" +
        "             a power of two, the number of mappers used for optimized joins will be the least\n" +
        "             number of buckets used by any partition being joined.\n" +
        "Disadvantages: This may mean a much larger or much smaller number of reducers being used in the\n" +
        "               final map reduce job, e.g. if a job was originally going to take 257 reducers,\n" +
        "               it will now take 512 reducers, similarly if the max number of reducers is 511,\n" +
        "               and a job was going to use this many, it will now use 256 reducers."),

    HIVEOPTLISTBUCKETING("hive.optimize.listbucketing", false,
        "Enable list bucketing optimizer. Default value is false so that we disable it by default."),

    // Allow TCP Keep alive socket option for for HiveServer or a maximum timeout for the socket.
    SERVER_READ_SOCKET_TIMEOUT("hive.server.read.socket.timeout", "10s",
        new TimeValidator(TimeUnit.SECONDS),
        "Timeout for the HiveServer to close the connection if no response from the client. By default, 10 seconds."),
    SERVER_TCP_KEEP_ALIVE("hive.server.tcp.keepalive", true,
        "Whether to enable TCP keepalive for the Hive Server. Keepalive will prevent accumulation of half-open connections."),

    HIVE_DECODE_PARTITION_NAME("hive.decode.partition.name", false,
        "Whether to show the unquoted partition names in query results."),

    HIVE_EXECUTION_ENGINE("hive.execution.engine", "mr", new StringSet(true, "mr", "tez"),
        "Chooses execution engine. Options are: mr (Map reduce, default), tez. While MR\n" +
        "remains the default engine for historical reasons, it is itself a historical engine\n" +
        "and is deprecated in Hive 2 line. It may be removed without further warning."),

    HIVE_EXECUTION_MODE("hive.execution.mode", "container", new StringSet("container", "llap"),
        "Chooses whether query fragments will run in container or in llap"),

    HIVE_JAR_DIRECTORY("hive.jar.directory", null,
        "This is the location hive in tez mode will look for to find a site wide \n" +
        "installed hive instance."),
    HIVE_USER_INSTALL_DIR("hive.user.install.directory", "/user/",
        "If hive (in tez mode only) cannot find a usable hive jar in \"hive.jar.directory\", \n" +
        "it will upload the hive jar to \"hive.user.install.directory/user.name\"\n" +
        "and use it to run queries."),
    HIVE_MASKING_ALGO("hive.masking.algo","sha256", "This property is used to indicate whether " +
            "FIPS mode is enabled or not. Value should be sha512 to indicate that FIPS mode is enabled." +
            "Else the value should be sha256. Using this value column masking is being done"),

    // Vectorization enabled
    HIVE_VECTORIZATION_ENABLED("hive.vectorized.execution.enabled", true,
        "This flag should be set to true to enable vectorized mode of query execution.\n" +
        "The default value is true to reflect that our most expected Hive deployment will be using vectorization."),
    HIVE_VECTORIZATION_REDUCE_ENABLED("hive.vectorized.execution.reduce.enabled", true,
        "This flag should be set to true to enable vectorized mode of the reduce-side of query execution.\n" +
        "The default value is true."),
    HIVE_VECTORIZATION_REDUCE_GROUPBY_ENABLED("hive.vectorized.execution.reduce.groupby.enabled", true,
        "This flag should be set to true to enable vectorized mode of the reduce-side GROUP BY query execution.\n" +
        "The default value is true."),
    HIVE_VECTORIZATION_MAPJOIN_NATIVE_ENABLED("hive.vectorized.execution.mapjoin.native.enabled", true,
         "This flag should be set to true to enable native (i.e. non-pass through) vectorization\n" +
         "of queries using MapJoin.\n" +
         "The default value is true."),
    HIVE_VECTORIZATION_MAPJOIN_NATIVE_MULTIKEY_ONLY_ENABLED("hive.vectorized.execution.mapjoin.native.multikey.only.enabled", false,
         "This flag should be set to true to restrict use of native vector map join hash tables to\n" +
         "the MultiKey in queries using MapJoin.\n" +
         "The default value is false."),
    HIVE_VECTORIZATION_MAPJOIN_NATIVE_MINMAX_ENABLED("hive.vectorized.execution.mapjoin.minmax.enabled", false,
         "This flag should be set to true to enable vector map join hash tables to\n" +
         "use max / max filtering for integer join queries using MapJoin.\n" +
         "The default value is false."),
    HIVE_VECTORIZATION_MAPJOIN_NATIVE_OVERFLOW_REPEATED_THRESHOLD("hive.vectorized.execution.mapjoin.overflow.repeated.threshold", -1,
         "The number of small table rows for a match in vector map join hash tables\n" +
         "where we use the repeated field optimization in overflow vectorized row batch for join queries using MapJoin.\n" +
         "A value of -1 means do use the join result optimization.  Otherwise, threshold value can be 0 to maximum integer."),
    HIVE_VECTORIZATION_MAPJOIN_NATIVE_FAST_HASHTABLE_ENABLED("hive.vectorized.execution.mapjoin.native.fast.hashtable.enabled", false,
         "This flag should be set to true to enable use of native fast vector map join hash tables in\n" +
         "queries using MapJoin.\n" +
         "The default value is false."),
    HIVE_VECTORIZATION_GROUPBY_CHECKINTERVAL("hive.vectorized.groupby.checkinterval", 100000,
        "Number of entries added to the group by aggregation hash before a recomputation of average entry size is performed."),
    HIVE_VECTORIZATION_GROUPBY_MAXENTRIES("hive.vectorized.groupby.maxentries", 1000000,
        "Max number of entries in the vector group by aggregation hashtables. \n" +
        "Exceeding this will trigger a flush irrelevant of memory pressure condition."),
    HIVE_VECTORIZATION_GROUPBY_FLUSH_PERCENT("hive.vectorized.groupby.flush.percent", (float) 0.1,
        "Percent of entries in the group by aggregation hash flushed when the memory threshold is exceeded."),
    HIVE_VECTORIZATION_REDUCESINK_NEW_ENABLED("hive.vectorized.execution.reducesink.new.enabled", true,
        "This flag should be set to true to enable the new vectorization\n" +
        "of queries using ReduceSink.\ni" +
        "The default value is true."),
    HIVE_VECTORIZATION_USE_VECTORIZED_INPUT_FILE_FORMAT("hive.vectorized.use.vectorized.input.format", true,
        "This flag should be set to true to enable vectorizing with vectorized input file format capable SerDe.\n" +
        "The default value is true."),
    HIVE_VECTORIZATION_VECTORIZED_INPUT_FILE_FORMAT_EXCLUDES("hive.vectorized.input.format.excludes","",
        "This configuration should be set to fully described input format class names for which \n"
            + " vectorized input format should not be used for vectorized execution."),
    HIVE_VECTORIZATION_USE_VECTOR_DESERIALIZE("hive.vectorized.use.vector.serde.deserialize", true,
        "This flag should be set to true to enable vectorizing rows using vector deserialize.\n" +
        "The default value is true."),
    HIVE_VECTORIZATION_USE_ROW_DESERIALIZE("hive.vectorized.use.row.serde.deserialize", true,
        "This flag should be set to true to enable vectorizing using row deserialize.\n" +
        "The default value is false."),
    HIVE_VECTORIZATION_ROW_DESERIALIZE_INPUTFORMAT_EXCLUDES(
        "hive.vectorized.row.serde.inputformat.excludes",
        "org.apache.parquet.hadoop.ParquetInputFormat,org.apache.hadoop.hive.ql.io.parquet.MapredParquetInputFormat",
        "The input formats not supported by row deserialize vectorization."),
    HIVE_VECTOR_ADAPTOR_USAGE_MODE("hive.vectorized.adaptor.usage.mode", "all", new StringSet("none", "chosen", "all"),
        "Specifies the extent to which the VectorUDFAdaptor will be used for UDFs that do not have a corresponding vectorized class.\n" +
        "0. none   : disable any usage of VectorUDFAdaptor\n" +
        "1. chosen : use VectorUDFAdaptor for a small set of UDFs that were chosen for good performance\n" +
        "2. all    : use VectorUDFAdaptor for all UDFs"
    ),
    HIVE_TEST_VECTOR_ADAPTOR_OVERRIDE("hive.test.vectorized.adaptor.override", false,
        "internal use only, used to force always using the VectorUDFAdaptor.\n" +
        "The default is false, of course",
        true),
    HIVE_VECTORIZATION_PTF_ENABLED("hive.vectorized.execution.ptf.enabled", true,
        "This flag should be set to true to enable vectorized mode of the PTF of query execution.\n" +
        "The default value is true."),

    HIVE_VECTORIZATION_PTF_MAX_MEMORY_BUFFERING_BATCH_COUNT("hive.vectorized.ptf.max.memory.buffering.batch.count", 25,
        "Maximum number of vectorized row batches to buffer in memory for PTF\n" +
        "The default value is 25"),
    HIVE_VECTORIZATION_TESTING_REDUCER_BATCH_SIZE("hive.vectorized.testing.reducer.batch.size", -1,
        "internal use only, used for creating small group key vectorized row batches to exercise more logic\n" +
        "The default value is -1 which means don't restrict for testing",
        true),
    HIVE_VECTORIZATION_TESTING_REUSE_SCRATCH_COLUMNS("hive.vectorized.reuse.scratch.columns", true,
         "internal use only. Disable this to debug scratch column state issues",
         true),
    HIVE_VECTORIZATION_COMPLEX_TYPES_ENABLED("hive.vectorized.complex.types.enabled", true,
        "This flag should be set to true to enable vectorization\n" +
        "of expressions with complex types.\n" +
        "The default value is true."),
    HIVE_VECTORIZATION_GROUPBY_COMPLEX_TYPES_ENABLED("hive.vectorized.groupby.complex.types.enabled", true,
        "This flag should be set to true to enable group by vectorization\n" +
        "of aggregations that use complex types.\n" +
        "For example, AVG uses a complex type (STRUCT) for partial aggregation results" +
        "The default value is true."),
    HIVE_VECTORIZATION_ROW_IDENTIFIER_ENABLED("hive.vectorized.row.identifier.enabled", true,
        "This flag should be set to true to enable vectorization of ROW__ID."),
    HIVE_VECTORIZATION_USE_CHECKED_EXPRESSIONS("hive.vectorized.use.checked.expressions", false,
        "This flag should be set to true to use overflow checked vector expressions when available.\n" +
        "For example, arithmetic expressions which can overflow the output data type can be evaluated using\n" +
        " checked vector expressions so that they produce same result as non-vectorized evaluation."),
    HIVE_VECTORIZED_ADAPTOR_SUPPRESS_EVALUATE_EXCEPTIONS(
        "hive.vectorized.adaptor.suppress.evaluate.exceptions", false,
        "This flag should be set to true to suppress HiveException from the generic UDF function\n" +
        "evaluate call and turn them into NULLs. Assume, by default, this is not needed"),
    HIVE_VECTORIZED_INPUT_FORMAT_SUPPORTS_ENABLED(
        "hive.vectorized.input.format.supports.enabled",
        "decimal_64",
        "Which vectorized input format support features are enabled for vectorization.\n" +
        "That is, if a VectorizedInputFormat input format does support \"decimal_64\" for example\n" +
        "this variable must enable that to be used in vectorization"),
    HIVE_VECTORIZED_IF_EXPR_MODE("hive.vectorized.if.expr.mode", "better", new StringSet("adaptor", "good", "better"),
        "Specifies the extent to which SQL IF statements will be vectorized.\n" +
        "0. adaptor: only use the VectorUDFAdaptor to vectorize IF statements\n" +
        "1. good   : use regular vectorized IF expression classes that get good performance\n" +
        "2. better : use vectorized IF expression classes that conditionally execute THEN/ELSE\n" +
        "            expressions for better performance.\n"),
    HIVE_TEST_VECTORIZATION_ENABLED_OVERRIDE("hive.test.vectorized.execution.enabled.override",
        "none", new StringSet("none", "enable", "disable"),
        "internal use only, used to override the hive.vectorized.execution.enabled setting and\n" +
        "turn off vectorization.  The default is false, of course",
        true),
    HIVE_TEST_VECTORIZATION_SUPPRESS_EXPLAIN_EXECUTION_MODE(
        "hive.test.vectorization.suppress.explain.execution.mode", false,
            "internal use only, used to suppress \"Execution mode: vectorized\" EXPLAIN display.\n" +
            "The default is false, of course",
            true),
    HIVE_TEST_VECTORIZER_SUPPRESS_FATAL_EXCEPTIONS(
        "hive.test.vectorizer.suppress.fatal.exceptions", true,
        "internal use only. When false, don't suppress fatal exceptions like\n" +
        "NullPointerException, etc so the query will fail and assure it will be noticed",
        true),
    HIVE_VECTORIZATION_FILESINK_ARROW_NATIVE_ENABLED(
        "hive.vectorized.execution.filesink.arrow.native.enabled", false,
        "This flag should be set to true to enable the native vectorization\n" +
        "of queries using the Arrow SerDe and FileSink.\n" +
        "The default value is false."),
    HIVE_TYPE_CHECK_ON_INSERT("hive.typecheck.on.insert", true, "This property has been extended to control "
        + "whether to check, convert, and normalize partition value to conform to its column type in "
        + "partition operations including but not limited to insert, such as alter, describe etc."),

    HIVE_HADOOP_CLASSPATH("hive.hadoop.classpath", null,
        "For Windows OS, we need to pass HIVE_HADOOP_CLASSPATH Java parameter while starting HiveServer2 \n" +
        "using \"-hiveconf hive.hadoop.classpath=%HIVE_LIB%\"."),

    HIVE_RPC_QUERY_PLAN("hive.rpc.query.plan", false,
        "Whether to send the query plan via local resource or RPC"),
    HIVE_PLAN_MAPWORK_SERIALIZATION_SKIP_PROPERTIES("hive.plan.mapwork.serialization.skip.properties", "",
        "Comma separated list of properties which is not needed in execution time, so can be removed "
            + "from PartitionDesc properties before serialization, config can contain exact strings and regex "
            + "expressions, the regex mode is activated if at least 1 asterisk (*) is present in the current word: "
            + "rawDataSize                exact string match, removes only rawDataSize property"
            + ".*Size                     regex match, removes every property ending with 'Size'"
            + "numRows,impala_.*chunk.*   comma separated and mixed (handles strings and regexes at the same time)"),
    HIVE_AM_SPLIT_GENERATION("hive.compute.splits.in.am", true,
        "Whether to generate the splits locally or in the AM (tez only)"),
<<<<<<< HEAD
    HIVE_AVAILABLE_SLOTS_CALCULATOR_CLASS("hive.available.slots.calculator.class.name",
            "org.apache.hadoop.hive.ql.exec.tez.TezAvailableSlotsCalculator",
            "Class to use for calculating available slots during split generation"),
=======
    HIVE_SPLITS_AVAILABLE_SLOTS_CALCULATOR_CLASS("hive.splits.available.slots.calculator.class.name",
        "org.apache.hadoop.hive.ql.exec.tez.TezAvailableSlotsCalculator",
        "Class to use for calculating available slots during split generation"),
>>>>>>> 7c119060
    HIVE_TEZ_GENERATE_CONSISTENT_SPLITS("hive.tez.input.generate.consistent.splits", true,
        "Whether to generate consistent split locations when generating splits in the AM"),
    HIVE_PREWARM_ENABLED("hive.prewarm.enabled", false, "Enables container prewarm for Tez(Hadoop 2 only)"),
    HIVE_PREWARM_NUM_CONTAINERS("hive.prewarm.numcontainers", 10, "Controls the number of containers to prewarm for Tez (Hadoop 2 only)"),
    HIVESTAGEIDREARRANGE("hive.stageid.rearrange", "none", new StringSet("none", "idonly", "traverse", "execution"), ""),
    HIVEEXPLAINDEPENDENCYAPPENDTASKTYPES("hive.explain.dependency.append.tasktype", false, ""),
    HIVEUSEGOOGLEREGEXENGINE("hive.use.googleregex.engine",false,"whether to use google regex engine or not, default regex engine is java.util.regex"),

    HIVECOUNTERGROUP("hive.counters.group.name", "HIVE",
        "The name of counter group for internal Hive variables (CREATED_FILE, FATAL_ERROR, etc.)"),

    HIVE_QUOTEDID_SUPPORT("hive.support.quoted.identifiers", "column",
        new StringSet("none", "column", "standard"),
        "Whether to use quoted identifier. 'none', 'column', and 'standard' can be used. \n" +
        "  none: Quotation of identifiers and special characters in identifiers are not allowed but regular " +
        "expressions in backticks are supported for column names.\n" +
        "  column: Use the backtick character to quote identifiers having special characters. `col1` " +
        "Use single quotes to quote string literals. 'value' " +
        "Double quotes are also accepted but not recommended." +
        "  standard: SQL standard way to quote identifiers. " +
        "Use double quotes to quote identifiers having special characters \"col1\" " +
        "and single quotes for string literals. 'value'"
    ),
    /**
     * @deprecated Use MetastoreConf.SUPPORT_SPECIAL_CHARACTERS_IN_TABLE_NAMES
     */
    @Deprecated
    HIVE_SUPPORT_SPECICAL_CHARACTERS_IN_TABLE_NAMES("hive.support.special.characters.tablename", true,
        "This flag should be set to true to enable support for special characters in table names.\n"
        + "When it is set to false, only [a-zA-Z_0-9]+ are supported.\n"
        + "The supported special characters are %&'()*+,-./:;<=>?[]_|{}$^!~#@ and space. This flag applies only to"
        + " quoted table names.\nThe default value is true."),
    // This config is temporary and will be deprecated later
    CREATE_TABLE_AS_EXTERNAL("hive.create.as.external.legacy", false,
        "When this flag set to true. it will ignore hive.create.as.acid and hive.create.as.insert.only,"
        + "create external purge table by default."),
    /**
     * Expose MetastoreConf.CREATE_TABLES_AS_ACID in HiveConf
     * so user can set hive.create.as.acid in session level
     */
    CREATE_TABLES_AS_ACID("hive.create.as.acid", false,
        "Whether the eligible tables should be created as full ACID by default. Does \n" +
        "not apply to external tables, the ones using storage handlers, etc."),
    HIVE_CREATE_TABLES_AS_INSERT_ONLY("hive.create.as.insert.only", false,
        "Whether the eligible tables should be created as ACID insert-only by default. Does \n" +
        "not apply to external tables, the ones using storage handlers, etc."),
    HIVE_ACID_DIRECT_INSERT_ENABLED("hive.acid.direct.insert.enabled", true,
        "Enable writing the data files directly to the table's final destination instead of the staging directory."
        + "This optimization only applies on INSERT operations on ACID tables."),
    TXN_CTAS_X_LOCK("hive.txn.xlock.ctas", false,
        "Enables exclusive locking for CTAS operations."),
    // role names are case-insensitive
    USERS_IN_ADMIN_ROLE("hive.users.in.admin.role", "", false,
        "Comma separated list of users who are in admin role for bootstrapping.\n" +
        "More users can be added in ADMIN role later."),

    HIVE_COMPAT("hive.compat", HiveCompat.DEFAULT_COMPAT_LEVEL,
        "Enable (configurable) deprecated behaviors by setting desired level of backward compatibility.\n" +
        "Setting to 0.12:\n" +
        "  Maintains division behavior: int / int = double"),
    HIVE_CONVERT_JOIN_BUCKET_MAPJOIN_TEZ("hive.convert.join.bucket.mapjoin.tez", true,
        "Whether joins can be automatically converted to bucket map joins in hive \n" +
        "when tez is used as the execution engine."),
    HIVE_TEZ_BMJ_USE_SUBCACHE("hive.tez.bmj.use.subcache", true,
        "Use subcache to reuse hashtable across multiple tasks"),
    HIVE_CHECK_CROSS_PRODUCT("hive.exec.check.crossproducts", true,
        "Check if a plan contains a Cross Product. If there is one, output a warning to the Session's console."),
    HIVE_LOCALIZE_RESOURCE_WAIT_INTERVAL("hive.localize.resource.wait.interval", "5000ms",
        new TimeValidator(TimeUnit.MILLISECONDS),
        "Time to wait for another thread to localize the same resource for hive-tez."),
    HIVE_LOCALIZE_RESOURCE_NUM_WAIT_ATTEMPTS("hive.localize.resource.num.wait.attempts", 5,
        "The number of attempts waiting for localizing a resource in hive-tez."),
    TEZ_AUTO_REDUCER_PARALLELISM("hive.tez.auto.reducer.parallelism", false,
        "Turn on Tez' auto reducer parallelism feature. When enabled, Hive will still estimate data sizes\n" +
        "and set parallelism estimates. Tez will sample source vertices' output sizes and adjust the estimates at runtime as\n" +
        "necessary."),
    TEZ_LLAP_MIN_REDUCER_PER_EXECUTOR("hive.tez.llap.min.reducer.per.executor", 0.33f,
        "If above 0, the min number of reducers for auto-parallelism for LLAP scheduling will\n" +
        "be set to this fraction of the number of executors."),
    TEZ_MAPREDUCE_OUTPUT_COMMITTER("hive.tez.mapreduce.output.committer.class",
        "org.apache.tez.mapreduce.committer.MROutputCommitter",
        "Output committer class which should be invoked at the setup/commit lifecycle points of vertex executions."),
    TEZ_MAX_PARTITION_FACTOR("hive.tez.max.partition.factor", 2f,
        "When auto reducer parallelism is enabled this factor will be used to over-partition data in shuffle edges."),
    TEZ_MIN_PARTITION_FACTOR("hive.tez.min.partition.factor", 0.25f,
        "When auto reducer parallelism is enabled this factor will be used to put a lower limit to the number\n" +
        "of reducers that tez specifies."),
    TEZ_OPTIMIZE_BUCKET_PRUNING(
        "hive.tez.bucket.pruning", true,
         "When pruning is enabled, filters on bucket columns will be processed by \n" +
         "filtering the splits against a bitset of included buckets. This needs predicates \n"+
            "produced by hive.optimize.ppd and hive.optimize.index.filters."),
    TEZ_OPTIMIZE_BUCKET_PRUNING_COMPAT(
        "hive.tez.bucket.pruning.compat", true,
        "When pruning is enabled, handle possibly broken inserts due to negative hashcodes.\n" +
        "This occasionally doubles the data scan cost, but is default enabled for safety"),
    TEZ_DYNAMIC_PARTITION_PRUNING(
        "hive.tez.dynamic.partition.pruning", true,
        "When dynamic pruning is enabled, joins on partition keys will be processed by sending\n" +
        "events from the processing vertices to the Tez application master. These events will be\n" +
        "used to prune unnecessary partitions."),
    TEZ_DYNAMIC_PARTITION_PRUNING_EXTENDED("hive.tez.dynamic.partition.pruning.extended", true,
        "Whether we should try to create additional opportunities for dynamic pruning, e.g., considering\n" +
        "siblings that may not be created by normal dynamic pruning logic.\n" +
        "Only works when dynamic pruning is enabled."),
    TEZ_DYNAMIC_PARTITION_PRUNING_MAX_EVENT_SIZE("hive.tez.dynamic.partition.pruning.max.event.size", 1*1024*1024L,
        "Maximum size of events sent by processors in dynamic pruning. If this size is crossed no pruning will take place."),

    TEZ_DYNAMIC_PARTITION_PRUNING_MAX_DATA_SIZE("hive.tez.dynamic.partition.pruning.max.data.size", 100*1024*1024L,
        "Maximum total data size of events in dynamic pruning."),
    TEZ_DYNAMIC_SEMIJOIN_REDUCTION("hive.tez.dynamic.semijoin.reduction", true,
        "When dynamic semijoin is enabled, shuffle joins will perform a leaky semijoin before shuffle. This " +
        "requires hive.tez.dynamic.partition.pruning to be enabled."),
    TEZ_MIN_BLOOM_FILTER_ENTRIES("hive.tez.min.bloom.filter.entries", 1000000L,
            "Bloom filter should be of at min certain size to be effective"),
    TEZ_MAX_BLOOM_FILTER_ENTRIES("hive.tez.max.bloom.filter.entries", 100000000L,
            "Bloom filter should be of at max certain size to be effective"),
    TEZ_BLOOM_FILTER_FACTOR("hive.tez.bloom.filter.factor", (float) 1.0,
            "Bloom filter should be a multiple of this factor with nDV"),
    TEZ_BLOOM_FILTER_MERGE_THREADS("hive.tez.bloom.filter.merge.threads", 1,
        "How many threads are used for merging bloom filters in addition to task's main thread?\n"
            + "-1: sanity check, it will fail if execution hits bloom filter merge codepath\n"
            + " 0: feature is disabled, use only task's main thread for bloom filter merging\n"
            + " 1: recommended value: there is only 1 merger thread (additionally to the task's main thread),"
            + "according perf tests, this can lead to serious improvement \n"),
    TEZ_BIGTABLE_MIN_SIZE_SEMIJOIN_REDUCTION("hive.tez.bigtable.minsize.semijoin.reduction", 100000000L,
            "Big table for runtime filtering should be of atleast this size"),
    TEZ_DYNAMIC_SEMIJOIN_REDUCTION_THRESHOLD("hive.tez.dynamic.semijoin.reduction.threshold", (float) 0.50,
            "Only perform semijoin optimization if the estimated benefit at or above this fraction of the target table"),
    TEZ_DYNAMIC_SEMIJOIN_REDUCTION_MULTICOLUMN(
        "hive.tez.dynamic.semijoin.reduction.multicolumn",
        true,
        "Whether to consider multicolumn semijoin reducers or not.\n"
            + "This should always be set to true. Since it is a new feature, it has been made configurable."),
    TEZ_DYNAMIC_SEMIJOIN_REDUCTION_FOR_MAPJOIN("hive.tez.dynamic.semijoin.reduction.for.mapjoin", false,
            "Use a semi-join branch for map-joins. This may not make it faster, but is helpful in certain join patterns."),
    TEZ_DYNAMIC_SEMIJOIN_REDUCTION_FOR_DPP_FACTOR("hive.tez.dynamic.semijoin.reduction.for.dpp.factor",
            (float) 1.0,
            "The factor to decide if semijoin branch feeds into a TableScan\n" +
            "which has an outgoing Dynamic Partition Pruning (DPP) branch based on number of distinct values."),
    TEZ_SMB_NUMBER_WAVES(
        "hive.tez.smb.number.waves",
        (float) 0.5,
        "The number of waves in which to run the SMB join. Account for cluster being occupied. Ideally should be 1 wave."),
    TEZ_EXEC_SUMMARY(
        "hive.tez.exec.print.summary",
        false,
        "Display breakdown of execution steps, for every query executed by the shell."),
    TEZ_SESSION_EVENTS_SUMMARY(
      "hive.tez.session.events.print.summary",
      "none", new StringSet("none", "text", "json"),
      "Display summary of all tez sessions related events in text or json format"),
    TEZ_EXEC_INPLACE_PROGRESS(
        "hive.tez.exec.inplace.progress",
        true,
        "Updates tez job execution progress in-place in the terminal when hive-cli is used."),
    HIVE_SERVER2_INPLACE_PROGRESS(
        "hive.server2.in.place.progress",
        true,
        "Allows hive server 2 to send progress bar update information. This is currently available"
            + " only if the execution engine is tez."),
    TEZ_DAG_STATUS_CHECK_INTERVAL("hive.tez.dag.status.check.interval", "500ms",
      new TimeValidator(TimeUnit.MILLISECONDS), "Interval between subsequent DAG status invocation."),
    TEZ_CONTAINER_MAX_JAVA_HEAP_FRACTION("hive.tez.container.max.java.heap.fraction", 0.8f,
        "This is to override the tez setting with the same name"),
    TEZ_TASK_SCALE_MEMORY_RESERVE_FRACTION_MIN("hive.tez.task.scale.memory.reserve-fraction.min",
        0.3f, "This is to override the tez setting tez.task.scale.memory.reserve-fraction"),
    TEZ_TASK_SCALE_MEMORY_RESERVE_FRACTION_MAX("hive.tez.task.scale.memory.reserve.fraction.max",
        0.5f, "The maximum fraction of JVM memory which Tez will reserve for the processor"),
    TEZ_TASK_SCALE_MEMORY_RESERVE_FRACTION("hive.tez.task.scale.memory.reserve.fraction",
        -1f, "The customized fraction of JVM memory which Tez will reserve for the processor"),
    TEZ_CARTESIAN_PRODUCT_EDGE_ENABLED("hive.tez.cartesian-product.enabled",
        false, "Use Tez cartesian product edge to speed up cross product"),
    TEZ_SIMPLE_CUSTOM_EDGE_TINY_BUFFER_SIZE_MB("hive.tez.unordered.output.buffer.size.mb", -1,
        "When we have an operation that does not need a large buffer, we use this buffer size for simple custom edge.\n" +
        "Value is an integer. Default value is -1, which means that we will estimate this value from operators in the plan."),
    // The default is different on the client and server, so it's null here.
    LLAP_IO_ENABLED("hive.llap.io.enabled", null, "Whether the LLAP IO layer is enabled."),
    LLAP_IO_CACHE_ONLY("hive.llap.io.cache.only", false, "Whether the query should read from cache only. If set to " +
        "true and a cache miss happens during the read an exception will occur. Primarily used for testing."),
    LLAP_IO_ROW_WRAPPER_ENABLED("hive.llap.io.row.wrapper.enabled", true, "Whether the LLAP IO row wrapper is enabled for non-vectorized queries."),
    LLAP_IO_ACID_ENABLED("hive.llap.io.acid", true, "Whether the LLAP IO layer is enabled for ACID."),
    LLAP_IO_TRACE_SIZE("hive.llap.io.trace.size", "2Mb",
        new SizeValidator(0L, true, (long)Integer.MAX_VALUE, false),
        "The buffer size for a per-fragment LLAP debug trace. 0 to disable."),
    LLAP_IO_TRACE_ALWAYS_DUMP("hive.llap.io.trace.always.dump", false,
        "Whether to always dump the LLAP IO trace (if enabled); the default is on error."),
    LLAP_IO_NONVECTOR_WRAPPER_ENABLED("hive.llap.io.nonvector.wrapper.enabled", true,
        "Whether the LLAP IO layer is enabled for non-vectorized queries that read inputs\n" +
        "that can be vectorized"),
    LLAP_IO_MEMORY_MODE("hive.llap.io.memory.mode", "cache",
        new StringSet("cache", "none"),
        "LLAP IO memory usage; 'cache' (the default) uses data and metadata cache with a\n" +
        "custom off-heap allocator, 'none' doesn't use either (this mode may result in\n" +
        "significant performance degradation)"),
    LLAP_ALLOCATOR_MIN_ALLOC("hive.llap.io.allocator.alloc.min", "4Kb", new SizeValidator(),
        "Minimum allocation possible from LLAP buddy allocator. Allocations below that are\n" +
        "padded to minimum allocation. For ORC, should generally be the same as the expected\n" +
        "compression buffer size, or next lowest power of 2. Must be a power of 2."),
    LLAP_ALLOCATOR_MAX_ALLOC("hive.llap.io.allocator.alloc.max", "16Mb", new SizeValidator(),
        "Maximum allocation possible from LLAP buddy allocator. For ORC, should be as large as\n" +
        "the largest expected ORC compression buffer size. Must be a power of 2."),
    LLAP_ALLOCATOR_ARENA_COUNT("hive.llap.io.allocator.arena.count", 8,
        "Arena count for LLAP low-level cache; cache will be allocated in the steps of\n" +
        "(size/arena_count) bytes. This size must be <= 1Gb and >= max allocation; if it is\n" +
        "not the case, an adjusted size will be used. Using powers of 2 is recommended."),
    LLAP_IO_MEMORY_MAX_SIZE("hive.llap.io.memory.size", "1Gb", new SizeValidator(),
        "Maximum size for IO allocator or ORC low-level cache.", "hive.llap.io.cache.orc.size"),
    LLAP_ALLOCATOR_DIRECT("hive.llap.io.allocator.direct", true,
        "Whether ORC low-level cache should use direct allocation."),
    LLAP_ALLOCATOR_PREALLOCATE("hive.llap.io.allocator.preallocate", true,
            "Whether to preallocate the entire IO memory at init time."),
    LLAP_ALLOCATOR_MAPPED("hive.llap.io.allocator.mmap", false,
        "Whether ORC low-level cache should use memory mapped allocation (direct I/O). \n" +
        "This is recommended to be used along-side NVDIMM (DAX) or NVMe flash storage."),
    LLAP_ALLOCATOR_MAPPED_PATH("hive.llap.io.allocator.mmap.path", "/tmp",
        new WritableDirectoryValidator(),
        "The directory location for mapping NVDIMM/NVMe flash storage into the ORC low-level cache."),
    LLAP_ALLOCATOR_DISCARD_METHOD("hive.llap.io.allocator.discard.method", "both",
        new StringSet("freelist", "brute", "both"),
        "Which method to use to force-evict blocks to deal with fragmentation:\n" +
        "freelist - use half-size free list (discards less, but also less reliable); brute -\n" +
        "brute force, discard whatever we can; both - first try free list, then brute force."),
    LLAP_ALLOCATOR_DEFRAG_HEADROOM("hive.llap.io.allocator.defrag.headroom", "1Mb",
        "How much of a headroom to leave to allow allocator more flexibility to defragment.\n" +
        "The allocator would further cap it to a fraction of total memory."),
    LLAP_ALLOCATOR_MAX_FORCE_EVICTED("hive.llap.io.allocator.max.force.eviction", "16Mb",
        "Fragmentation can lead to some cases where more eviction has to happen to accommodate allocations\n" +
            " This configuration puts a limit on how many bytes to force evict before using Allocator Discard method."
            + " Higher values will allow allocator more flexibility and will lead to better caching."),
    LLAP_TRACK_CACHE_USAGE("hive.llap.io.track.cache.usage", true,
         "Whether to tag LLAP cache contents, mapping them to Hive entities (paths for\n" +
         "partitions and tables) for reporting."),
    LLAP_USE_LRFU("hive.llap.io.use.lrfu", true,
        "Whether ORC low-level cache should use LRFU cache policy instead of default (FIFO)."),
    LLAP_LRFU_LAMBDA("hive.llap.io.lrfu.lambda", 0.1f,
        "Lambda for ORC low-level cache LRFU cache policy. Must be in [0, 1]. 0 makes LRFU\n" +
        "behave like LFU, 1 makes it behave like LRU, values in between balance accordingly.\n" +
        "The meaning of this parameter is the inverse of the number of time ticks (cache\n" +
        " operations, currently) that cause the combined recency-frequency of a block in cache\n" +
        " to be halved."),
    LLAP_LRFU_HOTBUFFERS_PERCENTAGE("hive.llap.io.lrfu.hotbuffers.percentage", 0.10f,
        new RangeValidator(0.0f, 1.0f), "The number specifies the percentage of the cached buffers "
        + "which are considered the most important ones based on the policy."),
    LLAP_LRFU_BP_WRAPPER_SIZE("hive.llap.io.lrfu.bp.wrapper.size", 64, "thread local queue "
        + "used to amortize the lock contention, the idea hear is to try locking as soon we reach max size / 2 "
        + "and block when max queue size reached"),
    LLAP_CACHE_ALLOW_SYNTHETIC_FILEID("hive.llap.cache.allow.synthetic.fileid", true,
        "Whether LLAP cache should use synthetic file ID if real one is not available. Systems\n" +
        "like HDFS, Isilon, etc. provide a unique file/inode ID. On other FSes (e.g. local\n" +
        "FS), the cache would not work by default because LLAP is unable to uniquely track the\n" +
        "files; enabling this setting allows LLAP to generate file ID from the path, size and\n" +
        "modification time, which is almost certain to identify file uniquely. However, if you\n" +
        "use a FS without file IDs and rewrite files a lot (or are paranoid), you might want\n" +
        "to avoid this setting."),
    LLAP_CACHE_DEFAULT_FS_FILE_ID("hive.llap.cache.defaultfs.only.native.fileid", true,
        "Whether LLAP cache should use native file IDs from the default FS only. This is to\n" +
        "avoid file ID collisions when several different DFS instances are in use at the same\n" +
        "time. Disable this check to allow native file IDs from non-default DFS."),
    LLAP_CACHE_ENABLE_ORC_GAP_CACHE("hive.llap.orc.gap.cache", true,
        "Whether LLAP cache for ORC should remember gaps in ORC compression buffer read\n" +
        "estimates, to avoid re-reading the data that was read once and discarded because it\n" +
        "is unneeded. This is only necessary for ORC files written before HIVE-9660."),
    LLAP_CACHE_HYDRATION_STRATEGY_CLASS("hive.llap.cache.hydration.strategy.class", "", "Strategy class for managing the "
        + "llap cache hydration. It's executed when the daemon starts and stops, and gives a chance to save and/or "
        + "load the contents of the llap cache. If left empty the feature is disabled.\n" +
        "The class should implement org.apache.hadoop.hive.llap.LlapCacheHydration interface."),
    LLAP_CACHE_HYDRATION_SAVE_DIR("hive.llap.cache.hydration.save.dir", "/tmp/hive", "Directory to save the llap cache content\n"
        + "info on shutdown, if BasicLlapCacheHydration is used as the hive.llap.cache.hydration.strategy.class."),
    LLAP_IO_USE_FILEID_PATH("hive.llap.io.use.fileid.path", true,
        "Whether LLAP should use fileId (inode)-based path to ensure better consistency for the\n" +
        "cases of file overwrites. This is supported on HDFS. Disabling this also turns off any\n" +
        "cache consistency checks based on fileid comparisons."),
    // Restricted to text for now as this is a new feature; only text files can be sliced.
    LLAP_IO_ENCODE_ENABLED("hive.llap.io.encode.enabled", true,
        "Whether LLAP should try to re-encode and cache data for non-ORC formats. This is used\n" +
        "on LLAP Server side to determine if the infrastructure for that is initialized."),
    LLAP_IO_ENCODE_FORMATS("hive.llap.io.encode.formats",
        "org.apache.hadoop.mapred.TextInputFormat,",
        "The table input formats for which LLAP IO should re-encode and cache data.\n" +
        "Comma-separated list."),
    LLAP_IO_ENCODE_ALLOC_SIZE("hive.llap.io.encode.alloc.size", "256Kb", new SizeValidator(),
        "Allocation size for the buffers used to cache encoded data from non-ORC files. Must\n" +
        "be a power of two between " + LLAP_ALLOCATOR_MIN_ALLOC + " and\n" +
        LLAP_ALLOCATOR_MAX_ALLOC + "."),
    LLAP_IO_ENCODE_VECTOR_SERDE_ENABLED("hive.llap.io.encode.vector.serde.enabled", true,
        "Whether LLAP should use vectorized SerDe reader to read text data when re-encoding."),
    LLAP_IO_ENCODE_VECTOR_SERDE_ASYNC_ENABLED("hive.llap.io.encode.vector.serde.async.enabled",
        true,
        "Whether LLAP should use async mode in vectorized SerDe reader to read text data."),
    LLAP_IO_ENCODE_SLICE_ROW_COUNT("hive.llap.io.encode.slice.row.count", 100000,
        "Row count to use to separate cache slices when reading encoded data from row-based\n" +
        "inputs into LLAP cache, if this feature is enabled."),
    LLAP_IO_ENCODE_SLICE_LRR("hive.llap.io.encode.slice.lrr", true,
        "Whether to separate cache slices when reading encoded data from text inputs via MR\n" +
        "MR LineRecordReader into LLAP cache, if this feature is enabled. Safety flag."),
    LLAP_ORC_ENABLE_TIME_COUNTERS("hive.llap.io.orc.time.counters", true,
        "Whether to enable time counters for LLAP IO layer (time spent in HDFS, etc.)"),
    LLAP_IO_VRB_QUEUE_LIMIT_MAX("hive.llap.io.vrb.queue.limit.max", 50000,
        "The maximum queue size for VRBs produced by a LLAP IO thread when the processing is\n" +
        "slower than the IO. The actual queue size is set per fragment, and is adjusted down\n" +
        "from the base, depending on the schema see LLAP_IO_CVB_BUFFERED_SIZE."),
    LLAP_IO_VRB_QUEUE_LIMIT_MIN("hive.llap.io.vrb.queue.limit.min", 1,
        "The minimum queue size for VRBs produced by a LLAP IO thread when the processing is\n" +
        "slower than the IO (used when determining the size from base size)."),
    LLAP_IO_CVB_BUFFERED_SIZE("hive.llap.io.cvb.memory.consumption.", 1L << 30,
        "The amount of bytes used to buffer CVB between IO and Processor Threads default to 1GB, "
            + "this will be used to compute a best effort queue size for VRBs produced by a LLAP IO thread."),
    LLAP_IO_PROACTIVE_EVICTION_ENABLED("hive.llap.io.proactive.eviction.enabled", true,
        "If true proactive cache eviction is enabled, thus LLAP will proactively evict buffers" +
         " that belong to dropped Hive entities (DBs, tables, partitions, or temp tables."),
    LLAP_IO_PROACTIVE_EVICTION_SWEEP_INTERVAL("hive.llap.io.proactive.eviction.sweep.interval", "5s",
        new TimeValidator(TimeUnit.SECONDS),
        "How frequently (in seconds) LLAP should check for buffers marked for proactive eviction and" +
         "proceed with their eviction."),
    LLAP_IO_PROACTIVE_EVICTION_INSTANT_DEALLOC("hive.llap.io.proactive.eviction.instant.dealloc", false,
        "Experimental feature: when set to true, buffer deallocation will happen as soon as proactive eviction " +
         "notifications are received by the daemon. Sweep phase of proactive eviction will only do the cache policy " +
         "cleanup in this case. This can increase cache hit ratio but might scale bad in a workload that generates " +
         "many proactive eviction events."),
    LLAP_IO_CACHE_DELETEDELTAS("hive.llap.io.cache.deletedeltas", "all", new StringSet("none", "metadata", "all"),
         "When set to 'all' queries that use LLAP IO for execution will also access delete delta files via " +
         "LLAP IO layer and thus they will be fully cached. When set to 'metadata', only the tail of delete deltas " +
         "will be cached. If set to 'none', only the base files and insert deltas will be channeled through LLAP, " +
         "while delete deltas will be accessed directly from their configured FS without caching them. " +
         "This feature only works with ColumnizedDeleteEventRegistry, SortMergedDeleteEventRegistry is not supported."),
    LLAP_IO_PATH_CACHE_SIZE("hive.llap.io.path.cache.size", "10Mb", new SizeValidator(),
        "The amount of the maximum memory allowed to store the file paths."),
    LLAP_IO_SHARE_OBJECT_POOLS("hive.llap.io.share.object.pools", false,
        "Whether to used shared object pools in LLAP IO. A safety flag."),
    LLAP_AUTO_ALLOW_UBER("hive.llap.auto.allow.uber", false,
        "Whether or not to allow the planner to run vertices in the AM."),
    LLAP_AUTO_ENFORCE_TREE("hive.llap.auto.enforce.tree", true,
        "Enforce that all parents are in llap, before considering vertex"),
    LLAP_AUTO_ENFORCE_VECTORIZED("hive.llap.auto.enforce.vectorized", true,
        "Enforce that inputs are vectorized, before considering vertex"),
    LLAP_AUTO_ENFORCE_STATS("hive.llap.auto.enforce.stats", true,
        "Enforce that col stats are available, before considering vertex"),
    LLAP_AUTO_MAX_INPUT("hive.llap.auto.max.input.size", 10*1024*1024*1024L,
        "Check input size, before considering vertex (-1 disables check)"),
    LLAP_AUTO_MAX_OUTPUT("hive.llap.auto.max.output.size", 1*1024*1024*1024L,
        "Check output size, before considering vertex (-1 disables check)"),
    LLAP_SKIP_COMPILE_UDF_CHECK("hive.llap.skip.compile.udf.check", false,
        "Whether to skip the compile-time check for non-built-in UDFs when deciding whether to\n" +
        "execute tasks in LLAP. Skipping the check allows executing UDFs from pre-localized\n" +
        "jars in LLAP; if the jars are not pre-localized, the UDFs will simply fail to load."),
    LLAP_ALLOW_PERMANENT_FNS("hive.llap.allow.permanent.fns", true,
        "Whether LLAP decider should allow permanent UDFs."),
    LLAP_EXECUTION_MODE("hive.llap.execution.mode", "none",
        new StringSet("auto", "none", "all", "map", "only"),
        "Chooses whether query fragments will run in container or in llap"),
    LLAP_IO_ETL_SKIP_FORMAT("hive.llap.io.etl.skip.format", "encode", new StringSet("none", "encode", "all"),
      "For ETL queries, determines whether to skip llap io cache. By default, hive.llap.io.encode.enabled " +
        "will be set to false which disables LLAP IO for text formats. Setting it to 'all' will disable LLAP IO for all" +
        " formats. 'none' will not disable LLAP IO for any formats."),
    LLAP_OBJECT_CACHE_ENABLED("hive.llap.object.cache.enabled", true,
        "Cache objects (plans, hashtables, etc) in llap"),
    LLAP_IO_DECODING_METRICS_PERCENTILE_INTERVALS("hive.llap.io.decoding.metrics.percentiles.intervals", "30",
        "Comma-delimited set of integers denoting the desired rollover intervals (in seconds)\n" +
        "for percentile latency metrics on the LLAP daemon IO decoding time.\n" +
        "hive.llap.queue.metrics.percentiles.intervals"),
    LLAP_IO_THREADPOOL_SIZE("hive.llap.io.threadpool.size", 10,
        "Specify the number of threads to use for low-level IO thread pool."),
    LLAP_IO_ENCODE_THREADPOOL_MULTIPLIER("hive.llap.io.encode.threadpool.multiplier", 2,
        "Used to determine the size of IO encode threadpool by multiplying hive.llap.io.threadpool.size" +
        "with this value. During text table reads a thread from the 'regular' IO thread pool may place a number of" +
        "encode tasks to the threads in the encode pool."),
    LLAP_USE_KERBEROS("hive.llap.kerberos.enabled", true,
        "If LLAP is configured for Kerberos authentication. This could be useful when cluster\n" +
        "is kerberized, but LLAP is not."),
    LLAP_KERBEROS_PRINCIPAL(HIVE_LLAP_DAEMON_SERVICE_PRINCIPAL_NAME, "",
        "The name of the LLAP daemon's service principal."),
    LLAP_KERBEROS_KEYTAB_FILE("hive.llap.daemon.keytab.file", "",
        "The path to the Kerberos Keytab file containing the LLAP daemon's service principal."),
    LLAP_WEBUI_SPNEGO_KEYTAB_FILE("hive.llap.webui.spnego.keytab", "",
        "The path to the Kerberos Keytab file containing the LLAP WebUI SPNEGO principal.\n" +
        "Typical value would look like /etc/security/keytabs/spnego.service.keytab."),
    LLAP_WEBUI_SPNEGO_PRINCIPAL("hive.llap.webui.spnego.principal", "",
        "The LLAP WebUI SPNEGO service principal. Configured similarly to\n" +
        "hive.server2.webui.spnego.principal"),
    LLAP_FS_KERBEROS_PRINCIPAL("hive.llap.task.principal", "",
        "The name of the principal to use to run tasks. By default, the clients are required\n" +
        "to provide tokens to access HDFS/etc."),
    LLAP_FS_KERBEROS_KEYTAB_FILE("hive.llap.task.keytab.file", "",
        "The path to the Kerberos Keytab file containing the principal to use to run tasks.\n" +
        "By default, the clients are required to provide tokens to access HDFS/etc."),
    LLAP_ZKSM_ZK_CONNECTION_STRING("hive.llap.zk.sm.connectionString", "",
        "ZooKeeper connection string for ZooKeeper SecretManager."),
    LLAP_ZKSM_ZK_SESSION_TIMEOUT("hive.llap.zk.sm.session.timeout", "40s", new TimeValidator(
        TimeUnit.MILLISECONDS), "ZooKeeper session timeout for ZK SecretManager."),
    LLAP_ZK_REGISTRY_USER("hive.llap.zk.registry.user", "",
        "In the LLAP ZooKeeper-based registry, specifies the username in the Zookeeper path.\n" +
        "This should be the hive user or whichever user is running the LLAP daemon."),
    LLAP_ZK_REGISTRY_NAMESPACE("hive.llap.zk.registry.namespace", null,
        "In the LLAP ZooKeeper-based registry, overrides the ZK path namespace. Note that\n" +
        "using this makes the path management (e.g. setting correct ACLs) your responsibility."),
    // Note: do not rename to ..service.acl; Hadoop generates .hosts setting name from this,
    // resulting in a collision with existing hive.llap.daemon.service.hosts and bizarre errors.
    // These are read by Hadoop IPC, so you should check the usage and naming conventions (e.g.
    // ".blocked" is a string hardcoded by Hadoop, and defaults are enforced elsewhere in Hive)
    // before making changes or copy-pasting these.
    LLAP_SECURITY_ACL("hive.llap.daemon.acl", "*", "The ACL for LLAP daemon."),
    LLAP_SECURITY_ACL_DENY("hive.llap.daemon.acl.blocked", "", "The deny ACL for LLAP daemon."),
    LLAP_MANAGEMENT_ACL("hive.llap.management.acl", "*", "The ACL for LLAP daemon management."),
    LLAP_MANAGEMENT_ACL_DENY("hive.llap.management.acl.blocked", "",
        "The deny ACL for LLAP daemon management."),
    LLAP_PLUGIN_ACL("hive.llap.plugin.acl", "*", "The ACL for LLAP plugin AM endpoint."),
    LLAP_PLUGIN_ACL_DENY("hive.llap.plugin.acl.blocked", "",
        "The deny ACL for LLAP plugin AM endpoint."),
    LLAP_REMOTE_TOKEN_REQUIRES_SIGNING("hive.llap.remote.token.requires.signing", "true",
        new StringSet("false", "except_llap_owner", "true"),
        "Whether the token returned from LLAP management API should require fragment signing.\n" +
        "True by default; can be disabled to allow CLI to get tokens from LLAP in a secure\n" +
        "cluster by setting it to true or 'except_llap_owner' (the latter returns such tokens\n" +
        "to everyone except the user LLAP cluster is authenticating under)."),

    // Hadoop DelegationTokenManager default is 1 week.
    LLAP_DELEGATION_TOKEN_LIFETIME("hive.llap.daemon.delegation.token.lifetime", "14d",
         new TimeValidator(TimeUnit.SECONDS),
        "LLAP delegation token lifetime, in seconds if specified without a unit."),
    LLAP_MANAGEMENT_RPC_PORT("hive.llap.management.rpc.port", 15004,
        "RPC port for LLAP daemon management service."),
    LLAP_WEB_AUTO_AUTH("hive.llap.auto.auth", false,
        "Whether or not to set Hadoop configs to enable auth in LLAP web app."),

    LLAP_DAEMON_RPC_NUM_HANDLERS("hive.llap.daemon.rpc.num.handlers", 5,
      "Number of RPC handlers for LLAP daemon.", "llap.daemon.rpc.num.handlers"),

    LLAP_PLUGIN_RPC_PORT("hive.llap.plugin.rpc.port", 0,
      "Port to use for LLAP plugin rpc server"),
    LLAP_PLUGIN_RPC_NUM_HANDLERS("hive.llap.plugin.rpc.num.handlers", 1,
      "Number of RPC handlers for AM LLAP plugin endpoint."),
    LLAP_HDFS_PACKAGE_DIR("hive.llap.hdfs.package.dir", ".yarn",
      "Package directory on HDFS used for holding collected configuration and libraries" +
      " required for YARN launch. Note: this should be set to the same as yarn.service.base.path"),
    LLAP_DAEMON_WORK_DIRS("hive.llap.daemon.work.dirs", "",
        "Working directories for the daemon. This should not be set if running as a YARN\n" +
        "Service. It must be set when not running on YARN. If the value is set when\n" +
        "running as a YARN Service, the specified value will be used.",
        "llap.daemon.work.dirs"),
    LLAP_DAEMON_YARN_SHUFFLE_PORT("hive.llap.daemon.yarn.shuffle.port", 15551,
      "YARN shuffle port for LLAP-daemon-hosted shuffle.", "llap.daemon.yarn.shuffle.port"),
    LLAP_DAEMON_YARN_CONTAINER_MB("hive.llap.daemon.yarn.container.mb", -1,
      "llap server yarn container size in MB. Used in LlapServiceDriver and package.py", "llap.daemon.yarn.container.mb"),
    LLAP_DAEMON_QUEUE_NAME("hive.llap.daemon.queue.name", null,
        "Queue name within which the llap application will run." +
        " Used in LlapServiceDriver and package.py"),
    // TODO Move the following 2 properties out of Configuration to a constant.
    LLAP_DAEMON_CONTAINER_ID("hive.llap.daemon.container.id", null,
        "ContainerId of a running LlapDaemon. Used to publish to the registry"),
    LLAP_DAEMON_NM_ADDRESS("hive.llap.daemon.nm.address", null,
        "NM Address host:rpcPort for the NodeManager on which the instance of the daemon is running.\n" +
        "Published to the llap registry. Should never be set by users"),
    LLAP_DAEMON_SHUFFLE_DIR_WATCHER_ENABLED("hive.llap.daemon.shuffle.dir.watcher.enabled", false,
      "TODO doc", "llap.daemon.shuffle.dir-watcher.enabled"),
    LLAP_DAEMON_AM_LIVENESS_HEARTBEAT_INTERVAL_MS(
      "hive.llap.daemon.am.liveness.heartbeat.interval.ms", "10000ms",
      new TimeValidator(TimeUnit.MILLISECONDS),
      "Tez AM-LLAP heartbeat interval (milliseconds). This needs to be below the task timeout\n" +
      "interval, but otherwise as high as possible to avoid unnecessary traffic.",
      "llap.daemon.am.liveness.heartbeat.interval-ms"),
    LLAP_DAEMON_AM_LIVENESS_CONNECTION_TIMEOUT_MS(
      "hive.llap.am.liveness.connection.timeout.ms", "10000ms",
      new TimeValidator(TimeUnit.MILLISECONDS),
      "Amount of time to wait on connection failures to the AM from an LLAP daemon before\n" +
      "considering the AM to be dead.", "llap.am.liveness.connection.timeout-millis"),
    LLAP_DAEMON_AM_USE_FQDN("hive.llap.am.use.fqdn", true,
        "Whether to use FQDN of the AM machine when submitting work to LLAP."),
    LLAP_DAEMON_EXEC_USE_FQDN("hive.llap.exec.use.fqdn", true,
      "On non-kerberized clusters, where the hostnames are stable but ip address changes, setting this config\n" +
        " to false will use ip address of llap daemon in execution context instead of FQDN"),
    // Not used yet - since the Writable RPC engine does not support this policy.
    LLAP_DAEMON_AM_LIVENESS_CONNECTION_SLEEP_BETWEEN_RETRIES_MS(
      "hive.llap.am.liveness.connection.sleep.between.retries.ms", "2000ms",
      new TimeValidator(TimeUnit.MILLISECONDS),
      "Sleep duration while waiting to retry connection failures to the AM from the daemon for\n" +
      "the general keep-alive thread (milliseconds).",
      "llap.am.liveness.connection.sleep-between-retries-millis"),
    LLAP_DAEMON_TASK_SCHEDULER_TIMEOUT_SECONDS(
        "hive.llap.task.scheduler.timeout.seconds", "60s",
        new TimeValidator(TimeUnit.SECONDS),
        "Amount of time to wait before failing the query when there are no llap daemons running\n" +
            "(alive) in the cluster.", "llap.daemon.scheduler.timeout.seconds"),
    LLAP_DAEMON_NUM_EXECUTORS("hive.llap.daemon.num.executors", 4,
      "Number of executors to use in LLAP daemon; essentially, the number of tasks that can be\n" +
      "executed in parallel.", "llap.daemon.num.executors"),
    LLAP_MAPJOIN_MEMORY_OVERSUBSCRIBE_FACTOR("hive.llap.mapjoin.memory.oversubscribe.factor", 0.2f,
      "Fraction of memory from hive.auto.convert.join.noconditionaltask.size that can be over subscribed\n" +
        "by queries running in LLAP mode. This factor has to be from 0.0 to 1.0. Default is 20% over subscription.\n"),
    LLAP_MEMORY_OVERSUBSCRIPTION_MAX_EXECUTORS_PER_QUERY("hive.llap.memory.oversubscription.max.executors.per.query",
      -1,
      "Used along with hive.llap.mapjoin.memory.oversubscribe.factor to limit the number of executors from\n" +
        "which memory for mapjoin can be borrowed. Default 3 (from 3 other executors\n" +
        "hive.llap.mapjoin.memory.oversubscribe.factor amount of memory can be borrowed based on which mapjoin\n" +
        "conversion decision will be made). This is only an upper bound. Lower bound is determined by number of\n" +
        "executors and configured max concurrency."),
    LLAP_MAPJOIN_MEMORY_MONITOR_CHECK_INTERVAL("hive.llap.mapjoin.memory.monitor.check.interval", 100000L,
      "Check memory usage of mapjoin hash tables after every interval of this many rows. If map join hash table\n" +
        "memory usage exceeds (hive.auto.convert.join.noconditionaltask.size * hive.hash.table.inflation.factor)\n" +
        "when running in LLAP, tasks will get killed and not retried. Set the value to 0 to disable this feature."),
    LLAP_DAEMON_AM_REPORTER_MAX_THREADS("hive.llap.daemon.am-reporter.max.threads", 4,
        "Maximum number of threads to be used for AM reporter. If this is lower than number of\n" +
        "executors in llap daemon, it would be set to number of executors at runtime.",
        "llap.daemon.am-reporter.max.threads"),
    LLAP_DAEMON_RPC_PORT("hive.llap.daemon.rpc.port", 0, "The LLAP daemon RPC port.",
      "llap.daemon.rpc.port. A value of 0 indicates a dynamic port"),
    LLAP_DAEMON_MEMORY_PER_INSTANCE_MB("hive.llap.daemon.memory.per.instance.mb", 4096,
      "The total amount of memory to use for the executors inside LLAP (in megabytes).",
      "llap.daemon.memory.per.instance.mb"),
    LLAP_DAEMON_XMX_HEADROOM("hive.llap.daemon.xmx.headroom", "5%",
      "The total amount of heap memory set aside by LLAP and not used by the executors. Can\n" +
      "be specified as size (e.g. '512Mb'), or percentage (e.g. '5%'). Note that the latter is\n" +
      "derived from the total daemon XMX, which can be different from the total executor\n" +
      "memory if the cache is on-heap; although that's not the default configuration."),
    LLAP_DAEMON_VCPUS_PER_INSTANCE("hive.llap.daemon.vcpus.per.instance", 4,
      "The total number of vcpus to use for the executors inside LLAP.",
      "llap.daemon.vcpus.per.instance"),
    LLAP_DAEMON_NUM_FILE_CLEANER_THREADS("hive.llap.daemon.num.file.cleaner.threads", 1,
      "Number of file cleaner threads in LLAP.", "llap.daemon.num.file.cleaner.threads"),
    LLAP_FILE_CLEANUP_DELAY_SECONDS("hive.llap.file.cleanup.delay.seconds", "0s",
       new TimeValidator(TimeUnit.SECONDS),
      "How long to delay before cleaning up query files in LLAP (in seconds, for debugging).",
      "llap.file.cleanup.delay-seconds"),
    LLAP_DAEMON_SERVICE_HOSTS("hive.llap.daemon.service.hosts", null,
      "Explicitly specified hosts to use for LLAP scheduling. Useful for testing. By default,\n" +
      "YARN registry is used.", "llap.daemon.service.hosts"),
    LLAP_DAEMON_SERVICE_REFRESH_INTERVAL("hive.llap.daemon.service.refresh.interval.sec", "60s",
       new TimeValidator(TimeUnit.SECONDS),
      "LLAP YARN registry service list refresh delay, in seconds.",
      "llap.daemon.service.refresh.interval"),
    LLAP_DAEMON_COMMUNICATOR_NUM_THREADS("hive.llap.daemon.communicator.num.threads", 10,
      "Number of threads to use in LLAP task communicator in Tez AM.",
      "llap.daemon.communicator.num.threads"),
    LLAP_PLUGIN_CLIENT_NUM_THREADS("hive.llap.plugin.client.num.threads", 10,
        "Number of threads to use in LLAP task plugin client."),
    LLAP_DAEMON_DOWNLOAD_PERMANENT_FNS("hive.llap.daemon.download.permanent.fns", false,
        "Whether LLAP daemon should localize the resources for permanent UDFs."),
    LLAP_TASK_SCHEDULER_AM_COLLECT_DAEMON_METRICS_MS("hive.llap.task.scheduler.am.collect.daemon.metrics.ms", "0ms",
      new TimeValidator(TimeUnit.MILLISECONDS), "Collect llap daemon metrics in the AM every given milliseconds,\n" +
      "so that the AM can use this information, to make better scheduling decisions.\n" +
      "If it's set to 0, then the feature is disabled."),
    LLAP_TASK_SCHEDULER_AM_COLLECT_DAEMON_METRICS_LISTENER(
      "hive.llap.task.scheduler.am.collect.daemon.metrics.listener", "",
      "The listener which is called when new Llap Daemon statistics is received on AM side.\n" +
      "The listener should implement the " +
      "org.apache.hadoop.hive.llap.tezplugins.metrics.LlapMetricsListener interface."),
    LLAP_NODEHEALTHCHECKS_MINTASKS(
      "hive.llap.nodehealthchecks.mintasks", 2000,
      "Specifies the minimum amount of tasks, executed by a particular LLAP daemon, before the health\n" +
      "status of the node is examined."),
    LLAP_NODEHEALTHCHECKS_MININTERVALDURATION(
      "hive.llap.nodehealthchecks.minintervalduration", "300s",
      new TimeValidator(TimeUnit.SECONDS),
      "The minimum time that needs to elapse between two actions that are the correcting results of identifying\n" +
      "an unhealthy node. Even if additional nodes are considered to be unhealthy, no action is performed until\n" +
      "this time interval has passed since the last corrective action."),
    LLAP_NODEHEALTHCHECKS_TASKTIMERATIO(
      "hive.llap.nodehealthchecks.tasktimeratio", 1.5f,
      "LLAP daemons are considered unhealthy, if their average (Map-) task execution time is significantly larger\n" +
      "than the average task execution time of other nodes. This value specifies the ratio of a node to other\n" +
      "nodes, which is considered as threshold for unhealthy. A value of 1.5 for example considers a node to be\n" +
      "unhealthy if its average task execution time is 50% larger than the average of other nodes."),
    LLAP_NODEHEALTHCHECKS_EXECUTORRATIO(
      "hive.llap.nodehealthchecks.executorratio", 2.0f,
      "If an unhealthy node is identified, it is blacklisted only where there is enough free executors to execute\n" +
      "the tasks. This value specifies the ratio of the free executors compared to the blacklisted ones.\n" +
      "A value of 2.0 for example defines that we blacklist an unhealthy node only if we have 2 times more\n" +
      "free executors on the remaining nodes than the unhealthy node."),
    LLAP_NODEHEALTHCHECKS_MAXNODES(
      "hive.llap.nodehealthchecks.maxnodes", 1,
      "The maximum number of blacklisted nodes. If there are at least this number of blacklisted nodes\n" +
      "the listener will not blacklist further nodes even if all the conditions are met."),
    LLAP_TASK_SCHEDULER_AM_REGISTRY_NAME("hive.llap.task.scheduler.am.registry", "llap",
      "AM registry name for LLAP task scheduler plugin to register with."),
    LLAP_TASK_SCHEDULER_AM_REGISTRY_PRINCIPAL("hive.llap.task.scheduler.am.registry.principal", "",
      "The name of the principal used to access ZK AM registry securely."),
    LLAP_TASK_SCHEDULER_AM_REGISTRY_KEYTAB_FILE("hive.llap.task.scheduler.am.registry.keytab.file", "",
      "The path to the Kerberos keytab file used to access ZK AM registry securely."),
    LLAP_TASK_SCHEDULER_NODE_REENABLE_MIN_TIMEOUT_MS(
      "hive.llap.task.scheduler.node.reenable.min.timeout.ms", "200ms",
      new TimeValidator(TimeUnit.MILLISECONDS),
      "Minimum time after which a previously disabled node will be re-enabled for scheduling,\n" +
      "in milliseconds. This may be modified by an exponential back-off if failures persist.",
      "llap.task.scheduler.node.re-enable.min.timeout.ms"),
    LLAP_TASK_SCHEDULER_NODE_REENABLE_MAX_TIMEOUT_MS(
      "hive.llap.task.scheduler.node.reenable.max.timeout.ms", "10000ms",
      new TimeValidator(TimeUnit.MILLISECONDS),
      "Maximum time after which a previously disabled node will be re-enabled for scheduling,\n" +
      "in milliseconds. This may be modified by an exponential back-off if failures persist.",
      "llap.task.scheduler.node.re-enable.max.timeout.ms"),
    LLAP_TASK_SCHEDULER_NODE_DISABLE_BACK_OFF_FACTOR(
      "hive.llap.task.scheduler.node.disable.backoff.factor", 1.5f,
      "Backoff factor on successive blacklists of a node due to some failures. Blacklist times\n" +
      "start at the min timeout and go up to the max timeout based on this backoff factor.",
      "llap.task.scheduler.node.disable.backoff.factor"),
    LLAP_TASK_SCHEDULER_PREEMPT_INDEPENDENT("hive.llap.task.scheduler.preempt.independent", false,
      "Whether the AM LLAP scheduler should preempt a lower priority task for a higher pri one\n" +
      "even if the former doesn't depend on the latter (e.g. for two parallel sides of a union)."),
    LLAP_TASK_SCHEDULER_NUM_SCHEDULABLE_TASKS_PER_NODE(
      "hive.llap.task.scheduler.num.schedulable.tasks.per.node", 0,
      "The number of tasks the AM TaskScheduler will try allocating per node. 0 indicates that\n" +
      "this should be picked up from the Registry. -1 indicates unlimited capacity; positive\n" +
      "values indicate a specific bound.", "llap.task.scheduler.num.schedulable.tasks.per.node"),
    LLAP_TASK_SCHEDULER_LOCALITY_DELAY(
        "hive.llap.task.scheduler.locality.delay", "0ms",
        new TimeValidator(TimeUnit.MILLISECONDS, -1l, true, Long.MAX_VALUE, true),
        "Amount of time to wait before allocating a request which contains location information," +
            " to a location other than the ones requested. Set to -1 for an infinite delay, 0" +
            "for no delay."
    ),
    LLAP_DAEMON_TASK_PREEMPTION_METRICS_INTERVALS(
        "hive.llap.daemon.task.preemption.metrics.intervals", "30,60,300",
        "Comma-delimited set of integers denoting the desired rollover intervals (in seconds)\n" +
        " for percentile latency metrics. Used by LLAP daemon task scheduler metrics for\n" +
        " time taken to kill task (due to preemption) and useful time wasted by the task that\n" +
        " is about to be preempted."
    ),
    LLAP_DAEMON_TASK_SCHEDULER_WAIT_QUEUE_SIZE("hive.llap.daemon.task.scheduler.wait.queue.size",
      10, "LLAP scheduler maximum queue size.", "llap.daemon.task.scheduler.wait.queue.size"),
    LLAP_DAEMON_WAIT_QUEUE_COMPARATOR_CLASS_NAME(
      "hive.llap.daemon.wait.queue.comparator.class.name",
      "org.apache.hadoop.hive.llap.daemon.impl.comparator.ShortestJobFirstComparator",
      "The priority comparator to use for LLAP scheduler priority queue. The built-in options\n" +
      "are org.apache.hadoop.hive.llap.daemon.impl.comparator.ShortestJobFirstComparator and\n" +
      ".....FirstInFirstOutComparator", "llap.daemon.wait.queue.comparator.class.name"),
    LLAP_DAEMON_TASK_SCHEDULER_ENABLE_PREEMPTION(
      "hive.llap.daemon.task.scheduler.enable.preemption", true,
      "Whether non-finishable running tasks (e.g. a reducer waiting for inputs) should be\n" +
      "preempted by finishable tasks inside LLAP scheduler.",
      "llap.daemon.task.scheduler.enable.preemption"),
    LLAP_DAEMON_METRICS_TIMED_WINDOW_AVERAGE_DATA_POINTS(
      "hive.llap.daemon.metrics.timed.window.average.data.points", 0,
      "The number of data points stored for calculating executor metrics timed averages.\n" +
      "Currently used for ExecutorNumExecutorsAvailableAverage and ExecutorNumQueuedRequestsAverage\n" +
      "0 means that average calculation is turned off"),
    LLAP_DAEMON_METRICS_TIMED_WINDOW_AVERAGE_WINDOW_LENGTH(
      "hive.llap.daemon.metrics.timed.window.average.window.length", "1m",
      new TimeValidator(TimeUnit.NANOSECONDS),
      "The length of the time window used for calculating executor metrics timed averages.\n" +
      "Currently used for ExecutorNumExecutorsAvailableAverage and ExecutorNumQueuedRequestsAverage\n"),
    LLAP_DAEMON_METRICS_SIMPLE_AVERAGE_DATA_POINTS(
      "hive.llap.daemon.metrics.simple.average.data.points", 0,
      "The number of data points stored for calculating executor metrics simple averages.\n" +
      "Currently used for AverageQueueTime and AverageResponseTime\n" +
      "0 means that average calculation is turned off"),
    LLAP_TASK_COMMUNICATOR_CONNECTION_TIMEOUT_MS(
      "hive.llap.task.communicator.connection.timeout.ms", "16000ms",
      new TimeValidator(TimeUnit.MILLISECONDS),
      "Connection timeout (in milliseconds) before a failure to an LLAP daemon from Tez AM.",
      "llap.task.communicator.connection.timeout-millis"),
    LLAP_TASK_COMMUNICATOR_LISTENER_THREAD_COUNT(
        "hive.llap.task.communicator.listener.thread-count", 30,
        "The number of task communicator listener threads."),
    LLAP_MAX_CONCURRENT_REQUESTS_PER_NODE("hive.llap.max.concurrent.requests.per.daemon", 12,
        "Maximum number of concurrent requests to one daemon from Tez AM"),
    LLAP_TASK_COMMUNICATOR_CONNECTION_SLEEP_BETWEEN_RETRIES_MS(
      "hive.llap.task.communicator.connection.sleep.between.retries.ms", "2000ms",
      new TimeValidator(TimeUnit.MILLISECONDS),
      "Sleep duration (in milliseconds) to wait before retrying on error when obtaining a\n" +
      "connection to LLAP daemon from Tez AM.",
      "llap.task.communicator.connection.sleep-between-retries-millis"),
    LLAP_TASK_UMBILICAL_SERVER_PORT("hive.llap.daemon.umbilical.port", "0",
      "LLAP task umbilical server RPC port or range of ports to try in case "
          + "the first port is occupied"),
    LLAP_DAEMON_WEB_PORT("hive.llap.daemon.web.port", 15002, "LLAP daemon web UI port.",
      "llap.daemon.service.port"),
    LLAP_DAEMON_WEB_SSL("hive.llap.daemon.web.ssl", false,
      "Whether LLAP daemon web UI should use SSL.", "llap.daemon.service.ssl"),
    LLAP_DAEMON_WEB_XFRAME_ENABLED("hive.llap.daemon.web.xframe.enabled", true,
        "Whether to enable xframe on LLAP daemon webUI\n"),
    LLAP_DAEMON_WEB_XFRAME_VALUE("hive.llap.daemon.web.xframe.value", "SAMEORIGIN",
        "Configuration to allow the user to set the x_frame-options value\n"),
    LLAP_CLIENT_CONSISTENT_SPLITS("hive.llap.client.consistent.splits", true,
        "Whether to setup split locations to match nodes on which llap daemons are running, " +
        "instead of using the locations provided by the split itself. If there is no llap daemon " +
        "running, fall back to locations provided by the split. This is effective only if " +
        "hive.execution.mode is llap"),
    LLAP_SPLIT_LOCATION_PROVIDER_CLASS("hive.llap.split.location.provider.class",
      "org.apache.hadoop.hive.ql.exec.tez.HostAffinitySplitLocationProvider",
      "Split location provider class to use during split generation for LLAP. This class should implement\n" +
        "org.apache.hadoop.mapred.split.SplitLocationProvider interface"),
    LLAP_VALIDATE_ACLS("hive.llap.validate.acls", true,
        "Whether LLAP should reject permissive ACLs in some cases (e.g. its own management\n" +
        "protocol or ZK paths), similar to how ssh refuses a key with bad access permissions."),
    LLAP_DAEMON_OUTPUT_SERVICE_PORT("hive.llap.daemon.output.service.port", 15003,
        "LLAP daemon output service port"),
    LLAP_DAEMON_OUTPUT_STREAM_TIMEOUT("hive.llap.daemon.output.stream.timeout", "120s",
        new TimeValidator(TimeUnit.SECONDS),
        "The timeout for the client to connect to LLAP output service and start the fragment\n" +
        "output after sending the fragment. The fragment will fail if its output is not claimed."),
    LLAP_DAEMON_OUTPUT_SERVICE_SEND_BUFFER_SIZE("hive.llap.daemon.output.service.send.buffer.size",
        128 * 1024, "Send buffer size to be used by LLAP daemon output service"),
    LLAP_DAEMON_OUTPUT_SERVICE_MAX_PENDING_WRITES("hive.llap.daemon.output.service.max.pending.writes",
        8, "Maximum number of queued writes allowed per connection when sending data\n" +
        " via the LLAP output service to external clients."),
    LLAP_EXTERNAL_SPLITS_TEMP_TABLE_STORAGE_FORMAT("hive.llap.external.splits.temp.table.storage.format",
        "orc", new StringSet("default", "text", "orc"),
        "Storage format for temp tables created using LLAP external client"),
    LLAP_EXTERNAL_CLIENT_USE_HYBRID_CALENDAR("hive.llap.external.client.use.hybrid.calendar",
        false,
        "Whether to use hybrid calendar for parsing of data/timestamps."),

    // ====== confs for llap-external-client cloud deployment ======
    LLAP_EXTERNAL_CLIENT_CLOUD_DEPLOYMENT_SETUP_ENABLED(
        "hive.llap.external.client.cloud.deployment.setup.enabled", false,
        "Tells whether to enable additional RPC port, auth mechanism for llap external clients. This is meant"
            + "for cloud based deployments. When true, it has following effects - \n"
            + "1. Enables an extra RPC port on LLAP daemon to accept fragments from external clients. See"
            + "hive.llap.external.client.cloud.rpc.port\n"
            + "2. Uses external hostnames of LLAP in splits, so that clients can submit from outside of cloud. "
            + "Env variable PUBLIC_HOSTNAME should be available on LLAP machines.\n"
            + "3. Uses JWT based authentication for splits to be validated at LLAP. See "
            + "hive.llap.external.client.cloud.jwt.shared.secret.provider"),
    LLAP_EXTERNAL_CLIENT_CLOUD_RPC_PORT("hive.llap.external.client.cloud.rpc.port", 30004,
        "The LLAP daemon RPC port for external clients when llap is running in cloud environment."),
    LLAP_EXTERNAL_CLIENT_CLOUD_OUTPUT_SERVICE_PORT("hive.llap.external.client.cloud.output.service.port", 30005,
                "LLAP output service port when llap is running in cloud environment"),
    LLAP_EXTERNAL_CLIENT_CLOUD_JWT_SHARED_SECRET_PROVIDER(
        "hive.llap.external.client.cloud.jwt.shared.secret.provider",
        "org.apache.hadoop.hive.llap.security.DefaultJwtSharedSecretProvider",
        "Shared secret provider to be used to sign JWT"),
    LLAP_EXTERNAL_CLIENT_CLOUD_JWT_SHARED_SECRET("hive.llap.external.client.cloud.jwt.shared.secret",
        "",
        "The LLAP daemon RPC port for external clients when llap is running in cloud environment. "
            + "Length of the secret should be >= 32 bytes"),
    // ====== confs for llap-external-client cloud deployment ======

    LLAP_ENABLE_GRACE_JOIN_IN_LLAP("hive.llap.enable.grace.join.in.llap", false,
        "Override if grace join should be allowed to run in llap."),

    LLAP_HS2_ENABLE_COORDINATOR("hive.llap.hs2.coordinator.enabled", true,
        "Whether to create the LLAP coordinator; since execution engine and container vs llap\n" +
        "settings are both coming from job configs, we don't know at start whether this should\n" +
        "be created. Default true."),
    LLAP_DAEMON_LOGGER("hive.llap.daemon.logger", Constants.LLAP_LOGGER_NAME_QUERY_ROUTING,
        new StringSet(Constants.LLAP_LOGGER_NAME_QUERY_ROUTING,
            Constants.LLAP_LOGGER_NAME_RFA,
            Constants.LLAP_LOGGER_NAME_CONSOLE),
        "logger used for llap-daemons."),
    LLAP_OUTPUT_FORMAT_ARROW("hive.llap.output.format.arrow", true,
      "Whether LLapOutputFormatService should output arrow batches"),
    LLAP_COLLECT_LOCK_METRICS("hive.llap.lockmetrics.collect", false,
        "Whether lock metrics (wait times, counts) are collected for LLAP "
        + "related locks"),
    LLAP_TASK_TIME_SUMMARY(
        "hive.llap.task.time.print.summary", false,
        "Display queue and runtime of tasks by host for every query executed by the shell."),
    HIVE_TRIGGER_VALIDATION_INTERVAL("hive.trigger.validation.interval", "500ms",
      new TimeValidator(TimeUnit.MILLISECONDS),
      "Interval for validating triggers during execution of a query. Triggers defined in resource plan will get\n" +
        "validated for all SQL operations after every defined interval (default: 500ms) and corresponding action\n" +
        "defined in the trigger will be taken"),

    NWAYJOINREORDER("hive.reorder.nway.joins", true,
      "Runs reordering of tables within single n-way join (i.e.: picks streamtable)"),
    HIVE_MERGE_NWAY_JOINS("hive.merge.nway.joins", false,
      "Merge adjacent joins into a single n-way join"),
    HIVE_LOG_N_RECORDS("hive.log.every.n.records", 0L, new RangeValidator(0L, null),
      "If value is greater than 0 logs in fixed intervals of size n rather than exponentially."),
    /**
     * @deprecated Use MetastoreConf.MSCK_PATH_VALIDATION
     */
    @Deprecated
    HIVE_MSCK_PATH_VALIDATION("hive.msck.path.validation", "throw",
        new StringSet("throw", "skip", "ignore"), "The approach msck should take with HDFS " +
       "directories that are partition-like but contain unsupported characters. 'throw' (an " +
       "exception) is the default; 'skip' will skip the invalid directories and still repair the" +
       " others; 'ignore' will skip the validation (legacy behavior, causes bugs in many cases)"),
    /**
     * @deprecated Use MetastoreConf.MSCK_REPAIR_BATCH_SIZE
     */
    @Deprecated
    HIVE_MSCK_REPAIR_BATCH_SIZE(
        "hive.msck.repair.batch.size", 3000,
        "Batch size for the msck repair command. If the value is greater than zero,\n "
            + "it will execute batch wise with the configured batch size. In case of errors while\n"
            + "adding unknown partitions the batch size is automatically reduced by half in the subsequent\n"
            + "retry attempt. The default value is 3000 which means it will execute in the batches of 3000."),
    /**
     * @deprecated Use MetastoreConf.MSCK_REPAIR_BATCH_MAX_RETRIES
     */
    @Deprecated
    HIVE_MSCK_REPAIR_BATCH_MAX_RETRIES("hive.msck.repair.batch.max.retries", 4,
        "Maximum number of retries for the msck repair command when adding unknown partitions.\n "
        + "If the value is greater than zero it will retry adding unknown partitions until the maximum\n"
        + "number of attempts is reached or batch size is reduced to 0, whichever is earlier.\n"
        + "In each retry attempt it will reduce the batch size by a factor of 2 until it reaches zero.\n"
        + "If the value is set to zero it will retry until the batch size becomes zero as described above."),
    HIVE_SERVER2_LLAP_CONCURRENT_QUERIES("hive.server2.llap.concurrent.queries", -1,
        "The number of queries allowed in parallel via llap. Negative number implies 'infinite'."),
    HIVE_TEZ_ENABLE_MEMORY_MANAGER("hive.tez.enable.memory.manager", true,
        "Enable memory manager for tez"),
    HIVE_HASH_TABLE_INFLATION_FACTOR("hive.hash.table.inflation.factor", (float) 2.0,
        "Expected inflation factor between disk/in memory representation of hash tables"),
    HIVE_LOG_TRACE_ID("hive.log.trace.id", "",
        "Log tracing id that can be used by upstream clients for tracking respective logs. " +
        "Truncated to " + LOG_PREFIX_LENGTH + " characters. Defaults to use auto-generated session id."),

    HIVE_MM_AVOID_GLOBSTATUS_ON_S3("hive.mm.avoid.s3.globstatus", true,
        "Whether to use listFiles (optimized on S3) instead of globStatus when on S3."),

    // If a parameter is added to the restricted list, add a test in TestRestrictedList.Java
    HIVE_CONF_RESTRICTED_LIST("hive.conf.restricted.list",
        "hive.security.authenticator.manager,hive.security.authorization.manager," +
        "hive.security.metastore.authorization.manager,hive.security.metastore.authenticator.manager," +
        "hive.users.in.admin.role,hive.server2.xsrf.filter.enabled,hive.security.authorization.enabled," +
            "hive.distcp.privileged.doAs," +
            "hive.server2.authentication.ldap.baseDN," +
            "hive.server2.authentication.ldap.url," +
            "hive.server2.authentication.ldap.Domain," +
            "hive.server2.authentication.ldap.groupDNPattern," +
            "hive.server2.authentication.ldap.groupFilter," +
            "hive.server2.authentication.ldap.userDNPattern," +
            "hive.server2.authentication.ldap.userFilter," +
            "hive.server2.authentication.ldap.groupMembershipKey," +
            "hive.server2.authentication.ldap.userMembershipKey," +
            "hive.server2.authentication.ldap.groupClassKey," +
            "hive.server2.authentication.ldap.customLDAPQuery," +
            "hive.server2.service.users," +
            "hive.privilege.synchronizer," +
            "hive.privilege.synchronizer.interval," +
            "hive.query.max.length," +
            "hive.druid.broker.address.default," +
            "hive.druid.coordinator.address.default," +
            "hikaricp.," +
            "hadoop.bin.path," +
            "yarn.bin.path," +
            "hive.driver.parallel.compilation.global.limit," +
            "hive.zookeeper.ssl.keystore.location," +
            "hive.zookeeper.ssl.keystore.password," +
            "hive.zookeeper.ssl.truststore.location," +
            "hive.zookeeper.ssl.truststore.password",
        "Comma separated list of configuration options which are immutable at runtime"),
    HIVE_CONF_HIDDEN_LIST("hive.conf.hidden.list",
        METASTOREPWD.varname + "," + HIVE_SERVER2_SSL_KEYSTORE_PASSWORD.varname
        + "," + HIVE_SERVER2_WEBUI_SSL_KEYSTORE_PASSWORD.varname
        + "," + DRUID_METADATA_DB_PASSWORD.varname
        // Adding the S3 credentials from Hadoop config to be hidden
        + ",fs.s3.awsAccessKeyId"
        + ",fs.s3.awsSecretAccessKey"
        + ",fs.s3n.awsAccessKeyId"
        + ",fs.s3n.awsSecretAccessKey"
        + ",fs.s3a.access.key"
        + ",fs.s3a.secret.key"
        + ",fs.s3a.proxy.password"
        + ",dfs.adls.oauth2.credential"
        + ",fs.adl.oauth2.credential"
        + ",fs.azure.account.oauth2.client.secret"
        + ",hive.zookeeper.ssl.keystore.location"
        + ",hive.zookeeper.ssl.keystore.password"
        + ",hive.zookeeper.ssl.truststore.location"
        + ",hive.zookeeper.ssl.truststore.password",
        "Comma separated list of configuration options which should not be read by normal user like passwords"),
    HIVE_CONF_INTERNAL_VARIABLE_LIST("hive.conf.internal.variable.list",
        "hive.added.files.path,hive.added.jars.path,hive.added.archives.path",
        "Comma separated list of variables which are used internally and should not be configurable."),
    HIVE_QUERY_MAX_LENGTH("hive.query.max.length", "10Mb", new SizeValidator(), "The maximum" +
            " size of a query string. Enforced after variable substitutions."),
    HIVE_QUERY_TIMEOUT_SECONDS("hive.query.timeout.seconds", "0s",
        new TimeValidator(TimeUnit.SECONDS),
        "Timeout for Running Query in seconds. A nonpositive value means infinite. " +
        "If the query timeout is also set by thrift API call, the smaller one will be taken."),
    HIVE_COMPUTE_SPLITS_NUM_THREADS("hive.compute.splits.num.threads", 10,
            "How many threads Input Format should use to create splits in parallel.",
            HIVE_ORC_COMPUTE_SPLITS_NUM_THREADS.varname),
    HIVE_EXEC_INPUT_LISTING_MAX_THREADS("hive.exec.input.listing.max.threads", 0, new  SizeValidator(0L, true, 1024L, true),
        "Maximum number of threads that Hive uses to list file information from file systems (recommended > 1 for blobstore)."),

    HIVE_QUERY_REEXECUTION_ENABLED("hive.query.reexecution.enabled", true,
        "Enable query reexecutions"),
    HIVE_QUERY_REEXECUTION_STRATEGIES("hive.query.reexecution.strategies",
        "overlay,reoptimize,reexecute_lost_am,dagsubmit,recompile_without_cbo",
        "comma separated list of plugin can be used:\n"
            + "  overlay: hiveconf subtree 'reexec.overlay' is used as an overlay in case of an execution errors out\n"
            + "  reoptimize: collects operator statistics during execution and recompile the query after a failure\n"
            + "  recompile_without_cbo: recompiles query after a CBO failure\n"
            + "  reexecute_lost_am: reexecutes query if it failed due to tez am node gets decommissioned"),
    HIVE_QUERY_REEXECUTION_STATS_PERSISTENCE("hive.query.reexecution.stats.persist.scope", "metastore",
        new StringSet("query", "hiveserver", "metastore"),
        "Sets the persistence scope of runtime statistics\n"
            + "  query: runtime statistics are only used during re-execution\n"
            + "  hiveserver: runtime statistics are persisted in the hiveserver - all sessions share it\n"
            + "  metastore: runtime statistics are persisted in the metastore as well"),

    HIVE_TXN_MAX_RETRYSNAPSHOT_COUNT("hive.txn.retrysnapshot.max.count", 5, new RangeValidator(1, 20),
        "Maximum number of snapshot invalidate attempts per request."),

    HIVE_QUERY_MAX_REEXECUTION_COUNT("hive.query.reexecution.max.count", 1,
        "Maximum number of re-executions for a single query."),
    HIVE_QUERY_REEXECUTION_ALWAYS_COLLECT_OPERATOR_STATS("hive.query.reexecution.always.collect.operator.stats", false,
        "If sessionstats are enabled; this option can be used to collect statistics all the time"),
    HIVE_QUERY_REEXECUTION_STATS_CACHE_BATCH_SIZE("hive.query.reexecution.stats.cache.batch.size", -1,
        "If runtime stats are stored in metastore; the maximal batch size per round during load."),
    HIVE_QUERY_REEXECUTION_STATS_CACHE_SIZE("hive.query.reexecution.stats.cache.size", 100_000,
        "Size of the runtime statistics cache. Unit is: OperatorStat entry; a query plan consist ~100."),
    HIVE_QUERY_PLANMAPPER_LINK_RELNODES("hive.query.planmapper.link.relnodes", true,
        "Whether to link Calcite nodes to runtime statistics."),
    HIVE_QUERY_MAX_RECOMPILATION_COUNT("hive.query.recompilation.max.count", 1,
        "Maximum number of re-compilations for a single query."),
    HIVE_SCHEDULED_QUERIES_EXECUTOR_ENABLED("hive.scheduled.queries.executor.enabled", true,
        "Controls whether HS2 will run scheduled query executor."),
    HIVE_SCHEDULED_QUERIES_NAMESPACE("hive.scheduled.queries.namespace", "hive",
        "Sets the scheduled query namespace to be used. New scheduled queries are created in this namespace;"
            + "and execution is also bound to the namespace"),
    HIVE_SCHEDULED_QUERIES_EXECUTOR_IDLE_SLEEP_TIME("hive.scheduled.queries.executor.idle.sleep.time", "60s",
        new TimeValidator(TimeUnit.SECONDS),
        "Time to sleep between querying for the presence of a scheduled query."),
    HIVE_SCHEDULED_QUERIES_EXECUTOR_PROGRESS_REPORT_INTERVAL("hive.scheduled.queries.executor.progress.report.interval",
        "60s",
        new TimeValidator(TimeUnit.SECONDS),
        "While scheduled queries are in flight; "
            + "a background update happens periodically to report the actual state of the query"),
    HIVE_SCHEDULED_QUERIES_CREATE_AS_ENABLED("hive.scheduled.queries.create.as.enabled", true,
        "This option sets the default behaviour of newly created scheduled queries."),
    HIVE_SECURITY_AUTHORIZATION_SCHEDULED_QUERIES_SUPPORTED("hive.security.authorization.scheduled.queries.supported",
        false,
        "Enable this if the configured authorizer is able to handle scheduled query related calls."),
    HIVE_SCHEDULED_QUERIES_MAX_EXECUTORS("hive.scheduled.queries.max.executors", 4, new RangeValidator(1, null),
        "Maximal number of scheduled query executors to allow."),

    HIVE_ASYNC_CLEANUP_SERVICE_THREAD_COUNT("hive.async.cleanup.service.thread.count", 10, new RangeValidator(0, null),
        "Number of threads that run some eventual cleanup operations after queries/sessions close. 0 means cleanup is sync."),
    HIVE_ASYNC_CLEANUP_SERVICE_QUEUE_SIZE("hive.async.cleanup.service.queue.size", 10000, new RangeValidator(10, Integer.MAX_VALUE),
        "Size of the async cleanup queue. If cleanup queue is full, cleanup operations become synchronous. " +
            "Applicable only when number of async cleanup is turned on."),
    HIVE_QUERY_RESULTS_CACHE_ENABLED("hive.query.results.cache.enabled", true,
        "If the query results cache is enabled. This will keep results of previously executed queries " +
        "to be reused if the same query is executed again."),

    HIVE_QUERY_RESULTS_CACHE_NONTRANSACTIONAL_TABLES_ENABLED("hive.query.results.cache.nontransactional.tables.enabled", false,
        "If the query results cache is enabled for queries involving non-transactional tables." +
        "Users who enable this setting should be willing to tolerate some amount of stale results in the cache."),

    HIVE_QUERY_RESULTS_CACHE_WAIT_FOR_PENDING_RESULTS("hive.query.results.cache.wait.for.pending.results", true,
        "Should a query wait for the pending results of an already running query, " +
        "in order to use the cached result when it becomes ready"),

    HIVE_QUERY_RESULTS_CACHE_DIRECTORY("hive.query.results.cache.directory",
        "/tmp/hive/_resultscache_",
        "Location of the query results cache directory. Temporary results from queries " +
        "will be moved to this location."),

    HIVE_QUERY_RESULTS_CACHE_MAX_ENTRY_LIFETIME("hive.query.results.cache.max.entry.lifetime", "3600s",
        new TimeValidator(TimeUnit.SECONDS),
        "Maximum lifetime in seconds for an entry in the query results cache. A nonpositive value means infinite."),

    HIVE_QUERY_RESULTS_CACHE_MAX_SIZE("hive.query.results.cache.max.size",
        (long) 2 * 1024 * 1024 * 1024,
        "Maximum total size in bytes that the query results cache directory is allowed to use on the filesystem."),

    HIVE_QUERY_RESULTS_CACHE_MAX_ENTRY_SIZE("hive.query.results.cache.max.entry.size",
        (long) 10 * 1024 * 1024,
        "Maximum size in bytes that a single query result is allowed to use in the results cache directory"),

    HIVE_NOTFICATION_EVENT_POLL_INTERVAL("hive.notification.event.poll.interval", "60s",
        new TimeValidator(TimeUnit.SECONDS),
        "How often the notification log is polled for new NotificationEvents from the metastore." +
        "A nonpositive value means the notification log is never polled."),

    HIVE_NOTFICATION_EVENT_CONSUMERS("hive.notification.event.consumers",
        "org.apache.hadoop.hive.ql.cache.results.QueryResultsCache$InvalidationEventConsumer",
        "Comma-separated list of class names extending EventConsumer," +
         "to handle the NotificationEvents retrieved by the notification event poll."),

    HIVE_DESCRIBE_PARTITIONED_TABLE_IGNORE_STATS("hive.describe.partitionedtable.ignore.stats", false,
        "Disable partitioned table stats collection for 'DESCRIBE FORMATTED' or 'DESCRIBE EXTENDED' commands."),

    HIVE_SERVER2_ICEBERG_METADATA_GENERATOR_THREADS("hive.server2.iceberg.metadata.generator.threads", 10,
        "Number of threads used to scan partition directories for data files and update/generate iceberg metadata"),

    /* BLOBSTORE section */

    HIVE_BLOBSTORE_SUPPORTED_SCHEMES("hive.blobstore.supported.schemes", "s3,s3a,s3n",
            "Comma-separated list of supported blobstore schemes."),

    HIVE_BLOBSTORE_USE_BLOBSTORE_AS_SCRATCHDIR("hive.blobstore.use.blobstore.as.scratchdir", false,
            "Enable the use of scratch directories directly on blob storage systems (it may cause performance penalties)."),

    HIVE_BLOBSTORE_OPTIMIZATIONS_ENABLED("hive.blobstore.optimizations.enabled", true,
            "This parameter enables a number of optimizations when running on blobstores:\n" +
            "(1) If hive.blobstore.use.blobstore.as.scratchdir is false, force the last Hive job to write to the blobstore.\n" +
            "This is a performance optimization that forces the final FileSinkOperator to write to the blobstore.\n" +
            "See HIVE-15121 for details."),

    HIVE_ADDITIONAL_CONFIG_FILES("hive.additional.config.files", "",
            "The names of additional config files, such as ldap-site.xml," +
                    "tez-site.xml, etc in comma separated list.");

    public final String varname;
    public final String altName;
    private final String defaultExpr;

    public final String defaultStrVal;
    public final int defaultIntVal;
    public final long defaultLongVal;
    public final float defaultFloatVal;
    public final boolean defaultBoolVal;

    private final Class<?> valClass;
    private final VarType valType;

    private final Validator validator;

    private final String description;

    private final boolean excluded;
    private final boolean caseSensitive;

    ConfVars(String varname, Object defaultVal, String description) {
      this(varname, defaultVal, null, description, true, false, null);
    }

    ConfVars(String varname, Object defaultVal, String description, String altName) {
      this(varname, defaultVal, null, description, true, false, altName);
    }

    ConfVars(String varname, Object defaultVal, Validator validator, String description,
        String altName) {
      this(varname, defaultVal, validator, description, true, false, altName);
    }

    ConfVars(String varname, Object defaultVal, String description, boolean excluded) {
      this(varname, defaultVal, null, description, true, excluded, null);
    }

    ConfVars(String varname, String defaultVal, boolean caseSensitive, String description) {
      this(varname, defaultVal, null, description, caseSensitive, false, null);
    }

    ConfVars(String varname, Object defaultVal, Validator validator, String description) {
      this(varname, defaultVal, validator, description, true, false, null);
    }

    ConfVars(String varname, Object defaultVal, Validator validator, String description, boolean excluded) {
      this(varname, defaultVal, validator, description, true, excluded, null);
    }

    ConfVars(String varname, Object defaultVal, Validator validator, String description,
        boolean caseSensitive, boolean excluded, String altName) {
      this.varname = varname;
      this.validator = validator;
      this.description = description;
      this.defaultExpr = defaultVal == null ? null : String.valueOf(defaultVal);
      this.excluded = excluded;
      this.caseSensitive = caseSensitive;
      this.altName = altName;
      if (defaultVal == null || defaultVal instanceof String) {
        this.valClass = String.class;
        this.valType = VarType.STRING;
        this.defaultStrVal = SystemVariables.substitute((String)defaultVal);
        this.defaultIntVal = -1;
        this.defaultLongVal = -1;
        this.defaultFloatVal = -1;
        this.defaultBoolVal = false;
      } else if (defaultVal instanceof Integer) {
        this.valClass = Integer.class;
        this.valType = VarType.INT;
        this.defaultStrVal = null;
        this.defaultIntVal = (Integer)defaultVal;
        this.defaultLongVal = -1;
        this.defaultFloatVal = -1;
        this.defaultBoolVal = false;
      } else if (defaultVal instanceof Long) {
        this.valClass = Long.class;
        this.valType = VarType.LONG;
        this.defaultStrVal = null;
        this.defaultIntVal = -1;
        this.defaultLongVal = (Long)defaultVal;
        this.defaultFloatVal = -1;
        this.defaultBoolVal = false;
      } else if (defaultVal instanceof Float) {
        this.valClass = Float.class;
        this.valType = VarType.FLOAT;
        this.defaultStrVal = null;
        this.defaultIntVal = -1;
        this.defaultLongVal = -1;
        this.defaultFloatVal = (Float)defaultVal;
        this.defaultBoolVal = false;
      } else if (defaultVal instanceof Boolean) {
        this.valClass = Boolean.class;
        this.valType = VarType.BOOLEAN;
        this.defaultStrVal = null;
        this.defaultIntVal = -1;
        this.defaultLongVal = -1;
        this.defaultFloatVal = -1;
        this.defaultBoolVal = (Boolean)defaultVal;
      } else {
        throw new IllegalArgumentException("Not supported type value " + defaultVal.getClass() +
            " for name " + varname);
      }
    }

    public boolean isType(String value) {
      return valType.isType(value);
    }

    public Validator getValidator() {
      return validator;
    }

    public String validate(String value) {
      return validator == null ? null : validator.validate(value);
    }

    public String validatorDescription() {
      return validator == null ? null : validator.toDescription();
    }

    public String typeString() {
      String type = valType.typeString();
      if (valType == VarType.STRING && validator != null) {
        if (validator instanceof TimeValidator) {
          type += "(TIME)";
        }
      }
      return type;
    }

    public String getRawDescription() {
      return description;
    }

    public String getDescription() {
      String validator = validatorDescription();
      if (validator != null) {
        return validator + ".\n" + description;
      }
      return description;
    }

    public boolean isExcluded() {
      return excluded;
    }

    public boolean isCaseSensitive() {
      return caseSensitive;
    }

    @Override
    public String toString() {
      return varname;
    }

    private static String findHadoopBinary() {
      String val = findHadoopHome();
      // if can't find hadoop home we can at least try /usr/bin/hadoop
      val = (val == null ? File.separator + "usr" : val)
          + File.separator + "bin" + File.separator + "hadoop";
      // Launch hadoop command file on windows.
      return val;
    }

    private static String findYarnBinary() {
      String val = findHadoopHome();
      val = (val == null ? "yarn" : val + File.separator + "bin" + File.separator + "yarn");
      return val;
    }
    private static String findMapRedBinary() {
      String val = findHadoopHome();
      val = (val == null ? "mapred" : val + File.separator + "bin" + File.separator + "mapred");
      return val;
    }

    private static String findHadoopHome() {
      String val = System.getenv("HADOOP_HOME");
      // In Hadoop 1.X and Hadoop 2.X HADOOP_HOME is gone and replaced with HADOOP_PREFIX
      if (val == null) {
        val = System.getenv("HADOOP_PREFIX");
      }
      return val;
    }

    public String getDefaultValue() {
      return valType.defaultValueString(this);
    }

    public String getDefaultExpr() {
      return defaultExpr;
    }

    private Set<String> getValidStringValues() {
      if (validator == null || !(validator instanceof StringSet)) {
        throw new RuntimeException(varname + " does not specify a list of valid values");
      }
      return ((StringSet)validator).getExpected();
    }

    enum VarType {
      STRING {
        @Override
        void checkType(String value) throws Exception { }
        @Override
        String defaultValueString(ConfVars confVar) { return confVar.defaultStrVal; }
      },
      INT {
        @Override
        void checkType(String value) throws Exception { Integer.valueOf(value); }
      },
      LONG {
        @Override
        void checkType(String value) throws Exception { Long.valueOf(value); }
      },
      FLOAT {
        @Override
        void checkType(String value) throws Exception { Float.valueOf(value); }
      },
      BOOLEAN {
        @Override
        void checkType(String value) throws Exception { Boolean.valueOf(value); }
      };

      boolean isType(String value) {
        try { checkType(value); } catch (Exception e) { return false; }
        return true;
      }
      String typeString() { return name().toUpperCase();}
      String defaultValueString(ConfVars confVar) { return confVar.defaultExpr; }
      abstract void checkType(String value) throws Exception;
    }
  }

  /**
   * Writes the default ConfVars out to a byte array and returns an input
   * stream wrapping that byte array.
   *
   * We need this in order to initialize the ConfVar properties
   * in the underling Configuration object using the addResource(InputStream)
   * method.
   *
   * It is important to use a LoopingByteArrayInputStream because it turns out
   * addResource(InputStream) is broken since Configuration tries to read the
   * entire contents of the same InputStream repeatedly without resetting it.
   * LoopingByteArrayInputStream has special logic to handle this.
   */
  private static synchronized InputStream getConfVarInputStream() {
    if (confVarByteArray == null) {
      try {
        // Create a Hadoop configuration without inheriting default settings.
        Configuration conf = new Configuration(false);

        applyDefaultNonNullConfVars(conf);

        ByteArrayOutputStream confVarBaos = new ByteArrayOutputStream();
        conf.writeXml(confVarBaos);
        confVarByteArray = confVarBaos.toByteArray();
      } catch (Exception e) {
        // We're pretty screwed if we can't load the default conf vars
        throw new RuntimeException("Failed to initialize default Hive configuration variables!", e);
      }
    }
    return new LoopingByteArrayInputStream(confVarByteArray);
  }

  @SuppressFBWarnings(value = "NP_NULL_PARAM_DEREF", justification = "Exception before reaching NP")
  public void verifyAndSet(String name, String value) throws IllegalArgumentException {
    if (modWhiteListPattern != null) {
      Matcher wlMatcher = modWhiteListPattern.matcher(name);
      if (!wlMatcher.matches()) {
        throw new IllegalArgumentException("Cannot modify " + name + " at runtime. "
            + "It is not in list of params that are allowed to be modified at runtime");
      }
    }
    if (Iterables.any(restrictList,
        restrictedVar -> name != null && name.startsWith(restrictedVar))) {
      throw new IllegalArgumentException("Cannot modify " + name + " at runtime. It is in the list"
          + " of parameters that can't be modified at runtime or is prefixed by a restricted variable");
    }
    String oldValue = name != null ? get(name) : null;
    if (name == null || value == null || !value.equals(oldValue)) {
      // When either name or value is null, the set method below will fail,
      // and throw IllegalArgumentException
      set(name, value);
    }
  }

  public boolean isHiddenConfig(String name) {
    return Iterables.any(hiddenSet, hiddenVar -> name.startsWith(hiddenVar));
  }

  public static boolean isEncodedPar(String name) {
    for (ConfVars confVar : HiveConf.ENCODED_CONF) {
      ConfVars confVar1 = confVar;
      if (confVar1.varname.equals(name)) {
        return true;
      }
    }
    return false;
  }

  public static int getIntVar(Configuration conf, ConfVars var) {
    assert (var.valClass == Integer.class) : var.varname;
    if (var.altName != null) {
      return conf.getInt(var.varname, conf.getInt(var.altName, var.defaultIntVal));
    }
    return conf.getInt(var.varname, var.defaultIntVal);
  }

  public static void setIntVar(Configuration conf, ConfVars var, int val) {
    assert (var.valClass == Integer.class) : var.varname;
    conf.setInt(var.varname, val);
  }

  public int getIntVar(ConfVars var) {
    return getIntVar(this, var);
  }

  public void setIntVar(ConfVars var, int val) {
    setIntVar(this, var, val);
  }

  public static long getTimeVar(Configuration conf, ConfVars var, TimeUnit outUnit) {
    return toTime(getVar(conf, var), getDefaultTimeUnit(var), outUnit);
  }

  public static void setTimeVar(Configuration conf, ConfVars var, long time, TimeUnit timeunit) {
    assert (var.valClass == String.class) : var.varname;
    conf.set(var.varname, time + stringFor(timeunit));
  }

  public long getTimeVar(ConfVars var, TimeUnit outUnit) {
    return getTimeVar(this, var, outUnit);
  }

  public void setTimeVar(ConfVars var, long time, TimeUnit outUnit) {
    setTimeVar(this, var, time, outUnit);
  }

  public static long getSizeVar(Configuration conf, ConfVars var) {
    return toSizeBytes(getVar(conf, var));
  }

  public long getSizeVar(ConfVars var) {
    return getSizeVar(this, var);
  }

  public static TimeUnit getDefaultTimeUnit(ConfVars var) {
    TimeUnit inputUnit = null;
    if (var.validator instanceof TimeValidator) {
      inputUnit = ((TimeValidator)var.validator).getTimeUnit();
    }
    return inputUnit;
  }

  public static long toTime(String value, TimeUnit inputUnit, TimeUnit outUnit) {
    String[] parsed = parseNumberFollowedByUnit(value.trim());
    return outUnit.convert(Long.parseLong(parsed[0].trim()), unitFor(parsed[1].trim(), inputUnit));
  }

  public static long toSizeBytes(String value) {
    String[] parsed = parseNumberFollowedByUnit(value.trim());
    return Long.parseLong(parsed[0].trim()) * multiplierFor(parsed[1].trim());
  }

  private static String[] parseNumberFollowedByUnit(String value) {
    char[] chars = value.toCharArray();
    int i = 0;
    for (; i < chars.length && (chars[i] == '-' || Character.isDigit(chars[i])); i++) {
    }
    return new String[] {value.substring(0, i), value.substring(i)};
  }

  private static Set<String> daysSet = ImmutableSet.of("d", "D", "day", "DAY", "days", "DAYS");
  private static Set<String> hoursSet = ImmutableSet.of("h", "H", "hour", "HOUR", "hours", "HOURS");
  private static Set<String> minutesSet = ImmutableSet.of("m", "M", "min", "MIN", "mins", "MINS",
    "minute", "MINUTE", "minutes", "MINUTES");
  private static Set<String> secondsSet = ImmutableSet.of("s", "S", "sec", "SEC", "secs", "SECS",
    "second", "SECOND", "seconds", "SECONDS");
  private static Set<String> millisSet = ImmutableSet.of("ms", "MS", "msec", "MSEC", "msecs", "MSECS",
    "millisecond", "MILLISECOND", "milliseconds", "MILLISECONDS");
  private static Set<String> microsSet = ImmutableSet.of("us", "US", "usec", "USEC", "usecs", "USECS",
    "microsecond", "MICROSECOND", "microseconds", "MICROSECONDS");
  private static Set<String> nanosSet = ImmutableSet.of("ns", "NS", "nsec", "NSEC", "nsecs", "NSECS",
    "nanosecond", "NANOSECOND", "nanoseconds", "NANOSECONDS");
  public static TimeUnit unitFor(String unit, TimeUnit defaultUnit) {
    unit = unit.trim().toLowerCase();
    if (unit.isEmpty() || unit.equals("l")) {
      if (defaultUnit == null) {
        throw new IllegalArgumentException("Time unit is not specified");
      }
      return defaultUnit;
    } else if (daysSet.contains(unit)) {
      return TimeUnit.DAYS;
    } else if (hoursSet.contains(unit)) {
      return TimeUnit.HOURS;
    } else if (minutesSet.contains(unit)) {
      return TimeUnit.MINUTES;
    } else if (secondsSet.contains(unit)) {
      return TimeUnit.SECONDS;
    } else if (millisSet.contains(unit)) {
      return TimeUnit.MILLISECONDS;
    } else if (microsSet.contains(unit)) {
      return TimeUnit.MICROSECONDS;
    } else if (nanosSet.contains(unit)) {
      return TimeUnit.NANOSECONDS;
    }
    throw new IllegalArgumentException("Invalid time unit " + unit);
  }


  public static long multiplierFor(String unit) {
    unit = unit.trim().toLowerCase();
    if (unit.isEmpty() || unit.equals("b") || unit.equals("bytes")) {
      return 1;
    } else if (unit.equals("kb")) {
      return 1024;
    } else if (unit.equals("mb")) {
      return 1024*1024;
    } else if (unit.equals("gb")) {
      return 1024*1024*1024;
    } else if (unit.equals("tb")) {
      return 1024L*1024*1024*1024;
    } else if (unit.equals("pb")) {
      return 1024L*1024*1024*1024*1024;
    }
    throw new IllegalArgumentException("Invalid size unit " + unit);
  }

  public static String stringFor(TimeUnit timeunit) {
    switch (timeunit) {
      case DAYS: return "day";
      case HOURS: return "hour";
      case MINUTES: return "min";
      case SECONDS: return "sec";
      case MILLISECONDS: return "msec";
      case MICROSECONDS: return "usec";
      case NANOSECONDS: return "nsec";
    }
    throw new IllegalArgumentException("Invalid timeunit " + timeunit);
  }

  public static long getLongVar(Configuration conf, ConfVars var) {
    assert (var.valClass == Long.class) : var.varname;
    if (var.altName != null) {
      return conf.getLong(var.varname, conf.getLong(var.altName, var.defaultLongVal));
    }
    return conf.getLong(var.varname, var.defaultLongVal);
  }

  public static long getLongVar(Configuration conf, ConfVars var, long defaultVal) {
    if (var.altName != null) {
      return conf.getLong(var.varname, conf.getLong(var.altName, defaultVal));
    }
    return conf.getLong(var.varname, defaultVal);
  }

  public static void setLongVar(Configuration conf, ConfVars var, long val) {
    assert (var.valClass == Long.class) : var.varname;
    conf.setLong(var.varname, val);
  }

  public long getLongVar(ConfVars var) {
    return getLongVar(this, var);
  }

  public void setLongVar(ConfVars var, long val) {
    setLongVar(this, var, val);
  }

  public static float getFloatVar(Configuration conf, ConfVars var) {
    assert (var.valClass == Float.class) : var.varname;
    if (var.altName != null) {
      return conf.getFloat(var.varname, conf.getFloat(var.altName, var.defaultFloatVal));
    }
    return conf.getFloat(var.varname, var.defaultFloatVal);
  }

  public static float getFloatVar(Configuration conf, ConfVars var, float defaultVal) {
    if (var.altName != null) {
      return conf.getFloat(var.varname, conf.getFloat(var.altName, defaultVal));
    }
    return conf.getFloat(var.varname, defaultVal);
  }

  public static void setFloatVar(Configuration conf, ConfVars var, float val) {
    assert (var.valClass == Float.class) : var.varname;
    conf.setFloat(var.varname, val);
  }

  public float getFloatVar(ConfVars var) {
    return getFloatVar(this, var);
  }

  public void setFloatVar(ConfVars var, float val) {
    setFloatVar(this, var, val);
  }

  public static boolean getBoolVar(Configuration conf, ConfVars var) {
    assert (var.valClass == Boolean.class) : var.varname;
    if (var.altName != null) {
      return conf.getBoolean(var.varname, conf.getBoolean(var.altName, var.defaultBoolVal));
    }
    return conf.getBoolean(var.varname, var.defaultBoolVal);
  }

  public static boolean getBoolVar(Configuration conf, ConfVars var, boolean defaultVal) {
    if (var.altName != null) {
      return conf.getBoolean(var.varname, conf.getBoolean(var.altName, defaultVal));
    }
    return conf.getBoolean(var.varname, defaultVal);
  }

  public static void setBoolVar(Configuration conf, ConfVars var, boolean val) {
    assert (var.valClass == Boolean.class) : var.varname;
    conf.setBoolean(var.varname, val);
  }

  public boolean getBoolVar(ConfVars var) {
    return getBoolVar(this, var);
  }

  public void setBoolVar(ConfVars var, boolean val) {
    setBoolVar(this, var, val);
  }

  public static String getVar(Configuration conf, ConfVars var) {
    assert (var.valClass == String.class) : var.varname;
    return var.altName != null ? conf.get(var.varname, conf.get(var.altName, var.defaultStrVal))
      : conf.get(var.varname, var.defaultStrVal);
  }

  public static String getVarWithoutType(Configuration conf, ConfVars var) {
    return var.altName != null ? conf.get(var.varname, conf.get(var.altName, var.defaultExpr))
      : conf.get(var.varname, var.defaultExpr);
  }

  public static String getTrimmedVar(Configuration conf, ConfVars var) {
    assert (var.valClass == String.class) : var.varname;
    if (var.altName != null) {
      return conf.getTrimmed(var.varname, conf.getTrimmed(var.altName, var.defaultStrVal));
    }
    return conf.getTrimmed(var.varname, var.defaultStrVal);
  }

  public static String[] getTrimmedStringsVar(Configuration conf, ConfVars var) {
    assert (var.valClass == String.class) : var.varname;
    String[] result = conf.getTrimmedStrings(var.varname, (String[])null);
    if (result != null) {
      return result;
    }
    if (var.altName != null) {
      result = conf.getTrimmedStrings(var.altName, (String[])null);
      if (result != null) {
        return result;
      }
    }
    return org.apache.hadoop.util.StringUtils.getTrimmedStrings(var.defaultStrVal);
  }

  public static String getVar(Configuration conf, ConfVars var, String defaultVal) {
    String ret = var.altName != null ? conf.get(var.varname, conf.get(var.altName, defaultVal))
      : conf.get(var.varname, defaultVal);
    return ret;
  }

  public static String getVar(Configuration conf, ConfVars var, EncoderDecoder<String, String> encoderDecoder) {
    return encoderDecoder.decode(getVar(conf, var));
  }

  public String getLogIdVar(String defaultValue) {
    String retval = getVar(ConfVars.HIVE_LOG_TRACE_ID);
    if (StringUtils.EMPTY.equals(retval)) {
      LOG.debug("Using the default value passed in for log id: {}", defaultValue);
      retval = defaultValue;
    }
    if (retval.length() > LOG_PREFIX_LENGTH) {
      LOG.warn("The original log id prefix is {} has been truncated to {}", retval,
          retval.substring(0, LOG_PREFIX_LENGTH - 1));
      retval = retval.substring(0, LOG_PREFIX_LENGTH - 1);
    }
    return retval;
  }

  public static void setVar(Configuration conf, ConfVars var, String val) {
    assert (var.valClass == String.class) : var.varname;
    conf.set(var.varname, val, "setVar");
  }
  public static void setVar(Configuration conf, ConfVars var, String val,
    EncoderDecoder<String, String> encoderDecoder) {
    setVar(conf, var, encoderDecoder.encode(val));
  }

  public static ConfVars getConfVars(String name) {
    return vars.get(name);
  }

  public static ConfVars getMetaConf(String name) {
    return metaConfs.get(name);
  }

  public String getVar(ConfVars var) {
    return getVar(this, var);
  }

  public void setVar(ConfVars var, String val) {
    setVar(this, var, val);
  }

  public String getQueryString() {
    return getQueryString(this);
  }

  public static String getQueryString(Configuration conf) {
    return getVar(conf, ConfVars.HIVEQUERYSTRING, EncoderDecoderFactory.URL_ENCODER_DECODER);
  }

  public void setQueryString(String query) {
    setQueryString(this, query);
  }

  public static void setQueryString(Configuration conf, String query) {
    setVar(conf, ConfVars.HIVEQUERYSTRING, query, EncoderDecoderFactory.URL_ENCODER_DECODER);
  }
  public void logVars(PrintStream ps) {
    for (ConfVars one : ConfVars.values()) {
      ps.println(one.varname + "=" + ((get(one.varname) != null) ? get(one.varname) : ""));
    }
  }

  /**
   * @return a ZooKeeperHiveHelper instance containing the ZooKeeper specifications from the
   * given HiveConf.
   */
  public ZooKeeperHiveHelper getZKConfig() {
    String keyStorePassword = "";
    String trustStorePassword = "";
    if (getBoolVar(ConfVars.HIVE_ZOOKEEPER_SSL_ENABLE)) {
      try {
        keyStorePassword =
            ShimLoader.getHadoopShims().getPassword(this, ConfVars.HIVE_ZOOKEEPER_SSL_KEYSTORE_PASSWORD.varname);
        trustStorePassword =
            ShimLoader.getHadoopShims().getPassword(this, ConfVars.HIVE_ZOOKEEPER_SSL_TRUSTSTORE_PASSWORD.varname);
      } catch (IOException ex) {
        throw new RuntimeException("Failed to read zookeeper configuration passwords", ex);
      }
    }
    return ZooKeeperHiveHelper.builder()
      .quorum(getVar(HiveConf.ConfVars.HIVE_ZOOKEEPER_QUORUM))
      .clientPort(getVar(HiveConf.ConfVars.HIVE_ZOOKEEPER_CLIENT_PORT))
      .serverRegistryNameSpace(getVar(HiveConf.ConfVars.HIVE_SERVER2_ZOOKEEPER_NAMESPACE))
      .connectionTimeout((int) getTimeVar(HiveConf.ConfVars.HIVE_ZOOKEEPER_CONNECTION_TIMEOUT,
          TimeUnit.MILLISECONDS))
      .sessionTimeout((int) getTimeVar(HiveConf.ConfVars.HIVE_ZOOKEEPER_SESSION_TIMEOUT,
          TimeUnit.MILLISECONDS))
      .baseSleepTime((int) getTimeVar(HiveConf.ConfVars.HIVE_ZOOKEEPER_CONNECTION_BASESLEEPTIME,
          TimeUnit.MILLISECONDS))
      .maxRetries(getIntVar(HiveConf.ConfVars.HIVE_ZOOKEEPER_CONNECTION_MAX_RETRIES))
      .sslEnabled(getBoolVar(ConfVars.HIVE_ZOOKEEPER_SSL_ENABLE))
      .keyStoreLocation(getVar(ConfVars.HIVE_ZOOKEEPER_SSL_KEYSTORE_LOCATION))
      .keyStorePassword(keyStorePassword)
      .trustStoreLocation(getVar(ConfVars.HIVE_ZOOKEEPER_SSL_TRUSTSTORE_LOCATION))
      .trustStorePassword(trustStorePassword).build();
  }

  public HiveConf() {
    super();
    initialize(this.getClass());
  }

  public HiveConf(Class<?> cls) {
    super();
    initialize(cls);
  }

  public HiveConf(Configuration other, Class<?> cls) {
    super(other);
    initialize(cls);
  }

  /**
   * Copy constructor
   */
  public HiveConf(HiveConf other) {
    super(other);
    hiveJar = other.hiveJar;
    auxJars = other.auxJars;
    origProp = (Properties)other.origProp.clone();
    restrictList.addAll(other.restrictList);
    hiddenSet.addAll(other.hiddenSet);
    modWhiteListPattern = other.modWhiteListPattern;
  }

  public Properties getAllProperties() {
    return getProperties(this);
  }

  public static Properties getProperties(Configuration conf) {
    Iterator<Map.Entry<String, String>> iter = conf.iterator();
    Properties p = new Properties();
    while (iter.hasNext()) {
      Map.Entry<String, String> e = iter.next();
      p.setProperty(e.getKey(), e.getValue());
    }
    return p;
  }

  private void initialize(Class<?> cls) {
    hiveJar = (new JobConf(cls)).getJar();

    // preserve the original configuration
    origProp = getAllProperties();

    // Overlay the ConfVars. Note that this ignores ConfVars with null values
    addResource(getConfVarInputStream(), "HiveConf.java");

    // Overlay hive-site.xml if it exists
    if (hiveSiteURL != null) {
      addResource(hiveSiteURL);
    }

    // if embedded metastore is to be used as per config so far
    // then this is considered like the metastore server case
    String msUri = this.getVar(HiveConf.ConfVars.METASTOREURIS);
    // This is hackery, but having hive-common depend on standalone-metastore is really bad
    // because it will pull all of the metastore code into every module.  We need to check that
    // we aren't using the standalone metastore.  If we are, we should treat it the same as a
    // remote metastore situation.
    if (msUri == null || msUri.isEmpty()) {
      msUri = this.get("metastore.thrift.uris");
    }
    LOG.debug("Found metastore URI of " + msUri);
    if(HiveConfUtil.isEmbeddedMetaStore(msUri)){
      setLoadMetastoreConfig(true);
    }

    // load hivemetastore-site.xml if this is metastore and file exists
    if (isLoadMetastoreConfig() && hivemetastoreSiteUrl != null) {
      addResource(hivemetastoreSiteUrl);
    }

    // load hiveserver2-site.xml if this is hiveserver2 and file exists
    // metastore can be embedded within hiveserver2, in such cases
    // the conf params in hiveserver2-site.xml will override whats defined
    // in hivemetastore-site.xml
    if (isLoadHiveServer2Config()) {
      // set the hardcoded value first, so anything in hiveserver2-site.xml can override it
      set(ConfVars.METASTORE_CLIENT_CAPABILITIES.varname, "EXTWRITE,EXTREAD,HIVEBUCKET2,HIVEFULLACIDREAD,"
          + "HIVEFULLACIDWRITE,HIVECACHEINVALIDATE,HIVEMANAGESTATS,HIVEMANAGEDINSERTWRITE,HIVEMANAGEDINSERTREAD,"
          + "HIVESQL,HIVEMQT,HIVEONLYMQTWRITE,ACCEPTS_UNMODIFIED_METADATA");

      if (hiveServer2SiteUrl != null) {
        addResource(hiveServer2SiteUrl);
      }
    }

    String val = this.getVar(HiveConf.ConfVars.HIVE_ADDITIONAL_CONFIG_FILES);
    ClassLoader classLoader = Thread.currentThread().getContextClassLoader();

    if (val != null && !val.isEmpty()) {
      String[] configFiles = val.split(",");
      for (String config : configFiles) {
        URL configURL = findConfigFile(classLoader, config, true);
        if (configURL != null) {
          addResource(configURL);
        }
      }
    }
    // Overlay the values of any system properties and manual overrides
    applySystemProperties();

    if ((this.get("hive.metastore.ds.retry.attempts") != null) ||
      this.get("hive.metastore.ds.retry.interval") != null) {
        LOG.warn("DEPRECATED: hive.metastore.ds.retry.* no longer has any effect.  " +
        "Use hive.hmshandler.retry.* instead");
    }

    // if the running class was loaded directly (through eclipse) rather than through a
    // jar then this would be needed
    if (hiveJar == null) {
      hiveJar = this.get(ConfVars.HIVEJAR.varname);
    }

    if (auxJars == null) {
      auxJars = StringUtils.join(FileUtils.getJarFilesByPath(this.get(ConfVars.HIVEAUXJARS.varname), this), ',');
    }

    if (getBoolVar(ConfVars.METASTORE_SCHEMA_VERIFICATION)) {
      setBoolVar(ConfVars.METASTORE_AUTO_CREATE_ALL, false);
    }

    if (getBoolVar(HiveConf.ConfVars.HIVECONFVALIDATION)) {
      List<String> trimmed = new ArrayList<String>();
      for (Map.Entry<String,String> entry : this) {
        String key = entry.getKey();
        if (key == null || !key.startsWith("hive.")) {
          continue;
        }
        ConfVars var = HiveConf.getConfVars(key);
        if (var == null) {
          var = HiveConf.getConfVars(key.trim());
          if (var != null) {
            trimmed.add(key);
          }
        }
        if (var == null) {
          LOG.warn("HiveConf of name {} does not exist", key);
        } else if (!var.isType(entry.getValue())) {
          LOG.warn("HiveConf {} expects {} type value", var.varname, var.typeString());
        }
      }
      for (String key : trimmed) {
        set(key.trim(), getRaw(key));
        unset(key);
      }
    }

    setupSQLStdAuthWhiteList();

    // setup list of conf vars that are not allowed to change runtime
    setupRestrictList();
    hiddenSet.clear();
    hiddenSet.addAll(HiveConfUtil.getHiddenSet(this));
  }

  /**
   * If the config whitelist param for sql standard authorization is not set, set it up here.
   */
  private void setupSQLStdAuthWhiteList() {
    String whiteListParamsStr = getVar(ConfVars.HIVE_AUTHORIZATION_SQL_STD_AUTH_CONFIG_WHITELIST);
    if (whiteListParamsStr == null || whiteListParamsStr.trim().isEmpty()) {
      // set the default configs in whitelist
      whiteListParamsStr = getSQLStdAuthDefaultWhiteListPattern();
      setVar(ConfVars.HIVE_AUTHORIZATION_SQL_STD_AUTH_CONFIG_WHITELIST, whiteListParamsStr);
    }
  }

  private static String getSQLStdAuthDefaultWhiteListPattern() {
    // create the default white list from list of safe config params
    // and regex list
    String confVarPatternStr = Joiner.on("|").join(convertVarsToRegex(SQL_STD_AUTH_SAFE_VAR_NAMES));
    String regexPatternStr = Joiner.on("|").join(sqlStdAuthSafeVarNameRegexes);
    return regexPatternStr + "|" + confVarPatternStr;
  }

  /**
   * Obtains the local time-zone ID.
   */
  public ZoneId getLocalTimeZone() {
    String timeZoneStr = getVar(ConfVars.HIVE_LOCAL_TIME_ZONE);
    return TimestampTZUtil.parseTimeZone(timeZoneStr);
  }

  /**
   * @param paramList  list of parameter strings
   * @return list of parameter strings with "." replaced by "\."
   */
  private static String[] convertVarsToRegex(String[] paramList) {
    String[] regexes = new String[paramList.length];
    for(int i=0; i<paramList.length; i++) {
      regexes[i] = paramList[i].replace(".", "\\." );
    }
    return regexes;
  }

  /**
   * Default list of modifiable config parameters for sql standard authorization
   * For internal use only.
   */
  private static final String[] SQL_STD_AUTH_SAFE_VAR_NAMES = new String[] {
      ConfVars.AGGR_JOIN_TRANSPOSE.varname,
      ConfVars.BYTESPERREDUCER.varname,
      ConfVars.CLIENT_STATS_COUNTERS.varname,
      ConfVars.CREATE_TABLES_AS_ACID.varname,
      ConfVars.CREATE_TABLE_AS_EXTERNAL.varname,
      ConfVars.DEFAULTPARTITIONNAME.varname,
      ConfVars.DROP_IGNORES_NON_EXISTENT.varname,
      ConfVars.HIVECOUNTERGROUP.varname,
      ConfVars.HIVEDEFAULTMANAGEDFILEFORMAT.varname,
      ConfVars.HIVEENFORCEBUCKETMAPJOIN.varname,
      ConfVars.HIVEENFORCESORTMERGEBUCKETMAPJOIN.varname,
      ConfVars.HIVEEXPREVALUATIONCACHE.varname,
      ConfVars.HIVEQUERYRESULTFILEFORMAT.varname,
      ConfVars.HIVEHASHTABLELOADFACTOR.varname,
      ConfVars.HIVEHASHTABLETHRESHOLD.varname,
      ConfVars.HIVEIGNOREMAPJOINHINT.varname,
      ConfVars.HIVELIMITMAXROWSIZE.varname,
      ConfVars.HIVEMAPREDMODE.varname,
      ConfVars.HIVEMAPSIDEAGGREGATE.varname,
      ConfVars.HIVEOPTIMIZEMETADATAQUERIES.varname,
      ConfVars.HIVEROWOFFSET.varname,
      ConfVars.HIVEVARIABLESUBSTITUTE.varname,
      ConfVars.HIVEVARIABLESUBSTITUTEDEPTH.varname,
      ConfVars.HIVE_AUTOGEN_COLUMNALIAS_PREFIX_INCLUDEFUNCNAME.varname,
      ConfVars.HIVE_AUTOGEN_COLUMNALIAS_PREFIX_LABEL.varname,
      ConfVars.HIVE_CHECK_CROSS_PRODUCT.varname,
      ConfVars.HIVE_CLI_TEZ_SESSION_ASYNC.varname,
      ConfVars.HIVE_COMPAT.varname,
      ConfVars.HIVE_CREATE_TABLES_AS_INSERT_ONLY.varname,
      ConfVars.HIVE_DISPLAY_PARTITION_COLUMNS_SEPARATELY.varname,
      ConfVars.HIVE_ERROR_ON_EMPTY_PARTITION.varname,
      ConfVars.HIVE_EXECUTION_ENGINE.varname,
      ConfVars.HIVE_EXEC_COPYFILE_MAXSIZE.varname,
      ConfVars.HIVE_EXIM_URI_SCHEME_WL.varname,
      ConfVars.HIVE_FILE_MAX_FOOTER.varname,
      ConfVars.HIVE_INSERT_INTO_MULTILEVEL_DIRS.varname,
      ConfVars.HIVE_LOCALIZE_RESOURCE_NUM_WAIT_ATTEMPTS.varname,
      ConfVars.HIVE_MULTI_INSERT_MOVE_TASKS_SHARE_DEPENDENCIES.varname,
      ConfVars.HIVE_QUERY_RESULTS_CACHE_ENABLED.varname,
      ConfVars.HIVE_QUERY_RESULTS_CACHE_WAIT_FOR_PENDING_RESULTS.varname,
      ConfVars.HIVE_QUOTEDID_SUPPORT.varname,
      ConfVars.HIVE_RESULTSET_USE_UNIQUE_COLUMN_NAMES.varname,
      ConfVars.HIVE_STATS_COLLECT_PART_LEVEL_STATS.varname,
      ConfVars.HIVE_SCHEMA_EVOLUTION.varname,
      ConfVars.HIVE_SERVER2_LOGGING_OPERATION_LEVEL.varname,
      ConfVars.HIVE_SERVER2_THRIFT_RESULTSET_SERIALIZE_IN_TASKS.varname,
      ConfVars.HIVE_SUPPORT_SPECICAL_CHARACTERS_IN_TABLE_NAMES.varname,
      ConfVars.JOB_DEBUG_CAPTURE_STACKTRACES.varname,
      ConfVars.JOB_DEBUG_TIMEOUT.varname,
      ConfVars.LLAP_IO_ENABLED.varname,
      ConfVars.LLAP_IO_USE_FILEID_PATH.varname,
      ConfVars.LLAP_DAEMON_SERVICE_HOSTS.varname,
      ConfVars.LLAP_EXECUTION_MODE.varname,
      ConfVars.LLAP_AUTO_ALLOW_UBER.varname,
      ConfVars.LLAP_AUTO_ENFORCE_TREE.varname,
      ConfVars.LLAP_AUTO_ENFORCE_VECTORIZED.varname,
      ConfVars.LLAP_AUTO_ENFORCE_STATS.varname,
      ConfVars.LLAP_AUTO_MAX_INPUT.varname,
      ConfVars.LLAP_AUTO_MAX_OUTPUT.varname,
      ConfVars.LLAP_SKIP_COMPILE_UDF_CHECK.varname,
      ConfVars.LLAP_CLIENT_CONSISTENT_SPLITS.varname,
      ConfVars.LLAP_ENABLE_GRACE_JOIN_IN_LLAP.varname,
      ConfVars.LLAP_ALLOW_PERMANENT_FNS.varname,
      ConfVars.MAXCREATEDFILES.varname,
      ConfVars.MAXREDUCERS.varname,
      ConfVars.NWAYJOINREORDER.varname,
      ConfVars.OUTPUT_FILE_EXTENSION.varname,
      ConfVars.SHOW_JOB_FAIL_DEBUG_INFO.varname,
      ConfVars.TASKLOG_DEBUG_TIMEOUT.varname,
      ConfVars.HIVEQUERYID.varname,
      ConfVars.HIVEQUERYTAG.varname,
  };

  /**
   * Default list of regexes for config parameters that are modifiable with
   * sql standard authorization enabled
   */
  static final String [] sqlStdAuthSafeVarNameRegexes = new String [] {
    "hive\\.auto\\..*",
    "hive\\.cbo\\..*",
    "hive\\.convert\\..*",
    "hive\\.druid\\..*",
    "hive\\.exec\\.dynamic\\.partition.*",
    "hive\\.exec\\.max\\.dynamic\\.partitions.*",
    "hive\\.exec\\.compress\\..*",
    "hive\\.exec\\.infer\\..*",
    "hive\\.exec\\.mode.local\\..*",
    "hive\\.exec\\.orc\\..*",
    "hive\\.exec\\.parallel.*",
    "hive\\.explain\\..*",
    "hive\\.fetch.task\\..*",
    "hive\\.groupby\\..*",
    "hive\\.hbase\\..*",
    "hive\\.index\\..*",
    "hive\\.index\\..*",
    "hive\\.intermediate\\..*",
    "hive\\.jdbc\\..*",
    "hive\\.join\\..*",
    "hive\\.limit\\..*",
    "hive\\.log\\..*",
    "hive\\.mapjoin\\..*",
    "hive\\.merge\\..*",
    "hive\\.optimize\\..*",
    "hive\\.materializedview\\..*",
    "hive\\.orc\\..*",
    "hive\\.outerjoin\\..*",
    "hive\\.parquet\\..*",
    "hive\\.ppd\\..*",
    "hive\\.prewarm\\..*",
    "hive\\.query\\.name",
    "hive\\.server2\\.thrift\\.resultset\\.default\\.fetch\\.size",
    "hive\\.server2\\.proxy\\.user",
    "hive\\.skewjoin\\..*",
    "hive\\.smbjoin\\..*",
    "hive\\.stats\\..*",
    "hive\\.strict\\..*",
    "hive\\.tez\\..*",
    "hive\\.vectorized\\..*",
    "hive\\.query\\.reexecution\\..*",
    "hive\\.query\\.exclusive\\.lock",
    "reexec\\.overlay\\..*",
    "fs\\.defaultFS",
    "ssl\\.client\\.truststore\\.location",
    "distcp\\.atomic",
    "distcp\\.ignore\\.failures",
    "distcp\\.preserve\\.status",
    "distcp\\.preserve\\.rawxattrs",
    "distcp\\.sync\\.folders",
    "distcp\\.delete\\.missing\\.source",
    "distcp\\.keystore\\.resource",
    "distcp\\.liststatus\\.threads",
    "distcp\\.max\\.maps",
    "distcp\\.copy\\.strategy",
    "distcp\\.skip\\.crc",
    "distcp\\.copy\\.overwrite",
    "distcp\\.copy\\.append",
    "distcp\\.map\\.bandwidth\\.mb",
    "distcp\\.dynamic\\..*",
    "distcp\\.meta\\.folder",
    "distcp\\.copy\\.listing\\.class",
    "distcp\\.filters\\.class",
    "distcp\\.options\\.skipcrccheck",
    "distcp\\.options\\.m",
    "distcp\\.options\\.numListstatusThreads",
    "distcp\\.options\\.mapredSslConf",
    "distcp\\.options\\.bandwidth",
    "distcp\\.options\\.overwrite",
    "distcp\\.options\\.strategy",
    "distcp\\.options\\.i",
    "distcp\\.options\\.p.*",
    "distcp\\.options\\.update",
    "distcp\\.options\\.delete",
    "mapred\\.map\\..*",
    "mapred\\.reduce\\..*",
    "mapred\\.output\\.compression\\.codec",
    "mapred\\.job\\.queue\\.name",
    "mapred\\.output\\.compression\\.type",
    "mapred\\.min\\.split\\.size",
    "mapreduce\\.job\\.reduce\\.slowstart\\.completedmaps",
    "mapreduce\\.job\\.queuename",
    "mapreduce\\.job\\.tags",
    "mapreduce\\.input\\.fileinputformat\\.split\\.minsize",
    "mapreduce\\.map\\..*",
    "mapreduce\\.reduce\\..*",
    "mapreduce\\.output\\.fileoutputformat\\.compress\\.codec",
    "mapreduce\\.output\\.fileoutputformat\\.compress\\.type",
    "oozie\\..*",
    "tez\\.am\\..*",
    "tez\\.task\\..*",
    "tez\\.runtime\\..*",
    "tez\\.queue\\.name",

  };

  //Take care of conf overrides.
  //Includes values in ConfVars as well as underlying configuration properties (ie, hadoop)
  @SuppressFBWarnings(value = "MS_MUTABLE_COLLECTION_PKGPROTECT", justification = "Intended exposure")
  public static final Map<String, String> overrides = new HashMap<String, String>();

  /**
   * Apply system properties to this object if the property name is defined in ConfVars
   * and the value is non-null and not an empty string.
   */
  private void applySystemProperties() {
    Map<String, String> systemProperties = getConfSystemProperties();
    for (Entry<String, String> systemProperty : systemProperties.entrySet()) {
      this.set(systemProperty.getKey(), systemProperty.getValue());
    }
  }

  /**
   * This method returns a mapping from config variable name to its value for all config variables
   * which have been set using System properties
   */
  public static Map<String, String> getConfSystemProperties() {
    Map<String, String> systemProperties = new HashMap<String, String>();

    for (ConfVars oneVar : ConfVars.values()) {
      if (System.getProperty(oneVar.varname) != null) {
        if (System.getProperty(oneVar.varname).length() > 0) {
          systemProperties.put(oneVar.varname, System.getProperty(oneVar.varname));
        }
      }
    }

    for (Map.Entry<String, String> oneVar : overrides.entrySet()) {
      if (overrides.get(oneVar.getKey()) != null) {
        if (overrides.get(oneVar.getKey()).length() > 0) {
          systemProperties.put(oneVar.getKey(), oneVar.getValue());
        }
      }
    }
    return systemProperties;
  }

  /**
   * Overlays ConfVar properties with non-null values
   */
  private static void applyDefaultNonNullConfVars(Configuration conf) {
    for (ConfVars var : ConfVars.values()) {
      String defaultValue = var.getDefaultValue();
      if (defaultValue == null) {
        // Don't override ConfVars with null values
        continue;
      }
      conf.set(var.varname, defaultValue);
    }
  }

  public Properties getChangedProperties() {
    Properties ret = new Properties();
    Properties newProp = getAllProperties();

    for (Object one : newProp.keySet()) {
      String oneProp = (String) one;
      String oldValue = origProp.getProperty(oneProp);
      if (!StringUtils.equals(oldValue, newProp.getProperty(oneProp))) {
        ret.setProperty(oneProp, newProp.getProperty(oneProp));
      }
    }
    return (ret);
  }

  public String getJar() {
    return hiveJar;
  }

  /**
   * @return the auxJars
   */
  public String getAuxJars() {
    return auxJars;
  }

  /**
   * Set the auxiliary jars. Used for unit tests only.
   * @param auxJars the auxJars to set.
   */
  public void setAuxJars(String auxJars) {
    this.auxJars = auxJars;
    setVar(this, ConfVars.HIVEAUXJARS, auxJars);
  }

  public URL getHiveDefaultLocation() {
    return hiveDefaultURL;
  }

  public static void setHiveSiteLocation(URL location) {
    hiveSiteURL = location;
  }

  public static void setHivemetastoreSiteUrl(URL location) {
    hivemetastoreSiteUrl = location;
  }

  public static URL getHiveSiteLocation() {
    return hiveSiteURL;
  }

  public static URL getMetastoreSiteLocation() {
    return hivemetastoreSiteUrl;
  }

  public static URL getHiveServer2SiteLocation() {
    return hiveServer2SiteUrl;
  }

  /**
   * @return the user name set in hadoop.job.ugi param or the current user from System
   * @throws IOException
   */
  public String getUser() throws IOException {
    try {
      UserGroupInformation ugi = Utils.getUGI();
      return ugi.getUserName();
    } catch (LoginException le) {
      throw new IOException(le);
    }
  }

  public static String getColumnInternalName(int pos) {
    return "_col" + pos;
  }

  public static int getPositionFromInternalName(String internalName) {
    Pattern internalPattern = Pattern.compile("_col([0-9]+)");
    Matcher m = internalPattern.matcher(internalName);
    if (!m.matches()){
      return -1;
    } else {
      return Integer.parseInt(m.group(1));
    }
  }

  /**
   * Append comma separated list of config vars to the restrict List
   * @param restrictListStr
   */
  public void addToRestrictList(String restrictListStr) {
    if (restrictListStr == null) {
      return;
    }
    String oldList = this.getVar(ConfVars.HIVE_CONF_RESTRICTED_LIST);
    if (oldList == null || oldList.isEmpty()) {
      this.setVar(ConfVars.HIVE_CONF_RESTRICTED_LIST, restrictListStr);
    } else {
      this.setVar(ConfVars.HIVE_CONF_RESTRICTED_LIST, oldList + "," + restrictListStr);
    }
    setupRestrictList();
  }

  /**
   * Set white list of parameters that are allowed to be modified
   *
   * @param paramNameRegex
   */
  @LimitedPrivate(value = { "Currently only for use by HiveAuthorizer" })
  public void setModifiableWhiteListRegex(String paramNameRegex) {
    if (paramNameRegex == null) {
      return;
    }
    modWhiteListPattern = Pattern.compile(paramNameRegex);
  }

  /**
   * Add the HIVE_CONF_RESTRICTED_LIST values to restrictList,
   * including HIVE_CONF_RESTRICTED_LIST itself
   */
  private void setupRestrictList() {
    String restrictListStr = this.getVar(ConfVars.HIVE_CONF_RESTRICTED_LIST);
    restrictList.clear();
    if (restrictListStr != null) {
      for (String entry : restrictListStr.split(",")) {
        restrictList.add(entry.trim());
      }
    }

    String internalVariableListStr = this.getVar(ConfVars.HIVE_CONF_INTERNAL_VARIABLE_LIST);
    if (internalVariableListStr != null) {
      for (String entry : internalVariableListStr.split(",")) {
        restrictList.add(entry.trim());
      }
    }

    restrictList.add(ConfVars.HIVE_IN_TEST.varname);
    restrictList.add(ConfVars.HIVE_CONF_RESTRICTED_LIST.varname);
    restrictList.add(ConfVars.HIVE_CONF_HIDDEN_LIST.varname);
    restrictList.add(ConfVars.HIVE_CONF_INTERNAL_VARIABLE_LIST.varname);
  }

  /**
   * Strips hidden config entries from configuration
   */
  public void stripHiddenConfigurations(Configuration conf) {
    HiveConfUtil.stripConfigurations(conf, hiddenSet);
  }

  /**
   * @return true if HS2 webui is enabled
   */
  public boolean isWebUiEnabled() {
    return this.getIntVar(ConfVars.HIVE_SERVER2_WEBUI_PORT) != 0;
  }

  /**
   * @return true if HS2 webui query-info cache is enabled
   */
  public boolean isWebUiQueryInfoCacheEnabled() {
    return isWebUiEnabled() && this.getIntVar(ConfVars.HIVE_SERVER2_WEBUI_MAX_HISTORIC_QUERIES) > 0;
  }

  public static boolean isLoadMetastoreConfig() {
    return loadMetastoreConfig;
  }

  public static void setLoadMetastoreConfig(boolean loadMetastoreConfig) {
    HiveConf.loadMetastoreConfig = loadMetastoreConfig;
  }

  public static boolean isLoadHiveServer2Config() {
    return loadHiveServer2Config;
  }

  public static void setLoadHiveServer2Config(boolean loadHiveServer2Config) {
    HiveConf.loadHiveServer2Config = loadHiveServer2Config;
  }

  public static class StrictChecks {

    private static final String NO_LIMIT_MSG = makeMessage(
        "Order by-s without limit", ConfVars.HIVE_STRICT_CHECKS_ORDERBY_NO_LIMIT);
    public static final String NO_PARTITIONLESS_MSG = makeMessage(
        "Queries against partitioned tables without a partition filter",
        ConfVars.HIVE_STRICT_CHECKS_NO_PARTITION_FILTER);
    private static final String NO_COMPARES_MSG = makeMessage(
        "Unsafe compares between different types", ConfVars.HIVE_STRICT_CHECKS_TYPE_SAFETY);
    private static final String NO_CARTESIAN_MSG = makeMessage(
        "Cartesian products", ConfVars.HIVE_STRICT_CHECKS_CARTESIAN);
    private static final String NO_BUCKETING_MSG = makeMessage(
        "Load into bucketed tables", ConfVars.HIVE_STRICT_CHECKS_BUCKETING);

    private static String makeMessage(String what, ConfVars setting) {
      return what + " are disabled for safety reasons. If you know what you are doing, please set "
          + setting.varname + " to false and make sure that " + ConfVars.HIVEMAPREDMODE.varname +
              " is not set to 'strict' to proceed. Note that you may get errors or incorrect " +
              "results if you make a mistake while using some of the unsafe features.";
    }

    public static String checkNoLimit(Configuration conf) {
      return isAllowed(conf, ConfVars.HIVE_STRICT_CHECKS_ORDERBY_NO_LIMIT) ? null : NO_LIMIT_MSG;
    }

    public static String checkNoPartitionFilter(Configuration conf) {
      return isAllowed(conf, ConfVars.HIVE_STRICT_CHECKS_NO_PARTITION_FILTER)
          ? null : NO_PARTITIONLESS_MSG;
    }

    public static String checkTypeSafety(Configuration conf) {
      return isAllowed(conf, ConfVars.HIVE_STRICT_CHECKS_TYPE_SAFETY) ? null : NO_COMPARES_MSG;
    }

    public static String checkCartesian(Configuration conf) {
      return isAllowed(conf, ConfVars.HIVE_STRICT_CHECKS_CARTESIAN) ? null : NO_CARTESIAN_MSG;
    }

    public static String checkBucketing(Configuration conf) {
      return isAllowed(conf, ConfVars.HIVE_STRICT_CHECKS_BUCKETING) ? null : NO_BUCKETING_MSG;
    }

    private static boolean isAllowed(Configuration conf, ConfVars setting) {
      String mode = HiveConf.getVar(conf, ConfVars.HIVEMAPREDMODE, (String)null);
      return (mode != null) ? !"strict".equals(mode) : !HiveConf.getBoolVar(conf, setting);
    }
  }

  public static String getNonMrEngines() {
    Set<String> engines = new HashSet<>(ConfVars.HIVE_EXECUTION_ENGINE.getValidStringValues());
    engines.remove("mr");
    String validNonMrEngines = String.join(", ", engines);
    LOG.debug("Valid non-MapReduce execution engines: {}", validNonMrEngines);
    return validNonMrEngines;
  }

  public static String generateMrDeprecationWarning() {
    return "Hive-on-MR is deprecated in Hive 2 and may not be available in the future versions. "
        + "Consider using a different execution engine (i.e. " + HiveConf.getNonMrEngines()
        + ") or using Hive 1.X releases.";
  }

  public static String generateDeprecationWarning() {
    return "This config will be deprecated and may not be available in the future "
        + "versions. Please adjust DDL towards the new semantics.";
  }

  private static final Object reverseMapLock = new Object();
  private static HashMap<String, ConfVars> reverseMap = null;

  public static HashMap<String, ConfVars> getOrCreateReverseMap() {
    // This should be called rarely enough; for now it's ok to just lock every time.
    synchronized (reverseMapLock) {
      if (reverseMap != null) {
        return reverseMap;
      }
    }
    HashMap<String, ConfVars> vars = new HashMap<>();
    for (ConfVars val : ConfVars.values()) {
      vars.put(val.varname.toLowerCase(), val);
      if (val.altName != null && !val.altName.isEmpty()) {
        vars.put(val.altName.toLowerCase(), val);
      }
    }
    synchronized (reverseMapLock) {
      if (reverseMap != null) {
        return reverseMap;
      }
      reverseMap = vars;
      return reverseMap;
    }
  }

  public void verifyAndSetAll(Map<String, String> overlay) {
    for (Entry<String, String> entry : overlay.entrySet()) {
      verifyAndSet(entry.getKey(), entry.getValue());
    }
  }

  public Map<String, String> subtree(String string) {
    Map<String, String> ret = new HashMap<>();
    for (Entry<Object, Object> entry : getProps().entrySet()) {
      String key = (String) entry.getKey();
      String value = (String) entry.getValue();
      if (key.startsWith(string)) {
        ret.put(key.substring(string.length() + 1), value);
      }
    }
    return ret;
  }

  // sync all configs from given conf
  public void syncFromConf(HiveConf conf) {
    Iterator<Map.Entry<String, String>> iter = conf.iterator();
    while (iter.hasNext()) {
      Map.Entry<String, String> e = iter.next();
      set(e.getKey(), e.getValue());
    }
  }
}<|MERGE_RESOLUTION|>--- conflicted
+++ resolved
@@ -4640,15 +4640,9 @@
             + "numRows,impala_.*chunk.*   comma separated and mixed (handles strings and regexes at the same time)"),
     HIVE_AM_SPLIT_GENERATION("hive.compute.splits.in.am", true,
         "Whether to generate the splits locally or in the AM (tez only)"),
-<<<<<<< HEAD
-    HIVE_AVAILABLE_SLOTS_CALCULATOR_CLASS("hive.available.slots.calculator.class.name",
-            "org.apache.hadoop.hive.ql.exec.tez.TezAvailableSlotsCalculator",
-            "Class to use for calculating available slots during split generation"),
-=======
     HIVE_SPLITS_AVAILABLE_SLOTS_CALCULATOR_CLASS("hive.splits.available.slots.calculator.class.name",
         "org.apache.hadoop.hive.ql.exec.tez.TezAvailableSlotsCalculator",
         "Class to use for calculating available slots during split generation"),
->>>>>>> 7c119060
     HIVE_TEZ_GENERATE_CONSISTENT_SPLITS("hive.tez.input.generate.consistent.splits", true,
         "Whether to generate consistent split locations when generating splits in the AM"),
     HIVE_PREWARM_ENABLED("hive.prewarm.enabled", false, "Enables container prewarm for Tez(Hadoop 2 only)"),
