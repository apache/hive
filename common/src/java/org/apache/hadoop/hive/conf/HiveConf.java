--- conflicted
+++ resolved
@@ -2618,13 +2618,9 @@
     HIVE_SHARED_WORK_DPPUNION_MERGE_EVENTOPS("hive.optimize.shared.work.dppunion.merge.eventops", true,
         "Enables DPPUnion to merge EventOperators (right now this is used during DynamicPartitionPruning)"),
     HIVE_SHARED_WORK_DOWNSTREAM_MERGE("hive.optimize.shared.work.downstream.merge", true,
-<<<<<<< HEAD
         "Analyzes and merges equiv downstream operators after a successfull shared work optimization step."),
-=======
-        "Analyzes and merges equiv downstream operators after a successful shared work optimization step."),
     HIVE_SHARED_WORK_PARALLEL_EDGE_SUPPORT("hive.optimize.shared.work.parallel.edge.support", true,
         "Lets the shared work optimizer to create parallel edges in case they are for semijoins or mapjoins."),
->>>>>>> 323ee0aa
     HIVE_COMBINE_EQUIVALENT_WORK_OPTIMIZATION("hive.combine.equivalent.work.optimization", true, "Whether to " +
             "combine equivalent work objects during physical optimization.\n This optimization looks for equivalent " +
             "work objects and combines them if they meet certain preconditions. Spark only."),
