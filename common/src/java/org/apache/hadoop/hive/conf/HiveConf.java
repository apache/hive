/*
 * Licensed to the Apache Software Foundation (ASF) under one
 * or more contributor license agreements.  See the NOTICE file
 * distributed with this work for additional information
 * regarding copyright ownership.  The ASF licenses this file
 * to you under the Apache License, Version 2.0 (the
 * "License"); you may not use this file except in compliance
 * with the License.  You may obtain a copy of the License at
 *
 *     http://www.apache.org/licenses/LICENSE-2.0
 *
 * Unless required by applicable law or agreed to in writing, software
 * distributed under the License is distributed on an "AS IS" BASIS,
 * WITHOUT WARRANTIES OR CONDITIONS OF ANY KIND, either express or implied.
 * See the License for the specific language governing permissions and
 * limitations under the License.
 */

package org.apache.hadoop.hive.conf;

import com.google.common.base.Joiner;
import com.google.common.collect.ImmutableSet;
import com.google.common.collect.Iterables;

import org.apache.commons.lang3.StringUtils;
import org.apache.hadoop.conf.Configuration;
import org.apache.hadoop.hive.common.FileUtils;
import org.apache.hadoop.hive.common.ZooKeeperHiveHelper;
import org.apache.hadoop.hive.common.classification.InterfaceAudience;
import org.apache.hadoop.hive.common.classification.InterfaceAudience.LimitedPrivate;
import org.apache.hadoop.hive.common.type.TimestampTZUtil;
import org.apache.hadoop.hive.conf.Validator.PatternSet;
import org.apache.hadoop.hive.conf.Validator.RangeValidator;
import org.apache.hadoop.hive.conf.Validator.RatioValidator;
import org.apache.hadoop.hive.conf.Validator.SizeValidator;
import org.apache.hadoop.hive.conf.Validator.StringSet;
import org.apache.hadoop.hive.conf.Validator.TimeValidator;
import org.apache.hadoop.hive.conf.Validator.WritableDirectoryValidator;
import org.apache.hadoop.hive.shims.Utils;
import org.apache.hadoop.mapred.JobConf;
import org.apache.hadoop.mapreduce.lib.input.CombineFileInputFormat;
import org.apache.hadoop.mapreduce.lib.input.FileInputFormat;
import org.apache.hadoop.security.UserGroupInformation;
import org.apache.hive.common.HiveCompat;
import org.slf4j.Logger;
import org.slf4j.LoggerFactory;

import javax.security.auth.login.LoginException;

import java.io.ByteArrayOutputStream;
import java.io.File;
import java.io.IOException;
import java.io.InputStream;
import java.io.PrintStream;
import java.io.UnsupportedEncodingException;
import java.net.URI;
import java.net.URL;
import java.net.URLDecoder;
import java.net.URLEncoder;
import java.nio.charset.StandardCharsets;
import java.time.ZoneId;
import java.util.ArrayList;
import java.util.Collections;
import java.util.HashMap;
import java.util.HashSet;
import java.util.Iterator;
import java.util.LinkedHashSet;
import java.util.List;
import java.util.Map;
import java.util.Map.Entry;
import java.util.Properties;
import java.util.Set;
import java.util.concurrent.TimeUnit;
import java.util.regex.Matcher;
import java.util.regex.Pattern;

/**
 * Hive Configuration.
 */
public class HiveConf extends Configuration {
  protected String hiveJar;
  protected Properties origProp;
  protected String auxJars;
  private static final Logger LOG = LoggerFactory.getLogger(HiveConf.class);
  private static boolean loadMetastoreConfig = false;
  private static boolean loadHiveServer2Config = false;
  private static URL hiveDefaultURL = null;
  private static URL hiveSiteURL = null;
  private static URL hivemetastoreSiteUrl = null;
  private static URL hiveServer2SiteUrl = null;

  private static byte[] confVarByteArray = null;

  private static final Map<String, ConfVars> vars = new HashMap<String, ConfVars>();
  private static final Map<String, ConfVars> metaConfs = new HashMap<String, ConfVars>();
  private final List<String> restrictList = new ArrayList<String>();
  private final Set<String> hiddenSet = new HashSet<String>();
  private final List<String> rscList = new ArrayList<>();

  private Pattern modWhiteListPattern = null;
  private volatile boolean isSparkConfigUpdated = false;
  private static final int LOG_PREFIX_LENGTH = 64;

  public boolean getSparkConfigUpdated() {
    return isSparkConfigUpdated;
  }

  public void setSparkConfigUpdated(boolean isSparkConfigUpdated) {
    this.isSparkConfigUpdated = isSparkConfigUpdated;
  }

  public interface EncoderDecoder<K, V> {
    V encode(K key);
    K decode(V value);
  }

  public static class URLEncoderDecoder implements EncoderDecoder<String, String> {
    @Override
    public String encode(String key) {
      try {
        return URLEncoder.encode(key, StandardCharsets.UTF_8.name());
      } catch (UnsupportedEncodingException e) {
        return key;
      }
    }

    @Override
    public String decode(String value) {
      try {
        return URLDecoder.decode(value, StandardCharsets.UTF_8.name());
      } catch (UnsupportedEncodingException e) {
        return value;
      }
    }
  }
  public static class EncoderDecoderFactory {
    public static final URLEncoderDecoder URL_ENCODER_DECODER = new URLEncoderDecoder();
  }

  static {
    ClassLoader classLoader = Thread.currentThread().getContextClassLoader();
    if (classLoader == null) {
      classLoader = HiveConf.class.getClassLoader();
    }

    hiveDefaultURL = classLoader.getResource("hive-default.xml");

    // Look for hive-site.xml on the CLASSPATH and log its location if found.
    hiveSiteURL = findConfigFile(classLoader, "hive-site.xml", true);
    hivemetastoreSiteUrl = findConfigFile(classLoader, "hivemetastore-site.xml", false);
    hiveServer2SiteUrl = findConfigFile(classLoader, "hiveserver2-site.xml", false);

    for (ConfVars confVar : ConfVars.values()) {
      vars.put(confVar.varname, confVar);
    }

    Set<String> llapDaemonConfVarsSetLocal = new LinkedHashSet<>();
    populateLlapDaemonVarsSet(llapDaemonConfVarsSetLocal);
    llapDaemonVarsSet = Collections.unmodifiableSet(llapDaemonConfVarsSetLocal);
  }

  private static URL findConfigFile(ClassLoader classLoader, String name, boolean doLog) {
    URL result = classLoader.getResource(name);
    if (result == null) {
      String confPath = System.getenv("HIVE_CONF_DIR");
      result = checkConfigFile(new File(confPath, name));
      if (result == null) {
        String homePath = System.getenv("HIVE_HOME");
        String nameInConf = "conf" + File.separator + name;
        result = checkConfigFile(new File(homePath, nameInConf));
        if (result == null) {
          URI jarUri = null;
          try {
            // Handle both file:// and jar:<url>!{entry} in the case of shaded hive libs
            URL sourceUrl = HiveConf.class.getProtectionDomain().getCodeSource().getLocation();
            jarUri = sourceUrl.getProtocol().equalsIgnoreCase("jar") ? new URI(sourceUrl.getPath()) : sourceUrl.toURI();
          } catch (Throwable e) {
            LOG.info("Cannot get jar URI", e);
            System.err.println("Cannot get jar URI: " + e.getMessage());
          }
          // From the jar file, the parent is /lib folder
          File parent = new File(jarUri).getParentFile();
          if (parent != null) {
            result = checkConfigFile(new File(parent.getParentFile(), nameInConf));
          }
        }
      }
    }
    if (doLog)  {
      LOG.info("Found configuration file {}", result);
    }
    return result;
  }

  private static URL checkConfigFile(File f) {
    try {
      return (f.exists() && f.isFile()) ? f.toURI().toURL() : null;
    } catch (Throwable e) {
      LOG.info("Error looking for config {}", f, e);
      System.err.println("Error looking for config " + f + ": " + e.getMessage());
      return null;
    }
  }




  @InterfaceAudience.Private
  public static final String PREFIX_LLAP = "llap.";
  @InterfaceAudience.Private
  public static final String PREFIX_HIVE_LLAP = "hive.llap.";

  /**
   * Metastore related options that the db is initialized against. When a conf
   * var in this is list is changed, the metastore instance for the CLI will
   * be recreated so that the change will take effect.
   */
  public static final HiveConf.ConfVars[] metaVars = {
      HiveConf.ConfVars.METASTOREWAREHOUSE,
      HiveConf.ConfVars.REPLDIR,
      HiveConf.ConfVars.METASTOREURIS,
      HiveConf.ConfVars.METASTORESELECTION,
      HiveConf.ConfVars.METASTORE_SERVER_PORT,
      HiveConf.ConfVars.METASTORETHRIFTCONNECTIONRETRIES,
      HiveConf.ConfVars.METASTORETHRIFTFAILURERETRIES,
      HiveConf.ConfVars.METASTORE_CLIENT_CONNECT_RETRY_DELAY,
      HiveConf.ConfVars.METASTORE_CLIENT_SOCKET_TIMEOUT,
      HiveConf.ConfVars.METASTORE_CLIENT_SOCKET_LIFETIME,
      HiveConf.ConfVars.METASTOREPWD,
      HiveConf.ConfVars.METASTORECONNECTURLHOOK,
      HiveConf.ConfVars.METASTORECONNECTURLKEY,
      HiveConf.ConfVars.METASTORESERVERMINTHREADS,
      HiveConf.ConfVars.METASTORESERVERMAXTHREADS,
      HiveConf.ConfVars.METASTORE_TCP_KEEP_ALIVE,
      HiveConf.ConfVars.METASTORE_INT_ORIGINAL,
      HiveConf.ConfVars.METASTORE_INT_ARCHIVED,
      HiveConf.ConfVars.METASTORE_INT_EXTRACTED,
      HiveConf.ConfVars.METASTORE_KERBEROS_KEYTAB_FILE,
      HiveConf.ConfVars.METASTORE_KERBEROS_PRINCIPAL,
      HiveConf.ConfVars.METASTORE_USE_THRIFT_SASL,
      HiveConf.ConfVars.METASTORE_TOKEN_SIGNATURE,
      HiveConf.ConfVars.METASTORE_CACHE_PINOBJTYPES,
      HiveConf.ConfVars.METASTORE_CONNECTION_POOLING_TYPE,
      HiveConf.ConfVars.METASTORE_VALIDATE_TABLES,
      HiveConf.ConfVars.METASTORE_DATANUCLEUS_INIT_COL_INFO,
      HiveConf.ConfVars.METASTORE_VALIDATE_COLUMNS,
      HiveConf.ConfVars.METASTORE_VALIDATE_CONSTRAINTS,
      HiveConf.ConfVars.METASTORE_STORE_MANAGER_TYPE,
      HiveConf.ConfVars.METASTORE_AUTO_CREATE_ALL,
      HiveConf.ConfVars.METASTORE_TRANSACTION_ISOLATION,
      HiveConf.ConfVars.METASTORE_CACHE_LEVEL2,
      HiveConf.ConfVars.METASTORE_CACHE_LEVEL2_TYPE,
      HiveConf.ConfVars.METASTORE_IDENTIFIER_FACTORY,
      HiveConf.ConfVars.METASTORE_PLUGIN_REGISTRY_BUNDLE_CHECK,
      HiveConf.ConfVars.METASTORE_AUTHORIZATION_STORAGE_AUTH_CHECKS,
      HiveConf.ConfVars.METASTORE_BATCH_RETRIEVE_MAX,
      HiveConf.ConfVars.METASTORE_EVENT_LISTENERS,
      HiveConf.ConfVars.METASTORE_TRANSACTIONAL_EVENT_LISTENERS,
      HiveConf.ConfVars.METASTORE_EVENT_CLEAN_FREQ,
      HiveConf.ConfVars.METASTORE_EVENT_EXPIRY_DURATION,
      HiveConf.ConfVars.METASTORE_EVENT_MESSAGE_FACTORY,
      HiveConf.ConfVars.METASTORE_FILTER_HOOK,
      HiveConf.ConfVars.METASTORE_RAW_STORE_IMPL,
      HiveConf.ConfVars.METASTORE_END_FUNCTION_LISTENERS,
      HiveConf.ConfVars.METASTORE_PART_INHERIT_TBL_PROPS,
      HiveConf.ConfVars.METASTORE_BATCH_RETRIEVE_OBJECTS_MAX,
      HiveConf.ConfVars.METASTORE_INIT_HOOKS,
      HiveConf.ConfVars.METASTORE_PRE_EVENT_LISTENERS,
      HiveConf.ConfVars.HMSHANDLERATTEMPTS,
      HiveConf.ConfVars.HMSHANDLERINTERVAL,
      HiveConf.ConfVars.HMSHANDLERFORCERELOADCONF,
      HiveConf.ConfVars.METASTORE_PARTITION_NAME_WHITELIST_PATTERN,
      HiveConf.ConfVars.METASTORE_ORM_RETRIEVE_MAPNULLS_AS_EMPTY_STRINGS,
      HiveConf.ConfVars.METASTORE_DISALLOW_INCOMPATIBLE_COL_TYPE_CHANGES,
      HiveConf.ConfVars.USERS_IN_ADMIN_ROLE,
      HiveConf.ConfVars.HIVE_AUTHORIZATION_MANAGER,
      HiveConf.ConfVars.HIVE_TXN_MANAGER,
      HiveConf.ConfVars.HIVE_TXN_TIMEOUT,
      HiveConf.ConfVars.HIVE_TXN_OPERATIONAL_PROPERTIES,
      HiveConf.ConfVars.HIVE_TXN_HEARTBEAT_THREADPOOL_SIZE,
      HiveConf.ConfVars.HIVE_TXN_MAX_OPEN_BATCH,
      HiveConf.ConfVars.HIVE_TXN_RETRYABLE_SQLEX_REGEX,
      HiveConf.ConfVars.HIVE_METASTORE_STATS_NDV_TUNER,
      HiveConf.ConfVars.HIVE_METASTORE_STATS_NDV_DENSITY_FUNCTION,
      HiveConf.ConfVars.METASTORE_AGGREGATE_STATS_CACHE_ENABLED,
      HiveConf.ConfVars.METASTORE_AGGREGATE_STATS_CACHE_SIZE,
      HiveConf.ConfVars.METASTORE_AGGREGATE_STATS_CACHE_MAX_PARTITIONS,
      HiveConf.ConfVars.METASTORE_AGGREGATE_STATS_CACHE_FPP,
      HiveConf.ConfVars.METASTORE_AGGREGATE_STATS_CACHE_MAX_VARIANCE,
      HiveConf.ConfVars.METASTORE_AGGREGATE_STATS_CACHE_TTL,
      HiveConf.ConfVars.METASTORE_AGGREGATE_STATS_CACHE_MAX_WRITER_WAIT,
      HiveConf.ConfVars.METASTORE_AGGREGATE_STATS_CACHE_MAX_READER_WAIT,
      HiveConf.ConfVars.METASTORE_AGGREGATE_STATS_CACHE_MAX_FULL,
      HiveConf.ConfVars.METASTORE_AGGREGATE_STATS_CACHE_CLEAN_UNTIL,
      HiveConf.ConfVars.METASTORE_FASTPATH,
      HiveConf.ConfVars.METASTORE_HBASE_FILE_METADATA_THREADS,
      HiveConf.ConfVars.METASTORE_WM_DEFAULT_POOL_SIZE
      };

  /**
   * User configurable Metastore vars
   */
  public static final HiveConf.ConfVars[] metaConfVars = {
      HiveConf.ConfVars.METASTORE_TRY_DIRECT_SQL,
      HiveConf.ConfVars.METASTORE_TRY_DIRECT_SQL_DDL,
      HiveConf.ConfVars.METASTORE_CLIENT_SOCKET_TIMEOUT,
      HiveConf.ConfVars.METASTORE_PARTITION_NAME_WHITELIST_PATTERN,
      HiveConf.ConfVars.METASTORE_CAPABILITY_CHECK,
      HiveConf.ConfVars.METASTORE_DISALLOW_INCOMPATIBLE_COL_TYPE_CHANGES
  };

  static {
    for (ConfVars confVar : metaConfVars) {
      metaConfs.put(confVar.varname, confVar);
    }
  }

  public static final String HIVE_LLAP_DAEMON_SERVICE_PRINCIPAL_NAME = "hive.llap.daemon.service.principal";
  public static final String HIVE_SERVER2_AUTHENTICATION_LDAP_USERMEMBERSHIPKEY_NAME =
      "hive.server2.authentication.ldap.userMembershipKey";

  public static final String HIVE_SPARK_SUBMIT_CLIENT = "spark-submit";
  public static final String HIVE_SPARK_LAUNCHER_CLIENT = "spark-launcher";

  /**
   * dbVars are the parameters can be set per database. If these
   * parameters are set as a database property, when switching to that
   * database, the HiveConf variable will be changed. The change of these
   * parameters will effectively change the DFS and MapReduce clusters
   * for different databases.
   */
  public static final HiveConf.ConfVars[] dbVars = {
    HiveConf.ConfVars.HADOOPBIN,
    HiveConf.ConfVars.METASTOREWAREHOUSE,
    HiveConf.ConfVars.SCRATCHDIR
  };

  /**
   * encoded parameter values are ;-) encoded.  Use decoder to get ;-) decoded string
   */
  public static final HiveConf.ConfVars[] ENCODED_CONF = {
      ConfVars.HIVEQUERYSTRING
  };

  /**
   * Variables used by LLAP daemons.
   * TODO: Eventually auto-populate this based on prefixes. The conf variables
   * will need to be renamed for this.
   */
  private static final Set<String> llapDaemonVarsSet;

  private static void populateLlapDaemonVarsSet(Set<String> llapDaemonVarsSetLocal) {
    llapDaemonVarsSetLocal.add(ConfVars.LLAP_IO_ENABLED.varname);
    llapDaemonVarsSetLocal.add(ConfVars.LLAP_IO_MEMORY_MODE.varname);
    llapDaemonVarsSetLocal.add(ConfVars.LLAP_ALLOCATOR_MIN_ALLOC.varname);
    llapDaemonVarsSetLocal.add(ConfVars.LLAP_ALLOCATOR_MAX_ALLOC.varname);
    llapDaemonVarsSetLocal.add(ConfVars.LLAP_ALLOCATOR_ARENA_COUNT.varname);
    llapDaemonVarsSetLocal.add(ConfVars.LLAP_IO_MEMORY_MAX_SIZE.varname);
    llapDaemonVarsSetLocal.add(ConfVars.LLAP_ALLOCATOR_DIRECT.varname);
    llapDaemonVarsSetLocal.add(ConfVars.LLAP_USE_LRFU.varname);
    llapDaemonVarsSetLocal.add(ConfVars.LLAP_LRFU_LAMBDA.varname);
    llapDaemonVarsSetLocal.add(ConfVars.LLAP_LRFU_BP_WRAPPER_SIZE.varname);
    llapDaemonVarsSetLocal.add(ConfVars.LLAP_CACHE_ALLOW_SYNTHETIC_FILEID.varname);
    llapDaemonVarsSetLocal.add(ConfVars.LLAP_IO_USE_FILEID_PATH.varname);
    llapDaemonVarsSetLocal.add(ConfVars.LLAP_IO_DECODING_METRICS_PERCENTILE_INTERVALS.varname);
    llapDaemonVarsSetLocal.add(ConfVars.LLAP_ORC_ENABLE_TIME_COUNTERS.varname);
    llapDaemonVarsSetLocal.add(ConfVars.LLAP_IO_THREADPOOL_SIZE.varname);
    llapDaemonVarsSetLocal.add(ConfVars.LLAP_KERBEROS_PRINCIPAL.varname);
    llapDaemonVarsSetLocal.add(ConfVars.LLAP_KERBEROS_KEYTAB_FILE.varname);
    llapDaemonVarsSetLocal.add(ConfVars.LLAP_ZKSM_ZK_CONNECTION_STRING.varname);
    llapDaemonVarsSetLocal.add(ConfVars.LLAP_SECURITY_ACL.varname);
    llapDaemonVarsSetLocal.add(ConfVars.LLAP_MANAGEMENT_ACL.varname);
    llapDaemonVarsSetLocal.add(ConfVars.LLAP_SECURITY_ACL_DENY.varname);
    llapDaemonVarsSetLocal.add(ConfVars.LLAP_MANAGEMENT_ACL_DENY.varname);
    llapDaemonVarsSetLocal.add(ConfVars.LLAP_DELEGATION_TOKEN_LIFETIME.varname);
    llapDaemonVarsSetLocal.add(ConfVars.LLAP_MANAGEMENT_RPC_PORT.varname);
    llapDaemonVarsSetLocal.add(ConfVars.LLAP_WEB_AUTO_AUTH.varname);
    llapDaemonVarsSetLocal.add(ConfVars.LLAP_DAEMON_RPC_NUM_HANDLERS.varname);
    llapDaemonVarsSetLocal.add(ConfVars.LLAP_DAEMON_WORK_DIRS.varname);
    llapDaemonVarsSetLocal.add(ConfVars.LLAP_DAEMON_YARN_SHUFFLE_PORT.varname);
    llapDaemonVarsSetLocal.add(ConfVars.LLAP_DAEMON_YARN_CONTAINER_MB.varname);
    llapDaemonVarsSetLocal.add(ConfVars.LLAP_DAEMON_SHUFFLE_DIR_WATCHER_ENABLED.varname);
    llapDaemonVarsSetLocal.add(ConfVars.LLAP_DAEMON_AM_LIVENESS_HEARTBEAT_INTERVAL_MS.varname);
    llapDaemonVarsSetLocal.add(ConfVars.LLAP_DAEMON_AM_LIVENESS_CONNECTION_TIMEOUT_MS.varname);
    llapDaemonVarsSetLocal.add(ConfVars.LLAP_DAEMON_AM_LIVENESS_CONNECTION_SLEEP_BETWEEN_RETRIES_MS.varname);
    llapDaemonVarsSetLocal.add(ConfVars.LLAP_DAEMON_NUM_EXECUTORS.varname);
    llapDaemonVarsSetLocal.add(ConfVars.LLAP_DAEMON_RPC_PORT.varname);
    llapDaemonVarsSetLocal.add(ConfVars.LLAP_DAEMON_MEMORY_PER_INSTANCE_MB.varname);
    llapDaemonVarsSetLocal.add(ConfVars.LLAP_DAEMON_XMX_HEADROOM.varname);
    llapDaemonVarsSetLocal.add(ConfVars.LLAP_DAEMON_VCPUS_PER_INSTANCE.varname);
    llapDaemonVarsSetLocal.add(ConfVars.LLAP_DAEMON_NUM_FILE_CLEANER_THREADS.varname);
    llapDaemonVarsSetLocal.add(ConfVars.LLAP_FILE_CLEANUP_DELAY_SECONDS.varname);
    llapDaemonVarsSetLocal.add(ConfVars.LLAP_DAEMON_SERVICE_HOSTS.varname);
    llapDaemonVarsSetLocal.add(ConfVars.LLAP_DAEMON_SERVICE_REFRESH_INTERVAL.varname);
    llapDaemonVarsSetLocal.add(ConfVars.LLAP_ALLOW_PERMANENT_FNS.varname);
    llapDaemonVarsSetLocal.add(ConfVars.LLAP_DAEMON_DOWNLOAD_PERMANENT_FNS.varname);
    llapDaemonVarsSetLocal.add(ConfVars.LLAP_DAEMON_TASK_SCHEDULER_WAIT_QUEUE_SIZE.varname);
    llapDaemonVarsSetLocal.add(ConfVars.LLAP_DAEMON_WAIT_QUEUE_COMPARATOR_CLASS_NAME.varname);
    llapDaemonVarsSetLocal.add(ConfVars.LLAP_DAEMON_TASK_SCHEDULER_ENABLE_PREEMPTION.varname);
    llapDaemonVarsSetLocal.add(ConfVars.LLAP_DAEMON_TASK_PREEMPTION_METRICS_INTERVALS.varname);
    llapDaemonVarsSetLocal.add(ConfVars.LLAP_DAEMON_WEB_PORT.varname);
    llapDaemonVarsSetLocal.add(ConfVars.LLAP_DAEMON_WEB_SSL.varname);
    llapDaemonVarsSetLocal.add(ConfVars.LLAP_DAEMON_CONTAINER_ID.varname);
    llapDaemonVarsSetLocal.add(ConfVars.LLAP_VALIDATE_ACLS.varname);
    llapDaemonVarsSetLocal.add(ConfVars.LLAP_DAEMON_LOGGER.varname);
    llapDaemonVarsSetLocal.add(ConfVars.LLAP_DAEMON_AM_USE_FQDN.varname);
    llapDaemonVarsSetLocal.add(ConfVars.LLAP_OUTPUT_FORMAT_ARROW.varname);
  }

  /**
   * Get a set containing configuration parameter names used by LLAP Server isntances
   * @return an unmodifiable set containing llap ConfVars
   */
  public static final Set<String> getLlapDaemonConfVars() {
    return llapDaemonVarsSet;
  }


  /**
   * ConfVars.
   *
   * These are the default configuration properties for Hive. Each HiveConf
   * object is initialized as follows:
   *
   * 1) Hadoop configuration properties are applied.
   * 2) ConfVar properties with non-null values are overlayed.
   * 3) hive-site.xml properties are overlayed.
   * 4) System Properties and Manual Overrides are overlayed.
   *
   * WARNING: think twice before adding any Hadoop configuration properties
   * with non-null values to this list as they will override any values defined
   * in the underlying Hadoop configuration.
   */
  public static enum ConfVars {
    // QL execution stuff
    SCRIPTWRAPPER("hive.exec.script.wrapper", null, ""),
    PLAN("hive.exec.plan", "", ""),
    STAGINGDIR("hive.exec.stagingdir", ".hive-staging",
        "Directory name that will be created inside table locations in order to support HDFS encryption. " +
        "This is replaces ${hive.exec.scratchdir} for query results with the exception of read-only tables. " +
        "In all cases ${hive.exec.scratchdir} is still used for other temporary files, such as job plans."),
    SCRATCHDIR("hive.exec.scratchdir", "/tmp/hive",
        "HDFS root scratch dir for Hive jobs which gets created with write all (733) permission. " +
        "For each connecting user, an HDFS scratch dir: ${hive.exec.scratchdir}/<username> is created, " +
        "with ${hive.scratch.dir.permission}."),
    REPLDIR("hive.repl.rootdir","/user/${system:user.name}/repl/",
        "HDFS root dir for all replication dumps."),
    REPLCMENABLED("hive.repl.cm.enabled", false,
        "Turn on ChangeManager, so delete files will go to cmrootdir."),
    REPLCMDIR("hive.repl.cmrootdir","/user/${system:user.name}/cmroot/",
        "Root dir for ChangeManager, used for deleted files."),
    REPLCMRETIAN("hive.repl.cm.retain","24h",
        new TimeValidator(TimeUnit.HOURS),
        "Time to retain removed files in cmrootdir."),
    REPLCMENCRYPTEDDIR("hive.repl.cm.encryptionzone.rootdir", ".cmroot",
            "Root dir for ChangeManager if encryption zones are enabled, used for deleted files."),
    REPLCMFALLBACKNONENCRYPTEDDIR("hive.repl.cm.nonencryptionzone.rootdir",
            "",
            "Root dir for ChangeManager for non encrypted paths if hive.repl.cmrootdir is encrypted."),
    REPLCMINTERVAL("hive.repl.cm.interval","3600s",
        new TimeValidator(TimeUnit.SECONDS),
        "Inteval for cmroot cleanup thread."),
    REPL_FUNCTIONS_ROOT_DIR("hive.repl.replica.functions.root.dir","/user/${system:user.name}/repl/functions/",
        "Root directory on the replica warehouse where the repl sub-system will store jars from the primary warehouse"),
    REPL_APPROX_MAX_LOAD_TASKS("hive.repl.approx.max.load.tasks", 10000,
        "Provide an approximation of the maximum number of tasks that should be executed before \n"
            + "dynamically generating the next set of tasks. The number is approximate as Hive \n"
            + "will stop at a slightly higher number, the reason being some events might lead to a \n"
            + "task increment that would cross the specified limit."),
    REPL_PARTITIONS_DUMP_PARALLELISM("hive.repl.partitions.dump.parallelism",100,
        "Number of threads that will be used to dump partition data information during repl dump."),
    REPL_DUMPDIR_CLEAN_FREQ("hive.repl.dumpdir.clean.freq", "0s",
        new TimeValidator(TimeUnit.SECONDS),
        "Frequency at which timer task runs to purge expired dump dirs."),
    REPL_DUMPDIR_TTL("hive.repl.dumpdir.ttl", "7d",
        new TimeValidator(TimeUnit.DAYS),
        "TTL of dump dirs before cleanup."),
    REPL_DUMP_METADATA_ONLY("hive.repl.dump.metadata.only", false,
        "Indicates whether replication dump only metadata information or data + metadata. \n"
          + "This config makes hive.repl.include.external.tables config ineffective."),
    REPL_DUMP_SKIP_IMMUTABLE_DATA_COPY("hive.repl.dump.skip.immutable.data.copy", false,
        "Indicates whether replication dump can skip copyTask and refer to  \n"
            + " original path instead. This would retain all table and partition meta"),
    REPL_DUMP_METADATA_ONLY_FOR_EXTERNAL_TABLE("hive.repl.dump.metadata.only.for.external.table",
            false,
            "Indicates whether external table replication dump only metadata information or data + metadata"),
    REPL_BOOTSTRAP_ACID_TABLES("hive.repl.bootstrap.acid.tables", false,
        "Indicates if repl dump should bootstrap the information about ACID tables along with \n"
            + "incremental dump for replication. It is recommended to keep this config parameter \n"
            + "as false always and should be set to true only via WITH clause of REPL DUMP \n"
            + "command. It should be set to true only once for incremental repl dump on \n"
            + "each of the existing replication policies after enabling acid tables replication."),
    REPL_BOOTSTRAP_DUMP_OPEN_TXN_TIMEOUT("hive.repl.bootstrap.dump.open.txn.timeout", "1h",
        new TimeValidator(TimeUnit.HOURS),
        "Indicates the timeout for all transactions which are opened before triggering bootstrap REPL DUMP. "
            + "If these open transactions are not closed within the timeout value, then REPL DUMP will "
            + "forcefully abort those transactions and continue with bootstrap dump."),
    //https://hadoop.apache.org/docs/stable/hadoop-project-dist/hadoop-hdfs/TransparentEncryption.html#Running_as_the_superuser
    REPL_ADD_RAW_RESERVED_NAMESPACE("hive.repl.add.raw.reserved.namespace", false,
        "For TDE with same encryption keys on source and target, allow Distcp super user to access \n"
            + "the raw bytes from filesystem without decrypting on source and then encrypting on target."),
    REPL_INCLUDE_EXTERNAL_TABLES("hive.repl.include.external.tables", false,
        "Indicates if repl dump should include information about external tables. It should be \n"
          + "used in conjunction with 'hive.repl.dump.metadata.only' set to false. if 'hive.repl.dump.metadata.only' \n"
          + " is set to true then this config parameter has no effect as external table meta data is flushed \n"
          + " always by default. If this config parameter is enabled on an on-going replication policy which is in\n"
          + " incremental phase, then need to set 'hive.repl.bootstrap.external.tables' to true for the first \n"
          + " repl dump to bootstrap all external tables."),
    REPL_BOOTSTRAP_EXTERNAL_TABLES("hive.repl.bootstrap.external.tables", false,
        "Indicates if repl dump should bootstrap the information about external tables along with incremental \n"
          + "dump for replication. It is recommended to keep this config parameter as false always and should be \n"
          + "set to true only via WITH clause of REPL DUMP command. It should be used in conjunction with \n"
          + "'hive.repl.include.external.tables' when sets to true. If 'hive.repl.include.external.tables' is \n"
          + "set to false, then this config parameter has no effect. It should be set to true only once for \n"
          + "incremental repl dump on each existing replication policy after enabling external tables replication."),
    REPL_ENABLE_MOVE_OPTIMIZATION("hive.repl.enable.move.optimization", false,
          "If its set to true, REPL LOAD copies data files directly to the target table/partition location \n"
          + "instead of copying to staging directory first and then move to target location. This optimizes \n"
          + " the REPL LOAD on object data stores such as S3 or WASB where creating a directory and move \n"
          + " files are costly operations. In file system like HDFS where move operation is atomic, this \n"
          + " optimization should not be enabled as it may lead to inconsistent data read for non acid tables."),
    REPL_MOVE_OPTIMIZED_FILE_SCHEMES("hive.repl.move.optimized.scheme", "s3a, wasb",
        "Comma separated list of schemes for which move optimization will be enabled during repl load. \n"
        + "This configuration overrides the value set using REPL_ENABLE_MOVE_OPTIMIZATION for the given schemes. \n"
        + " Schemes of the file system which does not support atomic move (rename) can be specified here to \n "
        + " speed up the repl load operation. In file system like HDFS where move operation is atomic, this \n"
        + " optimization should not be enabled as it may lead to inconsistent data read for non acid tables."),
    REPL_EXTERNAL_TABLE_BASE_DIR("hive.repl.replica.external.table.base.dir", "/",
        "This is the base directory on the target/replica warehouse under which data for "
            + "external tables is stored. This is relative base path and hence prefixed to the source "
            + "external table path on target cluster."),
    REPL_INCLUDE_AUTHORIZATION_METADATA("hive.repl.include.authorization.metadata", false,
            "This configuration will enable security and authorization related metadata along "
                    + "with the hive data and metadata replication. "),
    REPL_AUTHORIZATION_PROVIDER_SERVICE("hive.repl.authorization.provider.service", "ranger",
            "This configuration will define which service will provide the security and authorization "
                    + "related metadata that needs to be replicated along "
                    + "with the hive data and metadata replication. Set the configuration "
                    + "hive.repl.include.authorization.metadata to false to disable "
                    + "security policies being replicated "),
    REPL_RANGER_ADD_DENY_POLICY_TARGET("hive.repl.ranger.target.deny.policy",
      true,
      "This configuration will add a deny policy on the target database for all users except hive"
        + " to avoid any update to the target database"),
    REPL_INCLUDE_ATLAS_METADATA("hive.repl.include.atlas.metadata", false,
            "Indicates if Atlas metadata should be replicated along with Hive data and metadata or not."),
    REPL_ATLAS_ENDPOINT("hive.repl.atlas.endpoint", null,
            "Atlas endpoint of the current cluster hive database is getting replicated from/to."),
    REPL_ATLAS_REPLICATED_TO_DB("hive.repl.atlas.replicatedto", null,
            "Target hive database name Atlas metadata of source hive database is being replicated to."),
    REPL_SOURCE_CLUSTER_NAME("hive.repl.source.cluster.name", null,
            "Name of the source cluster for the replication."),
    REPL_TARGET_CLUSTER_NAME("hive.repl.target.cluster.name", null,
            "Name of the target cluster for the replication."),
    LOCALSCRATCHDIR("hive.exec.local.scratchdir",
        "${system:java.io.tmpdir}" + File.separator + "${system:user.name}",
        "Local scratch space for Hive jobs"),
    DOWNLOADED_RESOURCES_DIR("hive.downloaded.resources.dir",
        "${system:java.io.tmpdir}" + File.separator + "${hive.session.id}_resources",
        "Temporary local directory for added resources in the remote file system."),
    SCRATCHDIRPERMISSION("hive.scratch.dir.permission", "700",
        "The permission for the user specific scratch directories that get created."),
    SUBMITVIACHILD("hive.exec.submitviachild", false, ""),
    SUBMITLOCALTASKVIACHILD("hive.exec.submit.local.task.via.child", true,
        "Determines whether local tasks (typically mapjoin hashtable generation phase) runs in \n" +
        "separate JVM (true recommended) or not. \n" +
        "Avoids the overhead of spawning new JVM, but can lead to out-of-memory issues."),
    SCRIPTERRORLIMIT("hive.exec.script.maxerrsize", 100000,
        "Maximum number of bytes a script is allowed to emit to standard error (per map-reduce task). \n" +
        "This prevents runaway scripts from filling logs partitions to capacity"),
    ALLOWPARTIALCONSUMP("hive.exec.script.allow.partial.consumption", false,
        "When enabled, this option allows a user script to exit successfully without consuming \n" +
        "all the data from the standard input."),
    STREAMREPORTERPERFIX("stream.stderr.reporter.prefix", "reporter:",
        "Streaming jobs that log to standard error with this prefix can log counter or status information."),
    STREAMREPORTERENABLED("stream.stderr.reporter.enabled", true,
        "Enable consumption of status and counter messages for streaming jobs."),
    COMPRESSRESULT("hive.exec.compress.output", false,
        "This controls whether the final outputs of a query (to a local/HDFS file or a Hive table) is compressed. \n" +
        "The compression codec and other options are determined from Hadoop config variables mapred.output.compress*"),
    COMPRESSINTERMEDIATE("hive.exec.compress.intermediate", false,
        "This controls whether intermediate files produced by Hive between multiple map-reduce jobs are compressed. \n" +
        "The compression codec and other options are determined from Hadoop config variables mapred.output.compress*"),
    COMPRESSINTERMEDIATECODEC("hive.intermediate.compression.codec", "", ""),
    COMPRESSINTERMEDIATETYPE("hive.intermediate.compression.type", "", ""),
    BYTESPERREDUCER("hive.exec.reducers.bytes.per.reducer", (long) (256 * 1000 * 1000),
        "size per reducer.The default is 256Mb, i.e if the input size is 1G, it will use 4 reducers."),
    MAXREDUCERS("hive.exec.reducers.max", 1009,
        "max number of reducers will be used. If the one specified in the configuration parameter mapred.reduce.tasks is\n" +
        "negative, Hive will use this one as the max number of reducers when automatically determine number of reducers."),
    PREEXECHOOKS("hive.exec.pre.hooks", "",
        "Comma-separated list of pre-execution hooks to be invoked for each statement. \n" +
        "A pre-execution hook is specified as the name of a Java class which implements the \n" +
        "org.apache.hadoop.hive.ql.hooks.ExecuteWithHookContext interface."),
    POSTEXECHOOKS("hive.exec.post.hooks", "",
        "Comma-separated list of post-execution hooks to be invoked for each statement. \n" +
        "A post-execution hook is specified as the name of a Java class which implements the \n" +
        "org.apache.hadoop.hive.ql.hooks.ExecuteWithHookContext interface."),
    ONFAILUREHOOKS("hive.exec.failure.hooks", "",
        "Comma-separated list of on-failure hooks to be invoked for each statement. \n" +
        "An on-failure hook is specified as the name of Java class which implements the \n" +
        "org.apache.hadoop.hive.ql.hooks.ExecuteWithHookContext interface."),
    QUERYREDACTORHOOKS("hive.exec.query.redactor.hooks", "",
        "Comma-separated list of hooks to be invoked for each query which can \n" +
        "tranform the query before it's placed in the job.xml file. Must be a Java class which \n" +
        "extends from the org.apache.hadoop.hive.ql.hooks.Redactor abstract class."),
    CLIENTSTATSPUBLISHERS("hive.client.stats.publishers", "",
        "Comma-separated list of statistics publishers to be invoked on counters on each job. \n" +
        "A client stats publisher is specified as the name of a Java class which implements the \n" +
        "org.apache.hadoop.hive.ql.stats.ClientStatsPublisher interface."),
    EXECPARALLEL("hive.exec.parallel", false, "Whether to execute jobs in parallel"),
    EXECPARALLETHREADNUMBER("hive.exec.parallel.thread.number", 8,
        "How many jobs at most can be executed in parallel"),
    @Deprecated
    HIVESPECULATIVEEXECREDUCERS("hive.mapred.reduce.tasks.speculative.execution", false,
        "(Deprecated) Whether speculative execution for reducers should be turned on. "),
    HIVECOUNTERSPULLINTERVAL("hive.exec.counters.pull.interval", 1000L,
        "The interval with which to poll the JobTracker for the counters the running job. \n" +
        "The smaller it is the more load there will be on the jobtracker, the higher it is the less granular the caught will be."),
    DYNAMICPARTITIONING("hive.exec.dynamic.partition", true,
        "Whether or not to allow dynamic partitions in DML/DDL."),
    DYNAMICPARTITIONINGMODE("hive.exec.dynamic.partition.mode", "nonstrict",
        new StringSet("strict", "nonstrict"),
        "In strict mode, the user must specify at least one static partition\n" +
        "in case the user accidentally overwrites all partitions.\n" +
        "In nonstrict mode all partitions are allowed to be dynamic."),
    DYNAMICPARTITIONMAXPARTS("hive.exec.max.dynamic.partitions", 1000,
        "Maximum number of dynamic partitions allowed to be created in total."),
    DYNAMICPARTITIONMAXPARTSPERNODE("hive.exec.max.dynamic.partitions.pernode", 100,
        "Maximum number of dynamic partitions allowed to be created in each mapper/reducer node."),
    DYNAMICPARTITIONCONVERT("hive.exec.dynamic.partition.type.conversion", true,
        "Whether to check and cast a dynamic partition column before creating the partition " +
        "directory. For example, if partition p is type int and we insert string '001', then if " +
        "this value is true, directory p=1 will be created; if false, p=001"),
    MAXCREATEDFILES("hive.exec.max.created.files", 100000L,
        "Maximum number of HDFS files created by all mappers/reducers in a MapReduce job."),
    DEFAULTPARTITIONNAME("hive.exec.default.partition.name", "__HIVE_DEFAULT_PARTITION__",
        "The default partition name in case the dynamic partition column value is null/empty string or any other values that cannot be escaped. \n" +
        "This value must not contain any special character used in HDFS URI (e.g., ':', '%', '/' etc). \n" +
        "The user has to be aware that the dynamic partition value should not contain this value to avoid confusions."),
    DEFAULT_ZOOKEEPER_PARTITION_NAME("hive.lockmgr.zookeeper.default.partition.name", "__HIVE_DEFAULT_ZOOKEEPER_PARTITION__", ""),

    // Whether to show a link to the most failed task + debugging tips
    SHOW_JOB_FAIL_DEBUG_INFO("hive.exec.show.job.failure.debug.info", true,
        "If a job fails, whether to provide a link in the CLI to the task with the\n" +
        "most failures, along with debugging hints if applicable."),
    JOB_DEBUG_CAPTURE_STACKTRACES("hive.exec.job.debug.capture.stacktraces", true,
        "Whether or not stack traces parsed from the task logs of a sampled failed task \n" +
        "for each failed job should be stored in the SessionState"),
    JOB_DEBUG_TIMEOUT("hive.exec.job.debug.timeout", 30000, ""),
    TASKLOG_DEBUG_TIMEOUT("hive.exec.tasklog.debug.timeout", 20000, ""),
    OUTPUT_FILE_EXTENSION("hive.output.file.extension", null,
        "String used as a file extension for output files. \n" +
        "If not set, defaults to the codec extension for text files (e.g. \".gz\"), or no extension otherwise."),

    HIVE_IN_TEST("hive.in.test", false, "internal usage only, true in test mode", true),
    HIVE_IN_TEST_SSL("hive.in.ssl.test", false, "internal usage only, true in SSL test mode", true),
    // TODO: this needs to be removed; see TestReplicationScenarios* comments.
    HIVE_IN_TEST_REPL("hive.in.repl.test", false, "internal usage only, true in replication test mode", true),
    HIVE_IN_TEST_IDE("hive.in.ide.test", false, "internal usage only, true if test running in ide",
        true),
    HIVE_TESTING_SHORT_LOGS("hive.testing.short.logs", false,
        "internal usage only, used only in test mode. If set true, when requesting the " +
        "operation logs the short version (generated by LogDivertAppenderForTest) will be " +
        "returned"),
    HIVE_TESTING_REMOVE_LOGS("hive.testing.remove.logs", true,
        "internal usage only, used only in test mode. If set false, the operation logs, and the " +
        "operation log directory will not be removed, so they can be found after the test runs."),

    HIVE_TEST_LOAD_HOSTNAMES("hive.test.load.hostnames", "",
        "Specify host names for load testing. (e.g., \"host1,host2,host3\"). Leave it empty if no " +
        "load generation is needed (eg. for production)."),
    HIVE_TEST_LOAD_INTERVAL("hive.test.load.interval", "10ms", new TimeValidator(TimeUnit.MILLISECONDS),
        "The interval length used for load and idle periods in milliseconds."),
    HIVE_TEST_LOAD_UTILIZATION("hive.test.load.utilization", 0.2f,
        "Specify processor load utilization between 0.0 (not loaded on all threads) and 1.0 " +
        "(fully loaded on all threads). Comparing this with a random value the load generator creates " +
        "hive.test.load.interval length active loops or idle periods"),

    HIVE_IN_TEZ_TEST("hive.in.tez.test", false, "internal use only, true when in testing tez",
        true),
    HIVE_MAPJOIN_TESTING_NO_HASH_TABLE_LOAD("hive.mapjoin.testing.no.hash.table.load", false, "internal use only, true when in testing map join",
        true),
    HIVE_ADDITIONAL_PARTIAL_MASKS_PATTERN("hive.qtest.additional.partial.mask.pattern", "",
        "internal use only, used in only qtests. Provide additional partial masks pattern" +
         "for qtests as a ',' separated list"),
    HIVE_ADDITIONAL_PARTIAL_MASKS_REPLACEMENT_TEXT("hive.qtest.additional.partial.mask.replacement.text", "",
        "internal use only, used in only qtests. Provide additional partial masks replacement" +
        "text for qtests as a ',' separated list"),

    HIVE_IN_REPL_TEST_FILES_SORTED("hive.in.repl.test.files.sorted", false,
      "internal usage only, set to true if the file listing is required in sorted order during bootstrap load", true),

    LOCALMODEAUTO("hive.exec.mode.local.auto", false,
        "Let Hive determine whether to run in local mode automatically"),
    LOCALMODEMAXBYTES("hive.exec.mode.local.auto.inputbytes.max", 134217728L,
        "When hive.exec.mode.local.auto is true, input bytes should less than this for local mode."),
    LOCALMODEMAXINPUTFILES("hive.exec.mode.local.auto.input.files.max", 4,
        "When hive.exec.mode.local.auto is true, the number of tasks should less than this for local mode."),

    DROP_IGNORES_NON_EXISTENT("hive.exec.drop.ignorenonexistent", true,
        "Do not report an error if DROP TABLE/VIEW/Index/Function specifies a non-existent table/view/function"),

    HIVEIGNOREMAPJOINHINT("hive.ignore.mapjoin.hint", true, "Ignore the mapjoin hint"),

    HIVE_FILE_MAX_FOOTER("hive.file.max.footer", 100,
        "maximum number of lines for footer user can define for a table file"),

    HIVE_RESULTSET_USE_UNIQUE_COLUMN_NAMES("hive.resultset.use.unique.column.names", true,
        "Make column names unique in the result set by qualifying column names with table alias if needed.\n" +
        "Table alias will be added to column names for queries of type \"select *\" or \n" +
        "if query explicitly uses table alias \"select r1.x..\"."),

    HIVE_PROTO_EVENTS_QUEUE_CAPACITY("hive.hook.proto.queue.capacity", 64,
      "Queue capacity for the proto events logging threads."),
    HIVE_PROTO_EVENTS_BASE_PATH("hive.hook.proto.base-directory", "",
            "Base directory into which the proto event messages are written by HiveProtoLoggingHook."),
    HIVE_PROTO_EVENTS_ROLLOVER_CHECK_INTERVAL("hive.hook.proto.rollover-interval", "600s",
            new TimeValidator(TimeUnit.SECONDS, 0L, true, 3600 * 24L, true),
            "Frequency at which the file rollover check is triggered."),
    HIVE_PROTO_EVENTS_CLEAN_FREQ("hive.hook.proto.events.clean.freq", "1d",
            new TimeValidator(TimeUnit.DAYS),
            "Frequency at which timer task runs to purge expired proto event files."),
    HIVE_PROTO_EVENTS_TTL("hive.hook.proto.events.ttl", "7d",
            new TimeValidator(TimeUnit.DAYS),
            "Time-To-Live (TTL) of proto event files before cleanup."),
    HIVE_PROTO_FILE_PER_EVENT("hive.hook.proto.file.per.event", false,
      "Whether each proto event has to be written to separate file. " +
        "(Use this for FS that does not hflush immediately like S3A)"),

    // Hadoop Configuration Properties
    // Properties with null values are ignored and exist only for the purpose of giving us
    // a symbolic name to reference in the Hive source code. Properties with non-null
    // values will override any values set in the underlying Hadoop configuration.
    HADOOPBIN("hadoop.bin.path", findHadoopBinary(), "", true),
    YARNBIN("yarn.bin.path", findYarnBinary(), "", true),
    MAPREDBIN("mapred.bin.path", findMapRedBinary(), "", true),
    HIVE_FS_HAR_IMPL("fs.har.impl", "org.apache.hadoop.hive.shims.HiveHarFileSystem",
        "The implementation for accessing Hadoop Archives. Note that this won't be applicable to Hadoop versions less than 0.20"),
    MAPREDMAXSPLITSIZE(FileInputFormat.SPLIT_MAXSIZE, 256000000L, "", true),
    MAPREDMINSPLITSIZE(FileInputFormat.SPLIT_MINSIZE, 1L, "", true),
    MAPREDMINSPLITSIZEPERNODE(CombineFileInputFormat.SPLIT_MINSIZE_PERNODE, 1L, "", true),
    MAPREDMINSPLITSIZEPERRACK(CombineFileInputFormat.SPLIT_MINSIZE_PERRACK, 1L, "", true),
    // The number of reduce tasks per job. Hadoop sets this value to 1 by default
    // By setting this property to -1, Hive will automatically determine the correct
    // number of reducers.
    HADOOPNUMREDUCERS("mapreduce.job.reduces", -1, "", true),

    // Metastore stuff. Be sure to update HiveConf.metaVars when you add something here!
    METASTOREDBTYPE("hive.metastore.db.type", "DERBY", new StringSet("DERBY", "ORACLE", "MYSQL", "MSSQL", "POSTGRES"),
        "Type of database used by the metastore. Information schema & JDBCStorageHandler depend on it."),
    /**
     * @deprecated Use MetastoreConf.WAREHOUSE
     */
    @Deprecated
    METASTOREWAREHOUSE("hive.metastore.warehouse.dir", "/user/hive/warehouse",
        "location of default database for the warehouse"),

    HIVE_METASTORE_WAREHOUSE_EXTERNAL("hive.metastore.warehouse.external.dir", null,
        "Default location for external tables created in the warehouse. " +
        "If not set or null, then the normal warehouse location will be used as the default location."),

    /**
     * @deprecated Use MetastoreConf.THRIFT_URIS
     */
    @Deprecated
    METASTOREURIS("hive.metastore.uris", "",
        "Thrift URI for the remote metastore. Used by metastore client to connect to remote metastore."),

    /**
     * @deprecated Use MetastoreConf.THRIFT_URI_SELECTION
     */
    @Deprecated
    METASTORESELECTION("hive.metastore.uri.selection", "RANDOM",
        new StringSet("SEQUENTIAL", "RANDOM"),
        "Determines the selection mechanism used by metastore client to connect to remote " +
            "metastore.  SEQUENTIAL implies that the first valid metastore from the URIs specified " +
            "as part of hive.metastore.uris will be picked.  RANDOM implies that the metastore " +
            "will be picked randomly"),
    /**
     * @deprecated Use MetastoreConf.CAPABILITY_CHECK
     */
    @Deprecated
    METASTORE_CAPABILITY_CHECK("hive.metastore.client.capability.check", true,
        "Whether to check client capabilities for potentially breaking API usage."),
    METASTORE_CLIENT_CAPABILITIES("hive.metastore.client.capabilities", "", "Capabilities possessed by HiveServer"),
    METASTORE_CLIENT_CACHE_ENABLED("hive.metastore.client.cache.enabled", false,
      "Whether to enable metastore client cache"),
    METASTORE_CLIENT_CACHE_EXPIRY_TIME("hive.metastore.client.cache.expiry.time", "120s",
      new TimeValidator(TimeUnit.SECONDS), "Expiry time for metastore client cache"),
    METASTORE_CLIENT_CACHE_INITIAL_CAPACITY("hive.metastore.client.cache.initial.capacity", 50,
      "Initial capacity for metastore client cache"),
    METASTORE_CLIENT_CACHE_MAX_CAPACITY("hive.metastore.client.cache.max.capacity", 50,
      "Max capacity for metastore client cache"),
    METASTORE_CLIENT_CACHE_STATS_ENABLED("hive.metastore.client.cache.stats.enabled", false,
      "Whether to enable metastore client cache stats"),
    METASTORE_FASTPATH("hive.metastore.fastpath", false,
        "Used to avoid all of the proxies and object copies in the metastore.  Note, if this is " +
            "set, you MUST use a local metastore (hive.metastore.uris must be empty) otherwise " +
            "undefined and most likely undesired behavior will result"),
    /**
     * @deprecated Use MetastoreConf.FS_HANDLER_THREADS_COUNT
     */
    @Deprecated
    METASTORE_FS_HANDLER_THREADS_COUNT("hive.metastore.fshandler.threads", 15,
        "Number of threads to be allocated for metastore handler for fs operations."),
    /**
     * @deprecated Use MetastoreConf.FILE_METADATA_THREADS
     */
    @Deprecated
    METASTORE_HBASE_FILE_METADATA_THREADS("hive.metastore.hbase.file.metadata.threads", 1,
        "Number of threads to use to read file metadata in background to cache it."),

    /**
     * @deprecated Use MetastoreConf.URI_RESOLVER
     */
    @Deprecated
    METASTORE_URI_RESOLVER("hive.metastore.uri.resolver", "",
        "If set, fully qualified class name of resolver for hive metastore uri's"),

    /**
     * @deprecated Use MetastoreConf.THRIFT_CONNECTION_RETRIES
     */
    @Deprecated
    METASTORETHRIFTCONNECTIONRETRIES("hive.metastore.connect.retries", 3,
        "Number of retries while opening a connection to metastore"),
    /**
     * @deprecated Use MetastoreConf.THRIFT_FAILURE_RETRIES
     */
    @Deprecated
    METASTORETHRIFTFAILURERETRIES("hive.metastore.failure.retries", 1,
        "Number of retries upon failure of Thrift metastore calls"),
    /**
     * @deprecated Use MetastoreConf.SERVER_PORT
     */
    @Deprecated
    METASTORE_SERVER_PORT("hive.metastore.port", 9083, "Hive metastore listener port"),
    /**
     * @deprecated Use MetastoreConf.CLIENT_CONNECT_RETRY_DELAY
     */
    @Deprecated
    METASTORE_CLIENT_CONNECT_RETRY_DELAY("hive.metastore.client.connect.retry.delay", "1s",
        new TimeValidator(TimeUnit.SECONDS),
        "Number of seconds for the client to wait between consecutive connection attempts"),
    /**
     * @deprecated Use MetastoreConf.CLIENT_SOCKET_TIMEOUT
     */
    @Deprecated
    METASTORE_CLIENT_SOCKET_TIMEOUT("hive.metastore.client.socket.timeout", "600s",
        new TimeValidator(TimeUnit.SECONDS),
        "MetaStore Client socket timeout in seconds"),
    /**
     * @deprecated Use MetastoreConf.CLIENT_SOCKET_LIFETIME
     */
    @Deprecated
    METASTORE_CLIENT_SOCKET_LIFETIME("hive.metastore.client.socket.lifetime", "0s",
        new TimeValidator(TimeUnit.SECONDS),
        "MetaStore Client socket lifetime in seconds. After this time is exceeded, client\n" +
        "reconnects on the next MetaStore operation. A value of 0s means the connection\n" +
        "has an infinite lifetime."),
    /**
     * @deprecated Use MetastoreConf.PWD
     */
    @Deprecated
    METASTOREPWD("javax.jdo.option.ConnectionPassword", "mine",
        "password to use against metastore database"),
    /**
     * @deprecated Use MetastoreConf.CONNECT_URL_HOOK
     */
    @Deprecated
    METASTORECONNECTURLHOOK("hive.metastore.ds.connection.url.hook", "",
        "Name of the hook to use for retrieving the JDO connection URL. If empty, the value in javax.jdo.option.ConnectionURL is used"),
    /**
     * @deprecated Use MetastoreConf.MULTITHREADED
     */
    @Deprecated
    METASTOREMULTITHREADED("javax.jdo.option.Multithreaded", true,
        "Set this to true if multiple threads access metastore through JDO concurrently."),
    /**
     * @deprecated Use MetastoreConf.CONNECT_URL_KEY
     */
    @Deprecated
    METASTORECONNECTURLKEY("javax.jdo.option.ConnectionURL",
        "jdbc:derby:;databaseName=metastore_db;create=true",
        "JDBC connect string for a JDBC metastore.\n" +
        "To use SSL to encrypt/authenticate the connection, provide database-specific SSL flag in the connection URL.\n" +
        "For example, jdbc:postgresql://myhost/db?ssl=true for postgres database."),
    /**
     * @deprecated Use MetastoreConf.DBACCESS_SSL_PROPS
     */
    @Deprecated
    METASTORE_DBACCESS_SSL_PROPS("hive.metastore.dbaccess.ssl.properties", "",
           "Comma-separated SSL properties for metastore to access database when JDO connection URL\n" +
           "enables SSL access. e.g. javax.net.ssl.trustStore=/tmp/truststore,javax.net.ssl.trustStorePassword=pwd."),
    /**
     * @deprecated Use MetastoreConf.HMS_HANDLER_ATTEMPTS
     */
    @Deprecated
    HMSHANDLERATTEMPTS("hive.hmshandler.retry.attempts", 10,
        "The number of times to retry a HMSHandler call if there were a connection error."),
    /**
     * @deprecated Use MetastoreConf.HMS_HANDLER_INTERVAL
     */
    @Deprecated
    HMSHANDLERINTERVAL("hive.hmshandler.retry.interval", "2000ms",
        new TimeValidator(TimeUnit.MILLISECONDS), "The time between HMSHandler retry attempts on failure."),
    /**
     * @deprecated Use MetastoreConf.HMS_HANDLER_FORCE_RELOAD_CONF
     */
    @Deprecated
    HMSHANDLERFORCERELOADCONF("hive.hmshandler.force.reload.conf", false,
        "Whether to force reloading of the HMSHandler configuration (including\n" +
        "the connection URL, before the next metastore query that accesses the\n" +
        "datastore. Once reloaded, this value is reset to false. Used for\n" +
        "testing only."),
    /**
     * @deprecated Use MetastoreConf.SERVER_MAX_MESSAGE_SIZE
     */
    @Deprecated
    METASTORESERVERMAXMESSAGESIZE("hive.metastore.server.max.message.size", 100*1024*1024L,
        "Maximum message size in bytes a HMS will accept."),
    /**
     * @deprecated Use MetastoreConf.SERVER_MIN_THREADS
     */
    @Deprecated
    METASTORESERVERMINTHREADS("hive.metastore.server.min.threads", 200,
        "Minimum number of worker threads in the Thrift server's pool."),
    /**
     * @deprecated Use MetastoreConf.SERVER_MAX_THREADS
     */
    @Deprecated
    METASTORESERVERMAXTHREADS("hive.metastore.server.max.threads", 1000,
        "Maximum number of worker threads in the Thrift server's pool."),
    /**
     * @deprecated Use MetastoreConf.TCP_KEEP_ALIVE
     */
    @Deprecated
    METASTORE_TCP_KEEP_ALIVE("hive.metastore.server.tcp.keepalive", true,
        "Whether to enable TCP keepalive for the metastore server. Keepalive will prevent accumulation of half-open connections."),

    /**
     * @deprecated Use MetastoreConf.WM_DEFAULT_POOL_SIZE
     */
    @Deprecated
    METASTORE_WM_DEFAULT_POOL_SIZE("hive.metastore.wm.default.pool.size", 4,
        "The size of a default pool to create when creating an empty resource plan;\n" +
        "If not positive, no default pool will be created."),

    METASTORE_INT_ORIGINAL("hive.metastore.archive.intermediate.original",
        "_INTERMEDIATE_ORIGINAL",
        "Intermediate dir suffixes used for archiving. Not important what they\n" +
        "are, as long as collisions are avoided"),
    METASTORE_INT_ARCHIVED("hive.metastore.archive.intermediate.archived",
        "_INTERMEDIATE_ARCHIVED", ""),
    METASTORE_INT_EXTRACTED("hive.metastore.archive.intermediate.extracted",
        "_INTERMEDIATE_EXTRACTED", ""),
    /**
     * @deprecated Use MetastoreConf.KERBEROS_KEYTAB_FILE
     */
    @Deprecated
    METASTORE_KERBEROS_KEYTAB_FILE("hive.metastore.kerberos.keytab.file", "",
        "The path to the Kerberos Keytab file containing the metastore Thrift server's service principal."),
    /**
     * @deprecated Use MetastoreConf.KERBEROS_PRINCIPAL
     */
    @Deprecated
    METASTORE_KERBEROS_PRINCIPAL("hive.metastore.kerberos.principal",
        "hive-metastore/_HOST@EXAMPLE.COM",
        "The service principal for the metastore Thrift server. \n" +
        "The special string _HOST will be replaced automatically with the correct host name."),
    /**
     * @deprecated Use MetastoreConf.CLIENT_KERBEROS_PRINCIPAL
     */
    @Deprecated
    METASTORE_CLIENT_KERBEROS_PRINCIPAL("hive.metastore.client.kerberos.principal",
        "", // E.g. "hive-metastore/_HOST@EXAMPLE.COM".
        "The Kerberos principal associated with the HA cluster of hcat_servers."),
    /**
     * @deprecated Use MetastoreConf.USE_THRIFT_SASL
     */
    @Deprecated
    METASTORE_USE_THRIFT_SASL("hive.metastore.sasl.enabled", false,
        "If true, the metastore Thrift interface will be secured with SASL. Clients must authenticate with Kerberos."),
    /**
     * @deprecated Use MetastoreConf.USE_THRIFT_FRAMED_TRANSPORT
     */
    @Deprecated
    METASTORE_USE_THRIFT_FRAMED_TRANSPORT("hive.metastore.thrift.framed.transport.enabled", false,
        "If true, the metastore Thrift interface will use TFramedTransport. When false (default) a standard TTransport is used."),
    /**
     * @deprecated Use MetastoreConf.USE_THRIFT_COMPACT_PROTOCOL
     */
    @Deprecated
    METASTORE_USE_THRIFT_COMPACT_PROTOCOL("hive.metastore.thrift.compact.protocol.enabled", false,
        "If true, the metastore Thrift interface will use TCompactProtocol. When false (default) TBinaryProtocol will be used.\n" +
        "Setting it to true will break compatibility with older clients running TBinaryProtocol."),
    /**
     * @deprecated Use MetastoreConf.TOKEN_SIGNATURE
     */
    @Deprecated
    METASTORE_TOKEN_SIGNATURE("hive.metastore.token.signature", "",
        "The delegation token service name to match when selecting a token from the current user's tokens."),
    /**
     * @deprecated Use MetastoreConf.DELEGATION_TOKEN_STORE_CLS
     */
    @Deprecated
    METASTORE_CLUSTER_DELEGATION_TOKEN_STORE_CLS("hive.cluster.delegation.token.store.class",
        "org.apache.hadoop.hive.thrift.MemoryTokenStore",
        "The delegation token store implementation. Set to org.apache.hadoop.hive.thrift.ZooKeeperTokenStore for load-balanced cluster."),
    METASTORE_CLUSTER_DELEGATION_TOKEN_STORE_ZK_CONNECTSTR(
        "hive.cluster.delegation.token.store.zookeeper.connectString", "",
        "The ZooKeeper token store connect string. You can re-use the configuration value\n" +
        "set in hive.zookeeper.quorum, by leaving this parameter unset."),
    METASTORE_CLUSTER_DELEGATION_TOKEN_STORE_ZK_ZNODE(
        "hive.cluster.delegation.token.store.zookeeper.znode", "/hivedelegation",
        "The root path for token store data. Note that this is used by both HiveServer2 and\n" +
        "MetaStore to store delegation Token. One directory gets created for each of them.\n" +
        "The final directory names would have the servername appended to it (HIVESERVER2,\n" +
        "METASTORE)."),
    METASTORE_CLUSTER_DELEGATION_TOKEN_STORE_ZK_ACL(
        "hive.cluster.delegation.token.store.zookeeper.acl", "",
        "ACL for token store entries. Comma separated list of ACL entries. For example:\n" +
        "sasl:hive/host1@MY.DOMAIN:cdrwa,sasl:hive/host2@MY.DOMAIN:cdrwa\n" +
        "Defaults to all permissions for the hiveserver2/metastore process user."),
    /**
     * @deprecated Use MetastoreConf.CACHE_PINOBJTYPES
     */
    @Deprecated
    METASTORE_CACHE_PINOBJTYPES("hive.metastore.cache.pinobjtypes", "Table,StorageDescriptor,SerDeInfo,Partition,Database,Type,FieldSchema,Order",
        "List of comma separated metastore object types that should be pinned in the cache"),
    /**
     * @deprecated Use MetastoreConf.CONNECTION_POOLING_TYPE
     */
    @Deprecated
    METASTORE_CONNECTION_POOLING_TYPE("datanucleus.connectionPoolingType", "HikariCP", new StringSet("DBCP",
      "HikariCP", "NONE"),
        "Specify connection pool library for datanucleus"),
    /**
     * @deprecated Use MetastoreConf.CONNECTION_POOLING_MAX_CONNECTIONS
     */
    @Deprecated
    METASTORE_CONNECTION_POOLING_MAX_CONNECTIONS("datanucleus.connectionPool.maxPoolSize", 10,
      "Specify the maximum number of connections in the connection pool. Note: The configured size will be used by\n" +
        "2 connection pools (TxnHandler and ObjectStore). When configuring the max connection pool size, it is\n" +
        "recommended to take into account the number of metastore instances and the number of HiveServer2 instances\n" +
        "configured with embedded metastore. To get optimal performance, set config to meet the following condition\n"+
        "(2 * pool_size * metastore_instances + 2 * pool_size * HS2_instances_with_embedded_metastore) = \n" +
        "(2 * physical_core_count + hard_disk_count)."),
    // Workaround for DN bug on Postgres:
    // http://www.datanucleus.org/servlet/forum/viewthread_thread,7985_offset
    /**
     * @deprecated Use MetastoreConf.DATANUCLEUS_INIT_COL_INFO
     */
    @Deprecated
    METASTORE_DATANUCLEUS_INIT_COL_INFO("datanucleus.rdbms.initializeColumnInfo", "NONE",
        "initializeColumnInfo setting for DataNucleus; set to NONE at least on Postgres."),
    /**
     * @deprecated Use MetastoreConf.VALIDATE_TABLES
     */
    @Deprecated
    METASTORE_VALIDATE_TABLES("datanucleus.schema.validateTables", false,
        "validates existing schema against code. turn this on if you want to verify existing schema"),
    /**
     * @deprecated Use MetastoreConf.VALIDATE_COLUMNS
     */
    @Deprecated
    METASTORE_VALIDATE_COLUMNS("datanucleus.schema.validateColumns", false,
        "validates existing schema against code. turn this on if you want to verify existing schema"),
    /**
     * @deprecated Use MetastoreConf.VALIDATE_CONSTRAINTS
     */
    @Deprecated
    METASTORE_VALIDATE_CONSTRAINTS("datanucleus.schema.validateConstraints", false,
        "validates existing schema against code. turn this on if you want to verify existing schema"),
    /**
     * @deprecated Use MetastoreConf.STORE_MANAGER_TYPE
     */
    @Deprecated
    METASTORE_STORE_MANAGER_TYPE("datanucleus.storeManagerType", "rdbms", "metadata store type"),
    /**
     * @deprecated Use MetastoreConf.AUTO_CREATE_ALL
     */
    @Deprecated
    METASTORE_AUTO_CREATE_ALL("datanucleus.schema.autoCreateAll", false,
        "Auto creates necessary schema on a startup if one doesn't exist. Set this to false, after creating it once."
        + "To enable auto create also set hive.metastore.schema.verification=false. Auto creation is not "
        + "recommended for production use cases, run schematool command instead." ),
    /**
     * @deprecated Use MetastoreConf.SCHEMA_VERIFICATION
     */
    @Deprecated
    METASTORE_SCHEMA_VERIFICATION("hive.metastore.schema.verification", true,
        "Enforce metastore schema version consistency.\n" +
        "True: Verify that version information stored in is compatible with one from Hive jars.  Also disable automatic\n" +
        "      schema migration attempt. Users are required to manually migrate schema after Hive upgrade which ensures\n" +
        "      proper metastore schema migration. (Default)\n" +
        "False: Warn if the version information stored in metastore doesn't match with one from in Hive jars."),
    /**
     * @deprecated Use MetastoreConf.SCHEMA_VERIFICATION_RECORD_VERSION
     */
    @Deprecated
    METASTORE_SCHEMA_VERIFICATION_RECORD_VERSION("hive.metastore.schema.verification.record.version", false,
      "When true the current MS version is recorded in the VERSION table. If this is disabled and verification is\n" +
      " enabled the MS will be unusable."),
    /**
     * @deprecated Use MetastoreConf.SCHEMA_INFO_CLASS
     */
    @Deprecated
    METASTORE_SCHEMA_INFO_CLASS("hive.metastore.schema.info.class",
        "org.apache.hadoop.hive.metastore.MetaStoreSchemaInfo",
        "Fully qualified class name for the metastore schema information class \n"
        + "which is used by schematool to fetch the schema information.\n"
        + " This class should implement the IMetaStoreSchemaInfo interface"),
    /**
     * @deprecated Use MetastoreConf.DATANUCLEUS_TRANSACTION_ISOLATION
     */
    @Deprecated
    METASTORE_TRANSACTION_ISOLATION("datanucleus.transactionIsolation", "read-committed",
        "Default transaction isolation level for identity generation."),
    /**
     * @deprecated Use MetastoreConf.DATANUCLEUS_CACHE_LEVEL2
     */
    @Deprecated
    METASTORE_CACHE_LEVEL2("datanucleus.cache.level2", false,
        "Use a level 2 cache. Turn this off if metadata is changed independently of Hive metastore server"),
    METASTORE_CACHE_LEVEL2_TYPE("datanucleus.cache.level2.type", "none", ""),
    /**
     * @deprecated Use MetastoreConf.IDENTIFIER_FACTORY
     */
    @Deprecated
    METASTORE_IDENTIFIER_FACTORY("datanucleus.identifierFactory", "datanucleus1",
        "Name of the identifier factory to use when generating table/column names etc. \n" +
        "'datanucleus1' is used for backward compatibility with DataNucleus v1"),
    /**
     * @deprecated Use MetastoreConf.DATANUCLEUS_USE_LEGACY_VALUE_STRATEGY
     */
    @Deprecated
    METASTORE_USE_LEGACY_VALUE_STRATEGY("datanucleus.rdbms.useLegacyNativeValueStrategy", true, ""),
    /**
     * @deprecated Use MetastoreConf.DATANUCLEUS_PLUGIN_REGISTRY_BUNDLE_CHECK
     */
    @Deprecated
    METASTORE_PLUGIN_REGISTRY_BUNDLE_CHECK("datanucleus.plugin.pluginRegistryBundleCheck", "LOG",
        "Defines what happens when plugin bundles are found and are duplicated [EXCEPTION|LOG|NONE]"),
    /**
     * @deprecated Use MetastoreConf.BATCH_RETRIEVE_MAX
     */
    @Deprecated
    METASTORE_BATCH_RETRIEVE_MAX("hive.metastore.batch.retrieve.max", 300,
        "Maximum number of objects (tables/partitions) can be retrieved from metastore in one batch. \n" +
        "The higher the number, the less the number of round trips is needed to the Hive metastore server, \n" +
        "but it may also cause higher memory requirement at the client side."),
    /**
     * @deprecated Use MetastoreConf.BATCH_RETRIEVE_OBJECTS_MAX
     */
    @Deprecated
    METASTORE_BATCH_RETRIEVE_OBJECTS_MAX(
        "hive.metastore.batch.retrieve.table.partition.max", 1000,
        "Maximum number of objects that metastore internally retrieves in one batch."),

    /**
     * @deprecated Use MetastoreConf.INIT_HOOKS
     */
    @Deprecated
    METASTORE_INIT_HOOKS("hive.metastore.init.hooks", "",
        "A comma separated list of hooks to be invoked at the beginning of HMSHandler initialization. \n" +
        "An init hook is specified as the name of Java class which extends org.apache.hadoop.hive.metastore.MetaStoreInitListener."),
    /**
     * @deprecated Use MetastoreConf.PRE_EVENT_LISTENERS
     */
    @Deprecated
    METASTORE_PRE_EVENT_LISTENERS("hive.metastore.pre.event.listeners", "",
        "List of comma separated listeners for metastore events."),
    /**
     * @deprecated Use MetastoreConf.EVENT_LISTENERS
     */
    @Deprecated
    METASTORE_EVENT_LISTENERS("hive.metastore.event.listeners", "",
        "A comma separated list of Java classes that implement the org.apache.hadoop.hive.metastore.MetaStoreEventListener" +
            " interface. The metastore event and corresponding listener method will be invoked in separate JDO transactions. " +
            "Alternatively, configure hive.metastore.transactional.event.listeners to ensure both are invoked in same JDO transaction."),
    /**
     * @deprecated Use MetastoreConf.TRANSACTIONAL_EVENT_LISTENERS
     */
    @Deprecated
    METASTORE_TRANSACTIONAL_EVENT_LISTENERS("hive.metastore.transactional.event.listeners", "",
        "A comma separated list of Java classes that implement the org.apache.hadoop.hive.metastore.MetaStoreEventListener" +
            " interface. Both the metastore event and corresponding listener method will be invoked in the same JDO transaction."),
    /**
     * @deprecated Use MetastoreConf.NOTIFICATION_SEQUENCE_LOCK_MAX_RETRIES
     */
    @Deprecated
    NOTIFICATION_SEQUENCE_LOCK_MAX_RETRIES("hive.notification.sequence.lock.max.retries", 10,
        "Number of retries required to acquire a lock when getting the next notification sequential ID for entries "
            + "in the NOTIFICATION_LOG table."),
    /**
     * @deprecated Use MetastoreConf.NOTIFICATION_SEQUENCE_LOCK_RETRY_SLEEP_INTERVAL
     */
    @Deprecated
    NOTIFICATION_SEQUENCE_LOCK_RETRY_SLEEP_INTERVAL("hive.notification.sequence.lock.retry.sleep.interval", 10L,
        new TimeValidator(TimeUnit.SECONDS),
        "Sleep interval between retries to acquire a notification lock as described part of property "
            + NOTIFICATION_SEQUENCE_LOCK_MAX_RETRIES.name()),
    /**
     * @deprecated Use MetastoreConf.EVENT_DB_LISTENER_TTL
     */
    @Deprecated
    METASTORE_EVENT_DB_LISTENER_TTL("hive.metastore.event.db.listener.timetolive", "86400s",
        new TimeValidator(TimeUnit.SECONDS),
        "time after which events will be removed from the database listener queue"),

    /**
     * @deprecated Use MetastoreConf.EVENT_DB_NOTIFICATION_API_AUTH
     */
    @Deprecated
    METASTORE_EVENT_DB_NOTIFICATION_API_AUTH("hive.metastore.event.db.notification.api.auth", true,
        "Should metastore do authorization against database notification related APIs such as get_next_notification.\n" +
        "If set to true, then only the superusers in proxy settings have the permission"),

    /**
     * @deprecated Use MetastoreConf.AUTHORIZATION_STORAGE_AUTH_CHECKS
     */
    @Deprecated
    METASTORE_AUTHORIZATION_STORAGE_AUTH_CHECKS("hive.metastore.authorization.storage.checks", false,
        "Should the metastore do authorization checks against the underlying storage (usually hdfs) \n" +
        "for operations like drop-partition (disallow the drop-partition if the user in\n" +
        "question doesn't have permissions to delete the corresponding directory\n" +
        "on the storage)."),
    METASTORE_AUTHORIZATION_EXTERNALTABLE_DROP_CHECK("hive.metastore.authorization.storage.check.externaltable.drop", true,
        "Should StorageBasedAuthorization check permission of the storage before dropping external table.\n" +
        "StorageBasedAuthorization already does this check for managed table. For external table however,\n" +
        "anyone who has read permission of the directory could drop external table, which is surprising.\n" +
        "The flag is set to false by default to maintain backward compatibility."),
    /**
     * @deprecated Use MetastoreConf.EVENT_CLEAN_FREQ
     */
    @Deprecated
    METASTORE_EVENT_CLEAN_FREQ("hive.metastore.event.clean.freq", "0s",
        new TimeValidator(TimeUnit.SECONDS),
        "Frequency at which timer task runs to purge expired events in metastore."),
    /**
     * @deprecated Use MetastoreConf.EVENT_EXPIRY_DURATION
     */
    @Deprecated
    METASTORE_EVENT_EXPIRY_DURATION("hive.metastore.event.expiry.duration", "0s",
        new TimeValidator(TimeUnit.SECONDS),
        "Duration after which events expire from events table"),
    /**
     * @deprecated Use MetastoreConf.EVENT_MESSAGE_FACTORY
     */
    @Deprecated
    METASTORE_EVENT_MESSAGE_FACTORY("hive.metastore.event.message.factory",
        "org.apache.hadoop.hive.metastore.messaging.json.gzip.GzipJSONMessageEncoder",
        "Factory class for making encoding and decoding messages in the events generated."),
    /**
     * @deprecated Use MetastoreConf.EXECUTE_SET_UGI
     */
    @Deprecated
    METASTORE_EXECUTE_SET_UGI("hive.metastore.execute.setugi", true,
        "In unsecure mode, setting this property to true will cause the metastore to execute DFS operations using \n" +
        "the client's reported user and group permissions. Note that this property must be set on \n" +
        "both the client and server sides. Further note that its best effort. \n" +
        "If client sets its to true and server sets it to false, client setting will be ignored."),
    /**
     * @deprecated Use MetastoreConf.PARTITION_NAME_WHITELIST_PATTERN
     */
    @Deprecated
    METASTORE_PARTITION_NAME_WHITELIST_PATTERN("hive.metastore.partition.name.whitelist.pattern", "",
        "Partition names will be checked against this regex pattern and rejected if not matched."),
    /**
     * @deprecated Use MetastoreConf.INTEGER_JDO_PUSHDOWN
     */
    @Deprecated
    METASTORE_INTEGER_JDO_PUSHDOWN("hive.metastore.integral.jdo.pushdown", false,
        "Allow JDO query pushdown for integral partition columns in metastore. Off by default. This\n" +
        "improves metastore perf for integral columns, especially if there's a large number of partitions.\n" +
        "However, it doesn't work correctly with integral values that are not normalized (e.g. have\n" +
        "leading zeroes, like 0012). If metastore direct SQL is enabled and works, this optimization\n" +
        "is also irrelevant."),
    /**
     * @deprecated Use MetastoreConf.TRY_DIRECT_SQL
     */
    @Deprecated
    METASTORE_TRY_DIRECT_SQL("hive.metastore.try.direct.sql", true,
        "Whether the Hive metastore should try to use direct SQL queries instead of the\n" +
        "DataNucleus for certain read paths. This can improve metastore performance when\n" +
        "fetching many partitions or column statistics by orders of magnitude; however, it\n" +
        "is not guaranteed to work on all RDBMS-es and all versions. In case of SQL failures,\n" +
        "the metastore will fall back to the DataNucleus, so it's safe even if SQL doesn't\n" +
        "work for all queries on your datastore. If all SQL queries fail (for example, your\n" +
        "metastore is backed by MongoDB), you might want to disable this to save the\n" +
        "try-and-fall-back cost."),
    /**
     * @deprecated Use MetastoreConf.DIRECT_SQL_PARTITION_BATCH_SIZE
     */
    @Deprecated
    METASTORE_DIRECT_SQL_PARTITION_BATCH_SIZE("hive.metastore.direct.sql.batch.size", 0,
        "Batch size for partition and other object retrieval from the underlying DB in direct\n" +
        "SQL. For some DBs like Oracle and MSSQL, there are hardcoded or perf-based limitations\n" +
        "that necessitate this. For DBs that can handle the queries, this isn't necessary and\n" +
        "may impede performance. -1 means no batching, 0 means automatic batching."),
    /**
     * @deprecated Use MetastoreConf.TRY_DIRECT_SQL_DDL
     */
    @Deprecated
    METASTORE_TRY_DIRECT_SQL_DDL("hive.metastore.try.direct.sql.ddl", true,
        "Same as hive.metastore.try.direct.sql, for read statements within a transaction that\n" +
        "modifies metastore data. Due to non-standard behavior in Postgres, if a direct SQL\n" +
        "select query has incorrect syntax or something similar inside a transaction, the\n" +
        "entire transaction will fail and fall-back to DataNucleus will not be possible. You\n" +
        "should disable the usage of direct SQL inside transactions if that happens in your case."),
    /**
     * @deprecated Use MetastoreConf.DIRECT_SQL_MAX_QUERY_LENGTH
     */
    @Deprecated
    METASTORE_DIRECT_SQL_MAX_QUERY_LENGTH("hive.direct.sql.max.query.length", 100, "The maximum\n" +
        " size of a query string (in KB)."),
    /**
     * @deprecated Use MetastoreConf.DIRECT_SQL_MAX_ELEMENTS_IN_CLAUSE
     */
    @Deprecated
    METASTORE_DIRECT_SQL_MAX_ELEMENTS_IN_CLAUSE("hive.direct.sql.max.elements.in.clause", 1000,
        "The maximum number of values in a IN clause. Once exceeded, it will be broken into\n" +
        " multiple OR separated IN clauses."),
    /**
     * @deprecated Use MetastoreConf.DIRECT_SQL_MAX_ELEMENTS_VALUES_CLAUSE
     */
    @Deprecated
    METASTORE_DIRECT_SQL_MAX_ELEMENTS_VALUES_CLAUSE("hive.direct.sql.max.elements.values.clause",
        1000, "The maximum number of values in a VALUES clause for INSERT statement."),
    /**
     * @deprecated Use MetastoreConf.ORM_RETRIEVE_MAPNULLS_AS_EMPTY_STRINGS
     */
    @Deprecated
    METASTORE_ORM_RETRIEVE_MAPNULLS_AS_EMPTY_STRINGS("hive.metastore.orm.retrieveMapNullsAsEmptyStrings",false,
        "Thrift does not support nulls in maps, so any nulls present in maps retrieved from ORM must " +
        "either be pruned or converted to empty strings. Some backing dbs such as Oracle persist empty strings " +
        "as nulls, so we should set this parameter if we wish to reverse that behaviour. For others, " +
        "pruning is the correct behaviour"),
    /**
     * @deprecated Use MetastoreConf.DISALLOW_INCOMPATIBLE_COL_TYPE_CHANGES
     */
    @Deprecated
    METASTORE_DISALLOW_INCOMPATIBLE_COL_TYPE_CHANGES(
        "hive.metastore.disallow.incompatible.col.type.changes", true,
        "If true (default is false), ALTER TABLE operations which change the type of a\n" +
        "column (say STRING) to an incompatible type (say MAP) are disallowed.\n" +
        "RCFile default SerDe (ColumnarSerDe) serializes the values in such a way that the\n" +
        "datatypes can be converted from string to any type. The map is also serialized as\n" +
        "a string, which can be read as a string as well. However, with any binary\n" +
        "serialization, this is not true. Blocking the ALTER TABLE prevents ClassCastExceptions\n" +
        "when subsequently trying to access old partitions.\n" +
        "\n" +
        "Primitive types like INT, STRING, BIGINT, etc., are compatible with each other and are\n" +
        "not blocked.\n" +
        "\n" +
        "See HIVE-4409 for more details."),
    /**
     * @deprecated Use MetastoreConf.LIMIT_PARTITION_REQUEST
     */
    @Deprecated
    METASTORE_LIMIT_PARTITION_REQUEST("hive.metastore.limit.partition.request", -1,
        "This limits the number of partitions that can be requested from the metastore for a given table.\n" +
            "The default value \"-1\" means no limit."),

    NEWTABLEDEFAULTPARA("hive.table.parameters.default", "",
        "Default property values for newly created tables"),
    DDL_CTL_PARAMETERS_WHITELIST("hive.ddl.createtablelike.properties.whitelist", "",
        "Table Properties to copy over when executing a Create Table Like."),
    /**
     * @deprecated Use MetastoreConf.RAW_STORE_IMPL
     */
    @Deprecated
    METASTORE_RAW_STORE_IMPL("hive.metastore.rawstore.impl", "org.apache.hadoop.hive.metastore.ObjectStore",
        "Name of the class that implements org.apache.hadoop.hive.metastore.rawstore interface. \n" +
        "This class is used to store and retrieval of raw metadata objects such as table, database"),
    /**
     * @deprecated Use MetastoreConf.TXN_STORE_IMPL
     */
    @Deprecated
    METASTORE_TXN_STORE_IMPL("hive.metastore.txn.store.impl",
        "org.apache.hadoop.hive.metastore.txn.CompactionTxnHandler",
        "Name of class that implements org.apache.hadoop.hive.metastore.txn.TxnStore.  This " +
        "class is used to store and retrieve transactions and locks"),
    /**
     * @deprecated Use MetastoreConf.CONNECTION_DRIVER
     */
    @Deprecated
    METASTORE_CONNECTION_DRIVER("javax.jdo.option.ConnectionDriverName", "org.apache.derby.jdbc.EmbeddedDriver",
        "Driver class name for a JDBC metastore"),
    /**
     * @deprecated Use MetastoreConf.MANAGER_FACTORY_CLASS
     */
    @Deprecated
    METASTORE_MANAGER_FACTORY_CLASS("javax.jdo.PersistenceManagerFactoryClass",
        "org.datanucleus.api.jdo.JDOPersistenceManagerFactory",
        "class implementing the jdo persistence"),
    /**
     * @deprecated Use MetastoreConf.EXPRESSION_PROXY_CLASS
     */
    @Deprecated
    METASTORE_EXPRESSION_PROXY_CLASS("hive.metastore.expression.proxy",
        "org.apache.hadoop.hive.ql.optimizer.ppr.PartitionExpressionForMetastore", ""),
    /**
     * @deprecated Use MetastoreConf.DETACH_ALL_ON_COMMIT
     */
    @Deprecated
    METASTORE_DETACH_ALL_ON_COMMIT("javax.jdo.option.DetachAllOnCommit", true,
        "Detaches all objects from session so that they can be used after transaction is committed"),
    /**
     * @deprecated Use MetastoreConf.NON_TRANSACTIONAL_READ
     */
    @Deprecated
    METASTORE_NON_TRANSACTIONAL_READ("javax.jdo.option.NonTransactionalRead", true,
        "Reads outside of transactions"),
    /**
     * @deprecated Use MetastoreConf.CONNECTION_USER_NAME
     */
    @Deprecated
    METASTORE_CONNECTION_USER_NAME("javax.jdo.option.ConnectionUserName", "APP",
        "Username to use against metastore database"),
    /**
     * @deprecated Use MetastoreConf.END_FUNCTION_LISTENERS
     */
    @Deprecated
    METASTORE_END_FUNCTION_LISTENERS("hive.metastore.end.function.listeners", "",
        "List of comma separated listeners for the end of metastore functions."),
    /**
     * @deprecated Use MetastoreConf.PART_INHERIT_TBL_PROPS
     */
    @Deprecated
    METASTORE_PART_INHERIT_TBL_PROPS("hive.metastore.partition.inherit.table.properties", "",
        "List of comma separated keys occurring in table properties which will get inherited to newly created partitions. \n" +
        "* implies all the keys will get inherited."),
    /**
     * @deprecated Use MetastoreConf.FILTER_HOOK
     */
    @Deprecated
    METASTORE_FILTER_HOOK("hive.metastore.filter.hook", "org.apache.hadoop.hive.metastore.DefaultMetaStoreFilterHookImpl",
        "Metastore hook class for filtering the metadata read results. If hive.security.authorization.manager"
        + "is set to instance of HiveAuthorizerFactory, then this value is ignored."),
    FIRE_EVENTS_FOR_DML("hive.metastore.dml.events", false, "If true, the metastore will be asked" +
        " to fire events for DML operations"),
    METASTORE_CLIENT_DROP_PARTITIONS_WITH_EXPRESSIONS("hive.metastore.client.drop.partitions.using.expressions", true,
        "Choose whether dropping partitions with HCatClient pushes the partition-predicate to the metastore, " +
            "or drops partitions iteratively"),

    /**
     * @deprecated Use MetastoreConf.AGGREGATE_STATS_CACHE_ENABLED
     */
    @Deprecated
    METASTORE_AGGREGATE_STATS_CACHE_ENABLED("hive.metastore.aggregate.stats.cache.enabled", false,
        "Whether aggregate stats caching is enabled or not."),
    /**
     * @deprecated Use MetastoreConf.AGGREGATE_STATS_CACHE_SIZE
     */
    @Deprecated
    METASTORE_AGGREGATE_STATS_CACHE_SIZE("hive.metastore.aggregate.stats.cache.size", 10000,
        "Maximum number of aggregate stats nodes that we will place in the metastore aggregate stats cache."),
    /**
     * @deprecated Use MetastoreConf.AGGREGATE_STATS_CACHE_MAX_PARTITIONS
     */
    @Deprecated
    METASTORE_AGGREGATE_STATS_CACHE_MAX_PARTITIONS("hive.metastore.aggregate.stats.cache.max.partitions", 10000,
        "Maximum number of partitions that are aggregated per cache node."),
    /**
     * @deprecated Use MetastoreConf.AGGREGATE_STATS_CACHE_FPP
     */
    @Deprecated
    METASTORE_AGGREGATE_STATS_CACHE_FPP("hive.metastore.aggregate.stats.cache.fpp", (float) 0.01,
        "Maximum false positive probability for the Bloom Filter used in each aggregate stats cache node (default 1%)."),
    /**
     * @deprecated Use MetastoreConf.AGGREGATE_STATS_CACHE_MAX_VARIANCE
     */
    @Deprecated
    METASTORE_AGGREGATE_STATS_CACHE_MAX_VARIANCE("hive.metastore.aggregate.stats.cache.max.variance", (float) 0.01,
        "Maximum tolerable variance in number of partitions between a cached node and our request (default 1%)."),
    /**
     * @deprecated Use MetastoreConf.AGGREGATE_STATS_CACHE_TTL
     */
    @Deprecated
    METASTORE_AGGREGATE_STATS_CACHE_TTL("hive.metastore.aggregate.stats.cache.ttl", "600s", new TimeValidator(TimeUnit.SECONDS),
        "Number of seconds for a cached node to be active in the cache before they become stale."),
    /**
     * @deprecated Use MetastoreConf.AGGREGATE_STATS_CACHE_MAX_WRITER_WAIT
     */
    @Deprecated
    METASTORE_AGGREGATE_STATS_CACHE_MAX_WRITER_WAIT("hive.metastore.aggregate.stats.cache.max.writer.wait", "5000ms",
        new TimeValidator(TimeUnit.MILLISECONDS),
        "Number of milliseconds a writer will wait to acquire the writelock before giving up."),
    /**
     * @deprecated Use MetastoreConf.AGGREGATE_STATS_CACHE_MAX_READER_WAIT
     */
    @Deprecated
    METASTORE_AGGREGATE_STATS_CACHE_MAX_READER_WAIT("hive.metastore.aggregate.stats.cache.max.reader.wait", "1000ms",
        new TimeValidator(TimeUnit.MILLISECONDS),
        "Number of milliseconds a reader will wait to acquire the readlock before giving up."),
    /**
     * @deprecated Use MetastoreConf.AGGREGATE_STATS_CACHE_MAX_FULL
     */
    @Deprecated
    METASTORE_AGGREGATE_STATS_CACHE_MAX_FULL("hive.metastore.aggregate.stats.cache.max.full", (float) 0.9,
        "Maximum cache full % after which the cache cleaner thread kicks in."),
    /**
     * @deprecated Use MetastoreConf.AGGREGATE_STATS_CACHE_CLEAN_UNTIL
     */
    @Deprecated
    METASTORE_AGGREGATE_STATS_CACHE_CLEAN_UNTIL("hive.metastore.aggregate.stats.cache.clean.until", (float) 0.8,
        "The cleaner thread cleans until cache reaches this % full size."),
    /**
     * @deprecated Use MetastoreConf.METRICS_ENABLED
     */
    @Deprecated
    METASTORE_METRICS("hive.metastore.metrics.enabled", false, "Enable metrics on the metastore."),
    /**
     * @deprecated Use MetastoreConf.INIT_METADATA_COUNT_ENABLED
     */
    @Deprecated
    METASTORE_INIT_METADATA_COUNT_ENABLED("hive.metastore.initial.metadata.count.enabled", true,
      "Enable a metadata count at metastore startup for metrics."),

    // Metastore SSL settings
    /**
     * @deprecated Use MetastoreConf.USE_SSL
     */
    @Deprecated
    HIVE_METASTORE_USE_SSL("hive.metastore.use.SSL", false,
        "Set this to true for using SSL encryption in HMS server."),
    /**
     * @deprecated Use MetastoreConf.SSL_KEYSTORE_PATH
     */
    @Deprecated
    HIVE_METASTORE_SSL_KEYSTORE_PATH("hive.metastore.keystore.path", "",
        "Metastore SSL certificate keystore location."),
    /**
     * @deprecated Use MetastoreConf.SSL_KEYSTORE_PASSWORD
     */
    @Deprecated
    HIVE_METASTORE_SSL_KEYSTORE_PASSWORD("hive.metastore.keystore.password", "",
        "Metastore SSL certificate keystore password."),
    /**
     * @deprecated Use MetastoreConf.SSL_TRUSTSTORE_PATH
     */
    @Deprecated
    HIVE_METASTORE_SSL_TRUSTSTORE_PATH("hive.metastore.truststore.path", "",
        "Metastore SSL certificate truststore location."),
    /**
     * @deprecated Use MetastoreConf.SSL_TRUSTSTORE_PASSWORD
     */
    @Deprecated
    HIVE_METASTORE_SSL_TRUSTSTORE_PASSWORD("hive.metastore.truststore.password", "",
        "Metastore SSL certificate truststore password."),

    // Parameters for exporting metadata on table drop (requires the use of the)
    // org.apache.hadoop.hive.ql.parse.MetaDataExportListener preevent listener
    /**
     * @deprecated Use MetastoreConf.METADATA_EXPORT_LOCATION
     */
    @Deprecated
    METADATA_EXPORT_LOCATION("hive.metadata.export.location", "",
        "When used in conjunction with the org.apache.hadoop.hive.ql.parse.MetaDataExportListener pre event listener, \n" +
        "it is the location to which the metadata will be exported. The default is an empty string, which results in the \n" +
        "metadata being exported to the current user's home directory on HDFS."),
    /**
     * @deprecated Use MetastoreConf.MOVE_EXPORTED_METADATA_TO_TRASH
     */
    @Deprecated
    MOVE_EXPORTED_METADATA_TO_TRASH("hive.metadata.move.exported.metadata.to.trash", true,
        "When used in conjunction with the org.apache.hadoop.hive.ql.parse.MetaDataExportListener pre event listener, \n" +
        "this setting determines if the metadata that is exported will subsequently be moved to the user's trash directory \n" +
        "alongside the dropped table data. This ensures that the metadata will be cleaned up along with the dropped table data."),

    // CLI
    CLIIGNOREERRORS("hive.cli.errors.ignore", false, ""),
    CLIPRINTCURRENTDB("hive.cli.print.current.db", false,
        "Whether to include the current database in the Hive prompt."),
    CLIPROMPT("hive.cli.prompt", "hive",
        "Command line prompt configuration value. Other hiveconf can be used in this configuration value. \n" +
        "Variable substitution will only be invoked at the Hive CLI startup."),
    /**
     * @deprecated Use MetastoreConf.FS_HANDLER_CLS
     */
    @Deprecated
    HIVE_METASTORE_FS_HANDLER_CLS("hive.metastore.fs.handler.class", "org.apache.hadoop.hive.metastore.HiveMetaStoreFsImpl", ""),

    // Things we log in the jobconf

    // session identifier
    HIVESESSIONID("hive.session.id", "", ""),
    // whether session is running in silent mode or not
    HIVESESSIONSILENT("hive.session.silent", false, ""),

    HIVE_LOCAL_TIME_ZONE("hive.local.time.zone", "LOCAL",
        "Sets the time-zone for displaying and interpreting time stamps. If this property value is set to\n" +
        "LOCAL, it is not specified, or it is not a correct time-zone, the system default time-zone will be\n " +
        "used instead. Time-zone IDs can be specified as region-based zone IDs (based on IANA time-zone data),\n" +
        "abbreviated zone IDs, or offset IDs."),

    HIVE_SESSION_HISTORY_ENABLED("hive.session.history.enabled", false,
        "Whether to log Hive query, query plan, runtime statistics etc."),

    HIVEQUERYSTRING("hive.query.string", "",
        "Query being executed (might be multiple per a session)"),

    HIVEQUERYID("hive.query.id", "",
        "ID for query being executed (might be multiple per a session)"),

    HIVEQUERYTAG("hive.query.tag", null, "Tag for the queries in the session. User can kill the queries with the tag " +
        "in another session. Currently there is no tag duplication check, user need to make sure his tag is unique. " +
        "Also 'kill query' needs to be issued to all HiveServer2 instances to proper kill the queries"),

    HIVESPARKJOBNAMELENGTH("hive.spark.jobname.length", 100000, "max jobname length for Hive on " +
            "Spark queries"),
    HIVEJOBNAMELENGTH("hive.jobname.length", 50, "max jobname length"),

    // hive jar
    HIVEJAR("hive.jar.path", "",
        "The location of hive_cli.jar that is used when submitting jobs in a separate jvm."),
    HIVEAUXJARS("hive.aux.jars.path", "",
        "The location of the plugin jars that contain implementations of user defined functions and serdes."),

    // reloadable jars
    HIVERELOADABLEJARS("hive.reloadable.aux.jars.path", "",
        "The locations of the plugin jars, which can be a comma-separated folders or jars. Jars can be renewed\n"
        + "by executing reload command. And these jars can be "
            + "used as the auxiliary classes like creating a UDF or SerDe."),

    // hive added files and jars
    HIVEADDEDFILES("hive.added.files.path", "", "This an internal parameter."),
    HIVEADDEDJARS("hive.added.jars.path", "", "This an internal parameter."),
    HIVEADDEDARCHIVES("hive.added.archives.path", "", "This an internal parameter."),
    HIVEADDFILESUSEHDFSLOCATION("hive.resource.use.hdfs.location", true, "Reference HDFS based files/jars directly instead of "
        + "copy to session based HDFS scratch directory, to make distributed cache more useful."),

    HIVE_CURRENT_DATABASE("hive.current.database", "", "Database name used by current session. Internal usage only.", true),

    // for hive script operator
    HIVES_AUTO_PROGRESS_TIMEOUT("hive.auto.progress.timeout", "0s",
        new TimeValidator(TimeUnit.SECONDS),
        "How long to run autoprogressor for the script/UDTF operators.\n" +
        "Set to 0 for forever."),
    HIVESCRIPTAUTOPROGRESS("hive.script.auto.progress", false,
        "Whether Hive Transform/Map/Reduce Clause should automatically send progress information to TaskTracker \n" +
        "to avoid the task getting killed because of inactivity.  Hive sends progress information when the script is \n" +
        "outputting to stderr.  This option removes the need of periodically producing stderr messages, \n" +
        "but users should be cautious because this may prevent infinite loops in the scripts to be killed by TaskTracker."),
    HIVESCRIPTIDENVVAR("hive.script.operator.id.env.var", "HIVE_SCRIPT_OPERATOR_ID",
        "Name of the environment variable that holds the unique script operator ID in the user's \n" +
        "transform function (the custom mapper/reducer that the user has specified in the query)"),
    HIVESCRIPTTRUNCATEENV("hive.script.operator.truncate.env", false,
        "Truncate each environment variable for external script in scripts operator to 20KB (to fit system limits)"),
    HIVESCRIPT_ENV_BLACKLIST("hive.script.operator.env.blacklist",
        "hive.txn.valid.txns,hive.txn.tables.valid.writeids,hive.txn.valid.writeids,hive.script.operator.env.blacklist,hive.repl.current.table.write.id",
        "Comma separated list of keys from the configuration file not to convert to environment " +
        "variables when invoking the script operator"),
    HIVE_STRICT_CHECKS_ORDERBY_NO_LIMIT("hive.strict.checks.orderby.no.limit", false,
        "Enabling strict large query checks disallows the following:\n" +
        "  Orderby without limit.\n" +
        "Note that this check currently does not consider data size, only the query pattern."),
    HIVE_STRICT_CHECKS_NO_PARTITION_FILTER("hive.strict.checks.no.partition.filter", false,
        "Enabling strict large query checks disallows the following:\n" +
        "  No partition being picked up for a query against partitioned table.\n" +
        "Note that this check currently does not consider data size, only the query pattern."),
    HIVE_STRICT_CHECKS_TYPE_SAFETY("hive.strict.checks.type.safety", true,
        "Enabling strict type safety checks disallows the following:\n" +
        "  Comparing bigints and strings/(var)chars.\n" +
        "  Comparing bigints and doubles."),
    HIVE_STRICT_CHECKS_CARTESIAN("hive.strict.checks.cartesian.product", false,
        "Enabling strict Cartesian join checks disallows the following:\n" +
        "  Cartesian product (cross join)."),
    HIVE_STRICT_CHECKS_BUCKETING("hive.strict.checks.bucketing", true,
        "Enabling strict bucketing checks disallows the following:\n" +
        "  Load into bucketed tables."),
    HIVE_LOAD_DATA_OWNER("hive.load.data.owner", "",
        "Set the owner of files loaded using load data in managed tables."),

    @Deprecated
    HIVEMAPREDMODE("hive.mapred.mode", null,
        "Deprecated; use hive.strict.checks.* settings instead."),
    HIVEALIAS("hive.alias", "", ""),
    HIVEMAPSIDEAGGREGATE("hive.map.aggr", true, "Whether to use map-side aggregation in Hive Group By queries"),
    HIVEGROUPBYSKEW("hive.groupby.skewindata", false, "Whether there is skew in data to optimize group by queries"),
    HIVEJOINEMITINTERVAL("hive.join.emit.interval", 1000,
        "How many rows in the right-most join operand Hive should buffer before emitting the join result."),
    HIVEJOINCACHESIZE("hive.join.cache.size", 25000,
        "How many rows in the joining tables (except the streaming table) should be cached in memory."),
    HIVE_PUSH_RESIDUAL_INNER("hive.join.inner.residual", false,
        "Whether to push non-equi filter predicates within inner joins. This can improve efficiency in "
        + "the evaluation of certain joins, since we will not be emitting rows which are thrown away by "
        + "a Filter operator straight away. However, currently vectorization does not support them, thus "
        + "enabling it is only recommended when vectorization is disabled."),
    HIVE_PTF_RANGECACHE_SIZE("hive.ptf.rangecache.size", 10000,
        "Size of the cache used on reducer side, that stores boundaries of ranges within a PTF " +
        "partition. Used if a query specifies a RANGE type window including an orderby clause." +
        "Set this to 0 to disable this cache."),

    // CBO related
    HIVE_CBO_ENABLED("hive.cbo.enable", true, "Flag to control enabling Cost Based Optimizations using Calcite framework."),
    HIVE_CBO_CNF_NODES_LIMIT("hive.cbo.cnf.maxnodes", -1, "When converting to conjunctive normal form (CNF), fail if" +
        "the expression exceeds this threshold; the threshold is expressed in terms of number of nodes (leaves and" +
        "interior nodes). -1 to not set up a threshold."),
    HIVE_CBO_RETPATH_HIVEOP("hive.cbo.returnpath.hiveop", false, "Flag to control calcite plan to hive operator conversion"),
    HIVE_CBO_EXTENDED_COST_MODEL("hive.cbo.costmodel.extended", false, "Flag to control enabling the extended cost model based on"
                                 + "CPU, IO and cardinality. Otherwise, the cost model is based on cardinality."),
    HIVE_CBO_COST_MODEL_CPU("hive.cbo.costmodel.cpu", "0.000001", "Default cost of a comparison"),
    HIVE_CBO_COST_MODEL_NET("hive.cbo.costmodel.network", "150.0", "Default cost of a transferring a byte over network;"
                                                                  + " expressed as multiple of CPU cost"),
    HIVE_CBO_COST_MODEL_LFS_WRITE("hive.cbo.costmodel.local.fs.write", "4.0", "Default cost of writing a byte to local FS;"
                                                                             + " expressed as multiple of NETWORK cost"),
    HIVE_CBO_COST_MODEL_LFS_READ("hive.cbo.costmodel.local.fs.read", "4.0", "Default cost of reading a byte from local FS;"
                                                                           + " expressed as multiple of NETWORK cost"),
    HIVE_CBO_COST_MODEL_HDFS_WRITE("hive.cbo.costmodel.hdfs.write", "10.0", "Default cost of writing a byte to HDFS;"
                                                                 + " expressed as multiple of Local FS write cost"),
    HIVE_CBO_COST_MODEL_HDFS_READ("hive.cbo.costmodel.hdfs.read", "1.5", "Default cost of reading a byte from HDFS;"
                                                                 + " expressed as multiple of Local FS read cost"),
    HIVE_CBO_SHOW_WARNINGS("hive.cbo.show.warnings", true,
         "Toggle display of CBO warnings like missing column stats"),
    HIVE_CBO_STATS_CORRELATED_MULTI_KEY_JOINS("hive.cbo.stats.correlated.multi.key.joins", true,
        "When CBO estimates output rows for a join involving multiple columns, the default behavior assumes" +
            "the columns are independent. Setting this flag to true will cause the estimator to assume" +
            "the columns are correlated."),
    AGGR_JOIN_TRANSPOSE("hive.transpose.aggr.join", false, "push aggregates through join"),
    SEMIJOIN_CONVERSION("hive.optimize.semijoin.conversion", true, "convert group by followed by inner equi join into semijoin"),
    HIVE_COLUMN_ALIGNMENT("hive.order.columnalignment", true, "Flag to control whether we want to try to align" +
        "columns in operators such as Aggregate or Join so that we try to reduce the number of shuffling stages"),

    // materialized views
    HIVE_MATERIALIZED_VIEW_ENABLE_AUTO_REWRITING("hive.materializedview.rewriting", true,
        "Whether to try to rewrite queries using the materialized views enabled for rewriting"),
    HIVE_MATERIALIZED_VIEW_REWRITING_SELECTION_STRATEGY("hive.materializedview.rewriting.strategy", "heuristic",
        new StringSet("heuristic", "costbased"),
        "The strategy that should be used to cost and select the materialized view rewriting. \n" +
            "  heuristic: Always try to select the plan using the materialized view if rewriting produced one," +
            "choosing the plan with lower cost among possible plans containing a materialized view\n" +
            "  costbased: Fully cost-based strategy, always use plan with lower cost, independently on whether " +
            "it uses a materialized view or not"),
    HIVE_MATERIALIZED_VIEW_REWRITING_TIME_WINDOW("hive.materializedview.rewriting.time.window", "0min", new TimeValidator(TimeUnit.MINUTES),
        "Time window, specified in seconds, after which outdated materialized views become invalid for automatic query rewriting.\n" +
        "For instance, if more time than the value assigned to the property has passed since the materialized view " +
        "was created or rebuilt, and one of its source tables has changed since, the materialized view will not be " +
        "considered for rewriting. Default value 0 means that the materialized view cannot be " +
        "outdated to be used automatically in query rewriting. Value -1 means to skip this check."),
    HIVE_MATERIALIZED_VIEW_REWRITING_INCREMENTAL("hive.materializedview.rewriting.incremental", false,
        "Whether to try to execute incremental rewritings based on outdated materializations and\n" +
        "current content of tables. Default value of true effectively amounts to enabling incremental\n" +
        "rebuild for the materializations too."),
    HIVE_MATERIALIZED_VIEW_REBUILD_INCREMENTAL("hive.materializedview.rebuild.incremental", true,
        "Whether to try to execute incremental rebuild for the materialized views. Incremental rebuild\n" +
        "tries to modify the original materialization contents to reflect the latest changes to the\n" +
        "materialized view source tables, instead of rebuilding the contents fully. Incremental rebuild\n" +
        "is based on the materialized view algebraic incremental rewriting."),
    HIVE_MATERIALIZED_VIEW_REBUILD_INCREMENTAL_FACTOR("hive.materializedview.rebuild.incremental.factor", 0.1f,
        "The estimated cost of the resulting plan for incremental maintenance of materialization\n" +
        "with aggregations will be multiplied by this value. Reducing the value can be useful to\n" +
        "favour incremental rebuild over full rebuild."),
    HIVE_MATERIALIZED_VIEW_FILE_FORMAT("hive.materializedview.fileformat", "ORC",
        new StringSet("none", "TextFile", "SequenceFile", "RCfile", "ORC"),
        "Default file format for CREATE MATERIALIZED VIEW statement"),
    HIVE_MATERIALIZED_VIEW_SERDE("hive.materializedview.serde",
        "org.apache.hadoop.hive.ql.io.orc.OrcSerde", "Default SerDe used for materialized views"),

    HIVE_ENABLE_JDBC_PUSHDOWN("hive.jdbc.pushdown.enable", true,
        "Flag to control enabling pushdown of operators into JDBC connection and subsequent SQL generation\n" +
        "using Calcite"),
    HIVE_ENABLE_JDBC_SAFE_PUSHDOWN("hive.jdbc.pushdown.safe.enable", false,
        "Flag to control enabling pushdown of operators using Calcite that prevent splitting results\n" +
        "retrieval in the JDBC storage handler"),

    // hive.mapjoin.bucket.cache.size has been replaced by hive.smbjoin.cache.row,
    // need to remove by hive .13. Also, do not change default (see SMB operator)
    HIVEMAPJOINBUCKETCACHESIZE("hive.mapjoin.bucket.cache.size", 100, ""),

    HIVEMAPJOINUSEOPTIMIZEDTABLE("hive.mapjoin.optimized.hashtable", true,
        "Whether Hive should use memory-optimized hash table for MapJoin.\n" +
        "Only works on Tez and Spark, because memory-optimized hashtable cannot be serialized."),
    HIVEMAPJOINOPTIMIZEDTABLEPROBEPERCENT("hive.mapjoin.optimized.hashtable.probe.percent",
        (float) 0.5, "Probing space percentage of the optimized hashtable"),
    HIVEUSEHYBRIDGRACEHASHJOIN("hive.mapjoin.hybridgrace.hashtable", false, "Whether to use hybrid" +
        "grace hash join as the join method for mapjoin. Tez only."),
    HIVEHYBRIDGRACEHASHJOINMEMCHECKFREQ("hive.mapjoin.hybridgrace.memcheckfrequency", 1024, "For " +
        "hybrid grace hash join, how often (how many rows apart) we check if memory is full. " +
        "This number should be power of 2."),
    HIVEHYBRIDGRACEHASHJOINMINWBSIZE("hive.mapjoin.hybridgrace.minwbsize", 524288, "For hybrid grace" +
        "Hash join, the minimum write buffer size used by optimized hashtable. Default is 512 KB."),
    HIVEHYBRIDGRACEHASHJOINMINNUMPARTITIONS("hive.mapjoin.hybridgrace.minnumpartitions", 16, "For" +
        "Hybrid grace hash join, the minimum number of partitions to create."),
    HIVEHASHTABLEWBSIZE("hive.mapjoin.optimized.hashtable.wbsize", 8 * 1024 * 1024,
        "Optimized hashtable (see hive.mapjoin.optimized.hashtable) uses a chain of buffers to\n" +
        "store data. This is one buffer size. HT may be slightly faster if this is larger, but for small\n" +
        "joins unnecessary memory will be allocated and then trimmed."),
    HIVEHYBRIDGRACEHASHJOINBLOOMFILTER("hive.mapjoin.hybridgrace.bloomfilter", true, "Whether to " +
        "use BloomFilter in Hybrid grace hash join to minimize unnecessary spilling."),
    HIVEMAPJOINFULLOUTER("hive.mapjoin.full.outer", true,
        "Whether to use MapJoin for FULL OUTER JOINs."),
    HIVE_TEST_MAPJOINFULLOUTER_OVERRIDE(
        "hive.test.mapjoin.full.outer.override",
        "none", new StringSet("none", "enable", "disable"),
        "internal use only, used to override the hive.mapjoin.full.outer\n" +
        "setting.  Using enable will force it on and disable will force it off.\n" +
        "The default none is do nothing, of course",
        true),
    HIVESMBJOINCACHEROWS("hive.smbjoin.cache.rows", 10000,
        "How many rows with the same key value should be cached in memory per smb joined table."),
    HIVEGROUPBYMAPINTERVAL("hive.groupby.mapaggr.checkinterval", 100000,
        "Number of rows after which size of the grouping keys/aggregation classes is performed"),
    HIVEMAPAGGRHASHMEMORY("hive.map.aggr.hash.percentmemory", (float) 0.5,
        "Portion of total memory to be used by map-side group aggregation hash table"),
    HIVEMAPJOINFOLLOWEDBYMAPAGGRHASHMEMORY("hive.mapjoin.followby.map.aggr.hash.percentmemory", (float) 0.3,
        "Portion of total memory to be used by map-side group aggregation hash table, when this group by is followed by map join"),
    HIVEMAPAGGRMEMORYTHRESHOLD("hive.map.aggr.hash.force.flush.memory.threshold", (float) 0.9,
        "The max memory to be used by map-side group aggregation hash table.\n" +
        "If the memory usage is higher than this number, force to flush data"),
    HIVEMAPAGGRHASHMINREDUCTION("hive.map.aggr.hash.min.reduction", (float) 0.99,
        "Hash aggregation will be turned off if the ratio between hash  table size and input rows is bigger than this number. \n" +
        "Set to 1 to make sure hash aggregation is never turned off."),
    HIVEMAPAGGRHASHMINREDUCTIONSTATSADJUST("hive.map.aggr.hash.min.reduction.stats", true,
        "Whether the value for hive.map.aggr.hash.min.reduction should be set statically using stats estimates. \n" +
        "If this is enabled, the default value for hive.map.aggr.hash.min.reduction is only used as an upper-bound\n" +
        "for the value set in the map-side group by operators."),
    HIVEMULTIGROUPBYSINGLEREDUCER("hive.multigroupby.singlereducer", true,
        "Whether to optimize multi group by query to generate single M/R  job plan. If the multi group by query has \n" +
        "common group by keys, it will be optimized to generate single M/R job."),
    HIVE_MAP_GROUPBY_SORT("hive.map.groupby.sorted", true,
        "If the bucketing/sorting properties of the table exactly match the grouping key, whether to perform \n" +
        "the group by in the mapper by using BucketizedHiveInputFormat. The only downside to this\n" +
        "is that it limits the number of mappers to the number of files."),
    HIVE_DEFAULT_NULLS_LAST("hive.default.nulls.last", true,
        "Whether to set NULLS LAST as the default null ordering"),
    HIVE_GROUPBY_POSITION_ALIAS("hive.groupby.position.alias", false,
        "Whether to enable using Column Position Alias in Group By"),
    HIVE_ORDERBY_POSITION_ALIAS("hive.orderby.position.alias", true,
        "Whether to enable using Column Position Alias in Order By"),
    @Deprecated
    HIVE_GROUPBY_ORDERBY_POSITION_ALIAS("hive.groupby.orderby.position.alias", false,
        "Whether to enable using Column Position Alias in Group By or Order By (deprecated).\n" +
        "Use " + HIVE_ORDERBY_POSITION_ALIAS.varname + " or " + HIVE_GROUPBY_POSITION_ALIAS.varname + " instead"),
    HIVE_NEW_JOB_GROUPING_SET_CARDINALITY("hive.new.job.grouping.set.cardinality", 30,
        "Whether a new map-reduce job should be launched for grouping sets/rollups/cubes.\n" +
        "For a query like: select a, b, c, count(1) from T group by a, b, c with rollup;\n" +
        "4 rows are created per row: (a, b, c), (a, b, null), (a, null, null), (null, null, null).\n" +
        "This can lead to explosion across map-reduce boundary if the cardinality of T is very high,\n" +
        "and map-side aggregation does not do a very good job. \n" +
        "\n" +
        "This parameter decides if Hive should add an additional map-reduce job. If the grouping set\n" +
        "cardinality (4 in the example above), is more than this value, a new MR job is added under the\n" +
        "assumption that the original group by will reduce the data size."),
    HIVE_GROUPBY_LIMIT_EXTRASTEP("hive.groupby.limit.extrastep", true, "This parameter decides if Hive should \n" +
        "create new MR job for sorting final output"),

    // Max file num and size used to do a single copy (after that, distcp is used)
    HIVE_EXEC_COPYFILE_MAXNUMFILES("hive.exec.copyfile.maxnumfiles", 1L,
        "Maximum number of files Hive uses to do sequential HDFS copies between directories." +
        "Distributed copies (distcp) will be used instead for larger numbers of files so that copies can be done faster."),
    HIVE_EXEC_COPYFILE_MAXSIZE("hive.exec.copyfile.maxsize", 32L * 1024 * 1024 /*32M*/,
        "Maximum file size (in bytes) that Hive uses to do single HDFS copies between directories." +
        "Distributed copies (distcp) will be used instead for bigger files so that copies can be done faster."),

    // for hive udtf operator
    HIVEUDTFAUTOPROGRESS("hive.udtf.auto.progress", false,
        "Whether Hive should automatically send progress information to TaskTracker \n" +
        "when using UDTF's to prevent the task getting killed because of inactivity.  Users should be cautious \n" +
        "because this may prevent TaskTracker from killing tasks with infinite loops."),

    HIVEDEFAULTFILEFORMAT("hive.default.fileformat", "TextFile", new StringSet("TextFile", "SequenceFile", "RCfile", "ORC", "parquet"),
        "Default file format for CREATE TABLE statement. Users can explicitly override it by CREATE TABLE ... STORED AS [FORMAT]"),
    HIVEDEFAULTMANAGEDFILEFORMAT("hive.default.fileformat.managed", "none",
        new StringSet("none", "TextFile", "SequenceFile", "RCfile", "ORC", "parquet"),
        "Default file format for CREATE TABLE statement applied to managed tables only. External tables will be \n" +
        "created with format specified by hive.default.fileformat. Leaving this null will result in using hive.default.fileformat \n" +
        "for all tables."),
    HIVEQUERYRESULTFILEFORMAT("hive.query.result.fileformat", "SequenceFile", new StringSet("TextFile", "SequenceFile", "RCfile", "Llap"),
        "Default file format for storing result of the query."),
    HIVECHECKFILEFORMAT("hive.fileformat.check", true, "Whether to check file format or not when loading data files"),

    // default serde for rcfile
    HIVEDEFAULTRCFILESERDE("hive.default.rcfile.serde",
        "org.apache.hadoop.hive.serde2.columnar.LazyBinaryColumnarSerDe",
        "The default SerDe Hive will use for the RCFile format"),

    HIVEDEFAULTSERDE("hive.default.serde",
        "org.apache.hadoop.hive.serde2.lazy.LazySimpleSerDe",
        "The default SerDe Hive will use for storage formats that do not specify a SerDe."),

    /**
     * @deprecated Use MetastoreConf.SERDES_USING_METASTORE_FOR_SCHEMA
     */
    @Deprecated
    SERDESUSINGMETASTOREFORSCHEMA("hive.serdes.using.metastore.for.schema",
        "org.apache.hadoop.hive.ql.io.orc.OrcSerde," +
        "org.apache.hadoop.hive.serde2.lazy.LazySimpleSerDe," +
        "org.apache.hadoop.hive.serde2.columnar.ColumnarSerDe," +
        "org.apache.hadoop.hive.serde2.dynamic_type.DynamicSerDe," +
        "org.apache.hadoop.hive.serde2.MetadataTypedColumnsetSerDe," +
        "org.apache.hadoop.hive.serde2.columnar.LazyBinaryColumnarSerDe," +
        "org.apache.hadoop.hive.ql.io.parquet.serde.ParquetHiveSerDe," +
        "org.apache.hadoop.hive.serde2.lazybinary.LazyBinarySerDe," +
        "org.apache.hadoop.hive.serde2.OpenCSVSerde",
        "SerDes retrieving schema from metastore. This is an internal parameter."),

    @Deprecated
    HIVE_LEGACY_SCHEMA_FOR_ALL_SERDES("hive.legacy.schema.for.all.serdes",
        false,
        "A backward compatibility setting for external metastore users that do not handle \n" +
        SERDESUSINGMETASTOREFORSCHEMA.varname + " correctly. This may be removed at any time."),

    HIVEHISTORYFILELOC("hive.querylog.location",
        "${system:java.io.tmpdir}" + File.separator + "${system:user.name}",
        "Location of Hive run time structured log file"),

    HIVE_LOG_INCREMENTAL_PLAN_PROGRESS("hive.querylog.enable.plan.progress", true,
        "Whether to log the plan's progress every time a job's progress is checked.\n" +
        "These logs are written to the location specified by hive.querylog.location"),

    HIVE_LOG_INCREMENTAL_PLAN_PROGRESS_INTERVAL("hive.querylog.plan.progress.interval", "60000ms",
        new TimeValidator(TimeUnit.MILLISECONDS),
        "The interval to wait between logging the plan's progress.\n" +
        "If there is a whole number percentage change in the progress of the mappers or the reducers,\n" +
        "the progress is logged regardless of this value.\n" +
        "The actual interval will be the ceiling of (this value divided by the value of\n" +
        "hive.exec.counters.pull.interval) multiplied by the value of hive.exec.counters.pull.interval\n" +
        "I.e. if it is not divide evenly by the value of hive.exec.counters.pull.interval it will be\n" +
        "logged less frequently than specified.\n" +
        "This only has an effect if hive.querylog.enable.plan.progress is set to true."),

    HIVESCRIPTSERDE("hive.script.serde", "org.apache.hadoop.hive.serde2.lazy.LazySimpleSerDe",
        "The default SerDe for transmitting input data to and reading output data from the user scripts. "),
    HIVESCRIPTRECORDREADER("hive.script.recordreader",
        "org.apache.hadoop.hive.ql.exec.TextRecordReader",
        "The default record reader for reading data from the user scripts. "),
    HIVESCRIPTRECORDWRITER("hive.script.recordwriter",
        "org.apache.hadoop.hive.ql.exec.TextRecordWriter",
        "The default record writer for writing data to the user scripts. "),
    HIVESCRIPTESCAPE("hive.transform.escape.input", false,
        "This adds an option to escape special chars (newlines, carriage returns and\n" +
        "tabs) when they are passed to the user script. This is useful if the Hive tables\n" +
        "can contain data that contains special characters."),
    HIVEBINARYRECORDMAX("hive.binary.record.max.length", 1000,
        "Read from a binary stream and treat each hive.binary.record.max.length bytes as a record. \n" +
        "The last record before the end of stream can have less than hive.binary.record.max.length bytes"),

    HIVEHADOOPMAXMEM("hive.mapred.local.mem", 0, "mapper/reducer memory in local mode"),

    //small table file size
    HIVESMALLTABLESFILESIZE("hive.mapjoin.smalltable.filesize", 25000000L,
        "The threshold for the input file size of the small tables; if the file size is smaller \n" +
        "than this threshold, it will try to convert the common join into map join"),


    HIVE_SCHEMA_EVOLUTION("hive.exec.schema.evolution", true,
        "Use schema evolution to convert self-describing file format's data to the schema desired by the reader."),

    HIVE_ORC_FORCE_POSITIONAL_SCHEMA_EVOLUTION("orc.force.positional.evolution", true,
      "Whether to use column position based schema evolution or not (as opposed to column name based evolution)"),

    /** Don't use this directly - use AcidUtils! */
    HIVE_TRANSACTIONAL_TABLE_SCAN("hive.transactional.table.scan", false,
        "internal usage only -- do transaction (ACID or insert-only) table scan.", true),

    HIVE_TRANSACTIONAL_NUM_EVENTS_IN_MEMORY("hive.transactional.events.mem", 10000000,
        "Vectorized ACID readers can often load all the delete events from all the delete deltas\n"
        + "into memory to optimize for performance. To prevent out-of-memory errors, this is a rough heuristic\n"
        + "that limits the total number of delete events that can be loaded into memory at once.\n"
        + "Roughly it has been set to 10 million delete events per bucket (~160 MB).\n"),
    FILTER_DELETE_EVENTS("hive.txn.filter.delete.events", true,
        "If true, VectorizedOrcAcidRowBatchReader will compute min/max " +
            "ROW__ID for the split and only load delete events in that range.\n"
    ),
    HIVESAMPLERANDOMNUM("hive.sample.seednumber", 0,
        "A number used to percentage sampling. By changing this number, user will change the subsets of data sampled."),

    // test mode in hive mode
    HIVETESTMODE("hive.test.mode", false,
        "Whether Hive is running in test mode. If yes, it turns on sampling and prefixes the output tablename.",
        false),
    HIVEEXIMTESTMODE("hive.exim.test.mode", false,
        "The subset of test mode that only enables custom path handling for ExIm.", false),
    HIVETESTMODEPREFIX("hive.test.mode.prefix", "test_",
        "In test mode, specifies prefixes for the output table", false),
    HIVETESTMODESAMPLEFREQ("hive.test.mode.samplefreq", 32,
        "In test mode, specifies sampling frequency for table, which is not bucketed,\n" +
        "For example, the following query:\n" +
        "  INSERT OVERWRITE TABLE dest SELECT col1 from src\n" +
        "would be converted to\n" +
        "  INSERT OVERWRITE TABLE test_dest\n" +
        "  SELECT col1 from src TABLESAMPLE (BUCKET 1 out of 32 on rand(1))", false),
    HIVETESTMODENOSAMPLE("hive.test.mode.nosamplelist", "",
        "In test mode, specifies comma separated table names which would not apply sampling", false),
    HIVETESTMODEDUMMYSTATAGGR("hive.test.dummystats.aggregator", "", "internal variable for test", false),
    HIVETESTMODEDUMMYSTATPUB("hive.test.dummystats.publisher", "", "internal variable for test", false),
    HIVETESTCURRENTTIMESTAMP("hive.test.currenttimestamp", null, "current timestamp for test", false),
    HIVETESTMODEROLLBACKTXN("hive.test.rollbacktxn", false, "For testing only.  Will mark every ACID transaction aborted", false),
    HIVETESTMODEFAILCOMPACTION("hive.test.fail.compaction", false, "For testing only.  Will cause CompactorMR to fail.", false),
    HIVETESTMODEFAILHEARTBEATER("hive.test.fail.heartbeater", false, "For testing only.  Will cause Heartbeater to fail.", false),
    TESTMODE_BUCKET_CODEC_VERSION("hive.test.bucketcodec.version", 1,
      "For testing only.  Will make ACID subsystem write RecordIdentifier.bucketId in specified\n" +
        "format", false),
    HIVETESTMODEACIDKEYIDXSKIP("hive.test.acid.key.index.skip", false, "For testing only. OrcRecordUpdater will skip "
        + "generation of the hive.acid.key.index", false),

    HIVEMERGEMAPFILES("hive.merge.mapfiles", true,
        "Merge small files at the end of a map-only job"),
    HIVEMERGEMAPREDFILES("hive.merge.mapredfiles", false,
        "Merge small files at the end of a map-reduce job"),
    HIVEMERGETEZFILES("hive.merge.tezfiles", false, "Merge small files at the end of a Tez DAG"),
    HIVEMERGESPARKFILES("hive.merge.sparkfiles", false, "Merge small files at the end of a Spark DAG Transformation"),
    HIVEMERGEMAPFILESSIZE("hive.merge.size.per.task", (long) (256 * 1000 * 1000),
        "Size of merged files at the end of the job"),
    HIVEMERGEMAPFILESAVGSIZE("hive.merge.smallfiles.avgsize", (long) (16 * 1000 * 1000),
        "When the average output file size of a job is less than this number, Hive will start an additional \n" +
        "map-reduce job to merge the output files into bigger files. This is only done for map-only jobs \n" +
        "if hive.merge.mapfiles is true, and for map-reduce jobs if hive.merge.mapredfiles is true."),
    HIVEMERGERCFILEBLOCKLEVEL("hive.merge.rcfile.block.level", true, ""),
    HIVEMERGEORCFILESTRIPELEVEL("hive.merge.orcfile.stripe.level", true,
        "When hive.merge.mapfiles, hive.merge.mapredfiles or hive.merge.tezfiles is enabled\n" +
        "while writing a table with ORC file format, enabling this config will do stripe-level\n" +
        "fast merge for small ORC files. Note that enabling this config will not honor the\n" +
        "padding tolerance config (hive.exec.orc.block.padding.tolerance)."),
    HIVE_ORC_CODEC_POOL("hive.use.orc.codec.pool", false,
        "Whether to use codec pool in ORC. Disable if there are bugs with codec reuse."),

    HIVEUSEEXPLICITRCFILEHEADER("hive.exec.rcfile.use.explicit.header", true,
        "If this is set the header for RCFiles will simply be RCF.  If this is not\n" +
        "set the header will be that borrowed from sequence files, e.g. SEQ- followed\n" +
        "by the input and output RCFile formats."),
    HIVEUSERCFILESYNCCACHE("hive.exec.rcfile.use.sync.cache", true, ""),

    HIVE_RCFILE_RECORD_INTERVAL("hive.io.rcfile.record.interval", Integer.MAX_VALUE, ""),
    HIVE_RCFILE_COLUMN_NUMBER_CONF("hive.io.rcfile.column.number.conf", 0, ""),
    HIVE_RCFILE_TOLERATE_CORRUPTIONS("hive.io.rcfile.tolerate.corruptions", false, ""),
    HIVE_RCFILE_RECORD_BUFFER_SIZE("hive.io.rcfile.record.buffer.size", 4194304, ""),   // 4M

    PARQUET_MEMORY_POOL_RATIO("parquet.memory.pool.ratio", 0.5f,
        "Maximum fraction of heap that can be used by Parquet file writers in one task.\n" +
        "It is for avoiding OutOfMemory error in tasks. Work with Parquet 1.6.0 and above.\n" +
        "This config parameter is defined in Parquet, so that it does not start with 'hive.'."),
    HIVE_PARQUET_TIMESTAMP_SKIP_CONVERSION("hive.parquet.timestamp.skip.conversion", true,
      "Current Hive implementation of parquet stores timestamps to UTC, this flag allows skipping of the conversion" +
      "on reading parquet files from other tools"),
    HIVE_PARQUET_DATE_PROLEPTIC_GREGORIAN("hive.parquet.date.proleptic.gregorian", false,
        "Should we write date using the proleptic Gregorian calendar instead of the hybrid Julian Gregorian?\n" +
        "Hybrid is the default."),
    HIVE_PARQUET_DATE_PROLEPTIC_GREGORIAN_DEFAULT("hive.parquet.date.proleptic.gregorian.default", false,
      "This value controls whether date type in Parquet files was written using the hybrid or proleptic\n" +
      "calendar. Hybrid is the default."),
    HIVE_AVRO_TIMESTAMP_SKIP_CONVERSION("hive.avro.timestamp.skip.conversion", false,
        "Some older Hive implementations (pre-3.1) wrote Avro timestamps in a UTC-normalized" +
        "manner, while from version 3.1 until now Hive wrote time zone agnostic timestamps. " +
        "Setting this flag to true will treat legacy timestamps as time zone agnostic. Setting " +
        "it to false will treat legacy timestamps as UTC-normalized. This flag will not affect " +
        "timestamps written after this change."),
    HIVE_AVRO_PROLEPTIC_GREGORIAN("hive.avro.proleptic.gregorian", false,
        "Should we write date and timestamp using the proleptic Gregorian calendar instead of the hybrid Julian Gregorian?\n" +
        "Hybrid is the default."),
    HIVE_AVRO_PROLEPTIC_GREGORIAN_DEFAULT("hive.avro.proleptic.gregorian.default", false,
        "This value controls whether date and timestamp type in Avro files was written using the hybrid or proleptic\n" +
        "calendar. Hybrid is the default."),
    HIVE_INT_TIMESTAMP_CONVERSION_IN_SECONDS("hive.int.timestamp.conversion.in.seconds", false,
        "Boolean/tinyint/smallint/int/bigint value is interpreted as milliseconds during the timestamp conversion.\n" +
        "Set this flag to true to interpret the value as seconds to be consistent with float/double." ),
    HIVE_PARQUET_WRITE_INT64_TIMESTAMP("hive.parquet.write.int64.timestamp", false,
        "Write parquet timestamps as int64/LogicalTypes instead of int96/OriginalTypes. Note:" +
        "Timestamps will be time zone agnostic (NEVER converted to a different time zone)."),
    HIVE_PARQUET_TIMESTAMP_TIME_UNIT("hive.parquet.timestamp.time.unit", "micros",
        new StringSet("nanos", "micros", "millis"),
        "Store parquet int64/LogicalTypes timestamps in this time unit."),

    HIVE_ORC_BASE_DELTA_RATIO("hive.exec.orc.base.delta.ratio", 8, "The ratio of base writer and\n" +
        "delta writer in terms of STRIPE_SIZE and BUFFER_SIZE."),
    HIVE_ORC_DELTA_STREAMING_OPTIMIZATIONS_ENABLED("hive.exec.orc.delta.streaming.optimizations.enabled", false,
      "Whether to enable streaming optimizations for ORC delta files. This will disable ORC's internal indexes,\n" +
        "disable compression, enable fast encoding and disable dictionary encoding."),
    HIVE_ORC_SPLIT_STRATEGY("hive.exec.orc.split.strategy", "HYBRID", new StringSet("HYBRID", "BI", "ETL"),
        "This is not a user level config. BI strategy is used when the requirement is to spend less time in split generation" +
        " as opposed to query execution (split generation does not read or cache file footers)." +
        " ETL strategy is used when spending little more time in split generation is acceptable" +
        " (split generation reads and caches file footers). HYBRID chooses between the above strategies" +
        " based on heuristics."),
    HIVE_ORC_BLOB_STORAGE_SPLIT_SIZE("hive.exec.orc.blob.storage.split.size", 128L * 1024 * 1024,
      "When blob storage is used, BI split strategy does not have block locations for splitting orc files.\n" +
        "In such cases, split generation will use this config to split orc file"),
    HIVE_ORC_WRITER_LLAP_MEMORY_MANAGER_ENABLED("hive.exec.orc.writer.llap.memory.manager.enabled", true,
      "Whether orc writers should use llap-aware memory manager. LLAP aware memory manager will use memory\n" +
        "per executor instead of entire heap memory when concurrent orc writers are involved. This will let\n" +
        "task fragments to use memory within its limit (memory per executor) when performing ETL in LLAP."),

    // hive streaming ingest settings
    HIVE_STREAMING_AUTO_FLUSH_ENABLED("hive.streaming.auto.flush.enabled", true, "Whether to enable memory \n" +
      "monitoring and automatic flushing of open record updaters during streaming ingest. This is an expert level \n" +
      "setting and disabling this may have severe performance impact under memory pressure."),
    HIVE_HEAP_MEMORY_MONITOR_USAGE_THRESHOLD("hive.heap.memory.monitor.usage.threshold", 0.7f,
      "Hive streaming does automatic memory management across all open record writers. This threshold will let the \n" +
        "memory monitor take an action (flush open files) when heap memory usage exceeded this threshold."),
    HIVE_STREAMING_AUTO_FLUSH_CHECK_INTERVAL_SIZE("hive.streaming.auto.flush.check.interval.size", "100Mb",
      new SizeValidator(),
      "Hive streaming ingest has auto flush mechanism to flush all open record updaters under memory pressure.\n" +
        "When memory usage exceed hive.heap.memory.monitor.default.usage.threshold, the auto-flush mechanism will \n" +
        "wait until this size (default 100Mb) of records are ingested before triggering flush."),
    HIVE_CLASSLOADER_SHADE_PREFIX("hive.classloader.shade.prefix", "", "During reflective instantiation of a class\n" +
      "(input, output formats, serde etc.), when classloader throws ClassNotFoundException, as a fallback this\n" +
      "shade prefix will be used before class reference and retried."),

    HIVE_ORC_MS_FOOTER_CACHE_ENABLED("hive.orc.splits.ms.footer.cache.enabled", false,
        "Whether to enable using file metadata cache in metastore for ORC file footers."),
    HIVE_ORC_MS_FOOTER_CACHE_PPD("hive.orc.splits.ms.footer.cache.ppd.enabled", true,
        "Whether to enable file footer cache PPD (hive.orc.splits.ms.footer.cache.enabled\n" +
        "must also be set to true for this to work)."),

    HIVE_ORC_INCLUDE_FILE_FOOTER_IN_SPLITS("hive.orc.splits.include.file.footer", false,
        "If turned on splits generated by orc will include metadata about the stripes in the file. This\n" +
        "data is read remotely (from the client or HS2 machine) and sent to all the tasks."),
    HIVE_ORC_SPLIT_DIRECTORY_BATCH_MS("hive.orc.splits.directory.batch.ms", 0,
        "How long, in ms, to wait to batch input directories for processing during ORC split\n" +
        "generation. 0 means process directories individually. This can increase the number of\n" +
        "metastore calls if metastore metadata cache is used."),
    HIVE_ORC_INCLUDE_FILE_ID_IN_SPLITS("hive.orc.splits.include.fileid", true,
        "Include file ID in splits on file systems that support it."),
    HIVE_ORC_ALLOW_SYNTHETIC_FILE_ID_IN_SPLITS("hive.orc.splits.allow.synthetic.fileid", true,
        "Allow synthetic file ID in splits on file systems that don't have a native one."),
    HIVE_ORC_CACHE_STRIPE_DETAILS_MEMORY_SIZE("hive.orc.cache.stripe.details.mem.size", "256Mb",
        new SizeValidator(), "Maximum size of orc splits cached in the client."),
    /**
     * @deprecated Use HiveConf.HIVE_COMPUTE_SPLITS_NUM_THREADS
     */
    @Deprecated
    HIVE_ORC_COMPUTE_SPLITS_NUM_THREADS("hive.orc.compute.splits.num.threads", 10,
        "How many threads orc should use to create splits in parallel."),
    HIVE_ORC_CACHE_USE_SOFT_REFERENCES("hive.orc.cache.use.soft.references", false,
        "By default, the cache that ORC input format uses to store orc file footer use hard\n" +
        "references for the cached object. Setting this to true can help avoid out of memory\n" +
        "issues under memory pressure (in some cases) at the cost of slight unpredictability in\n" +
        "overall query performance."),
    HIVE_IO_SARG_CACHE_MAX_WEIGHT_MB("hive.io.sarg.cache.max.weight.mb", 10,
        "The max weight allowed for the SearchArgument Cache. By default, the cache allows a max-weight of 10MB, " +
        "after which entries will be evicted."),

    HIVE_LAZYSIMPLE_EXTENDED_BOOLEAN_LITERAL("hive.lazysimple.extended_boolean_literal", false,
        "LazySimpleSerde uses this property to determine if it treats 'T', 't', 'F', 'f',\n" +
        "'1', and '0' as extended, legal boolean literal, in addition to 'TRUE' and 'FALSE'.\n" +
        "The default is false, which means only 'TRUE' and 'FALSE' are treated as legal\n" +
        "boolean literal."),

    HIVESKEWJOIN("hive.optimize.skewjoin", false,
        "Whether to enable skew join optimization. \n" +
        "The algorithm is as follows: At runtime, detect the keys with a large skew. Instead of\n" +
        "processing those keys, store them temporarily in an HDFS directory. In a follow-up map-reduce\n" +
        "job, process those skewed keys. The same key need not be skewed for all the tables, and so,\n" +
        "the follow-up map-reduce job (for the skewed keys) would be much faster, since it would be a\n" +
        "map-join."),
    HIVEDYNAMICPARTITIONHASHJOIN("hive.optimize.dynamic.partition.hashjoin", false,
        "Whether to enable dynamically partitioned hash join optimization. \n" +
        "This setting is also dependent on enabling hive.auto.convert.join"),
    HIVECONVERTJOIN("hive.auto.convert.join", true,
        "Whether Hive enables the optimization about converting common join into mapjoin based on the input file size"),
    HIVECONVERTJOINNOCONDITIONALTASK("hive.auto.convert.join.noconditionaltask", true,
        "Whether Hive enables the optimization about converting common join into mapjoin based on the input file size. \n" +
        "If this parameter is on, and the sum of size for n-1 of the tables/partitions for a n-way join is smaller than the\n" +
        "specified size, the join is directly converted to a mapjoin (there is no conditional task)."),

    HIVECONVERTJOINNOCONDITIONALTASKTHRESHOLD("hive.auto.convert.join.noconditionaltask.size",
        10000000L,
        "If hive.auto.convert.join.noconditionaltask is off, this parameter does not take affect. \n" +
        "However, if it is on, and the sum of size for n-1 of the tables/partitions for a n-way join is smaller than this size, \n" +
        "the join is directly converted to a mapjoin(there is no conditional task). The default is 10MB"),
    HIVECONVERTJOINUSENONSTAGED("hive.auto.convert.join.use.nonstaged", false,
        "For conditional joins, if input stream from a small alias can be directly applied to join operator without \n" +
        "filtering or projection, the alias need not to be pre-staged in distributed cache via mapred local task.\n" +
        "Currently, this is not working with vectorization or tez execution engine."),
    HIVESKEWJOINKEY("hive.skewjoin.key", 100000,
        "Determine if we get a skew key in join. If we see more than the specified number of rows with the same key in join operator,\n" +
        "we think the key as a skew join key. "),
    HIVESKEWJOINMAPJOINNUMMAPTASK("hive.skewjoin.mapjoin.map.tasks", 10000,
        "Determine the number of map task used in the follow up map join job for a skew join.\n" +
        "It should be used together with hive.skewjoin.mapjoin.min.split to perform a fine grained control."),
    HIVESKEWJOINMAPJOINMINSPLIT("hive.skewjoin.mapjoin.min.split", 33554432L,
        "Determine the number of map task at most used in the follow up map join job for a skew join by specifying \n" +
        "the minimum split size. It should be used together with hive.skewjoin.mapjoin.map.tasks to perform a fine grained control."),

    HIVESENDHEARTBEAT("hive.heartbeat.interval", 1000,
        "Send a heartbeat after this interval - used by mapjoin and filter operators"),
    HIVELIMITMAXROWSIZE("hive.limit.row.max.size", 100000L,
        "When trying a smaller subset of data for simple LIMIT, how much size we need to guarantee each row to have at least."),
    HIVELIMITOPTLIMITFILE("hive.limit.optimize.limit.file", 10,
        "When trying a smaller subset of data for simple LIMIT, maximum number of files we can sample."),
    HIVELIMITOPTENABLE("hive.limit.optimize.enable", false,
        "Whether to enable to optimization to trying a smaller subset of data for simple LIMIT first."),
    HIVELIMITOPTMAXFETCH("hive.limit.optimize.fetch.max", 50000,
        "Maximum number of rows allowed for a smaller subset of data for simple LIMIT, if it is a fetch query. \n" +
        "Insert queries are not restricted by this limit."),
    HIVELIMITPUSHDOWNMEMORYUSAGE("hive.limit.pushdown.memory.usage", 0.1f, new RatioValidator(),
        "The fraction of available memory to be used for buffering rows in Reducesink operator for limit pushdown optimization."),

    HIVECONVERTJOINMAXENTRIESHASHTABLE("hive.auto.convert.join.hashtable.max.entries", 21000000L,
        "If hive.auto.convert.join.noconditionaltask is off, this parameter does not take affect. \n" +
        "However, if it is on, and the predicted number of entries in hashtable for a given join \n" +
        "input is larger than this number, the join will not be converted to a mapjoin. \n" +
        "The value \"-1\" means no limit."),
    XPRODSMALLTABLEROWSTHRESHOLD("hive.xprod.mapjoin.small.table.rows", 1,"Maximum number of rows on build side"
        + " of map join before it switches over to cross product edge"),
    HIVECONVERTJOINMAXSHUFFLESIZE("hive.auto.convert.join.shuffle.max.size", 10000000000L,
       "If hive.auto.convert.join.noconditionaltask is off, this parameter does not take affect. \n" +
       "However, if it is on, and the predicted size of the larger input for a given join is greater \n" +
       "than this number, the join will not be converted to a dynamically partitioned hash join. \n" +
       "The value \"-1\" means no limit."),
    HIVEHASHTABLEKEYCOUNTADJUSTMENT("hive.hashtable.key.count.adjustment", 0.99f,
        "Adjustment to mapjoin hashtable size derived from table and column statistics; the estimate" +
        " of the number of keys is divided by this value. If the value is 0, statistics are not used" +
        "and hive.hashtable.initialCapacity is used instead."),
    HIVEHASHTABLETHRESHOLD("hive.hashtable.initialCapacity", 100000, "Initial capacity of " +
        "mapjoin hashtable if statistics are absent, or if hive.hashtable.key.count.adjustment is set to 0"),
    HIVEHASHTABLELOADFACTOR("hive.hashtable.loadfactor", (float) 0.75, ""),
    HIVEHASHTABLEFOLLOWBYGBYMAXMEMORYUSAGE("hive.mapjoin.followby.gby.localtask.max.memory.usage", (float) 0.55,
        "This number means how much memory the local task can take to hold the key/value into an in-memory hash table \n" +
        "when this map join is followed by a group by. If the local task's memory usage is more than this number, \n" +
        "the local task will abort by itself. It means the data of the small table is too large " +
        "to be held in memory. Does not apply to Hive-on-Spark (replaced by " +
        "hive.mapjoin.max.gc.time.percentage)"),
    HIVEHASHTABLEMAXMEMORYUSAGE("hive.mapjoin.localtask.max.memory.usage", (float) 0.90,
        "This number means how much memory the local task can take to hold the key/value into an in-memory hash table. \n" +
        "If the local task's memory usage is more than this number, the local task will abort by itself. \n" +
        "It means the data of the small table is too large to be held in memory. Does not apply to " +
        "Hive-on-Spark (replaced by hive.mapjoin.max.gc.time.percentage)"),
    HIVEHASHTABLESCALE("hive.mapjoin.check.memory.rows", (long)100000,
        "The number means after how many rows processed it needs to check the memory usage"),
    HIVEHASHTABLEMAXGCTIMEPERCENTAGE("hive.mapjoin.max.gc.time.percentage", (float) 0.60,
        new RangeValidator(0.0f, 1.0f), "This number means how much time (what percentage, " +
        "0..1, of wallclock time) the JVM is allowed to spend in garbage collection when running " +
        "the local task. If GC time percentage exceeds this number, the local task will abort by " +
        "itself. Applies to Hive-on-Spark only"),

    HIVEDEBUGLOCALTASK("hive.debug.localtask",false, ""),

    HIVEINPUTFORMAT("hive.input.format", "org.apache.hadoop.hive.ql.io.CombineHiveInputFormat",
        "The default input format. Set this to HiveInputFormat if you encounter problems with CombineHiveInputFormat."),
    HIVETEZINPUTFORMAT("hive.tez.input.format", "org.apache.hadoop.hive.ql.io.HiveInputFormat",
        "The default input format for tez. Tez groups splits in the AM."),

    HIVETEZCONTAINERSIZE("hive.tez.container.size", -1,
        "By default Tez will spawn containers of the size of a mapper. This can be used to overwrite."),
    HIVETEZCPUVCORES("hive.tez.cpu.vcores", -1,
        "By default Tez will ask for however many cpus map-reduce is configured to use per container.\n" +
        "This can be used to overwrite."),
    HIVETEZJAVAOPTS("hive.tez.java.opts", null,
        "By default Tez will use the Java options from map tasks. This can be used to overwrite."),
    HIVETEZLOGLEVEL("hive.tez.log.level", "INFO",
        "The log level to use for tasks executing as part of the DAG.\n" +
        "Used only if hive.tez.java.opts is used to configure Java options."),
    HIVETEZHS2USERACCESS("hive.tez.hs2.user.access", true,
        "Whether to grant access to the hs2/hive user for queries"),
    HIVEQUERYNAME ("hive.query.name", null,
        "This named is used by Tez to set the dag name. This name in turn will appear on \n" +
        "the Tez UI representing the work that was done. Used by Spark to set the query name, will show up in the\n" +
        "Spark UI."),

    SYSLOG_INPUT_FORMAT_FILE_PRUNING("hive.syslog.input.format.file.pruning", true,
      "Whether syslog input format should prune files based on timestamp (ts) column in sys.logs table."),
    SYSLOG_INPUT_FORMAT_FILE_TIME_SLICE("hive.syslog.input.format.file.time.slice", "300s",
      new TimeValidator(TimeUnit.SECONDS, 0L, false, Long.MAX_VALUE, false),
      "Files stored in sys.logs typically are chunked with time interval. For example: depending on the\n" +
        "logging library used this represents the flush interval/time slice. \n" +
        "If time slice/flust interval is set to 5 minutes, then the expectation is that the filename \n" +
        "2019-01-02-10-00_0.log represent time range from 10:00 to 10:05.\n" +
        "This time slice should align with the flush interval of the logging library else file pruning may\n" +
        "incorrectly prune files leading to incorrect results from sys.logs table."),

    HIVEOPTIMIZEBUCKETINGSORTING("hive.optimize.bucketingsorting", true,
        "Don't create a reducer for enforcing \n" +
        "bucketing/sorting for queries of the form: \n" +
        "insert overwrite table T2 select * from T1;\n" +
        "where T1 and T2 are bucketed/sorted by the same keys into the same number of buckets."),
    HIVEPARTITIONER("hive.mapred.partitioner", "org.apache.hadoop.hive.ql.io.DefaultHivePartitioner", ""),
    HIVEENFORCESORTMERGEBUCKETMAPJOIN("hive.enforce.sortmergebucketmapjoin", false,
        "If the user asked for sort-merge bucketed map-side join, and it cannot be performed, should the query fail or not ?"),
    HIVEENFORCEBUCKETMAPJOIN("hive.enforce.bucketmapjoin", false,
        "If the user asked for bucketed map-side join, and it cannot be performed, \n" +
        "should the query fail or not ? For example, if the buckets in the tables being joined are\n" +
        "not a multiple of each other, bucketed map-side join cannot be performed, and the\n" +
        "query will fail if hive.enforce.bucketmapjoin is set to true."),

    HIVE_SORT_WHEN_BUCKETING("hive.optimize.clustered.sort", true,
        "When this option is true, when a Hive table was created with a clustered by clause, we will also\n" +
        "sort by same value (if sort columns were not specified)"),

    HIVE_ENFORCE_NOT_NULL_CONSTRAINT("hive.constraint.notnull.enforce", true,
        "Should \"IS NOT NULL \" constraint be enforced?"),

    HIVE_AUTO_SORTMERGE_JOIN("hive.auto.convert.sortmerge.join", true,
        "Will the join be automatically converted to a sort-merge join, if the joined tables pass the criteria for sort-merge join."),
    HIVE_AUTO_SORTMERGE_JOIN_REDUCE("hive.auto.convert.sortmerge.join.reduce.side", true,
        "Whether hive.auto.convert.sortmerge.join (if enabled) should be applied to reduce side."),
    HIVE_AUTO_SORTMERGE_JOIN_BIGTABLE_SELECTOR(
        "hive.auto.convert.sortmerge.join.bigtable.selection.policy",
        "org.apache.hadoop.hive.ql.optimizer.AvgPartitionSizeBasedBigTableSelectorForAutoSMJ",
        "The policy to choose the big table for automatic conversion to sort-merge join. \n" +
        "By default, the table with the largest partitions is assigned the big table. All policies are:\n" +
        ". based on position of the table - the leftmost table is selected\n" +
        "org.apache.hadoop.hive.ql.optimizer.LeftmostBigTableSMJ.\n" +
        ". based on total size (all the partitions selected in the query) of the table \n" +
        "org.apache.hadoop.hive.ql.optimizer.TableSizeBasedBigTableSelectorForAutoSMJ.\n" +
        ". based on average size (all the partitions selected in the query) of the table \n" +
        "org.apache.hadoop.hive.ql.optimizer.AvgPartitionSizeBasedBigTableSelectorForAutoSMJ.\n" +
        "New policies can be added in future."),
    HIVE_AUTO_SORTMERGE_JOIN_TOMAPJOIN(
        "hive.auto.convert.sortmerge.join.to.mapjoin", false,
        "If hive.auto.convert.sortmerge.join is set to true, and a join was converted to a sort-merge join, \n" +
        "this parameter decides whether each table should be tried as a big table, and effectively a map-join should be\n" +
        "tried. That would create a conditional task with n+1 children for a n-way join (1 child for each table as the\n" +
        "big table), and the backup task will be the sort-merge join. In some cases, a map-join would be faster than a\n" +
        "sort-merge join, if there is no advantage of having the output bucketed and sorted. For example, if a very big sorted\n" +
        "and bucketed table with few files (say 10 files) are being joined with a very small sorter and bucketed table\n" +
        "with few files (10 files), the sort-merge join will only use 10 mappers, and a simple map-only join might be faster\n" +
        "if the complete small table can fit in memory, and a map-join can be performed."),

    HIVESCRIPTOPERATORTRUST("hive.exec.script.trust", false, ""),
    HIVEROWOFFSET("hive.exec.rowoffset", false,
        "Whether to provide the row offset virtual column"),

    // Optimizer
    HIVEOPTINDEXFILTER("hive.optimize.index.filter", true, "Whether to enable automatic use of indexes"),

    HIVEOPTPPD("hive.optimize.ppd", true,
        "Whether to enable predicate pushdown"),
    HIVEOPTPPD_WINDOWING("hive.optimize.ppd.windowing", true,
        "Whether to enable predicate pushdown through windowing"),
    HIVEPPDRECOGNIZETRANSITIVITY("hive.ppd.recognizetransivity", true,
        "Whether to transitively replicate predicate filters over equijoin conditions."),
    HIVEPPDREMOVEDUPLICATEFILTERS("hive.ppd.remove.duplicatefilters", true,
        "During query optimization, filters may be pushed down in the operator tree. \n" +
        "If this config is true only pushed down filters remain in the operator tree, \n" +
        "and the original filter is removed. If this config is false, the original filter \n" +
        "is also left in the operator tree at the original place."),
    HIVEPOINTLOOKUPOPTIMIZER("hive.optimize.point.lookup", true,
         "Whether to transform OR clauses in Filter operators into IN clauses"),
    HIVEPOINTLOOKUPOPTIMIZERMIN("hive.optimize.point.lookup.min", 2,
             "Minimum number of OR clauses needed to transform into IN clauses"),
    HIVEOPT_TRANSFORM_IN_MAXNODES("hive.optimize.transform.in.maxnodes", 16,
        "Maximum number of IN expressions beyond which IN will not be transformed into OR clause"),
    HIVECOUNTDISTINCTOPTIMIZER("hive.optimize.countdistinct", true,
                 "Whether to transform count distinct into two stages"),
   HIVEPARTITIONCOLUMNSEPARATOR("hive.optimize.partition.columns.separate", true,
            "Extract partition columns from IN clauses"),
    // Constant propagation optimizer
    HIVEOPTCONSTANTPROPAGATION("hive.optimize.constant.propagation", true, "Whether to enable constant propagation optimizer"),
    HIVEIDENTITYPROJECTREMOVER("hive.optimize.remove.identity.project", true, "Removes identity project from operator tree"),
    HIVEMETADATAONLYQUERIES("hive.optimize.metadataonly", false,
        "Whether to eliminate scans of the tables from which no columns are selected. Note\n" +
        "that, when selecting from empty tables with data files, this can produce incorrect\n" +
        "results, so it's disabled by default. It works correctly for normal tables."),
    HIVENULLSCANOPTIMIZE("hive.optimize.null.scan", true, "Dont scan relations which are guaranteed to not generate any rows"),
    HIVEOPTPPD_STORAGE("hive.optimize.ppd.storage", true,
        "Whether to push predicates down to storage handlers"),
    HIVEOPTGROUPBY("hive.optimize.groupby", true,
        "Whether to enable the bucketed group by from bucketed partitions/tables."),
    HIVEOPTBUCKETMAPJOIN("hive.optimize.bucketmapjoin", false,
        "Whether to try bucket mapjoin"),
    HIVEOPTSORTMERGEBUCKETMAPJOIN("hive.optimize.bucketmapjoin.sortedmerge", false,
        "Whether to try sorted bucket merge map join"),
    HIVEOPTREDUCEDEDUPLICATION("hive.optimize.reducededuplication", true,
        "Remove extra map-reduce jobs if the data is already clustered by the same key which needs to be used again. \n" +
        "This should always be set to true. Since it is a new feature, it has been made configurable."),
    HIVEOPTREDUCEDEDUPLICATIONMINREDUCER("hive.optimize.reducededuplication.min.reducer", 4,
        "Reduce deduplication merges two RSs by moving key/parts/reducer-num of the child RS to parent RS. \n" +
        "That means if reducer-num of the child RS is fixed (order by or forced bucketing) and small, it can make very slow, single MR.\n" +
        "The optimization will be automatically disabled if number of reducers would be less than specified value."),
    HIVEOPTJOINREDUCEDEDUPLICATION("hive.optimize.joinreducededuplication", true,
        "Remove extra shuffle/sorting operations after join algorithm selection has been executed. \n" +
        "Currently it only works with Apache Tez. This should always be set to true. \n" +
        "Since it is a new feature, it has been made configurable."),

    @Deprecated
    HIVEOPTSORTDYNAMICPARTITION("hive.optimize.sort.dynamic.partition", false,
        "Deprecated. Use hive.optimize.sort.dynamic.partition.threshold instead."),
    HIVEOPTSORTDYNAMICPARTITIONTHRESHOLD("hive.optimize.sort.dynamic.partition.threshold", 0,
                                "When enabled dynamic partitioning column will be globally sorted.\n" +
                                    "This way we can keep only one record writer open for each partition value\n" +
                                    "in the reducer thereby reducing the memory pressure on reducers.\n" +
                                    "This config has following possible values: \n" +
                                    "\t-1 - This completely disables the optimization. \n" +
                                    "\t1 - This always enable the optimization. \n" +
                                    "\t0 - This makes the optimization a cost based decision. \n" +
                                    "Setting it to any other positive integer will make Hive use this as threshold for number of writers."),


    HIVESAMPLINGFORORDERBY("hive.optimize.sampling.orderby", false, "Uses sampling on order-by clause for parallel execution."),
    HIVESAMPLINGNUMBERFORORDERBY("hive.optimize.sampling.orderby.number", 1000, "Total number of samples to be obtained."),
    HIVESAMPLINGPERCENTFORORDERBY("hive.optimize.sampling.orderby.percent", 0.1f, new RatioValidator(),
        "Probability with which a row will be chosen."),
    HIVE_REMOVE_ORDERBY_IN_SUBQUERY("hive.remove.orderby.in.subquery", true,
        "If set to true, order/sort by without limit in sub queries will be removed."),
    HIVEOPTIMIZEDISTINCTREWRITE("hive.optimize.distinct.rewrite", true, "When applicable this "
        + "optimization rewrites distinct aggregates from a single stage to multi-stage "
        + "aggregation. This may not be optimal in all cases. Ideally, whether to trigger it or "
        + "not should be cost based decision. Until Hive formalizes cost model for this, this is config driven."),
    // whether to optimize union followed by select followed by filesink
    // It creates sub-directories in the final output, so should not be turned on in systems
    // where MAPREDUCE-1501 is not present
    HIVE_OPTIMIZE_UNION_REMOVE("hive.optimize.union.remove", false,
        "Whether to remove the union and push the operators between union and the filesink above union. \n" +
        "This avoids an extra scan of the output by union. This is independently useful for union\n" +
        "queries, and specially useful when hive.optimize.skewjoin.compiletime is set to true, since an\n" +
        "extra union is inserted.\n" +
        "\n" +
        "The merge is triggered if either of hive.merge.mapfiles or hive.merge.mapredfiles is set to true.\n" +
        "If the user has set hive.merge.mapfiles to true and hive.merge.mapredfiles to false, the idea was the\n" +
        "number of reducers are few, so the number of files anyway are small. However, with this optimization,\n" +
        "we are increasing the number of files possibly by a big margin. So, we merge aggressively."),
    HIVEOPTCORRELATION("hive.optimize.correlation", false, "exploit intra-query correlations."),

    HIVE_OPTIMIZE_LIMIT_TRANSPOSE("hive.optimize.limittranspose", false,
        "Whether to push a limit through left/right outer join or union. If the value is true and the size of the outer\n" +
        "input is reduced enough (as specified in hive.optimize.limittranspose.reduction), the limit is pushed\n" +
        "to the outer input or union; to remain semantically correct, the limit is kept on top of the join or the union too."),
    HIVE_OPTIMIZE_LIMIT_TRANSPOSE_REDUCTION_PERCENTAGE("hive.optimize.limittranspose.reductionpercentage", 1.0f,
        "When hive.optimize.limittranspose is true, this variable specifies the minimal reduction of the\n" +
        "size of the outer input of the join or input of the union that we should get in order to apply the rule."),
    HIVE_OPTIMIZE_LIMIT_TRANSPOSE_REDUCTION_TUPLES("hive.optimize.limittranspose.reductiontuples", (long) 0,
        "When hive.optimize.limittranspose is true, this variable specifies the minimal reduction in the\n" +
        "number of tuples of the outer input of the join or the input of the union that you should get in order to apply the rule."),

    HIVE_OPTIMIZE_CONSTRAINTS_JOIN("hive.optimize.constraints.join", true, "Whether to use referential constraints\n" +
        "to optimize (remove or transform) join operators"),

    HIVE_OPTIMIZE_SORT_PREDS_WITH_STATS("hive.optimize.filter.preds.sort", true, "Whether to sort conditions in filters\n" +
        "based on estimated selectivity and compute cost"),

    HIVE_OPTIMIZE_REDUCE_WITH_STATS("hive.optimize.filter.stats.reduction", false, "Whether to simplify comparison\n" +
        "expressions in filter operators using column stats"),

    HIVE_OPTIMIZE_SKEWJOIN_COMPILETIME("hive.optimize.skewjoin.compiletime", false,
        "Whether to create a separate plan for skewed keys for the tables in the join.\n" +
        "This is based on the skewed keys stored in the metadata. At compile time, the plan is broken\n" +
        "into different joins: one for the skewed keys, and the other for the remaining keys. And then,\n" +
        "a union is performed for the 2 joins generated above. So unless the same skewed key is present\n" +
        "in both the joined tables, the join for the skewed key will be performed as a map-side join.\n" +
        "\n" +
        "The main difference between this parameter and hive.optimize.skewjoin is that this parameter\n" +
        "uses the skew information stored in the metastore to optimize the plan at compile time itself.\n" +
        "If there is no skew information in the metadata, this parameter will not have any affect.\n" +
        "Both hive.optimize.skewjoin.compiletime and hive.optimize.skewjoin should be set to true.\n" +
        "Ideally, hive.optimize.skewjoin should be renamed as hive.optimize.skewjoin.runtime, but not doing\n" +
        "so for backward compatibility.\n" +
        "\n" +
        "If the skew information is correctly stored in the metadata, hive.optimize.skewjoin.compiletime\n" +
        "would change the query plan to take care of it, and hive.optimize.skewjoin will be a no-op."),

    HIVE_OPTIMIZE_TOPNKEY("hive.optimize.topnkey", true, "Whether to enable top n key optimizer."),
    HIVE_MAX_TOPN_ALLOWED("hive.optimize.topnkey.max", 128, "Maximum topN value allowed by top n key optimizer.\n" +
      "If the LIMIT is greater than this value then top n key optimization won't be used."),
    HIVE_TOPN_EFFICIENCY_THRESHOLD("hive.optimize.topnkey.efficiency.threshold", 0.8f, "Disable topN key filter if the ratio between forwarded and total rows reaches this limit."),
    HIVE_TOPN_EFFICIENCY_CHECK_BATCHES("hive.optimize.topnkey.efficiency.check.nbatches", 10000, "Check topN key filter efficiency after a specific number of batches."),
    HIVE_TOPN_MAX_NUMBER_OF_PARTITIONS("hive.optimize.topnkey.partitions.max", 64, "Limit the maximum number of partitions used by the top N key operator."),

    HIVE_SHARED_WORK_OPTIMIZATION("hive.optimize.shared.work", true,
        "Whether to enable shared work optimizer. The optimizer finds scan operator over the same table\n" +
        "and follow-up operators in the query plan and merges them if they meet some preconditions. Tez only."),
    HIVE_SHARED_WORK_EXTENDED_OPTIMIZATION("hive.optimize.shared.work.extended", true,
        "Whether to enable shared work extended optimizer. The optimizer tries to merge equal operators\n" +
        "after a work boundary after shared work optimizer has been executed. Requires hive.optimize.shared.work\n" +
        "to be set to true. Tez only."),
    HIVE_SHARED_WORK_SEMIJOIN_OPTIMIZATION("hive.optimize.shared.work.semijoin", true,
        "Whether to enable shared work extended optimizer for semijoins. The optimizer tries to merge\n" +
        "scan operators if one of them reads the full table, even if the other one is the target for\n" +
        "one or more semijoin edges. Tez only."),
    HIVE_SHARED_WORK_REUSE_MAPJOIN_CACHE("hive.optimize.shared.work.mapjoin.cache.reuse", true,
        "When shared work optimizer is enabled, whether we should reuse the cache for the broadcast side\n" +
        "of mapjoin operators that share same broadcast input. Requires hive.optimize.shared.work\n" +
        "to be set to true. Tez only."),
    HIVE_COMBINE_EQUIVALENT_WORK_OPTIMIZATION("hive.combine.equivalent.work.optimization", true, "Whether to " +
            "combine equivalent work objects during physical optimization.\n This optimization looks for equivalent " +
            "work objects and combines them if they meet certain preconditions. Spark only."),
    HIVE_REMOVE_SQ_COUNT_CHECK("hive.optimize.remove.sq_count_check", true,
        "Whether to remove an extra join with sq_count_check for scalar subqueries "
            + "with constant group by keys."),

    HIVE_OPTIMIZE_TABLE_PROPERTIES_FROM_SERDE("hive.optimize.update.table.properties.from.serde", false,
        "Whether to update table-properties by initializing tables' SerDe instances during logical-optimization. \n" +
            "By doing so, certain SerDe classes (like AvroSerDe) can pre-calculate table-specific information, and \n" +
            "store it in table-properties, to be used later in the SerDe, while running the job."),

    HIVE_OPTIMIZE_TABLE_PROPERTIES_FROM_SERDE_LIST("hive.optimize.update.table.properties.from.serde.list",
        "org.apache.hadoop.hive.serde2.avro.AvroSerDe",
        "The comma-separated list of SerDe classes that are considered when enhancing table-properties \n" +
            "during logical optimization."),

    HIVE_OPTIMIZE_SCAN_PROBEDECODE("hive.optimize.scan.probedecode", false,
        "Whether to find suitable table scan operators that could reduce the number of decoded rows at runtime by probing extra available information. \n"
            + "The probe side for the row-level filtering is generated either statically in the case of expressions or dynamically for joins"
            + "e.g., use the cached MapJoin hashtable created on the small table side to filter out row columns that are not going "
            + "to be used when reading the large table data. This will result less CPU cycles spent for decoding unused data."),

    // CTE
    HIVE_CTE_MATERIALIZE_THRESHOLD("hive.optimize.cte.materialize.threshold", -1,
        "If the number of references to a CTE clause exceeds this threshold, Hive will materialize it\n" +
        "before executing the main query block. -1 will disable this feature."),

    HIVE_OPTIMIZE_BI_ENABLED("hive.optimize.bi.enabled", false,
        "Enables query rewrites based on approximate functions(sketches)."),

    HIVE_OPTIMIZE_BI_REWRITE_COUNTDISTINCT_ENABLED("hive.optimize.bi.rewrite.countdistinct.enabled",
        true,
        "Enables to rewrite COUNT(DISTINCT(X)) queries to be rewritten to use sketch functions."),
    HIVE_OPTIMIZE_BI_REWRITE_COUNT_DISTINCT_SKETCH("hive.optimize.bi.rewrite.countdistinct.sketch", "hll",
        new StringSet("hll"),
        "Defines which sketch type to use when rewriting COUNT(DISTINCT(X)) expressions. "
            + "Distinct counting can be done with: hll"),
    HIVE_OPTIMIZE_BI_REWRITE_PERCENTILE_DISC_ENABLED("hive.optimize.bi.rewrite.percentile_disc.enabled",
        true,
        "Enables to rewrite PERCENTILE_DISC(X) queries to be rewritten to use sketch functions."),
    HIVE_OPTIMIZE_BI_REWRITE_PERCENTILE_DISC_SKETCH("hive.optimize.bi.rewrite.percentile_disc.sketch", "kll",
        new StringSet("kll"),
        "Defines which sketch type to use when rewriting PERCENTILE_DISC expressions. Options: kll"),
    HIVE_OPTIMIZE_BI_REWRITE_CUME_DIST_ENABLED("hive.optimize.bi.rewrite.cume_dist.enabled",
        true,
        "Enables to rewrite CUME_DIST(X) queries to be rewritten to use sketch functions."),
    HIVE_OPTIMIZE_BI_REWRITE_CUME_DIST_SKETCH("hive.optimize.bi.rewrite.cume_dist.sketch", "kll",
        new StringSet("kll"),
        "Defines which sketch type to use when rewriting CUME_DIST expressions. Options: kll"),
<<<<<<< HEAD
    //FIXME
    HIVE_OPTIMIZE_BI_REWRITE_NTILE_ENABLED("hive.optimize.bi.rewrite.ntile.enabled",
        true,
        "Enables to rewrite NTILE(X) queries to be rewritten to use sketch functions."),
    HIVE_OPTIMIZE_BI_REWRITE_NTILE_SKETCH("hive.optimize.bi.rewrite.ntile.sketch", "kll",
        new StringSet("kll"),
        "Defines which sketch type to use when rewriting NTILE expressions. Options: kll"),

=======
>>>>>>> 4ba8b0ef

    // Statistics
    HIVE_STATS_ESTIMATE_STATS("hive.stats.estimate", true,
        "Estimate statistics in absence of statistics."),
    HIVE_STATS_NDV_ESTIMATE_PERC("hive.stats.ndv.estimate.percent", (float)20,
        "This many percentage of rows will be estimated as count distinct in absence of statistics."),
    HIVE_STATS_NUM_NULLS_ESTIMATE_PERC("hive.stats.num.nulls.estimate.percent", (float)5,
        "This many percentage of rows will be estimated as number of nulls in absence of statistics."),
    HIVESTATSAUTOGATHER("hive.stats.autogather", true,
        "A flag to gather statistics (only basic) automatically during the INSERT OVERWRITE command."),
    HIVESTATSCOLAUTOGATHER("hive.stats.column.autogather", true,
        "A flag to gather column statistics automatically."),
    HIVESTATSDBCLASS("hive.stats.dbclass", "fs", new PatternSet("custom", "fs"),
        "The storage that stores temporary Hive statistics. In filesystem based statistics collection ('fs'), \n" +
        "each task writes statistics it has collected in a file on the filesystem, which will be aggregated \n" +
        "after the job has finished. Supported values are fs (filesystem) and custom as defined in StatsSetupConst.java."), // StatsSetupConst.StatDB
    /**
     * @deprecated Use MetastoreConf.STATS_DEFAULT_PUBLISHER
     */
    @Deprecated
    HIVE_STATS_DEFAULT_PUBLISHER("hive.stats.default.publisher", "",
        "The Java class (implementing the StatsPublisher interface) that is used by default if hive.stats.dbclass is custom type."),
    /**
     * @deprecated Use MetastoreConf.STATS_DEFAULT_AGGRETATOR
     */
    @Deprecated
    HIVE_STATS_DEFAULT_AGGREGATOR("hive.stats.default.aggregator", "",
        "The Java class (implementing the StatsAggregator interface) that is used by default if hive.stats.dbclass is custom type."),
    CLIENT_STATS_COUNTERS("hive.client.stats.counters", "",
        "Subset of counters that should be of interest for hive.client.stats.publishers (when one wants to limit their publishing). \n" +
        "Non-display names should be used"),
    //Subset of counters that should be of interest for hive.client.stats.publishers (when one wants to limit their publishing). Non-display names should be used".
    HIVE_STATS_RELIABLE("hive.stats.reliable", false,
        "Whether queries will fail because stats cannot be collected completely accurately. \n" +
        "If this is set to true, reading/writing from/into a partition may fail because the stats\n" +
        "could not be computed accurately."),
    HIVE_STATS_COLLECT_PART_LEVEL_STATS("hive.analyze.stmt.collect.partlevel.stats", true,
        "analyze table T compute statistics for columns. Queries like these should compute partition"
        + "level stats for partitioned table even when no part spec is specified."),
    HIVE_STATS_GATHER_NUM_THREADS("hive.stats.gather.num.threads", 10,
        "Number of threads used by noscan analyze command for partitioned tables.\n" +
        "This is applicable only for file formats that implement StatsProvidingRecordReader (like ORC)."),
    // Collect table access keys information for operators that can benefit from bucketing
    HIVE_STATS_COLLECT_TABLEKEYS("hive.stats.collect.tablekeys", false,
        "Whether join and group by keys on tables are derived and maintained in the QueryPlan.\n" +
        "This is useful to identify how tables are accessed and to determine if they should be bucketed."),
    // Collect column access information
    HIVE_STATS_COLLECT_SCANCOLS("hive.stats.collect.scancols", false,
        "Whether column accesses are tracked in the QueryPlan.\n" +
        "This is useful to identify how tables are accessed and to determine if there are wasted columns that can be trimmed."),
    HIVE_STATS_NDV_ALGO("hive.stats.ndv.algo", "hll", new PatternSet("hll", "fm"),
        "hll and fm stand for HyperLogLog and FM-sketch, respectively for computing ndv."),
    /**
     * @deprecated Use MetastoreConf.STATS_FETCH_BITVECTOR
     */
    @Deprecated
    HIVE_STATS_FETCH_BITVECTOR("hive.stats.fetch.bitvector", false,
        "Whether we fetch bitvector when we compute ndv. Users can turn it off if they want to use old schema"),
    // standard error allowed for ndv estimates for FM-sketch. A lower value indicates higher accuracy and a
    // higher compute cost.
    HIVE_STATS_NDV_ERROR("hive.stats.ndv.error", (float)20.0,
            "The standard error allowed for NDV estimates, expressed in percentage. This provides a tradeoff \n" +
                    "between accuracy and compute cost. A lower value for the error indicates higher accuracy and a \n" +
                    "higher compute cost. (NDV means the number of distinct values.). It only affects the FM-Sketch \n" +
                    "(not the HLL algorithm which is the default), where it computes the number of necessary\n" +
                    " bitvectors to achieve the accuracy."),
    HIVE_STATS_ESTIMATORS_ENABLE("hive.stats.estimators.enable", true,
        "Estimators are able to provide more accurate column statistic infos for UDF results."),

    /**
     * @deprecated Use MetastoreConf.STATS_NDV_TUNER
     */
    @Deprecated
    HIVE_METASTORE_STATS_NDV_TUNER("hive.metastore.stats.ndv.tuner", (float)0.0,
         "Provides a tunable parameter between the lower bound and the higher bound of ndv for aggregate ndv across all the partitions. \n" +
         "The lower bound is equal to the maximum of ndv of all the partitions. The higher bound is equal to the sum of ndv of all the partitions.\n" +
         "Its value should be between 0.0 (i.e., choose lower bound) and 1.0 (i.e., choose higher bound)"),
    /**
     * @deprecated Use MetastoreConf.STATS_NDV_DENSITY_FUNCTION
     */
    @Deprecated
    HIVE_METASTORE_STATS_NDV_DENSITY_FUNCTION("hive.metastore.stats.ndv.densityfunction", false,
        "Whether to use density function to estimate the NDV for the whole table based on the NDV of partitions"),
    HIVE_STATS_KEY_PREFIX("hive.stats.key.prefix", "", "", true), // internal usage only
    // if length of variable length data type cannot be determined this length will be used.
    HIVE_STATS_MAX_VARIABLE_LENGTH("hive.stats.max.variable.length", 100,
        "To estimate the size of data flowing through operators in Hive/Tez(for reducer estimation etc.),\n" +
        "average row size is multiplied with the total number of rows coming out of each operator.\n" +
        "Average row size is computed from average column size of all columns in the row. In the absence\n" +
        "of column statistics, for variable length columns (like string, bytes etc.), this value will be\n" +
        "used. For fixed length columns their corresponding Java equivalent sizes are used\n" +
        "(float - 4 bytes, double - 8 bytes etc.)."),
    // if number of elements in list cannot be determined, this value will be used
    HIVE_STATS_LIST_NUM_ENTRIES("hive.stats.list.num.entries", 10,
        "To estimate the size of data flowing through operators in Hive/Tez(for reducer estimation etc.),\n" +
        "average row size is multiplied with the total number of rows coming out of each operator.\n" +
        "Average row size is computed from average column size of all columns in the row. In the absence\n" +
        "of column statistics and for variable length complex columns like list, the average number of\n" +
        "entries/values can be specified using this config."),
    // if number of elements in map cannot be determined, this value will be used
    HIVE_STATS_MAP_NUM_ENTRIES("hive.stats.map.num.entries", 10,
        "To estimate the size of data flowing through operators in Hive/Tez(for reducer estimation etc.),\n" +
        "average row size is multiplied with the total number of rows coming out of each operator.\n" +
        "Average row size is computed from average column size of all columns in the row. In the absence\n" +
        "of column statistics and for variable length complex columns like map, the average number of\n" +
        "entries/values can be specified using this config."),
    // statistics annotation fetches column statistics for all required columns which can
    // be very expensive sometimes
    HIVE_STATS_FETCH_COLUMN_STATS("hive.stats.fetch.column.stats", true,
        "Annotation of operator tree with statistics information requires column statistics.\n" +
        "Column statistics are fetched from metastore. Fetching column statistics for each needed column\n" +
        "can be expensive when the number of columns is high. This flag can be used to disable fetching\n" +
        "of column statistics from metastore."),
    // in the absence of column statistics, the estimated number of rows/data size that will
    // be emitted from join operator will depend on this factor
    HIVE_STATS_JOIN_FACTOR("hive.stats.join.factor", (float) 1.1,
        "Hive/Tez optimizer estimates the data size flowing through each of the operators. JOIN operator\n" +
        "uses column statistics to estimate the number of rows flowing out of it and hence the data size.\n" +
        "In the absence of column statistics, this factor determines the amount of rows that flows out\n" +
        "of JOIN operator."),
    HIVE_STATS_CORRELATED_MULTI_KEY_JOINS("hive.stats.correlated.multi.key.joins", true,
        "When estimating output rows for a join involving multiple columns, the default behavior assumes" +
        "the columns are independent. Setting this flag to true will cause the estimator to assume" +
        "the columns are correlated."),
    HIVE_STATS_RANGE_SELECTIVITY_UNIFORM_DISTRIBUTION("hive.stats.filter.range.uniform", true,
        "When estimating output rows from a condition, if a range predicate is applied over a column and the\n" +
        "minimum and maximum values for that column are available, assume uniform distribution of values\n" +
        "across that range and scales number of rows proportionally. If this is set to false, default\n" +
        "selectivity value is used."),
    // in the absence of uncompressed/raw data size, total file size will be used for statistics
    // annotation. But the file may be compressed, encoded and serialized which may be lesser in size
    // than the actual uncompressed/raw data size. This factor will be multiplied to file size to estimate
    // the raw data size.
    HIVE_STATS_DESERIALIZATION_FACTOR("hive.stats.deserialization.factor", (float) 10.0,
        "Hive/Tez optimizer estimates the data size flowing through each of the operators. In the absence\n" +
        "of basic statistics like number of rows and data size, file size is used to estimate the number\n" +
        "of rows and data size. Since files in tables/partitions are serialized (and optionally\n" +
        "compressed) the estimates of number of rows and data size cannot be reliably determined.\n" +
        "This factor is multiplied with the file size to account for serialization and compression."),
    HIVE_STATS_IN_CLAUSE_FACTOR("hive.stats.filter.in.factor", (float) 1.0,
        "Currently column distribution is assumed to be uniform. This can lead to overestimation/underestimation\n" +
        "in the number of rows filtered by a certain operator, which in turn might lead to overprovision or\n" +
        "underprovision of resources. This factor is applied to the cardinality estimation of IN clauses in\n" +
        "filter operators."),
    HIVE_STATS_IN_MIN_RATIO("hive.stats.filter.in.min.ratio", 0.0f,
        "Output estimation of an IN filter can't be lower than this ratio"),
    HIVE_STATS_UDTF_FACTOR("hive.stats.udtf.factor", (float) 1.0,
        "UDTFs change the number of rows of the output. A common UDTF is the explode() method that creates\n" +
        "multiple rows for each element in the input array. This factor is applied to the number of\n" +
        "output rows and output size."),

    // Concurrency
    HIVE_SUPPORT_CONCURRENCY("hive.support.concurrency", false,
        "Whether Hive supports concurrency control or not. \n" +
        "A ZooKeeper instance must be up and running when using zookeeper Hive lock manager "),
    HIVE_LOCK_MANAGER("hive.lock.manager", "org.apache.hadoop.hive.ql.lockmgr.zookeeper.ZooKeeperHiveLockManager", ""),
    HIVE_LOCK_NUMRETRIES("hive.lock.numretries", 100,
        "The number of times you want to try to get all the locks"),
    HIVE_UNLOCK_NUMRETRIES("hive.unlock.numretries", 10,
        "The number of times you want to retry to do one unlock"),
    HIVE_LOCK_SLEEP_BETWEEN_RETRIES("hive.lock.sleep.between.retries", "60s",
        new TimeValidator(TimeUnit.SECONDS, 0L, false, Long.MAX_VALUE, false),
        "The maximum sleep time between various retries"),
    HIVE_LOCK_MAPRED_ONLY("hive.lock.mapred.only.operation", false,
        "This param is to control whether or not only do lock on queries\n" +
        "that need to execute at least one mapred job."),
    HIVE_LOCK_QUERY_STRING_MAX_LENGTH("hive.lock.query.string.max.length", 1000000,
        "The maximum length of the query string to store in the lock.\n" +
        "The default value is 1000000, since the data limit of a znode is 1MB"),
    HIVE_MM_ALLOW_ORIGINALS("hive.mm.allow.originals", false,
        "Whether to allow original files in MM tables. Conversion to MM may be expensive if\n" +
        "this is set to false, however unless MAPREDUCE-7086 fix is present (hadoop 3.1.1+),\n" +
        "queries that read non-orc MM tables with original files will fail. The default in\n" +
        "Hive 3.0 is false."),

    // Zookeeper related configs
    HIVE_ZOOKEEPER_USE_KERBEROS("hive.zookeeper.kerberos.enabled", true,
        "If ZooKeeper is configured for Kerberos authentication. This could be useful when cluster\n" +
        "is kerberized, but Zookeeper is not."),

    HIVE_ZOOKEEPER_QUORUM("hive.zookeeper.quorum", "",
        "List of ZooKeeper servers to talk to. This is needed for: \n" +
        "1. Read/write locks - when hive.lock.manager is set to \n" +
        "org.apache.hadoop.hive.ql.lockmgr.zookeeper.ZooKeeperHiveLockManager, \n" +
        "2. When HiveServer2 supports service discovery via Zookeeper.\n" +
        "3. For delegation token storage if zookeeper store is used, if\n" +
        "hive.cluster.delegation.token.store.zookeeper.connectString is not set\n" +
        "4. LLAP daemon registry service\n" +
        "5. Leader selection for privilege synchronizer"),

    HIVE_ZOOKEEPER_CLIENT_PORT("hive.zookeeper.client.port", "2181",
        "The port of ZooKeeper servers to talk to.\n" +
        "If the list of Zookeeper servers specified in hive.zookeeper.quorum\n" +
        "does not contain port numbers, this value is used."),
    HIVE_ZOOKEEPER_SESSION_TIMEOUT("hive.zookeeper.session.timeout", "120000ms",
        new TimeValidator(TimeUnit.MILLISECONDS),
        "ZooKeeper client's session timeout (in milliseconds). The client is disconnected, and as a result, all locks released, \n" +
        "if a heartbeat is not sent in the timeout."),
    HIVE_ZOOKEEPER_CONNECTION_TIMEOUT("hive.zookeeper.connection.timeout", "15s",
      new TimeValidator(TimeUnit.SECONDS),
      "ZooKeeper client's connection timeout in seconds. Connection timeout * hive.zookeeper.connection.max.retries\n" +
        "with exponential backoff is when curator client deems connection is lost to zookeeper."),
    HIVE_ZOOKEEPER_NAMESPACE("hive.zookeeper.namespace", "hive_zookeeper_namespace",
        "The parent node under which all ZooKeeper nodes are created."),
    HIVE_ZOOKEEPER_CLEAN_EXTRA_NODES("hive.zookeeper.clean.extra.nodes", false,
        "Clean extra nodes at the end of the session."),
    HIVE_ZOOKEEPER_CONNECTION_MAX_RETRIES("hive.zookeeper.connection.max.retries", 3,
        "Max number of times to retry when connecting to the ZooKeeper server."),
    HIVE_ZOOKEEPER_CONNECTION_BASESLEEPTIME("hive.zookeeper.connection.basesleeptime", "1000ms",
        new TimeValidator(TimeUnit.MILLISECONDS),
        "Initial amount of time (in milliseconds) to wait between retries\n" +
        "when connecting to the ZooKeeper server when using ExponentialBackoffRetry policy."),
    HIVE_ZOOKEEPER_SSL_ENABLE("hive.zookeeper.ssl.client.enable", false,
        "Set client to use TLS when connecting to ZooKeeper.  An explicit value overrides any value set via the " +
            "zookeeper.client.secure system property (note the different name).  Defaults to false if neither is set."),
    HIVE_ZOOKEEPER_SSL_KEYSTORE_LOCATION("hive.zookeeper.ssl.keystore.location", "",
        "Keystore location when using a client-side certificate with TLS connectivity to ZooKeeper. " +
            "Overrides any explicit value set via the zookeeper.ssl.keyStore.location " +
            "system property (note the camelCase)."),
    HIVE_ZOOKEEPER_SSL_KEYSTORE_PASSWORD("hive.zookeeper.ssl.keystore.password", "",
        "Keystore password when using a client-side certificate with TLS connectivity to ZooKeeper." +
            "Overrides any explicit value set via the zookeeper.ssl.keyStore.password " +
             "system property (note the camelCase)."),
    HIVE_ZOOKEEPER_SSL_TRUSTSTORE_LOCATION("hive.zookeeper.ssl.truststore.location", "",
        "Truststore location when using a client-side certificate with TLS connectivity to ZooKeeper. " +
            "Overrides any explicit value set via the zookeeper.ssl.trustStore.location" +
            "system property (note the camelCase)."),
    HIVE_ZOOKEEPER_SSL_TRUSTSTORE_PASSWORD("hive.zookeeper.ssl.truststore.password", "",
        "Truststore password when using a client-side certificate with TLS connectivity to ZooKeeper." +
            "Overrides any explicit value set via the zookeeper.ssl.trustStore.password " +
             "system property (note the camelCase)."),
    HIVE_ZOOKEEPER_KILLQUERY_ENABLE("hive.zookeeper.killquery.enable", true,
        "Whether enabled kill query coordination with zookeeper, " +
            "when hive.server2.support.dynamic.service.discovery is enabled."),
    HIVE_ZOOKEEPER_KILLQUERY_NAMESPACE("hive.zookeeper.killquery.namespace", "killQueries",
        "When kill query coordination is enabled, uses this namespace for registering queries to kill with zookeeper"),

    // Transactions
    HIVE_TXN_MANAGER("hive.txn.manager",
        "org.apache.hadoop.hive.ql.lockmgr.DummyTxnManager",
        "Set to org.apache.hadoop.hive.ql.lockmgr.DbTxnManager as part of turning on Hive\n" +
        "transactions, which also requires appropriate settings for hive.compactor.initiator.on,\n" +
        "hive.compactor.worker.threads, hive.support.concurrency (true),\n" +
        "and hive.exec.dynamic.partition.mode (nonstrict).\n" +
        "The default DummyTxnManager replicates pre-Hive-0.13 behavior and provides\n" +
        "no transactions."),
    HIVE_TXN_STRICT_LOCKING_MODE("hive.txn.strict.locking.mode", true, "In strict mode non-ACID\n" +
        "resources use standard R/W lock semantics, e.g. INSERT will acquire exclusive lock.\n" +
        "In nonstrict mode, for non-ACID resources, INSERT will only acquire shared lock, which\n" +
        "allows two concurrent writes to the same partition but still lets lock manager prevent\n" +
        "DROP TABLE etc. when the table is being written to"),
    HIVE_TXN_NONACID_READ_LOCKS("hive.txn.nonacid.read.locks", true,
        "Flag to turn off the read locks for non-ACID tables, when set to false.\n" +
        "Could be exercised to improve the performance of non-ACID tables in clusters where read locking " +
        "is enabled globally to support ACID. Can cause issues with concurrent DDL operations, or slow S3 writes."),
    HIVE_TXN_READ_LOCKS("hive.txn.read.locks", true,
        "Flag to turn off the read locks, when set to false. Although its not recommended, \n" +
        "but in performance critical scenarios this option may be exercised."),
    TXN_OVERWRITE_X_LOCK("hive.txn.xlock.iow", true,
        "Ensures commands with OVERWRITE (such as INSERT OVERWRITE) acquire Exclusive locks for\n" +
        "transactional tables. This ensures that inserts (w/o overwrite) running concurrently\n" +
        "are not hidden by the INSERT OVERWRITE."),
    TXN_WRITE_X_LOCK("hive.txn.write.xlock", true,
        "Manages concurrency levels for ACID resources. Provides better level of query parallelism by enabling " +
        "shared writes and write-write conflict resolution at the commit step." +
        "- If true - exclusive writes are used:\n" +
        "  - INSERT OVERWRITE acquires EXCLUSIVE locks\n" +
        "  - UPDATE/DELETE acquire EXCL_WRITE locks\n" +
        "  - INSERT acquires SHARED_READ locks\n" +
        "- If false - shared writes, transaction is aborted in case of conflicting changes:\n" +
        "  - INSERT OVERWRITE acquires EXCL_WRITE locks\n" +
        "  - INSERT/UPDATE/DELETE acquire SHARED_READ locks"),
    HIVE_TXN_STATS_ENABLED("hive.txn.stats.enabled", true,
        "Whether Hive supports transactional stats (accurate stats for transactional tables)"),
    HIVE_TXN_ACID_DIR_CACHE_DURATION("hive.txn.acid.dir.cache.duration",
        120, "Enable dir cache for ACID tables specified in minutes."
        + "0 indicates cache is used as read-only and no additional info would be "
        + "populated. -1 means cache is disabled"),

    HIVE_TXN_READONLY_ENABLED("hive.txn.readonly.enabled", false,
      "Enables read-only transaction classification and related optimizations"),

    /**
     * @deprecated Use MetastoreConf.TXN_TIMEOUT
     */
    @Deprecated
    HIVE_TXN_TIMEOUT("hive.txn.timeout", "300s", new TimeValidator(TimeUnit.SECONDS),
        "time after which transactions are declared aborted if the client has not sent a heartbeat."),
    /**
     * @deprecated Use MetastoreConf.TXN_HEARTBEAT_THREADPOOL_SIZE
     */
    @Deprecated
    HIVE_TXN_HEARTBEAT_THREADPOOL_SIZE("hive.txn.heartbeat.threadpool.size", 5, "The number of " +
        "threads to use for heartbeating. For Hive CLI, 1 is enough. For HiveServer2, we need a few"),
    TXN_MGR_DUMP_LOCK_STATE_ON_ACQUIRE_TIMEOUT("hive.txn.manager.dump.lock.state.on.acquire.timeout", false,
      "Set this to true so that when attempt to acquire a lock on resource times out, the current state" +
        " of the lock manager is dumped to log file.  This is for debugging.  See also " +
        "hive.lock.numretries and hive.lock.sleep.between.retries."),

    HIVE_TXN_OPERATIONAL_PROPERTIES("hive.txn.operational.properties", 1,
      "1: Enable split-update feature found in the newer version of Hive ACID subsystem\n" +
      "4: Make the table 'quarter-acid' as it only supports insert. But it doesn't require ORC or bucketing.\n" +
      "This is intended to be used as an internal property for future versions of ACID. (See\n" +
        "HIVE-14035 for details.  User sets it tblproperites via transactional_properties.)", true),
    /**
     * @deprecated Use MetastoreConf.MAX_OPEN_TXNS
     */
    @Deprecated
    HIVE_MAX_OPEN_TXNS("hive.max.open.txns", 100000, "Maximum number of open transactions. If \n" +
        "current open transactions reach this limit, future open transaction requests will be \n" +
        "rejected, until this number goes below the limit."),
    /**
     * @deprecated Use MetastoreConf.COUNT_OPEN_TXNS_INTERVAL
     */
    @Deprecated
    HIVE_COUNT_OPEN_TXNS_INTERVAL("hive.count.open.txns.interval", "1s",
        new TimeValidator(TimeUnit.SECONDS), "Time in seconds between checks to count open transactions."),
    /**
     * @deprecated Use MetastoreConf.TXN_MAX_OPEN_BATCH
     */
    @Deprecated
    HIVE_TXN_MAX_OPEN_BATCH("hive.txn.max.open.batch", 1000,
        "Maximum number of transactions that can be fetched in one call to open_txns().\n" +
        "This controls how many transactions streaming agents such as Flume or Storm open\n" +
        "simultaneously. The streaming agent then writes that number of entries into a single\n" +
        "file (per Flume agent or Storm bolt). Thus increasing this value decreases the number\n" +
        "of delta files created by streaming agents. But it also increases the number of open\n" +
        "transactions that Hive has to track at any given time, which may negatively affect\n" +
        "read performance."),
    /**
     * @deprecated Use MetastoreConf.TXN_RETRYABLE_SQLEX_REGEX
     */
    @Deprecated
    HIVE_TXN_RETRYABLE_SQLEX_REGEX("hive.txn.retryable.sqlex.regex", "", "Comma separated list\n" +
        "of regular expression patterns for SQL state, error code, and error message of\n" +
        "retryable SQLExceptions, that's suitable for the metastore DB.\n" +
        "For example: Can't serialize.*,40001$,^Deadlock,.*ORA-08176.*\n" +
        "The string that the regex will be matched against is of the following form, where ex is a SQLException:\n" +
        "ex.getMessage() + \" (SQLState=\" + ex.getSQLState() + \", ErrorCode=\" + ex.getErrorCode() + \")\""),
    /**
     * @deprecated Use MetastoreConf.COMPACTOR_INITIATOR_ON
     */
    @Deprecated
    HIVE_COMPACTOR_INITIATOR_ON("hive.compactor.initiator.on", false,
        "Whether to run the initiator and cleaner threads on this metastore instance or not.\n" +
        "Set this to true on one instance of the Thrift metastore service as part of turning\n" +
        "on Hive transactions. For a complete list of parameters required for turning on\n" +
        "transactions, see hive.txn.manager."),
    /**
     * @deprecated Use MetastoreConf.COMPACTOR_WORKER_THREADS
     */
    @Deprecated
    HIVE_COMPACTOR_WORKER_THREADS("hive.compactor.worker.threads", 0,
        "How many compactor worker threads to run on this metastore instance. Set this to a\n" +
        "positive number on one or more instances of the Thrift metastore service as part of\n" +
        "turning on Hive transactions. For a complete list of parameters required for turning\n" +
        "on transactions, see hive.txn.manager.\n" +
        "Worker threads spawn MapReduce jobs to do compactions. They do not do the compactions\n" +
        "themselves. Increasing the number of worker threads will decrease the time it takes\n" +
        "tables or partitions to be compacted once they are determined to need compaction.\n" +
        "It will also increase the background load on the Hadoop cluster as more MapReduce jobs\n" +
        "will be running in the background."),

    HIVE_COMPACTOR_WORKER_TIMEOUT("hive.compactor.worker.timeout", "86400s",
        new TimeValidator(TimeUnit.SECONDS),
        "Time in seconds after which a compaction job will be declared failed and the\n" +
        "compaction re-queued."),

    HIVE_COMPACTOR_CHECK_INTERVAL("hive.compactor.check.interval", "300s",
        new TimeValidator(TimeUnit.SECONDS),
        "Time in seconds between checks to see if any tables or partitions need to be\n" +
        "compacted. This should be kept high because each check for compaction requires\n" +
        "many calls against the NameNode.\n" +
        "Decreasing this value will reduce the time it takes for compaction to be started\n" +
        "for a table or partition that requires compaction. However, checking if compaction\n" +
        "is needed requires several calls to the NameNode for each table or partition that\n" +
        "has had a transaction done on it since the last major compaction. So decreasing this\n" +
        "value will increase the load on the NameNode."),

    HIVE_COMPACTOR_REQUEST_QUEUE("hive.compactor.request.queue", 1,
        "Enables parallelization of the checkForCompaction operation, that includes many file metadata checks\n" +
        "and may be expensive"),

    HIVE_COMPACTOR_DELTA_NUM_THRESHOLD("hive.compactor.delta.num.threshold", 10,
        "Number of delta directories in a table or partition that will trigger a minor\n" +
        "compaction."),

    HIVE_COMPACTOR_DELTA_PCT_THRESHOLD("hive.compactor.delta.pct.threshold", 0.1f,
        "Percentage (fractional) size of the delta files relative to the base that will trigger\n" +
        "a major compaction. (1.0 = 100%, so the default 0.1 = 10%.)"),
    COMPACTOR_MAX_NUM_DELTA("hive.compactor.max.num.delta", 500, "Maximum number of delta files that " +
      "the compactor will attempt to handle in a single job."),

    HIVE_COMPACTOR_ABORTEDTXN_THRESHOLD("hive.compactor.abortedtxn.threshold", 1000,
        "Number of aborted transactions involving a given table or partition that will trigger\n" +
        "a major compaction."),

    HIVE_COMPACTOR_ABORTEDTXN_TIME_THRESHOLD("hive.compactor.aborted.txn.time.threshold", "12h",
        new TimeValidator(TimeUnit.HOURS),
        "Age of table/partition's oldest aborted transaction when compaction will be triggered. " +
        "Default time unit is: hours. Set to a negative number to disable."),

    HIVE_COMPACTOR_WAIT_TIMEOUT("hive.compactor.wait.timeout", 300000L, "Time out in "
        + "milliseconds for blocking compaction. It's value has to be higher than 2000 milliseconds. "),

    HIVE_MR_COMPACTOR_GATHER_STATS("hive.mr.compactor.gather.stats", true, "If set to true MAJOR compaction " +
        "will gather stats if there are stats already associated with the table/partition.\n" +
        "Turn this off to save some resources and the stats are not used anyway.\n" +
        "Works only for MR based compaction, CRUD based compaction uses hive.stats.autogather."),

    /**
     * @deprecated Use MetastoreConf.COMPACTOR_INITIATOR_FAILED_THRESHOLD
     */
    @Deprecated
    COMPACTOR_INITIATOR_FAILED_THRESHOLD("hive.compactor.initiator.failed.compacts.threshold", 2,
      new RangeValidator(1, 20), "Number of consecutive compaction failures (per table/partition) " +
      "after which automatic compactions will not be scheduled any more.  Note that this must be less " +
      "than hive.compactor.history.retention.failed."),

    HIVE_COMPACTOR_CLEANER_RUN_INTERVAL("hive.compactor.cleaner.run.interval", "5000ms",
        new TimeValidator(TimeUnit.MILLISECONDS), "Time between runs of the cleaner thread"),
    COMPACTOR_JOB_QUEUE("hive.compactor.job.queue", "", "Used to specify name of Hadoop queue to which\n" +
      "Compaction jobs will be submitted.  Set to empty string to let Hadoop choose the queue."),

    TRANSACTIONAL_CONCATENATE_NOBLOCK("hive.transactional.concatenate.noblock", false,
        "Will cause 'alter table T concatenate' to be non-blocking"),

    HIVE_COMPACTOR_COMPACT_MM("hive.compactor.compact.insert.only", true,
        "Whether the compactor should compact insert-only tables. A safety switch."),
    COMPACTOR_CRUD_QUERY_BASED("hive.compactor.crud.query.based", false,
        "Means Major compaction on full CRUD tables is done as a query, "
        + "and minor compaction will be disabled."),
    SPLIT_GROUPING_MODE("hive.split.grouping.mode", "query", new StringSet("query", "compactor"),
        "This is set to compactor from within the query based compactor. This enables the Tez SplitGrouper "
        + "to group splits based on their bucket number, so that all rows from different bucket files "
        + " for the same bucket number can end up in the same bucket file after the compaction."),
    /**
     * @deprecated Use MetastoreConf.COMPACTOR_HISTORY_RETENTION_SUCCEEDED
     */
    @Deprecated
    COMPACTOR_HISTORY_RETENTION_SUCCEEDED("hive.compactor.history.retention.succeeded", 3,
      new RangeValidator(0, 100), "Determines how many successful compaction records will be " +
      "retained in compaction history for a given table/partition."),
    /**
     * @deprecated Use MetastoreConf.COMPACTOR_HISTORY_RETENTION_FAILED
     */
    @Deprecated
    COMPACTOR_HISTORY_RETENTION_FAILED("hive.compactor.history.retention.failed", 3,
      new RangeValidator(0, 100), "Determines how many failed compaction records will be " +
      "retained in compaction history for a given table/partition."),
    /**
     * @deprecated Use MetastoreConf.COMPACTOR_HISTORY_RETENTION_ATTEMPTED
     */
    @Deprecated
    COMPACTOR_HISTORY_RETENTION_ATTEMPTED("hive.compactor.history.retention.attempted", 2,
      new RangeValidator(0, 100), "Determines how many attempted compaction records will be " +
      "retained in compaction history for a given table/partition."),
    /**
     * @deprecated Use MetastoreConf.ACID_HOUSEKEEPER_SERVICE_INTERVAL
     */
    @Deprecated
    COMPACTOR_HISTORY_REAPER_INTERVAL("hive.compactor.history.reaper.interval", "2m",
      new TimeValidator(TimeUnit.MILLISECONDS), "Determines how often compaction history reaper runs"),
    /**
     * @deprecated Use MetastoreConf.ACID_HOUSEKEEPER_SERVICE_START
     */
    @Deprecated
    HIVE_TIMEDOUT_TXN_REAPER_START("hive.timedout.txn.reaper.start", "100s",
      new TimeValidator(TimeUnit.MILLISECONDS), "Time delay of 1st reaper run after metastore start"),
    /**
     * @deprecated Use MetastoreConf.ACID_HOUSEKEEPER_SERVICE_INTERVAL
     */
    @Deprecated
    HIVE_TIMEDOUT_TXN_REAPER_INTERVAL("hive.timedout.txn.reaper.interval", "180s",
      new TimeValidator(TimeUnit.MILLISECONDS), "Time interval describing how often the reaper runs"),
    /**
     * @deprecated Use MetastoreConf.ACID_HOUSEKEEPER_SERVICE_INTERVAL
     */
    @Deprecated
    WRITE_SET_REAPER_INTERVAL("hive.writeset.reaper.interval", "60s",
      new TimeValidator(TimeUnit.MILLISECONDS), "Frequency of WriteSet reaper runs"),

    MERGE_CARDINALITY_VIOLATION_CHECK("hive.merge.cardinality.check", true,
      "Set to true to ensure that each SQL Merge statement ensures that for each row in the target\n" +
        "table there is at most 1 matching row in the source table per SQL Specification."),
    MERGE_SPLIT_UPDATE("hive.merge.split.update", false,
        "If true, SQL Merge statement will handle WHEN MATCHED UPDATE by splitting it into 2\n" +
            "branches of a multi-insert, representing delete of existing row and an insert of\n" +
            "the new version of the row.  Updating bucketing and partitioning columns should\n" +
            "only be permitted if this is true."),
    OPTIMIZE_ACID_META_COLUMNS("hive.optimize.acid.meta.columns", true,
        "If true, don't decode Acid metadata columns from storage unless" +
        " they are needed."),

    // For Arrow SerDe
    HIVE_ARROW_ROOT_ALLOCATOR_LIMIT("hive.arrow.root.allocator.limit", Long.MAX_VALUE,
        "Arrow root allocator memory size limitation in bytes."),
    HIVE_ARROW_BATCH_ALLOCATOR_LIMIT("hive.arrow.batch.allocator.limit", 10_000_000_000L,
        "Max bytes per arrow batch. This is a threshold, the memory is not pre-allocated."),
    HIVE_ARROW_BATCH_SIZE("hive.arrow.batch.size", 1000, "The number of rows sent in one Arrow batch."),

    // For Druid storage handler
    HIVE_DRUID_INDEXING_GRANULARITY("hive.druid.indexer.segments.granularity", "DAY",
            new PatternSet("YEAR", "MONTH", "WEEK", "DAY", "HOUR", "MINUTE", "SECOND"),
            "Granularity for the segments created by the Druid storage handler"
    ),
    HIVE_DRUID_MAX_PARTITION_SIZE("hive.druid.indexer.partition.size.max", 5000000,
            "Maximum number of records per segment partition"
    ),
    HIVE_DRUID_MAX_ROW_IN_MEMORY("hive.druid.indexer.memory.rownum.max", 75000,
            "Maximum number of records in memory while storing data in Druid"
    ),
    HIVE_DRUID_BROKER_DEFAULT_ADDRESS("hive.druid.broker.address.default", "localhost:8082",
            "Address of the Druid broker. If we are querying Druid from Hive, this address needs to be\n"
                    +
                    "declared"
    ),
    HIVE_DRUID_COORDINATOR_DEFAULT_ADDRESS("hive.druid.coordinator.address.default", "localhost:8081",
            "Address of the Druid coordinator. It is used to check the load status of newly created segments"
    ),
    HIVE_DRUID_OVERLORD_DEFAULT_ADDRESS("hive.druid.overlord.address.default", "localhost:8090",
        "Address of the Druid overlord. It is used to submit indexing tasks to druid."
    ),
    HIVE_DRUID_SELECT_THRESHOLD("hive.druid.select.threshold", 10000,
        "Takes only effect when hive.druid.select.distribute is set to false. \n" +
        "When we can split a Select query, this is the maximum number of rows that we try to retrieve\n" +
        "per query. In order to do that, we obtain the estimated size for the complete result. If the\n" +
        "number of records of the query results is larger than this threshold, we split the query in\n" +
        "total number of rows/threshold parts across the time dimension. Note that we assume the\n" +
        "records to be split uniformly across the time dimension."),
    HIVE_DRUID_NUM_HTTP_CONNECTION("hive.druid.http.numConnection", 20, "Number of connections used by\n" +
        "the HTTP client."),
    HIVE_DRUID_HTTP_READ_TIMEOUT("hive.druid.http.read.timeout", "PT1M", "Read timeout period for the HTTP\n" +
        "client in ISO8601 format (for example P2W, P3M, PT1H30M, PT0.750S), default is period of 1 minute."),
    HIVE_DRUID_SLEEP_TIME("hive.druid.sleep.time", "PT10S",
            "Sleep time between retries in ISO8601 format (for example P2W, P3M, PT1H30M, PT0.750S), default is period of 10 seconds."
    ),
    HIVE_DRUID_BASE_PERSIST_DIRECTORY("hive.druid.basePersistDirectory", "",
            "Local temporary directory used to persist intermediate indexing state, will default to JVM system property java.io.tmpdir."
    ),
    HIVE_DRUID_ROLLUP("hive.druid.rollup", true, "Whether to rollup druid rows or not."),
    DRUID_SEGMENT_DIRECTORY("hive.druid.storage.storageDirectory", "/druid/segments"
            , "druid deep storage location."),
    DRUID_METADATA_BASE("hive.druid.metadata.base", "druid", "Default prefix for metadata tables"),
    DRUID_METADATA_DB_TYPE("hive.druid.metadata.db.type", "mysql",
            new PatternSet("mysql", "postgresql", "derby"), "Type of the metadata database."
    ),
    DRUID_METADATA_DB_USERNAME("hive.druid.metadata.username", "",
            "Username to connect to Type of the metadata DB."
    ),
    DRUID_METADATA_DB_PASSWORD("hive.druid.metadata.password", "",
            "Password to connect to Type of the metadata DB."
    ),
    DRUID_METADATA_DB_URI("hive.druid.metadata.uri", "",
            "URI to connect to the database (for example jdbc:mysql://hostname:port/DBName)."
    ),
    DRUID_WORKING_DIR("hive.druid.working.directory", "/tmp/workingDirectory",
            "Default hdfs working directory used to store some intermediate metadata"
    ),
    HIVE_DRUID_MAX_TRIES("hive.druid.maxTries", 5, "Maximum number of retries before giving up"),
    HIVE_DRUID_PASSIVE_WAIT_TIME("hive.druid.passiveWaitTimeMs", 30000L,
            "Wait time in ms default to 30 seconds."
    ),
    HIVE_DRUID_BITMAP_FACTORY_TYPE("hive.druid.bitmap.type", "roaring", new PatternSet("roaring", "concise"), "Coding algorithm use to encode the bitmaps"),
    HIVE_DRUID_KERBEROS_ENABLE("hive.druid.kerberos.enable", true,
        "Enable/Disable Kerberos authentication explicitly while connecting to a druid cluster."),
    // For HBase storage handler
    HIVE_HBASE_WAL_ENABLED("hive.hbase.wal.enabled", true,
        "Whether writes to HBase should be forced to the write-ahead log. \n" +
        "Disabling this improves HBase write performance at the risk of lost writes in case of a crash."),
    HIVE_HBASE_GENERATE_HFILES("hive.hbase.generatehfiles", false,
        "True when HBaseStorageHandler should generate hfiles instead of operate against the online table."),
    HIVE_HBASE_SNAPSHOT_NAME("hive.hbase.snapshot.name", null, "The HBase table snapshot name to use."),
    HIVE_HBASE_SNAPSHOT_RESTORE_DIR("hive.hbase.snapshot.restoredir", "/tmp", "The directory in which to " +
        "restore the HBase table snapshot."),

    // For Kudu storage handler
    HIVE_KUDU_MASTER_ADDRESSES_DEFAULT("hive.kudu.master.addresses.default", "localhost:7050",
        "Comma-separated list of all of the Kudu master addresses.\n" +
            "This value is only used for a given table if the kudu.master_addresses table property is not set."),

    // For har files
    HIVEARCHIVEENABLED("hive.archive.enabled", false, "Whether archiving operations are permitted"),

    HIVEFETCHTASKCONVERSION("hive.fetch.task.conversion", "more", new StringSet("none", "minimal", "more"),
        "Some select queries can be converted to single FETCH task minimizing latency.\n" +
        "Currently the query should be single sourced not having any subquery and should not have\n" +
        "any aggregations or distincts (which incurs RS), lateral views and joins.\n" +
        "0. none : disable hive.fetch.task.conversion\n" +
        "1. minimal : SELECT STAR, FILTER on partition columns, LIMIT only\n" +
        "2. more    : SELECT, FILTER, LIMIT only (support TABLESAMPLE and virtual columns)"
    ),
    HIVEFETCHTASKCONVERSIONTHRESHOLD("hive.fetch.task.conversion.threshold", 1073741824L,
        "Input threshold for applying hive.fetch.task.conversion. If target table is native, input length\n" +
        "is calculated by summation of file lengths. If it's not native, storage handler for the table\n" +
        "can optionally implement org.apache.hadoop.hive.ql.metadata.InputEstimator interface."),

    HIVEFETCHTASKAGGR("hive.fetch.task.aggr", false,
        "Aggregation queries with no group-by clause (for example, select count(*) from src) execute\n" +
        "final aggregations in single reduce task. If this is set true, Hive delegates final aggregation\n" +
        "stage to fetch task, possibly decreasing the query time."),

    HIVEOPTIMIZEMETADATAQUERIES("hive.compute.query.using.stats", true,
        "When set to true Hive will answer a few queries like count(1) purely using stats\n" +
        "stored in metastore. For basic stats collection turn on the config hive.stats.autogather to true.\n" +
        "For more advanced stats collection need to run analyze table queries."),

    // Serde for FetchTask
    HIVEFETCHOUTPUTSERDE("hive.fetch.output.serde", "org.apache.hadoop.hive.serde2.DelimitedJSONSerDe",
        "The SerDe used by FetchTask to serialize the fetch output."),

    HIVEEXPREVALUATIONCACHE("hive.cache.expr.evaluation", true,
        "If true, the evaluation result of a deterministic expression referenced twice or more\n" +
        "will be cached.\n" +
        "For example, in a filter condition like '.. where key + 10 = 100 or key + 10 = 0'\n" +
        "the expression 'key + 10' will be evaluated/cached once and reused for the following\n" +
        "expression ('key + 10 = 0'). Currently, this is applied only to expressions in select\n" +
        "or filter operators."),

    // Hive Variables
    HIVEVARIABLESUBSTITUTE("hive.variable.substitute", true,
        "This enables substitution using syntax like ${var} ${system:var} and ${env:var}."),
    HIVEVARIABLESUBSTITUTEDEPTH("hive.variable.substitute.depth", 40,
        "The maximum replacements the substitution engine will do."),

    HIVECONFVALIDATION("hive.conf.validation", true,
        "Enables type checking for registered Hive configurations"),

    SEMANTIC_ANALYZER_HOOK("hive.semantic.analyzer.hook", "", ""),
    HIVE_TEST_AUTHORIZATION_SQLSTD_HS2_MODE(
        "hive.test.authz.sstd.hs2.mode", false, "test hs2 mode from .q tests", true),
    HIVE_AUTHORIZATION_ENABLED("hive.security.authorization.enabled", false,
        "enable or disable the Hive client authorization"),
    HIVE_AUTHORIZATION_KERBEROS_USE_SHORTNAME("hive.security.authorization.kerberos.use.shortname", true,
        "use short name in Kerberos cluster"),
    HIVE_AUTHORIZATION_MANAGER("hive.security.authorization.manager",
        "org.apache.hadoop.hive.ql.security.authorization.plugin.sqlstd.SQLStdHiveAuthorizerFactory",
        "The Hive client authorization manager class name. The user defined authorization class should implement \n" +
        "interface org.apache.hadoop.hive.ql.security.authorization.HiveAuthorizationProvider."),
    HIVE_AUTHENTICATOR_MANAGER("hive.security.authenticator.manager",
        "org.apache.hadoop.hive.ql.security.HadoopDefaultAuthenticator",
        "hive client authenticator manager class name. The user defined authenticator should implement \n" +
        "interface org.apache.hadoop.hive.ql.security.HiveAuthenticationProvider."),
    HIVE_METASTORE_AUTHORIZATION_MANAGER("hive.security.metastore.authorization.manager",
        "org.apache.hadoop.hive.ql.security.authorization.DefaultHiveMetastoreAuthorizationProvider",
        "Names of authorization manager classes (comma separated) to be used in the metastore\n" +
        "for authorization. The user defined authorization class should implement interface\n" +
        "org.apache.hadoop.hive.ql.security.authorization.HiveMetastoreAuthorizationProvider.\n" +
        "All authorization manager classes have to successfully authorize the metastore API\n" +
        "call for the command execution to be allowed."),
    HIVE_METASTORE_AUTHORIZATION_AUTH_READS("hive.security.metastore.authorization.auth.reads", true,
        "If this is true, metastore authorizer authorizes read actions on database, table"),
    HIVE_METASTORE_AUTHENTICATOR_MANAGER("hive.security.metastore.authenticator.manager",
        "org.apache.hadoop.hive.ql.security.HadoopDefaultMetastoreAuthenticator",
        "authenticator manager class name to be used in the metastore for authentication. \n" +
        "The user defined authenticator should implement interface org.apache.hadoop.hive.ql.security.HiveAuthenticationProvider."),
    HIVE_AUTHORIZATION_TABLE_USER_GRANTS("hive.security.authorization.createtable.user.grants", "",
        "the privileges automatically granted to some users whenever a table gets created.\n" +
        "An example like \"userX,userY:select;userZ:create\" will grant select privilege to userX and userY,\n" +
        "and grant create privilege to userZ whenever a new table created."),
    HIVE_AUTHORIZATION_TABLE_GROUP_GRANTS("hive.security.authorization.createtable.group.grants",
        "",
        "the privileges automatically granted to some groups whenever a table gets created.\n" +
        "An example like \"groupX,groupY:select;groupZ:create\" will grant select privilege to groupX and groupY,\n" +
        "and grant create privilege to groupZ whenever a new table created."),
    HIVE_AUTHORIZATION_TABLE_ROLE_GRANTS("hive.security.authorization.createtable.role.grants", "",
        "the privileges automatically granted to some roles whenever a table gets created.\n" +
        "An example like \"roleX,roleY:select;roleZ:create\" will grant select privilege to roleX and roleY,\n" +
        "and grant create privilege to roleZ whenever a new table created."),
    HIVE_AUTHORIZATION_TABLE_OWNER_GRANTS("hive.security.authorization.createtable.owner.grants",
        "",
        "The privileges automatically granted to the owner whenever a table gets created.\n" +
        "An example like \"select,drop\" will grant select and drop privilege to the owner\n" +
        "of the table. Note that the default gives the creator of a table no access to the\n" +
        "table (but see HIVE-8067)."),
    HIVE_AUTHORIZATION_TASK_FACTORY("hive.security.authorization.task.factory",
        "org.apache.hadoop.hive.ql.parse.authorization.HiveAuthorizationTaskFactoryImpl",
        "Authorization DDL task factory implementation"),

    // if this is not set default value is set during config initialization
    // Default value can't be set in this constructor as it would refer names in other ConfVars
    // whose constructor would not have been called
    HIVE_AUTHORIZATION_SQL_STD_AUTH_CONFIG_WHITELIST(
        "hive.security.authorization.sqlstd.confwhitelist", "",
        "A Java regex. Configurations parameters that match this\n" +
        "regex can be modified by user when SQL standard authorization is enabled.\n" +
        "To get the default value, use the 'set <param>' command.\n" +
        "Note that the hive.conf.restricted.list checks are still enforced after the white list\n" +
        "check"),

    HIVE_AUTHORIZATION_SQL_STD_AUTH_CONFIG_WHITELIST_APPEND(
        "hive.security.authorization.sqlstd.confwhitelist.append", "",
        "2nd Java regex that it would match in addition to\n" +
        "hive.security.authorization.sqlstd.confwhitelist.\n" +
        "Do not include a starting \"|\" in the value. Using this regex instead\n" +
        "of updating the original regex means that you can append to the default\n" +
        "set by SQL standard authorization instead of replacing it entirely."),

    HIVE_CLI_PRINT_HEADER("hive.cli.print.header", false, "Whether to print the names of the columns in query output."),

    HIVE_CLI_PRINT_ESCAPE_CRLF("hive.cli.print.escape.crlf", false,
        "Whether to print carriage returns and line feeds in row output as escaped \\r and \\n"),

    HIVE_CLI_TEZ_SESSION_ASYNC("hive.cli.tez.session.async", true, "Whether to start Tez\n" +
        "session in background when running CLI with Tez, allowing CLI to be available earlier."),

    HIVE_DISABLE_UNSAFE_EXTERNALTABLE_OPERATIONS("hive.disable.unsafe.external.table.operations", true,
        "Whether to disable certain optimizations and operations on external tables," +
        " on the assumption that data changes by external applications may have negative effects" +
        " on these operations."),

    HIVE_STRICT_MANAGED_TABLES("hive.strict.managed.tables", false,
            "Whether strict managed tables mode is enabled. With this mode enabled, " +
            "only transactional tables (both full and insert-only) are allowed to be created as managed tables"),

    HIVE_EXTERNALTABLE_PURGE_DEFAULT("hive.external.table.purge.default", false,
        "Set to true to set external.table.purge=true on newly created external tables," +
        " which will specify that the table data should be deleted when the table is dropped." +
        " Set to false maintain existing behavior that external tables do not delete data" +
        " when the table is dropped."),

    HIVE_ERROR_ON_EMPTY_PARTITION("hive.error.on.empty.partition", false,
        "Whether to throw an exception if dynamic partition insert generates empty results."),

    HIVE_EXIM_URI_SCHEME_WL("hive.exim.uri.scheme.whitelist", "hdfs,pfile,file,s3,s3a,gs",
        "A comma separated list of acceptable URI schemes for import and export."),
    // temporary variable for testing. This is added just to turn off this feature in case of a bug in
    // deployment. It has not been documented in hive-default.xml intentionally, this should be removed
    // once the feature is stable
    HIVE_EXIM_RESTRICT_IMPORTS_INTO_REPLICATED_TABLES("hive.exim.strict.repl.tables",true,
        "Parameter that determines if 'regular' (non-replication) export dumps can be\n" +
        "imported on to tables that are the target of replication. If this parameter is\n" +
        "set, regular imports will check if the destination table(if it exists) has a " +
        "'repl.last.id' set on it. If so, it will fail."),
    HIVE_REPL_TASK_FACTORY("hive.repl.task.factory",
        "org.apache.hive.hcatalog.api.repl.exim.EximReplicationTaskFactory",
        "Parameter that can be used to override which ReplicationTaskFactory will be\n" +
        "used to instantiate ReplicationTask events. Override for third party repl plugins"),
    HIVE_MAPPER_CANNOT_SPAN_MULTIPLE_PARTITIONS("hive.mapper.cannot.span.multiple.partitions", false, ""),
    HIVE_REWORK_MAPREDWORK("hive.rework.mapredwork", false,
        "should rework the mapred work or not.\n" +
        "This is first introduced by SymlinkTextInputFormat to replace symlink files with real paths at compile time."),
    HIVE_IO_EXCEPTION_HANDLERS("hive.io.exception.handlers", "",
        "A list of io exception handler class names. This is used\n" +
        "to construct a list exception handlers to handle exceptions thrown\n" +
        "by record readers"),

    // logging configuration
    HIVE_LOG4J_FILE("hive.log4j.file", "",
        "Hive log4j configuration file.\n" +
        "If the property is not set, then logging will be initialized using hive-log4j2.properties found on the classpath.\n" +
        "If the property is set, the value must be a valid URI (java.net.URI, e.g. \"file:///tmp/my-logging.xml\"), \n" +
        "which you can then extract a URL from and pass to PropertyConfigurator.configure(URL)."),
    HIVE_EXEC_LOG4J_FILE("hive.exec.log4j.file", "",
        "Hive log4j configuration file for execution mode(sub command).\n" +
        "If the property is not set, then logging will be initialized using hive-exec-log4j2.properties found on the classpath.\n" +
        "If the property is set, the value must be a valid URI (java.net.URI, e.g. \"file:///tmp/my-logging.xml\"), \n" +
        "which you can then extract a URL from and pass to PropertyConfigurator.configure(URL)."),
    HIVE_ASYNC_LOG_ENABLED("hive.async.log.enabled", true,
        "Whether to enable Log4j2's asynchronous logging. Asynchronous logging can give\n" +
        " significant performance improvement as logging will be handled in separate thread\n" +
        " that uses LMAX disruptor queue for buffering log messages.\n" +
        " Refer https://logging.apache.org/log4j/2.x/manual/async.html for benefits and\n" +
        " drawbacks."),

    HIVE_LOG_EXPLAIN_OUTPUT("hive.log.explain.output", false,
        "Whether to log explain output for every query.\n"
            + "When enabled, will log EXPLAIN EXTENDED output for the query at INFO log4j log level."),
    HIVE_EXPLAIN_USER("hive.explain.user", true,
        "Whether to show explain result at user level.\n" +
        "When enabled, will log EXPLAIN output for the query at user level. Tez only."),
    HIVE_SPARK_EXPLAIN_USER("hive.spark.explain.user", false,
        "Whether to show explain result at user level.\n" +
        "When enabled, will log EXPLAIN output for the query at user level. Spark only."),
    HIVE_SPARK_LOG_EXPLAIN_WEBUI("hive.spark.log.explain.webui", true, "Whether to show the " +
        "explain plan in the Spark Web UI. Only shows the regular EXPLAIN plan, and ignores " +
        "any extra EXPLAIN configuration (e.g. hive.spark.explain.user, etc.). The explain " +
        "plan for each stage is truncated at 100,000 characters."),

    // prefix used to auto generated column aliases (this should be s,tarted with '_')
    HIVE_AUTOGEN_COLUMNALIAS_PREFIX_LABEL("hive.autogen.columnalias.prefix.label", "_c",
        "String used as a prefix when auto generating column alias.\n" +
        "By default the prefix label will be appended with a column position number to form the column alias. \n" +
        "Auto generation would happen if an aggregate function is used in a select clause without an explicit alias."),
    HIVE_AUTOGEN_COLUMNALIAS_PREFIX_INCLUDEFUNCNAME(
        "hive.autogen.columnalias.prefix.includefuncname", false,
        "Whether to include function name in the column alias auto generated by Hive."),
    HIVE_METRICS_CLASS("hive.service.metrics.class",
        "org.apache.hadoop.hive.common.metrics.metrics2.CodahaleMetrics",
        new StringSet(
            "org.apache.hadoop.hive.common.metrics.metrics2.CodahaleMetrics",
            "org.apache.hadoop.hive.common.metrics.LegacyMetrics"),
        "Hive metrics subsystem implementation class."),
    HIVE_CODAHALE_METRICS_REPORTER_CLASSES("hive.service.metrics.codahale.reporter.classes",
        "org.apache.hadoop.hive.common.metrics.metrics2.JsonFileMetricsReporter, " +
            "org.apache.hadoop.hive.common.metrics.metrics2.JmxMetricsReporter",
            "Comma separated list of reporter implementation classes for metric class "
                + "org.apache.hadoop.hive.common.metrics.metrics2.CodahaleMetrics. Overrides "
                + "HIVE_METRICS_REPORTER conf if present"),
    @Deprecated
    HIVE_METRICS_REPORTER("hive.service.metrics.reporter", "",
        "Reporter implementations for metric class "
            + "org.apache.hadoop.hive.common.metrics.metrics2.CodahaleMetrics;" +
        "Deprecated, use HIVE_CODAHALE_METRICS_REPORTER_CLASSES instead. This configuraiton will be"
            + " overridden by HIVE_CODAHALE_METRICS_REPORTER_CLASSES if present. " +
            "Comma separated list of JMX, CONSOLE, JSON_FILE, HADOOP2"),
    HIVE_METRICS_JSON_FILE_LOCATION("hive.service.metrics.file.location", "/tmp/report.json",
        "For metric class org.apache.hadoop.hive.common.metrics.metrics2.CodahaleMetrics JSON_FILE reporter, the location of local JSON metrics file.  " +
        "This file will get overwritten at every interval."),
    HIVE_METRICS_JSON_FILE_INTERVAL("hive.service.metrics.file.frequency", "5000ms",
        new TimeValidator(TimeUnit.MILLISECONDS),
        "For metric class org.apache.hadoop.hive.common.metrics.metrics2.JsonFileMetricsReporter, " +
        "the frequency of updating JSON metrics file."),
    HIVE_METRICS_HADOOP2_INTERVAL("hive.service.metrics.hadoop2.frequency", "30s",
        new TimeValidator(TimeUnit.SECONDS),
        "For metric class org.apache.hadoop.hive.common.metrics.metrics2.Metrics2Reporter, " +
        "the frequency of updating the HADOOP2 metrics system."),
    HIVE_METRICS_HADOOP2_COMPONENT_NAME("hive.service.metrics.hadoop2.component",
        "hive",
        "Component name to provide to Hadoop2 Metrics system. Ideally 'hivemetastore' for the MetaStore " +
        " and and 'hiveserver2' for HiveServer2."
        ),
    HIVE_PERF_LOGGER("hive.exec.perf.logger", "org.apache.hadoop.hive.ql.log.PerfLogger",
        "The class responsible for logging client side performance metrics. \n" +
        "Must be a subclass of org.apache.hadoop.hive.ql.log.PerfLogger"),
    HIVE_START_CLEANUP_SCRATCHDIR("hive.start.cleanup.scratchdir", false,
        "To cleanup the Hive scratchdir when starting the Hive Server"),
    HIVE_SCRATCH_DIR_LOCK("hive.scratchdir.lock", false,
        "To hold a lock file in scratchdir to prevent to be removed by cleardanglingscratchdir"),
    HIVE_INSERT_INTO_MULTILEVEL_DIRS("hive.insert.into.multilevel.dirs", false,
        "Where to insert into multilevel directories like\n" +
        "\"insert directory '/HIVEFT25686/chinna/' from table\""),
    HIVE_CTAS_EXTERNAL_TABLES("hive.ctas.external.tables", true,
            "whether CTAS for external tables is allowed"),
    HIVE_INSERT_INTO_EXTERNAL_TABLES("hive.insert.into.external.tables", true,
        "whether insert into external tables is allowed"),
    HIVE_TEMPORARY_TABLE_STORAGE(
        "hive.exec.temporary.table.storage", "default", new StringSet("memory",
         "ssd", "default"), "Define the storage policy for temporary tables." +
         "Choices between memory, ssd and default"),
    HIVE_QUERY_LIFETIME_HOOKS("hive.query.lifetime.hooks", "",
        "A comma separated list of hooks which implement QueryLifeTimeHook. These will be triggered" +
            " before/after query compilation and before/after query execution, in the order specified." +
        "Implementations of QueryLifeTimeHookWithParseHooks can also be specified in this list. If they are" +
        "specified then they will be invoked in the same places as QueryLifeTimeHooks and will be invoked during pre " +
         "and post query parsing"),
    HIVE_DRIVER_RUN_HOOKS("hive.exec.driver.run.hooks", "",
        "A comma separated list of hooks which implement HiveDriverRunHook. Will be run at the beginning " +
        "and end of Driver.run, these will be run in the order specified."),
    HIVE_DDL_OUTPUT_FORMAT("hive.ddl.output.format", null,
        "The data format to use for DDL output.  One of \"text\" (for human\n" +
        "readable text) or \"json\" (for a json object)."),
    HIVE_ENTITY_SEPARATOR("hive.entity.separator", "@",
        "Separator used to construct names of tables and partitions. For example, dbname@tablename@partitionname"),
    HIVE_CAPTURE_TRANSFORM_ENTITY("hive.entity.capture.transform", false,
        "Compiler to capture transform URI referred in the query"),
    HIVE_DISPLAY_PARTITION_COLUMNS_SEPARATELY("hive.display.partition.cols.separately", true,
        "In older Hive version (0.10 and earlier) no distinction was made between\n" +
        "partition columns or non-partition columns while displaying columns in describe\n" +
        "table. From 0.12 onwards, they are displayed separately. This flag will let you\n" +
        "get old behavior, if desired. See, test-case in patch for HIVE-6689."),

    HIVE_SSL_PROTOCOL_BLACKLIST("hive.ssl.protocol.blacklist", "SSLv2,SSLv3",
        "SSL Versions to disable for all Hive Servers"),

    HIVE_PRIVILEGE_SYNCHRONIZER("hive.privilege.synchronizer", true,
            "Whether to synchronize privileges from external authorizer periodically in HS2"),
    HIVE_PRIVILEGE_SYNCHRONIZER_INTERVAL("hive.privilege.synchronizer.interval",
        "1800s", new TimeValidator(TimeUnit.SECONDS),
        "Interval to synchronize privileges from external authorizer periodically in HS2"),

     // HiveServer2 specific configs
    HIVE_SERVER2_CLEAR_DANGLING_SCRATCH_DIR("hive.server2.clear.dangling.scratchdir", false,
        "Clear dangling scratch dir periodically in HS2"),
    HIVE_SERVER2_CLEAR_DANGLING_SCRATCH_DIR_INTERVAL("hive.server2.clear.dangling.scratchdir.interval",
        "1800s", new TimeValidator(TimeUnit.SECONDS),
        "Interval to clear dangling scratch dir periodically in HS2"),
    HIVE_SERVER2_SLEEP_INTERVAL_BETWEEN_START_ATTEMPTS("hive.server2.sleep.interval.between.start.attempts",
        "60s", new TimeValidator(TimeUnit.MILLISECONDS, 0l, true, Long.MAX_VALUE, true),
        "Amount of time to sleep between HiveServer2 start attempts. Primarily meant for tests"),
    HIVE_SERVER2_MAX_START_ATTEMPTS("hive.server2.max.start.attempts", 30L, new RangeValidator(0L, null),
        "Number of times HiveServer2 will attempt to start before exiting. The sleep interval between retries" +
        " is determined by " + ConfVars.HIVE_SERVER2_SLEEP_INTERVAL_BETWEEN_START_ATTEMPTS.varname +
        "\n The default of 30 will keep trying for 30 minutes."),
    HIVE_SERVER2_SUPPORT_DYNAMIC_SERVICE_DISCOVERY("hive.server2.support.dynamic.service.discovery", false,
        "Whether HiveServer2 supports dynamic service discovery for its clients. " +
        "To support this, each instance of HiveServer2 currently uses ZooKeeper to register itself, " +
        "when it is brought up. JDBC/ODBC clients should use the ZooKeeper ensemble: " +
        "hive.zookeeper.quorum in their connection string."),
    HIVE_SERVER2_ZOOKEEPER_NAMESPACE("hive.server2.zookeeper.namespace", "hiveserver2",
        "The parent node in ZooKeeper used by HiveServer2 when supporting dynamic service discovery."),
    HIVE_SERVER2_ZOOKEEPER_PUBLISH_CONFIGS("hive.server2.zookeeper.publish.configs", true,
        "Whether we should publish HiveServer2's configs to ZooKeeper."),

    // HiveServer2 global init file location
    HIVE_SERVER2_GLOBAL_INIT_FILE_LOCATION("hive.server2.global.init.file.location", "${env:HIVE_CONF_DIR}",
        "Either the location of a HS2 global init file or a directory containing a .hiverc file. If the \n" +
        "property is set, the value must be a valid path to an init file or directory where the init file is located."),
    HIVE_SERVER2_TRANSPORT_MODE("hive.server2.transport.mode",
        HiveServer2TransportMode.binary.toString(),
        new StringSet(HiveServer2TransportMode.binary.toString(),
            HiveServer2TransportMode.http.toString(), HiveServer2TransportMode.all.toString()),
        "Transport mode of HiveServer2."),
    HIVE_SERVER2_THRIFT_BIND_HOST("hive.server2.thrift.bind.host", "",
        "Bind host on which to run the HiveServer2 Thrift service."),
    HIVE_SERVER2_PARALLEL_COMPILATION("hive.driver.parallel.compilation", false, "Whether to\n" +
        "enable parallel compilation of the queries between sessions and within the same session on HiveServer2. The default is false."),
    HIVE_SERVER2_PARALLEL_COMPILATION_LIMIT("hive.driver.parallel.compilation.global.limit", -1, "Determines the " +
        "degree of parallelism for queries compilation between sessions on HiveServer2. The default is -1."),
    HIVE_SERVER2_COMPILE_LOCK_TIMEOUT("hive.server2.compile.lock.timeout", "0s",
        new TimeValidator(TimeUnit.SECONDS),
        "Number of seconds a request will wait to acquire the compile lock before giving up. " +
        "Setting it to 0s disables the timeout."),
    HIVE_SERVER2_PARALLEL_OPS_IN_SESSION("hive.server2.parallel.ops.in.session", true,
        "Whether to allow several parallel operations (such as SQL statements) in one session."),
    HIVE_SERVER2_MATERIALIZED_VIEWS_REGISTRY_IMPL("hive.server2.materializedviews.registry.impl", "DEFAULT",
        new StringSet("DEFAULT", "DUMMY"),
        "The implementation that we should use for the materialized views registry. \n" +
        "  DEFAULT: Default cache for materialized views\n" +
        "  DUMMY: Do not cache materialized views and hence forward requests to metastore"),
    HIVE_SERVER2_MATERIALIZED_VIEWS_REGISTRY_REFRESH("hive.server2.materializedviews.registry.refresh.period", "1500s",
        new TimeValidator(TimeUnit.SECONDS),
        "Period, specified in seconds, between successive refreshes of the registry to pull new materializations " +
        "from the metastore that may have been created by other HS2 instances."),

    // HiveServer2 WebUI
    HIVE_SERVER2_WEBUI_BIND_HOST("hive.server2.webui.host", "0.0.0.0", "The host address the HiveServer2 WebUI will listen on"),
    HIVE_SERVER2_WEBUI_PORT("hive.server2.webui.port", 10002, "The port the HiveServer2 WebUI will listen on. This can be"
        + "set to 0 or a negative integer to disable the web UI"),
    HIVE_SERVER2_WEBUI_MAX_THREADS("hive.server2.webui.max.threads", 50, "The max HiveServer2 WebUI threads"),
    HIVE_SERVER2_WEBUI_USE_SSL("hive.server2.webui.use.ssl", false,
        "Set this to true for using SSL encryption for HiveServer2 WebUI."),
    HIVE_SERVER2_WEBUI_SSL_KEYSTORE_PATH("hive.server2.webui.keystore.path", "",
        "SSL certificate keystore location for HiveServer2 WebUI."),
    HIVE_SERVER2_WEBUI_SSL_KEYSTORE_PASSWORD("hive.server2.webui.keystore.password", "",
        "SSL certificate keystore password for HiveServer2 WebUI."),
    HIVE_SERVER2_WEBUI_USE_SPNEGO("hive.server2.webui.use.spnego", false,
        "If true, the HiveServer2 WebUI will be secured with SPNEGO. Clients must authenticate with Kerberos."),
    HIVE_SERVER2_WEBUI_SPNEGO_KEYTAB("hive.server2.webui.spnego.keytab", "",
        "The path to the Kerberos Keytab file containing the HiveServer2 WebUI SPNEGO service principal."),
    HIVE_SERVER2_WEBUI_SPNEGO_PRINCIPAL("hive.server2.webui.spnego.principal",
        "HTTP/_HOST@EXAMPLE.COM", "The HiveServer2 WebUI SPNEGO service principal.\n" +
        "The special string _HOST will be replaced automatically with \n" +
        "the value of hive.server2.webui.host or the correct host name."),
    HIVE_SERVER2_WEBUI_MAX_HISTORIC_QUERIES("hive.server2.webui.max.historic.queries", 25,
        "The maximum number of past queries to show in HiverSever2 WebUI."),
    HIVE_SERVER2_WEBUI_USE_PAM("hive.server2.webui.use.pam", false,
        "If true, the HiveServer2 WebUI will be secured with PAM."),
    HIVE_SERVER2_WEBUI_EXPLAIN_OUTPUT("hive.server2.webui.explain.output", false,
        "When set to true, the EXPLAIN output for every query is displayed"
            + " in the HS2 WebUI / Drilldown / Query Plan tab.\n"),
    HIVE_SERVER2_WEBUI_SHOW_GRAPH("hive.server2.webui.show.graph", false,
        "Set this to true to to display query plan as a graph instead of text in the WebUI. " +
        "Only works with hive.server2.webui.explain.output set to true."),
    HIVE_SERVER2_WEBUI_MAX_GRAPH_SIZE("hive.server2.webui.max.graph.size", 25,
        "Max number of stages graph can display. If number of stages exceeds this, no query" +
        "plan will be shown. Only works when hive.server2.webui.show.graph and " +
        "hive.server2.webui.explain.output set to true."),
    HIVE_SERVER2_WEBUI_SHOW_STATS("hive.server2.webui.show.stats", false,
        "Set this to true to to display statistics for MapReduce tasks in the WebUI. " +
        "Only works when hive.server2.webui.show.graph and hive.server2.webui.explain.output " +
        "set to true."),
    HIVE_SERVER2_WEBUI_ENABLE_CORS("hive.server2.webui.enable.cors", false,
      "Whether to enable cross origin requests (CORS)\n"),
    HIVE_SERVER2_WEBUI_CORS_ALLOWED_ORIGINS("hive.server2.webui.cors.allowed.origins", "*",
      "Comma separated list of origins that are allowed when CORS is enabled.\n"),
    HIVE_SERVER2_WEBUI_CORS_ALLOWED_METHODS("hive.server2.webui.cors.allowed.methods", "GET,POST,DELETE,HEAD",
      "Comma separated list of http methods that are allowed when CORS is enabled.\n"),
    HIVE_SERVER2_WEBUI_CORS_ALLOWED_HEADERS("hive.server2.webui.cors.allowed.headers",
      "X-Requested-With,Content-Type,Accept,Origin",
      "Comma separated list of http headers that are allowed when CORS is enabled.\n"),
    HIVE_SERVER2_WEBUI_XFRAME_ENABLED("hive.server2.webui.xframe.enabled", true,
            "Whether to enable xframe\n"),
    HIVE_SERVER2_WEBUI_XFRAME_VALUE("hive.server2.webui.xframe.value", "SAMEORIGIN",
            "Configuration to allow the user to set the x_frame-options value\n"),


    // Tez session settings
    HIVE_SERVER2_ACTIVE_PASSIVE_HA_ENABLE("hive.server2.active.passive.ha.enable", false,
      "Whether HiveServer2 Active/Passive High Availability be enabled when Hive Interactive sessions are enabled." +
        "This will also require hive.server2.support.dynamic.service.discovery to be enabled."),
    HIVE_SERVER2_ACTIVE_PASSIVE_HA_REGISTRY_NAMESPACE("hive.server2.active.passive.ha.registry.namespace",
      "hs2ActivePassiveHA",
      "When HiveServer2 Active/Passive High Availability is enabled, uses this namespace for registering HS2\n" +
        "instances with zookeeper"),
    HIVE_SERVER2_TEZ_INTERACTIVE_QUEUE("hive.server2.tez.interactive.queue", "",
        "A single YARN queues to use for Hive Interactive sessions. When this is specified,\n" +
        "workload management is enabled and used for these sessions."),
    HIVE_SERVER2_WM_NAMESPACE("hive.server2.wm.namespace", "default",
        "The WM namespace to use when one metastore is used by multiple compute clusters each \n" +
        "with their own workload management. The special value 'default' (the default) will \n" +
        "also include any resource plans created before the namespaces were introduced."),
    HIVE_SERVER2_WM_WORKER_THREADS("hive.server2.wm.worker.threads", 4,
        "Number of worker threads to use to perform the synchronous operations with Tez\n" +
        "sessions for workload management (e.g. opening, closing, etc.)"),
    HIVE_SERVER2_WM_ALLOW_ANY_POOL_VIA_JDBC("hive.server2.wm.allow.any.pool.via.jdbc", false,
        "Applies when a user specifies a target WM pool in the JDBC connection string. If\n" +
        "false, the user can only specify a pool he is mapped to (e.g. make a choice among\n" +
        "multiple group mappings); if true, the user can specify any existing pool."),
    HIVE_SERVER2_WM_POOL_METRICS("hive.server2.wm.pool.metrics", true,
        "Whether per-pool WM metrics should be enabled."),
    HIVE_SERVER2_TEZ_WM_AM_REGISTRY_TIMEOUT("hive.server2.tez.wm.am.registry.timeout", "30s",
        new TimeValidator(TimeUnit.SECONDS),
        "The timeout for AM registry registration, after which (on attempting to use the\n" +
        "session), we kill it and try to get another one."),
    HIVE_SERVER2_TEZ_DEFAULT_QUEUES("hive.server2.tez.default.queues", "",
        "A list of comma separated values corresponding to YARN queues of the same name.\n" +
        "When HiveServer2 is launched in Tez mode, this configuration needs to be set\n" +
        "for multiple Tez sessions to run in parallel on the cluster."),
    HIVE_SERVER2_TEZ_SESSIONS_PER_DEFAULT_QUEUE("hive.server2.tez.sessions.per.default.queue", 1,
        "A positive integer that determines the number of Tez sessions that should be\n" +
        "launched on each of the queues specified by \"hive.server2.tez.default.queues\".\n" +
        "Determines the parallelism on each queue."),
    HIVE_SERVER2_TEZ_INITIALIZE_DEFAULT_SESSIONS("hive.server2.tez.initialize.default.sessions",
        true,
        "This flag is used in HiveServer2 to enable a user to use HiveServer2 without\n" +
        "turning on Tez for HiveServer2. The user could potentially want to run queries\n" +
        "over Tez without the pool of sessions."),
    HIVE_SERVER2_TEZ_QUEUE_ACCESS_CHECK("hive.server2.tez.queue.access.check", false,
        "Whether to check user access to explicitly specified YARN queues. " +
          "yarn.resourcemanager.webapp.address must be configured to use this."),
    HIVE_SERVER2_TEZ_SESSION_LIFETIME("hive.server2.tez.session.lifetime", "162h",
        new TimeValidator(TimeUnit.HOURS),
        "The lifetime of the Tez sessions launched by HS2 when default sessions are enabled.\n" +
        "Set to 0 to disable session expiration."),
    HIVE_SERVER2_TEZ_SESSION_LIFETIME_JITTER("hive.server2.tez.session.lifetime.jitter", "3h",
        new TimeValidator(TimeUnit.HOURS),
        "The jitter for Tez session lifetime; prevents all the sessions from restarting at once."),
    HIVE_SERVER2_TEZ_SESSION_MAX_INIT_THREADS("hive.server2.tez.sessions.init.threads", 16,
        "If hive.server2.tez.initialize.default.sessions is enabled, the maximum number of\n" +
        "threads to use to initialize the default sessions."),
    HIVE_SERVER2_TEZ_SESSION_RESTRICTED_CONFIGS("hive.server2.tez.sessions.restricted.configs", "",
    "The configuration settings that cannot be set when submitting jobs to HiveServer2. If\n" +
    "any of these are set to values different from those in the server configuration, an\n" +
    "exception will be thrown."),
    HIVE_SERVER2_TEZ_SESSION_CUSTOM_QUEUE_ALLOWED("hive.server2.tez.sessions.custom.queue.allowed",
      "true", new StringSet("true", "false", "ignore"),
      "Whether Tez session pool should allow submitting queries to custom queues. The options\n" +
      "are true, false (error out), ignore (accept the query but ignore the queue setting)."),

    // Operation log configuration
    HIVE_SERVER2_LOGGING_OPERATION_ENABLED("hive.server2.logging.operation.enabled", true,
        "When true, HS2 will save operation logs and make them available for clients"),
    HIVE_SERVER2_LOGGING_OPERATION_LOG_LOCATION("hive.server2.logging.operation.log.location",
        "${system:java.io.tmpdir}" + File.separator + "${system:user.name}" + File.separator +
            "operation_logs",
        "Top level directory where operation logs are stored if logging functionality is enabled"),
    HIVE_SERVER2_LOGGING_OPERATION_LEVEL("hive.server2.logging.operation.level", "EXECUTION",
        new StringSet("NONE", "EXECUTION", "PERFORMANCE", "VERBOSE"),
        "HS2 operation logging mode available to clients to be set at session level.\n" +
        "For this to work, hive.server2.logging.operation.enabled should be set to true.\n" +
        "  NONE: Ignore any logging\n" +
        "  EXECUTION: Log completion of tasks\n" +
        "  PERFORMANCE: Execution + Performance logs \n" +
        "  VERBOSE: All logs" ),
    HIVE_SERVER2_OPERATION_LOG_CLEANUP_DELAY("hive.server2.operation.log.cleanup.delay", "300s",
      new TimeValidator(TimeUnit.SECONDS), "When a query is cancelled (via kill query, query timeout or triggers),\n" +
      " operation logs gets cleaned up after this delay"),

    // HS2 connections guard rails
    HIVE_SERVER2_LIMIT_CONNECTIONS_PER_USER("hive.server2.limit.connections.per.user", 0,
      "Maximum hive server2 connections per user. Any user exceeding this limit will not be allowed to connect. " +
        "Default=0 does not enforce limits."),
    HIVE_SERVER2_LIMIT_CONNECTIONS_PER_IPADDRESS("hive.server2.limit.connections.per.ipaddress", 0,
      "Maximum hive server2 connections per ipaddress. Any ipaddress exceeding this limit will not be allowed " +
        "to connect. Default=0 does not enforce limits."),
    HIVE_SERVER2_LIMIT_CONNECTIONS_PER_USER_IPADDRESS("hive.server2.limit.connections.per.user.ipaddress", 0,
      "Maximum hive server2 connections per user:ipaddress combination. Any user-ipaddress exceeding this limit will " +
        "not be allowed to connect. Default=0 does not enforce limits."),

    // Enable metric collection for HiveServer2
    HIVE_SERVER2_METRICS_ENABLED("hive.server2.metrics.enabled", false, "Enable metrics on the HiveServer2."),

    // http (over thrift) transport settings
    HIVE_SERVER2_THRIFT_HTTP_PORT("hive.server2.thrift.http.port", 10001,
        "Port number of HiveServer2 Thrift interface when hive.server2.transport.mode is 'http'."),
    HIVE_SERVER2_THRIFT_HTTP_PATH("hive.server2.thrift.http.path", "cliservice",
        "Path component of URL endpoint when in HTTP mode."),
    HIVE_SERVER2_THRIFT_MAX_MESSAGE_SIZE("hive.server2.thrift.max.message.size", 100*1024*1024,
        "Maximum message size in bytes a HS2 server will accept."),
    HIVE_SERVER2_THRIFT_HTTP_MAX_IDLE_TIME("hive.server2.thrift.http.max.idle.time", "1800s",
        new TimeValidator(TimeUnit.MILLISECONDS),
        "Maximum idle time for a connection on the server when in HTTP mode."),
    HIVE_SERVER2_THRIFT_HTTP_WORKER_KEEPALIVE_TIME("hive.server2.thrift.http.worker.keepalive.time", "60s",
        new TimeValidator(TimeUnit.SECONDS),
        "Keepalive time for an idle http worker thread. When the number of workers exceeds min workers, " +
        "excessive threads are killed after this time interval."),
    HIVE_SERVER2_THRIFT_HTTP_REQUEST_HEADER_SIZE("hive.server2.thrift.http.request.header.size", 6*1024,
        "Request header size in bytes, when using HTTP transport mode. Jetty defaults used."),
    HIVE_SERVER2_THRIFT_HTTP_RESPONSE_HEADER_SIZE("hive.server2.thrift.http.response.header.size", 6*1024,
        "Response header size in bytes, when using HTTP transport mode. Jetty defaults used."),
    HIVE_SERVER2_THRIFT_HTTP_COMPRESSION_ENABLED("hive.server2.thrift.http.compression.enabled", true,
        "Enable thrift http compression via Jetty compression support"),

    // Cookie based authentication when using HTTP Transport
    HIVE_SERVER2_THRIFT_HTTP_COOKIE_AUTH_ENABLED("hive.server2.thrift.http.cookie.auth.enabled", true,
        "When true, HiveServer2 in HTTP transport mode, will use cookie based authentication mechanism."),
    HIVE_SERVER2_THRIFT_HTTP_COOKIE_MAX_AGE("hive.server2.thrift.http.cookie.max.age", "86400s",
        new TimeValidator(TimeUnit.SECONDS),
        "Maximum age in seconds for server side cookie used by HS2 in HTTP mode."),
    HIVE_SERVER2_THRIFT_HTTP_COOKIE_DOMAIN("hive.server2.thrift.http.cookie.domain", null,
        "Domain for the HS2 generated cookies"),
    HIVE_SERVER2_THRIFT_HTTP_COOKIE_PATH("hive.server2.thrift.http.cookie.path", null,
        "Path for the HS2 generated cookies"),
    @Deprecated
    HIVE_SERVER2_THRIFT_HTTP_COOKIE_IS_SECURE("hive.server2.thrift.http.cookie.is.secure", true,
        "Deprecated: Secure attribute of the HS2 generated cookie (this is automatically enabled for SSL enabled HiveServer2)."),
    HIVE_SERVER2_THRIFT_HTTP_COOKIE_IS_HTTPONLY("hive.server2.thrift.http.cookie.is.httponly", true,
        "HttpOnly attribute of the HS2 generated cookie."),

    // binary transport settings
    HIVE_SERVER2_THRIFT_PORT("hive.server2.thrift.port", 10000,
        "Port number of HiveServer2 Thrift interface when hive.server2.transport.mode is 'binary'."),
    HIVE_SERVER2_THRIFT_SASL_QOP("hive.server2.thrift.sasl.qop", "auth",
        new StringSet("auth", "auth-int", "auth-conf"),
        "Sasl QOP value; set it to one of following values to enable higher levels of\n" +
        "protection for HiveServer2 communication with clients.\n" +
        "Setting hadoop.rpc.protection to a higher level than HiveServer2 does not\n" +
        "make sense in most situations. HiveServer2 ignores hadoop.rpc.protection in favor\n" +
        "of hive.server2.thrift.sasl.qop.\n" +
        "  \"auth\" - authentication only (default)\n" +
        "  \"auth-int\" - authentication plus integrity protection\n" +
        "  \"auth-conf\" - authentication plus integrity and confidentiality protection\n" +
        "This is applicable only if HiveServer2 is configured to use Kerberos authentication."),
    HIVE_SERVER2_THRIFT_MIN_WORKER_THREADS("hive.server2.thrift.min.worker.threads", 5,
        "Minimum number of Thrift worker threads"),
    HIVE_SERVER2_THRIFT_MAX_WORKER_THREADS("hive.server2.thrift.max.worker.threads", 500,
        "Maximum number of Thrift worker threads"),
    HIVE_SERVER2_THRIFT_LOGIN_BEBACKOFF_SLOT_LENGTH(
        "hive.server2.thrift.exponential.backoff.slot.length", "100ms",
        new TimeValidator(TimeUnit.MILLISECONDS),
        "Binary exponential backoff slot time for Thrift clients during login to HiveServer2,\n" +
        "for retries until hitting Thrift client timeout"),
    HIVE_SERVER2_THRIFT_LOGIN_TIMEOUT("hive.server2.thrift.login.timeout", "20s",
        new TimeValidator(TimeUnit.SECONDS), "Timeout for Thrift clients during login to HiveServer2"),
    HIVE_SERVER2_THRIFT_WORKER_KEEPALIVE_TIME("hive.server2.thrift.worker.keepalive.time", "60s",
        new TimeValidator(TimeUnit.SECONDS),
        "Keepalive time (in seconds) for an idle worker thread. When the number of workers exceeds min workers, " +
        "excessive threads are killed after this time interval."),

    // Configuration for async thread pool in SessionManager
    HIVE_SERVER2_ASYNC_EXEC_THREADS("hive.server2.async.exec.threads", 100,
        "Number of threads in the async thread pool for HiveServer2"),
    HIVE_SERVER2_ASYNC_EXEC_SHUTDOWN_TIMEOUT("hive.server2.async.exec.shutdown.timeout", "10s",
        new TimeValidator(TimeUnit.SECONDS),
        "How long HiveServer2 shutdown will wait for async threads to terminate."),
    HIVE_SERVER2_ASYNC_EXEC_WAIT_QUEUE_SIZE("hive.server2.async.exec.wait.queue.size", 100,
        "Size of the wait queue for async thread pool in HiveServer2.\n" +
        "After hitting this limit, the async thread pool will reject new requests."),
    HIVE_SERVER2_ASYNC_EXEC_KEEPALIVE_TIME("hive.server2.async.exec.keepalive.time", "10s",
        new TimeValidator(TimeUnit.SECONDS),
        "Time that an idle HiveServer2 async thread (from the thread pool) will wait for a new task\n" +
        "to arrive before terminating"),
    HIVE_SERVER2_ASYNC_EXEC_ASYNC_COMPILE("hive.server2.async.exec.async.compile", false,
        "Whether to enable compiling async query asynchronously. If enabled, it is unknown if the query will have any resultset before compilation completed."),
    HIVE_SERVER2_LONG_POLLING_TIMEOUT("hive.server2.long.polling.timeout", "5000ms",
        new TimeValidator(TimeUnit.MILLISECONDS),
        "Time that HiveServer2 will wait before responding to asynchronous calls that use long polling"),

    HIVE_SESSION_IMPL_CLASSNAME("hive.session.impl.classname", null, "Classname for custom implementation of hive session"),
    HIVE_SESSION_IMPL_WITH_UGI_CLASSNAME("hive.session.impl.withugi.classname", null, "Classname for custom implementation of hive session with UGI"),

    // HiveServer2 auth configuration
    HIVE_SERVER2_AUTHENTICATION("hive.server2.authentication", "NONE",
      new StringSet("NOSASL", "NONE", "LDAP", "KERBEROS", "PAM", "CUSTOM"),
        "Client authentication types.\n" +
        "  NONE: no authentication check\n" +
        "  LDAP: LDAP/AD based authentication\n" +
        "  KERBEROS: Kerberos/GSSAPI authentication\n" +
        "  CUSTOM: Custom authentication provider\n" +
        "          (Use with property hive.server2.custom.authentication.class)\n" +
        "  PAM: Pluggable authentication module\n" +
        "  NOSASL:  Raw transport"),
    HIVE_SERVER2_TRUSTED_DOMAIN("hive.server2.trusted.domain", "",
        "Specifies the host or a domain to trust connections from. Authentication is skipped " +
        "for any connection coming from a host whose hostname ends with the value of this" +
        " property. If authentication is expected to be skipped for connections from " +
        "only a given host, fully qualified hostname of that host should be specified. By default" +
        " it is empty, which means that all the connections to HiveServer2 are authenticated. " +
        "When it is non-empty, the client has to provide a Hive user name. Any password, if " +
        "provided, will not be used when authentication is skipped."),
    HIVE_SERVER2_TRUSTED_DOMAIN_USE_XFF_HEADER("hive.server2.trusted.domain.use.xff.header", false,
      "When trusted domain authentication is enabled, the clients connecting to the HS2 could pass" +
        "through many layers of proxy. Some proxies append its own ip address to 'X-Forwarded-For' header" +
        "before passing on the request to another proxy or HS2. Some proxies also connect on behalf of client" +
        "and may create a separate connection to HS2 without binding using client IP. For such environments, instead" +
        "of looking at client IP from the request, if this config is set and if 'X-Forwarded-For' is present," +
        "trusted domain authentication will use left most ip address from X-Forwarded-For header."),
    HIVE_SERVER2_ALLOW_USER_SUBSTITUTION("hive.server2.allow.user.substitution", true,
        "Allow alternate user to be specified as part of HiveServer2 open connection request."),
    HIVE_SERVER2_KERBEROS_KEYTAB("hive.server2.authentication.kerberos.keytab", "",
        "Kerberos keytab file for server principal"),
    HIVE_SERVER2_KERBEROS_PRINCIPAL("hive.server2.authentication.kerberos.principal", "",
        "Kerberos server principal"),
    HIVE_SERVER2_CLIENT_KERBEROS_PRINCIPAL("hive.server2.authentication.client.kerberos.principal", "",
        "Kerberos principal used by the HA hive_server2s."),
    HIVE_SERVER2_SPNEGO_KEYTAB("hive.server2.authentication.spnego.keytab", "",
        "keytab file for SPNego principal, optional,\n" +
        "typical value would look like /etc/security/keytabs/spnego.service.keytab,\n" +
        "This keytab would be used by HiveServer2 when Kerberos security is enabled and \n" +
        "HTTP transport mode is used.\n" +
        "This needs to be set only if SPNEGO is to be used in authentication.\n" +
        "SPNego authentication would be honored only if valid\n" +
        "  hive.server2.authentication.spnego.principal\n" +
        "and\n" +
        "  hive.server2.authentication.spnego.keytab\n" +
        "are specified."),
    HIVE_SERVER2_SPNEGO_PRINCIPAL("hive.server2.authentication.spnego.principal", "",
        "SPNego service principal, optional,\n" +
        "typical value would look like HTTP/_HOST@EXAMPLE.COM\n" +
        "SPNego service principal would be used by HiveServer2 when Kerberos security is enabled\n" +
        "and HTTP transport mode is used.\n" +
        "This needs to be set only if SPNEGO is to be used in authentication."),
    HIVE_SERVER2_PLAIN_LDAP_URL("hive.server2.authentication.ldap.url", null,
        "LDAP connection URL(s),\n" +
         "this value could contain URLs to multiple LDAP servers instances for HA,\n" +
         "each LDAP URL is separated by a SPACE character. URLs are used in the \n" +
         " order specified until a connection is successful."),
    HIVE_SERVER2_PLAIN_LDAP_BASEDN("hive.server2.authentication.ldap.baseDN", null, "LDAP base DN"),
    HIVE_SERVER2_PLAIN_LDAP_DOMAIN("hive.server2.authentication.ldap.Domain", null, ""),
    HIVE_SERVER2_PLAIN_LDAP_GROUPDNPATTERN("hive.server2.authentication.ldap.groupDNPattern", null,
        "COLON-separated list of patterns to use to find DNs for group entities in this directory.\n" +
        "Use %s where the actual group name is to be substituted for.\n" +
        "For example: CN=%s,CN=Groups,DC=subdomain,DC=domain,DC=com."),
    HIVE_SERVER2_PLAIN_LDAP_GROUPFILTER("hive.server2.authentication.ldap.groupFilter", null,
        "COMMA-separated list of LDAP Group names (short name not full DNs).\n" +
        "For example: HiveAdmins,HadoopAdmins,Administrators"),
    HIVE_SERVER2_PLAIN_LDAP_USERDNPATTERN("hive.server2.authentication.ldap.userDNPattern", null,
        "COLON-separated list of patterns to use to find DNs for users in this directory.\n" +
        "Use %s where the actual group name is to be substituted for.\n" +
        "For example: CN=%s,CN=Users,DC=subdomain,DC=domain,DC=com."),
    HIVE_SERVER2_PLAIN_LDAP_USERFILTER("hive.server2.authentication.ldap.userFilter", null,
        "COMMA-separated list of LDAP usernames (just short names, not full DNs).\n" +
        "For example: hiveuser,impalauser,hiveadmin,hadoopadmin"),
    HIVE_SERVER2_PLAIN_LDAP_GUIDKEY("hive.server2.authentication.ldap.guidKey", "uid",
        "LDAP attribute name whose values are unique in this LDAP server.\n" +
        "For example: uid or CN."),
    HIVE_SERVER2_PLAIN_LDAP_GROUPMEMBERSHIP_KEY("hive.server2.authentication.ldap.groupMembershipKey", "member",
        "LDAP attribute name on the group object that contains the list of distinguished names\n" +
        "for the user, group, and contact objects that are members of the group.\n" +
        "For example: member, uniqueMember or memberUid"),
    HIVE_SERVER2_PLAIN_LDAP_USERMEMBERSHIP_KEY(HIVE_SERVER2_AUTHENTICATION_LDAP_USERMEMBERSHIPKEY_NAME, null,
        "LDAP attribute name on the user object that contains groups of which the user is\n" +
        "a direct member, except for the primary group, which is represented by the\n" +
        "primaryGroupId.\n" +
        "For example: memberOf"),
    HIVE_SERVER2_PLAIN_LDAP_GROUPCLASS_KEY("hive.server2.authentication.ldap.groupClassKey", "groupOfNames",
        "LDAP attribute name on the group entry that is to be used in LDAP group searches.\n" +
        "For example: group, groupOfNames or groupOfUniqueNames."),
    HIVE_SERVER2_PLAIN_LDAP_CUSTOMLDAPQUERY("hive.server2.authentication.ldap.customLDAPQuery", null,
        "A full LDAP query that LDAP Atn provider uses to execute against LDAP Server.\n" +
        "If this query returns a null resultset, the LDAP Provider fails the Authentication\n" +
        "request, succeeds if the user is part of the resultset." +
        "For example: (&(objectClass=group)(objectClass=top)(instanceType=4)(cn=Domain*)) \n" +
        "(&(objectClass=person)(|(sAMAccountName=admin)(|(memberOf=CN=Domain Admins,CN=Users,DC=domain,DC=com)" +
        "(memberOf=CN=Administrators,CN=Builtin,DC=domain,DC=com))))"),
    HIVE_SERVER2_PLAIN_LDAP_BIND_USER("hive.server2.authentication.ldap.binddn", null,
        "The user with which to bind to the LDAP server, and search for the full domain name " +
        "of the user being authenticated.\n" +
        "This should be the full domain name of the user, and should have search access across all " +
        "users in the LDAP tree.\n" +
        "If not specified, then the user being authenticated will be used as the bind user.\n" +
        "For example: CN=bindUser,CN=Users,DC=subdomain,DC=domain,DC=com"),
    HIVE_SERVER2_PLAIN_LDAP_BIND_PASSWORD("hive.server2.authentication.ldap.bindpw", null,
        "The password for the bind user, to be used to search for the full name of the user being authenticated.\n" +
        "If the username is specified, this parameter must also be specified."),
    HIVE_SERVER2_CUSTOM_AUTHENTICATION_CLASS("hive.server2.custom.authentication.class", null,
        "Custom authentication class. Used when property\n" +
        "'hive.server2.authentication' is set to 'CUSTOM'. Provided class\n" +
        "must be a proper implementation of the interface\n" +
        "org.apache.hive.service.auth.PasswdAuthenticationProvider. HiveServer2\n" +
        "will call its Authenticate(user, passed) method to authenticate requests.\n" +
        "The implementation may optionally implement Hadoop's\n" +
        "org.apache.hadoop.conf.Configurable class to grab Hive's Configuration object."),
    HIVE_SERVER2_PAM_SERVICES("hive.server2.authentication.pam.services", null,
      "List of the underlying pam services that should be used when auth type is PAM\n" +
      "A file with the same name must exist in /etc/pam.d"),

    HIVE_SERVER2_ENABLE_DOAS("hive.server2.enable.doAs", true,
        "Setting this property to true will have HiveServer2 execute\n" +
        "Hive operations as the user making the calls to it."),
    HIVE_DISTCP_DOAS_USER("hive.distcp.privileged.doAs","hive",
        "This property allows privileged distcp executions done by hive\n" +
        "to run as this user."),
    HIVE_SERVER2_TABLE_TYPE_MAPPING("hive.server2.table.type.mapping", "CLASSIC", new StringSet("CLASSIC", "HIVE"),
        "This setting reflects how HiveServer2 will report the table types for JDBC and other\n" +
        "client implementations that retrieve the available tables and supported table types\n" +
        "  HIVE : Exposes Hive's native table types like MANAGED_TABLE, EXTERNAL_TABLE, VIRTUAL_VIEW\n" +
        "  CLASSIC : More generic types like TABLE and VIEW"),
    HIVE_SERVER2_SESSION_HOOK("hive.server2.session.hook", "", ""),

    // SSL settings
    HIVE_SERVER2_USE_SSL("hive.server2.use.SSL", false,
        "Set this to true for using SSL encryption in HiveServer2."),
    HIVE_SERVER2_SSL_KEYSTORE_PATH("hive.server2.keystore.path", "",
        "SSL certificate keystore location."),
    HIVE_SERVER2_SSL_KEYSTORE_PASSWORD("hive.server2.keystore.password", "",
        "SSL certificate keystore password."),
    HIVE_SERVER2_BUILTIN_UDF_WHITELIST("hive.server2.builtin.udf.whitelist", "",
        "Comma separated list of builtin udf names allowed in queries.\n" +
        "An empty whitelist allows all builtin udfs to be executed. " +
        " The udf black list takes precedence over udf white list"),
    HIVE_SERVER2_BUILTIN_UDF_BLACKLIST("hive.server2.builtin.udf.blacklist", "",
         "Comma separated list of udfs names. These udfs will not be allowed in queries." +
         " The udf black list takes precedence over udf white list"),
     HIVE_ALLOW_UDF_LOAD_ON_DEMAND("hive.allow.udf.load.on.demand", false,
         "Whether enable loading UDFs from metastore on demand; this is mostly relevant for\n" +
         "HS2 and was the default behavior before Hive 1.2. Off by default."),

    HIVE_SERVER2_SESSION_CHECK_INTERVAL("hive.server2.session.check.interval", "15m",
        new TimeValidator(TimeUnit.MILLISECONDS, 3000l, true, null, false),
        "The check interval for session/operation timeout, which can be disabled by setting to zero or negative value."),
    HIVE_SERVER2_CLOSE_SESSION_ON_DISCONNECT("hive.server2.close.session.on.disconnect", true,
      "Session will be closed when connection is closed. Set this to false to have session outlive its parent connection."),
    HIVE_SERVER2_IDLE_SESSION_TIMEOUT("hive.server2.idle.session.timeout", "4h",
        new TimeValidator(TimeUnit.MILLISECONDS),
        "Session will be closed when it's not accessed for this duration, which can be disabled by setting to zero or negative value."),
    HIVE_SERVER2_IDLE_OPERATION_TIMEOUT("hive.server2.idle.operation.timeout", "2h",
        new TimeValidator(TimeUnit.MILLISECONDS),
        "Operation will be closed when it's not accessed for this duration of time, which can be disabled by setting to zero value.\n" +
        "  With positive value, it's checked for operations in terminal state only (FINISHED, CANCELED, CLOSED, ERROR).\n" +
        "  With negative value, it's checked for all of the operations regardless of state."),
    HIVE_SERVER2_IDLE_SESSION_CHECK_OPERATION("hive.server2.idle.session.check.operation", true,
        "Session will be considered to be idle only if there is no activity, and there is no pending operation.\n" +
        " This setting takes effect only if session idle timeout (hive.server2.idle.session.timeout) and checking\n" +
        "(hive.server2.session.check.interval) are enabled."),
    HIVE_SERVER2_THRIFT_CLIENT_RETRY_LIMIT("hive.server2.thrift.client.retry.limit", 1,"Number of retries upon " +
      "failure of Thrift HiveServer2 calls"),
    HIVE_SERVER2_THRIFT_CLIENT_CONNECTION_RETRY_LIMIT("hive.server2.thrift.client.connect.retry.limit", 1,"Number of " +
      "retries while opening a connection to HiveServe2"),
    HIVE_SERVER2_THRIFT_CLIENT_RETRY_DELAY_SECONDS("hive.server2.thrift.client.retry.delay.seconds", "1s",
      new TimeValidator(TimeUnit.SECONDS), "Number of seconds for the HiveServer2 thrift client to wait between " +
      "consecutive connection attempts. Also specifies the time to wait between retrying thrift calls upon failures"),
    HIVE_SERVER2_THRIFT_CLIENT_USER("hive.server2.thrift.client.user", "anonymous","Username to use against thrift" +
      " client"),
    HIVE_SERVER2_THRIFT_CLIENT_PASSWORD("hive.server2.thrift.client.password", "anonymous","Password to use against " +
      "thrift client"),

    // ResultSet serialization settings
    HIVE_SERVER2_THRIFT_RESULTSET_SERIALIZE_IN_TASKS("hive.server2.thrift.resultset.serialize.in.tasks", false,
      "Whether we should serialize the Thrift structures used in JDBC ResultSet RPC in task nodes.\n " +
      "We use SequenceFile and ThriftJDBCBinarySerDe to read and write the final results if this is true."),
    // TODO: Make use of this config to configure fetch size
    HIVE_SERVER2_THRIFT_RESULTSET_MAX_FETCH_SIZE("hive.server2.thrift.resultset.max.fetch.size",
        10000, "Max number of rows sent in one Fetch RPC call by the server to the client."),
    HIVE_SERVER2_THRIFT_RESULTSET_DEFAULT_FETCH_SIZE("hive.server2.thrift.resultset.default.fetch.size", 1000,
        "The number of rows sent in one Fetch RPC call by the server to the client, if not\n" +
        "specified by the client."),
    HIVE_SERVER2_XSRF_FILTER_ENABLED("hive.server2.xsrf.filter.enabled",false,
        "If enabled, HiveServer2 will block any requests made to it over http " +
        "if an X-XSRF-HEADER header is not present"),
    HIVE_SECURITY_COMMAND_WHITELIST("hive.security.command.whitelist",
      "set,reset,dfs,add,list,delete,reload,compile,llap",
        "Comma separated list of non-SQL Hive commands users are authorized to execute"),
    HIVE_SERVER2_JOB_CREDENTIAL_PROVIDER_PATH("hive.server2.job.credential.provider.path", "",
        "If set, this configuration property should provide a comma-separated list of URLs that indicates the type and " +
        "location of providers to be used by hadoop credential provider API. It provides HiveServer2 the ability to provide job-specific " +
        "credential providers for jobs run using MR and Spark execution engines. This functionality has not been tested against Tez."),
    HIVE_MOVE_FILES_THREAD_COUNT("hive.mv.files.thread", 15, new  SizeValidator(0L, true, 1024L, true), "Number of threads"
         + " used to move files in move task. Set it to 0 to disable multi-threaded file moves. This parameter is also used by"
         + " MSCK to check tables."),
    HIVE_LOAD_DYNAMIC_PARTITIONS_THREAD_COUNT("hive.load.dynamic.partitions.thread", 15,
        new  SizeValidator(1L, true, 1024L, true),
        "Number of threads used to load dynamic partitions."),
    // If this is set all move tasks at the end of a multi-insert query will only begin once all
    // outputs are ready
    HIVE_MULTI_INSERT_MOVE_TASKS_SHARE_DEPENDENCIES(
        "hive.multi.insert.move.tasks.share.dependencies", false,
        "If this is set all move tasks for tables/partitions (not directories) at the end of a\n" +
        "multi-insert query will only begin once the dependencies for all these move tasks have been\n" +
        "met.\n" +
        "Advantages: If concurrency is enabled, the locks will only be released once the query has\n" +
        "            finished, so with this config enabled, the time when the table/partition is\n" +
        "            generated will be much closer to when the lock on it is released.\n" +
        "Disadvantages: If concurrency is not enabled, with this disabled, the tables/partitions which\n" +
        "               are produced by this query and finish earlier will be available for querying\n" +
        "               much earlier.  Since the locks are only released once the query finishes, this\n" +
        "               does not apply if concurrency is enabled."),

    HIVE_INFER_BUCKET_SORT("hive.exec.infer.bucket.sort", false,
        "If this is set, when writing partitions, the metadata will include the bucketing/sorting\n" +
        "properties with which the data was written if any (this will not overwrite the metadata\n" +
        "inherited from the table if the table is bucketed/sorted)"),

    HIVE_INFER_BUCKET_SORT_NUM_BUCKETS_POWER_TWO(
        "hive.exec.infer.bucket.sort.num.buckets.power.two", false,
        "If this is set, when setting the number of reducers for the map reduce task which writes the\n" +
        "final output files, it will choose a number which is a power of two, unless the user specifies\n" +
        "the number of reducers to use using mapred.reduce.tasks.  The number of reducers\n" +
        "may be set to a power of two, only to be followed by a merge task meaning preventing\n" +
        "anything from being inferred.\n" +
        "With hive.exec.infer.bucket.sort set to true:\n" +
        "Advantages:  If this is not set, the number of buckets for partitions will seem arbitrary,\n" +
        "             which means that the number of mappers used for optimized joins, for example, will\n" +
        "             be very low.  With this set, since the number of buckets used for any partition is\n" +
        "             a power of two, the number of mappers used for optimized joins will be the least\n" +
        "             number of buckets used by any partition being joined.\n" +
        "Disadvantages: This may mean a much larger or much smaller number of reducers being used in the\n" +
        "               final map reduce job, e.g. if a job was originally going to take 257 reducers,\n" +
        "               it will now take 512 reducers, similarly if the max number of reducers is 511,\n" +
        "               and a job was going to use this many, it will now use 256 reducers."),

    HIVEOPTLISTBUCKETING("hive.optimize.listbucketing", false,
        "Enable list bucketing optimizer. Default value is false so that we disable it by default."),

    // Allow TCP Keep alive socket option for for HiveServer or a maximum timeout for the socket.
    SERVER_READ_SOCKET_TIMEOUT("hive.server.read.socket.timeout", "10s",
        new TimeValidator(TimeUnit.SECONDS),
        "Timeout for the HiveServer to close the connection if no response from the client. By default, 10 seconds."),
    SERVER_TCP_KEEP_ALIVE("hive.server.tcp.keepalive", true,
        "Whether to enable TCP keepalive for the Hive Server. Keepalive will prevent accumulation of half-open connections."),

    HIVE_DECODE_PARTITION_NAME("hive.decode.partition.name", false,
        "Whether to show the unquoted partition names in query results."),

    HIVE_EXECUTION_ENGINE("hive.execution.engine", "mr", new StringSet(true, "mr", "tez", "spark"),
        "Chooses execution engine. Options are: mr (Map reduce, default), tez, spark. While MR\n" +
        "remains the default engine for historical reasons, it is itself a historical engine\n" +
        "and is deprecated in Hive 2 line. It may be removed without further warning."),

    HIVE_EXECUTION_MODE("hive.execution.mode", "container", new StringSet("container", "llap"),
        "Chooses whether query fragments will run in container or in llap"),

    HIVE_JAR_DIRECTORY("hive.jar.directory", null,
        "This is the location hive in tez mode will look for to find a site wide \n" +
        "installed hive instance."),
    HIVE_USER_INSTALL_DIR("hive.user.install.directory", "/user/",
        "If hive (in tez mode only) cannot find a usable hive jar in \"hive.jar.directory\", \n" +
        "it will upload the hive jar to \"hive.user.install.directory/user.name\"\n" +
        "and use it to run queries."),

    // Vectorization enabled
    HIVE_VECTORIZATION_ENABLED("hive.vectorized.execution.enabled", true,
        "This flag should be set to true to enable vectorized mode of query execution.\n" +
        "The default value is true to reflect that our most expected Hive deployment will be using vectorization."),
    HIVE_VECTORIZATION_REDUCE_ENABLED("hive.vectorized.execution.reduce.enabled", true,
        "This flag should be set to true to enable vectorized mode of the reduce-side of query execution.\n" +
        "The default value is true."),
    HIVE_VECTORIZATION_REDUCE_GROUPBY_ENABLED("hive.vectorized.execution.reduce.groupby.enabled", true,
        "This flag should be set to true to enable vectorized mode of the reduce-side GROUP BY query execution.\n" +
        "The default value is true."),
    HIVE_VECTORIZATION_MAPJOIN_NATIVE_ENABLED("hive.vectorized.execution.mapjoin.native.enabled", true,
         "This flag should be set to true to enable native (i.e. non-pass through) vectorization\n" +
         "of queries using MapJoin.\n" +
         "The default value is true."),
    HIVE_VECTORIZATION_MAPJOIN_NATIVE_MULTIKEY_ONLY_ENABLED("hive.vectorized.execution.mapjoin.native.multikey.only.enabled", false,
         "This flag should be set to true to restrict use of native vector map join hash tables to\n" +
         "the MultiKey in queries using MapJoin.\n" +
         "The default value is false."),
    HIVE_VECTORIZATION_MAPJOIN_NATIVE_MINMAX_ENABLED("hive.vectorized.execution.mapjoin.minmax.enabled", false,
         "This flag should be set to true to enable vector map join hash tables to\n" +
         "use max / max filtering for integer join queries using MapJoin.\n" +
         "The default value is false."),
    HIVE_VECTORIZATION_MAPJOIN_NATIVE_OVERFLOW_REPEATED_THRESHOLD("hive.vectorized.execution.mapjoin.overflow.repeated.threshold", -1,
         "The number of small table rows for a match in vector map join hash tables\n" +
         "where we use the repeated field optimization in overflow vectorized row batch for join queries using MapJoin.\n" +
         "A value of -1 means do use the join result optimization.  Otherwise, threshold value can be 0 to maximum integer."),
    HIVE_VECTORIZATION_MAPJOIN_NATIVE_FAST_HASHTABLE_ENABLED("hive.vectorized.execution.mapjoin.native.fast.hashtable.enabled", false,
         "This flag should be set to true to enable use of native fast vector map join hash tables in\n" +
         "queries using MapJoin.\n" +
         "The default value is false."),
    HIVE_VECTORIZATION_GROUPBY_CHECKINTERVAL("hive.vectorized.groupby.checkinterval", 100000,
        "Number of entries added to the group by aggregation hash before a recomputation of average entry size is performed."),
    HIVE_VECTORIZATION_GROUPBY_MAXENTRIES("hive.vectorized.groupby.maxentries", 1000000,
        "Max number of entries in the vector group by aggregation hashtables. \n" +
        "Exceeding this will trigger a flush irrelevant of memory pressure condition."),
    HIVE_VECTORIZATION_GROUPBY_FLUSH_PERCENT("hive.vectorized.groupby.flush.percent", (float) 0.1,
        "Percent of entries in the group by aggregation hash flushed when the memory threshold is exceeded."),
    HIVE_VECTORIZATION_REDUCESINK_NEW_ENABLED("hive.vectorized.execution.reducesink.new.enabled", true,
        "This flag should be set to true to enable the new vectorization\n" +
        "of queries using ReduceSink.\ni" +
        "The default value is true."),
    HIVE_VECTORIZATION_USE_VECTORIZED_INPUT_FILE_FORMAT("hive.vectorized.use.vectorized.input.format", true,
        "This flag should be set to true to enable vectorizing with vectorized input file format capable SerDe.\n" +
        "The default value is true."),
    HIVE_VECTORIZATION_VECTORIZED_INPUT_FILE_FORMAT_EXCLUDES("hive.vectorized.input.format.excludes","",
        "This configuration should be set to fully described input format class names for which \n"
            + " vectorized input format should not be used for vectorized execution."),
    HIVE_VECTORIZATION_USE_VECTOR_DESERIALIZE("hive.vectorized.use.vector.serde.deserialize", true,
        "This flag should be set to true to enable vectorizing rows using vector deserialize.\n" +
        "The default value is true."),
    HIVE_VECTORIZATION_USE_ROW_DESERIALIZE("hive.vectorized.use.row.serde.deserialize", true,
        "This flag should be set to true to enable vectorizing using row deserialize.\n" +
        "The default value is false."),
    HIVE_VECTORIZATION_ROW_DESERIALIZE_INPUTFORMAT_EXCLUDES(
        "hive.vectorized.row.serde.inputformat.excludes",
        "org.apache.parquet.hadoop.ParquetInputFormat,org.apache.hadoop.hive.ql.io.parquet.MapredParquetInputFormat",
        "The input formats not supported by row deserialize vectorization."),
    HIVE_VECTOR_ADAPTOR_USAGE_MODE("hive.vectorized.adaptor.usage.mode", "all", new StringSet("none", "chosen", "all"),
        "Specifies the extent to which the VectorUDFAdaptor will be used for UDFs that do not have a corresponding vectorized class.\n" +
        "0. none   : disable any usage of VectorUDFAdaptor\n" +
        "1. chosen : use VectorUDFAdaptor for a small set of UDFs that were chosen for good performance\n" +
        "2. all    : use VectorUDFAdaptor for all UDFs"
    ),
    HIVE_TEST_VECTOR_ADAPTOR_OVERRIDE("hive.test.vectorized.adaptor.override", false,
        "internal use only, used to force always using the VectorUDFAdaptor.\n" +
        "The default is false, of course",
        true),
    HIVE_VECTORIZATION_PTF_ENABLED("hive.vectorized.execution.ptf.enabled", true,
        "This flag should be set to true to enable vectorized mode of the PTF of query execution.\n" +
        "The default value is true."),

    HIVE_VECTORIZATION_PTF_MAX_MEMORY_BUFFERING_BATCH_COUNT("hive.vectorized.ptf.max.memory.buffering.batch.count", 25,
        "Maximum number of vectorized row batches to buffer in memory for PTF\n" +
        "The default value is 25"),
    HIVE_VECTORIZATION_TESTING_REDUCER_BATCH_SIZE("hive.vectorized.testing.reducer.batch.size", -1,
        "internal use only, used for creating small group key vectorized row batches to exercise more logic\n" +
        "The default value is -1 which means don't restrict for testing",
        true),
    HIVE_VECTORIZATION_TESTING_REUSE_SCRATCH_COLUMNS("hive.vectorized.reuse.scratch.columns", true,
         "internal use only. Disable this to debug scratch column state issues",
         true),
    HIVE_VECTORIZATION_COMPLEX_TYPES_ENABLED("hive.vectorized.complex.types.enabled", true,
        "This flag should be set to true to enable vectorization\n" +
        "of expressions with complex types.\n" +
        "The default value is true."),
    HIVE_VECTORIZATION_GROUPBY_COMPLEX_TYPES_ENABLED("hive.vectorized.groupby.complex.types.enabled", true,
        "This flag should be set to true to enable group by vectorization\n" +
        "of aggregations that use complex types.\n" +
        "For example, AVG uses a complex type (STRUCT) for partial aggregation results" +
        "The default value is true."),
    HIVE_VECTORIZATION_ROW_IDENTIFIER_ENABLED("hive.vectorized.row.identifier.enabled", true,
        "This flag should be set to true to enable vectorization of ROW__ID."),
    HIVE_VECTORIZATION_USE_CHECKED_EXPRESSIONS("hive.vectorized.use.checked.expressions", false,
        "This flag should be set to true to use overflow checked vector expressions when available.\n" +
        "For example, arithmetic expressions which can overflow the output data type can be evaluated using\n" +
        " checked vector expressions so that they produce same result as non-vectorized evaluation."),
    HIVE_VECTORIZED_ADAPTOR_SUPPRESS_EVALUATE_EXCEPTIONS(
        "hive.vectorized.adaptor.suppress.evaluate.exceptions", false,
        "This flag should be set to true to suppress HiveException from the generic UDF function\n" +
        "evaluate call and turn them into NULLs. Assume, by default, this is not needed"),
    HIVE_VECTORIZED_INPUT_FORMAT_SUPPORTS_ENABLED(
        "hive.vectorized.input.format.supports.enabled",
        "decimal_64",
        "Which vectorized input format support features are enabled for vectorization.\n" +
        "That is, if a VectorizedInputFormat input format does support \"decimal_64\" for example\n" +
        "this variable must enable that to be used in vectorization"),
    HIVE_VECTORIZED_IF_EXPR_MODE("hive.vectorized.if.expr.mode", "better", new StringSet("adaptor", "good", "better"),
        "Specifies the extent to which SQL IF statements will be vectorized.\n" +
        "0. adaptor: only use the VectorUDFAdaptor to vectorize IF statements\n" +
        "1. good   : use regular vectorized IF expression classes that get good performance\n" +
        "2. better : use vectorized IF expression classes that conditionally execute THEN/ELSE\n" +
        "            expressions for better performance.\n"),
    HIVE_TEST_VECTORIZATION_ENABLED_OVERRIDE("hive.test.vectorized.execution.enabled.override",
        "none", new StringSet("none", "enable", "disable"),
        "internal use only, used to override the hive.vectorized.execution.enabled setting and\n" +
        "turn off vectorization.  The default is false, of course",
        true),
    HIVE_TEST_VECTORIZATION_SUPPRESS_EXPLAIN_EXECUTION_MODE(
        "hive.test.vectorization.suppress.explain.execution.mode", false,
            "internal use only, used to suppress \"Execution mode: vectorized\" EXPLAIN display.\n" +
            "The default is false, of course",
            true),
    HIVE_TEST_VECTORIZER_SUPPRESS_FATAL_EXCEPTIONS(
        "hive.test.vectorizer.suppress.fatal.exceptions", true,
        "internal use only. When false, don't suppress fatal exceptions like\n" +
        "NullPointerException, etc so the query will fail and assure it will be noticed",
        true),
    HIVE_VECTORIZATION_FILESINK_ARROW_NATIVE_ENABLED(
        "hive.vectorized.execution.filesink.arrow.native.enabled", false,
        "This flag should be set to true to enable the native vectorization\n" +
        "of queries using the Arrow SerDe and FileSink.\n" +
        "The default value is false."),
    HIVE_TYPE_CHECK_ON_INSERT("hive.typecheck.on.insert", true, "This property has been extended to control "
        + "whether to check, convert, and normalize partition value to conform to its column type in "
        + "partition operations including but not limited to insert, such as alter, describe etc."),

    HIVE_HADOOP_CLASSPATH("hive.hadoop.classpath", null,
        "For Windows OS, we need to pass HIVE_HADOOP_CLASSPATH Java parameter while starting HiveServer2 \n" +
        "using \"-hiveconf hive.hadoop.classpath=%HIVE_LIB%\"."),

    HIVE_RPC_QUERY_PLAN("hive.rpc.query.plan", false,
        "Whether to send the query plan via local resource or RPC"),
    HIVE_AM_SPLIT_GENERATION("hive.compute.splits.in.am", true,
        "Whether to generate the splits locally or in the AM (tez only)"),
    HIVE_TEZ_GENERATE_CONSISTENT_SPLITS("hive.tez.input.generate.consistent.splits", true,
        "Whether to generate consistent split locations when generating splits in the AM"),
    HIVE_PREWARM_ENABLED("hive.prewarm.enabled", false, "Enables container prewarm for Tez/Spark (Hadoop 2 only)"),
    HIVE_PREWARM_NUM_CONTAINERS("hive.prewarm.numcontainers", 10, "Controls the number of containers to prewarm for Tez/Spark (Hadoop 2 only)"),
    HIVE_PREWARM_SPARK_TIMEOUT("hive.prewarm.spark.timeout", "5000ms",
         new TimeValidator(TimeUnit.MILLISECONDS),
         "Time to wait to finish prewarming spark executors"),
    HIVESTAGEIDREARRANGE("hive.stageid.rearrange", "none", new StringSet("none", "idonly", "traverse", "execution"), ""),
    HIVEEXPLAINDEPENDENCYAPPENDTASKTYPES("hive.explain.dependency.append.tasktype", false, ""),
    HIVEUSEGOOGLEREGEXENGINE("hive.use.googleregex.engine",false,"whether to use google regex engine or not, default regex engine is java.util.regex"),

    HIVECOUNTERGROUP("hive.counters.group.name", "HIVE",
        "The name of counter group for internal Hive variables (CREATED_FILE, FATAL_ERROR, etc.)"),

    HIVE_QUOTEDID_SUPPORT("hive.support.quoted.identifiers", "column",
        new StringSet("none", "column", "standard"),
        "Whether to use quoted identifier. 'none', 'column', and 'standard' can be used. \n" +
        "  none: Quotation of identifiers and special characters in identifiers are not allowed but regular " +
        "expressions in backticks are supported for column names.\n" +
        "  column: Use the backtick character to quote identifiers having special characters. `col1` " +
        "Use single quotes to quote string literals. 'value' " +
        "Double quotes are also accepted but not recommended." +
        "  standard: SQL standard way to quote identifiers. " +
        "Use double quotes to quote identifiers having special characters \"col1\" " +
        "and single quotes for string literals. 'value'"
    ),
    /**
     * @deprecated Use MetastoreConf.SUPPORT_SPECIAL_CHARACTERS_IN_TABLE_NAMES
     */
    @Deprecated
    HIVE_SUPPORT_SPECICAL_CHARACTERS_IN_TABLE_NAMES("hive.support.special.characters.tablename", true,
        "This flag should be set to true to enable support for special characters in table names.\n"
        + "When it is set to false, only [a-zA-Z_0-9]+ are supported.\n"
        + "The supported special characters are %&'()*+,-./:;<=>?[]_|{}$^!~#@ and space. This flag applies only to"
        + " quoted table names.\nThe default value is true."),
    HIVE_CREATE_TABLES_AS_INSERT_ONLY("hive.create.as.insert.only", false,
        "Whether the eligible tables should be created as ACID insert-only by default. Does \n" +
        "not apply to external tables, the ones using storage handlers, etc."),
    HIVE_ACID_DIRECT_INSERT_ENABLED("hive.acid.direct.insert.enabled", true,
        "Enable writing the data files directly to the table's final destination instead of the staging directory."
        + "This optimization only applies on INSERT operations on ACID tables."),
    // role names are case-insensitive
    USERS_IN_ADMIN_ROLE("hive.users.in.admin.role", "", false,
        "Comma separated list of users who are in admin role for bootstrapping.\n" +
        "More users can be added in ADMIN role later."),

    HIVE_COMPAT("hive.compat", HiveCompat.DEFAULT_COMPAT_LEVEL,
        "Enable (configurable) deprecated behaviors by setting desired level of backward compatibility.\n" +
        "Setting to 0.12:\n" +
        "  Maintains division behavior: int / int = double"),
    HIVE_CONVERT_JOIN_BUCKET_MAPJOIN_TEZ("hive.convert.join.bucket.mapjoin.tez", true,
        "Whether joins can be automatically converted to bucket map joins in hive \n" +
        "when tez is used as the execution engine."),
    HIVE_TEZ_BMJ_USE_SUBCACHE("hive.tez.bmj.use.subcache", true,
        "Use subcache to reuse hashtable across multiple tasks"),
    HIVE_CHECK_CROSS_PRODUCT("hive.exec.check.crossproducts", true,
        "Check if a plan contains a Cross Product. If there is one, output a warning to the Session's console."),
    HIVE_LOCALIZE_RESOURCE_WAIT_INTERVAL("hive.localize.resource.wait.interval", "5000ms",
        new TimeValidator(TimeUnit.MILLISECONDS),
        "Time to wait for another thread to localize the same resource for hive-tez."),
    HIVE_LOCALIZE_RESOURCE_NUM_WAIT_ATTEMPTS("hive.localize.resource.num.wait.attempts", 5,
        "The number of attempts waiting for localizing a resource in hive-tez."),
    TEZ_AUTO_REDUCER_PARALLELISM("hive.tez.auto.reducer.parallelism", false,
        "Turn on Tez' auto reducer parallelism feature. When enabled, Hive will still estimate data sizes\n" +
        "and set parallelism estimates. Tez will sample source vertices' output sizes and adjust the estimates at runtime as\n" +
        "necessary."),
    TEZ_LLAP_MIN_REDUCER_PER_EXECUTOR("hive.tez.llap.min.reducer.per.executor", 0.33f,
        "If above 0, the min number of reducers for auto-parallelism for LLAP scheduling will\n" +
        "be set to this fraction of the number of executors."),
    TEZ_MAX_PARTITION_FACTOR("hive.tez.max.partition.factor", 2f,
        "When auto reducer parallelism is enabled this factor will be used to over-partition data in shuffle edges."),
    TEZ_MIN_PARTITION_FACTOR("hive.tez.min.partition.factor", 0.25f,
        "When auto reducer parallelism is enabled this factor will be used to put a lower limit to the number\n" +
        "of reducers that tez specifies."),
    TEZ_OPTIMIZE_BUCKET_PRUNING(
        "hive.tez.bucket.pruning", true,
         "When pruning is enabled, filters on bucket columns will be processed by \n" +
         "filtering the splits against a bitset of included buckets. This needs predicates \n"+
            "produced by hive.optimize.ppd and hive.optimize.index.filters."),
    TEZ_OPTIMIZE_BUCKET_PRUNING_COMPAT(
        "hive.tez.bucket.pruning.compat", true,
        "When pruning is enabled, handle possibly broken inserts due to negative hashcodes.\n" +
        "This occasionally doubles the data scan cost, but is default enabled for safety"),
    TEZ_DYNAMIC_PARTITION_PRUNING(
        "hive.tez.dynamic.partition.pruning", true,
        "When dynamic pruning is enabled, joins on partition keys will be processed by sending\n" +
        "events from the processing vertices to the Tez application master. These events will be\n" +
        "used to prune unnecessary partitions."),
    TEZ_DYNAMIC_PARTITION_PRUNING_EXTENDED("hive.tez.dynamic.partition.pruning.extended", true,
        "Whether we should try to create additional opportunities for dynamic pruning, e.g., considering\n" +
        "siblings that may not be created by normal dynamic pruning logic.\n" +
        "Only works when dynamic pruning is enabled."),
    TEZ_DYNAMIC_PARTITION_PRUNING_MAX_EVENT_SIZE("hive.tez.dynamic.partition.pruning.max.event.size", 1*1024*1024L,
        "Maximum size of events sent by processors in dynamic pruning. If this size is crossed no pruning will take place."),

    TEZ_DYNAMIC_PARTITION_PRUNING_MAX_DATA_SIZE("hive.tez.dynamic.partition.pruning.max.data.size", 100*1024*1024L,
        "Maximum total data size of events in dynamic pruning."),
    TEZ_DYNAMIC_SEMIJOIN_REDUCTION("hive.tez.dynamic.semijoin.reduction", true,
        "When dynamic semijoin is enabled, shuffle joins will perform a leaky semijoin before shuffle. This " +
        "requires hive.tez.dynamic.partition.pruning to be enabled."),
    TEZ_MIN_BLOOM_FILTER_ENTRIES("hive.tez.min.bloom.filter.entries", 1000000L,
            "Bloom filter should be of at min certain size to be effective"),
    TEZ_MAX_BLOOM_FILTER_ENTRIES("hive.tez.max.bloom.filter.entries", 100000000L,
            "Bloom filter should be of at max certain size to be effective"),
    TEZ_BLOOM_FILTER_FACTOR("hive.tez.bloom.filter.factor", (float) 1.0,
            "Bloom filter should be a multiple of this factor with nDV"),
    TEZ_BIGTABLE_MIN_SIZE_SEMIJOIN_REDUCTION("hive.tez.bigtable.minsize.semijoin.reduction", 100000000L,
            "Big table for runtime filteting should be of atleast this size"),
    TEZ_DYNAMIC_SEMIJOIN_REDUCTION_THRESHOLD("hive.tez.dynamic.semijoin.reduction.threshold", (float) 0.50,
            "Only perform semijoin optimization if the estimated benefit at or above this fraction of the target table"),
    TEZ_DYNAMIC_SEMIJOIN_REDUCTION_FOR_MAPJOIN("hive.tez.dynamic.semijoin.reduction.for.mapjoin", false,
            "Use a semi-join branch for map-joins. This may not make it faster, but is helpful in certain join patterns."),
    TEZ_DYNAMIC_SEMIJOIN_REDUCTION_FOR_DPP_FACTOR("hive.tez.dynamic.semijoin.reduction.for.dpp.factor",
            (float) 1.0,
            "The factor to decide if semijoin branch feeds into a TableScan\n" +
            "which has an outgoing Dynamic Partition Pruning (DPP) branch based on number of distinct values."),
    TEZ_SMB_NUMBER_WAVES(
        "hive.tez.smb.number.waves",
        (float) 0.5,
        "The number of waves in which to run the SMB join. Account for cluster being occupied. Ideally should be 1 wave."),
    TEZ_EXEC_SUMMARY(
        "hive.tez.exec.print.summary",
        false,
        "Display breakdown of execution steps, for every query executed by the shell."),
    TEZ_SESSION_EVENTS_SUMMARY(
      "hive.tez.session.events.print.summary",
      "none", new StringSet("none", "text", "json"),
      "Display summary of all tez sessions related events in text or json format"),
    TEZ_EXEC_INPLACE_PROGRESS(
        "hive.tez.exec.inplace.progress",
        true,
        "Updates tez job execution progress in-place in the terminal when hive-cli is used."),
    HIVE_SERVER2_INPLACE_PROGRESS(
        "hive.server2.in.place.progress",
        true,
        "Allows hive server 2 to send progress bar update information. This is currently available"
            + " only if the execution engine is tez or Spark."),
    TEZ_DAG_STATUS_CHECK_INTERVAL("hive.tez.dag.status.check.interval", "500ms",
      new TimeValidator(TimeUnit.MILLISECONDS), "Interval between subsequent DAG status invocation."),
    SPARK_EXEC_INPLACE_PROGRESS("hive.spark.exec.inplace.progress", true,
        "Updates spark job execution progress in-place in the terminal."),
    TEZ_CONTAINER_MAX_JAVA_HEAP_FRACTION("hive.tez.container.max.java.heap.fraction", 0.8f,
        "This is to override the tez setting with the same name"),
    TEZ_TASK_SCALE_MEMORY_RESERVE_FRACTION_MIN("hive.tez.task.scale.memory.reserve-fraction.min",
        0.3f, "This is to override the tez setting tez.task.scale.memory.reserve-fraction"),
    TEZ_TASK_SCALE_MEMORY_RESERVE_FRACTION_MAX("hive.tez.task.scale.memory.reserve.fraction.max",
        0.5f, "The maximum fraction of JVM memory which Tez will reserve for the processor"),
    TEZ_TASK_SCALE_MEMORY_RESERVE_FRACTION("hive.tez.task.scale.memory.reserve.fraction",
        -1f, "The customized fraction of JVM memory which Tez will reserve for the processor"),
    TEZ_CARTESIAN_PRODUCT_EDGE_ENABLED("hive.tez.cartesian-product.enabled",
        false, "Use Tez cartesian product edge to speed up cross product"),
    TEZ_SIMPLE_CUSTOM_EDGE_TINY_BUFFER_SIZE_MB("hive.tez.unordered.output.buffer.size.mb", -1,
        "When we have an operation that does not need a large buffer, we use this buffer size for simple custom edge.\n" +
        "Value is an integer. Default value is -1, which means that we will estimate this value from operators in the plan."),
    // The default is different on the client and server, so it's null here.
    LLAP_IO_ENABLED("hive.llap.io.enabled", null, "Whether the LLAP IO layer is enabled."),
    LLAP_IO_CACHE_ONLY("hive.llap.io.cache.only", false, "Whether the query should read from cache only. If set to " +
        "true and a cache miss happens during the read an exception will occur. Primarily used for testing."),
    LLAP_IO_ROW_WRAPPER_ENABLED("hive.llap.io.row.wrapper.enabled", true, "Whether the LLAP IO row wrapper is enabled for non-vectorized queries."),
    LLAP_IO_ACID_ENABLED("hive.llap.io.acid", true, "Whether the LLAP IO layer is enabled for ACID."),
    LLAP_IO_TRACE_SIZE("hive.llap.io.trace.size", "2Mb",
        new SizeValidator(0L, true, (long)Integer.MAX_VALUE, false),
        "The buffer size for a per-fragment LLAP debug trace. 0 to disable."),
    LLAP_IO_TRACE_ALWAYS_DUMP("hive.llap.io.trace.always.dump", false,
        "Whether to always dump the LLAP IO trace (if enabled); the default is on error."),
    LLAP_IO_NONVECTOR_WRAPPER_ENABLED("hive.llap.io.nonvector.wrapper.enabled", true,
        "Whether the LLAP IO layer is enabled for non-vectorized queries that read inputs\n" +
        "that can be vectorized"),
    LLAP_IO_MEMORY_MODE("hive.llap.io.memory.mode", "cache",
        new StringSet("cache", "none"),
        "LLAP IO memory usage; 'cache' (the default) uses data and metadata cache with a\n" +
        "custom off-heap allocator, 'none' doesn't use either (this mode may result in\n" +
        "significant performance degradation)"),
    LLAP_ALLOCATOR_MIN_ALLOC("hive.llap.io.allocator.alloc.min", "4Kb", new SizeValidator(),
        "Minimum allocation possible from LLAP buddy allocator. Allocations below that are\n" +
        "padded to minimum allocation. For ORC, should generally be the same as the expected\n" +
        "compression buffer size, or next lowest power of 2. Must be a power of 2."),
    LLAP_ALLOCATOR_MAX_ALLOC("hive.llap.io.allocator.alloc.max", "16Mb", new SizeValidator(),
        "Maximum allocation possible from LLAP buddy allocator. For ORC, should be as large as\n" +
        "the largest expected ORC compression buffer size. Must be a power of 2."),
    LLAP_ALLOCATOR_ARENA_COUNT("hive.llap.io.allocator.arena.count", 8,
        "Arena count for LLAP low-level cache; cache will be allocated in the steps of\n" +
        "(size/arena_count) bytes. This size must be <= 1Gb and >= max allocation; if it is\n" +
        "not the case, an adjusted size will be used. Using powers of 2 is recommended."),
    LLAP_IO_MEMORY_MAX_SIZE("hive.llap.io.memory.size", "1Gb", new SizeValidator(),
        "Maximum size for IO allocator or ORC low-level cache.", "hive.llap.io.cache.orc.size"),
    LLAP_ALLOCATOR_DIRECT("hive.llap.io.allocator.direct", true,
        "Whether ORC low-level cache should use direct allocation."),
    LLAP_ALLOCATOR_PREALLOCATE("hive.llap.io.allocator.preallocate", true,
            "Whether to preallocate the entire IO memory at init time."),
    LLAP_ALLOCATOR_MAPPED("hive.llap.io.allocator.mmap", false,
        "Whether ORC low-level cache should use memory mapped allocation (direct I/O). \n" +
        "This is recommended to be used along-side NVDIMM (DAX) or NVMe flash storage."),
    LLAP_ALLOCATOR_MAPPED_PATH("hive.llap.io.allocator.mmap.path", "/tmp",
        new WritableDirectoryValidator(),
        "The directory location for mapping NVDIMM/NVMe flash storage into the ORC low-level cache."),
    LLAP_ALLOCATOR_DISCARD_METHOD("hive.llap.io.allocator.discard.method", "both",
        new StringSet("freelist", "brute", "both"),
        "Which method to use to force-evict blocks to deal with fragmentation:\n" +
        "freelist - use half-size free list (discards less, but also less reliable); brute -\n" +
        "brute force, discard whatever we can; both - first try free list, then brute force."),
    LLAP_ALLOCATOR_DEFRAG_HEADROOM("hive.llap.io.allocator.defrag.headroom", "1Mb",
        "How much of a headroom to leave to allow allocator more flexibility to defragment.\n" +
        "The allocator would further cap it to a fraction of total memory."),
    LLAP_ALLOCATOR_MAX_FORCE_EVICTED("hive.llap.io.allocator.max.force.eviction", "16Mb",
        "Fragmentation can lead to some cases where more eviction has to happen to accommodate allocations\n" +
            " This configuration puts a limit on how many bytes to force evict before using Allocator Discard method."
            + " Higher values will allow allocator more flexibility and will lead to better caching."),
    LLAP_TRACK_CACHE_USAGE("hive.llap.io.track.cache.usage", true,
         "Whether to tag LLAP cache contents, mapping them to Hive entities (paths for\n" +
         "partitions and tables) for reporting."),
    LLAP_USE_LRFU("hive.llap.io.use.lrfu", true,
        "Whether ORC low-level cache should use LRFU cache policy instead of default (FIFO)."),
    LLAP_LRFU_LAMBDA("hive.llap.io.lrfu.lambda", 0.1f,
        "Lambda for ORC low-level cache LRFU cache policy. Must be in [0, 1]. 0 makes LRFU\n" +
        "behave like LFU, 1 makes it behave like LRU, values in between balance accordingly.\n" +
        "The meaning of this parameter is the inverse of the number of time ticks (cache\n" +
        " operations, currently) that cause the combined recency-frequency of a block in cache\n" +
        " to be halved."),
    LLAP_LRFU_BP_WRAPPER_SIZE("hive.llap.io.lrfu.bp.wrapper.size", 64, "thread local queue "
        + "used to amortize the lock contention, the idea hear is to try locking as soon we reach max size / 2 "
        + "and block when max queue size reached"),
    LLAP_CACHE_ALLOW_SYNTHETIC_FILEID("hive.llap.cache.allow.synthetic.fileid", true,
        "Whether LLAP cache should use synthetic file ID if real one is not available. Systems\n" +
        "like HDFS, Isilon, etc. provide a unique file/inode ID. On other FSes (e.g. local\n" +
        "FS), the cache would not work by default because LLAP is unable to uniquely track the\n" +
        "files; enabling this setting allows LLAP to generate file ID from the path, size and\n" +
        "modification time, which is almost certain to identify file uniquely. However, if you\n" +
        "use a FS without file IDs and rewrite files a lot (or are paranoid), you might want\n" +
        "to avoid this setting."),
    LLAP_CACHE_DEFAULT_FS_FILE_ID("hive.llap.cache.defaultfs.only.native.fileid", true,
        "Whether LLAP cache should use native file IDs from the default FS only. This is to\n" +
        "avoid file ID collisions when several different DFS instances are in use at the same\n" +
        "time. Disable this check to allow native file IDs from non-default DFS."),
    LLAP_CACHE_ENABLE_ORC_GAP_CACHE("hive.llap.orc.gap.cache", true,
        "Whether LLAP cache for ORC should remember gaps in ORC compression buffer read\n" +
        "estimates, to avoid re-reading the data that was read once and discarded because it\n" +
        "is unneeded. This is only necessary for ORC files written before HIVE-9660."),
    LLAP_IO_USE_FILEID_PATH("hive.llap.io.use.fileid.path", true,
        "Whether LLAP should use fileId (inode)-based path to ensure better consistency for the\n" +
        "cases of file overwrites. This is supported on HDFS. Disabling this also turns off any\n" +
        "cache consistency checks based on fileid comparisons."),
    // Restricted to text for now as this is a new feature; only text files can be sliced.
    LLAP_IO_ENCODE_ENABLED("hive.llap.io.encode.enabled", true,
        "Whether LLAP should try to re-encode and cache data for non-ORC formats. This is used\n" +
        "on LLAP Server side to determine if the infrastructure for that is initialized."),
    LLAP_IO_ENCODE_FORMATS("hive.llap.io.encode.formats",
        "org.apache.hadoop.mapred.TextInputFormat,",
        "The table input formats for which LLAP IO should re-encode and cache data.\n" +
        "Comma-separated list."),
    LLAP_IO_ENCODE_ALLOC_SIZE("hive.llap.io.encode.alloc.size", "256Kb", new SizeValidator(),
        "Allocation size for the buffers used to cache encoded data from non-ORC files. Must\n" +
        "be a power of two between " + LLAP_ALLOCATOR_MIN_ALLOC + " and\n" +
        LLAP_ALLOCATOR_MAX_ALLOC + "."),
    LLAP_IO_ENCODE_VECTOR_SERDE_ENABLED("hive.llap.io.encode.vector.serde.enabled", true,
        "Whether LLAP should use vectorized SerDe reader to read text data when re-encoding."),
    LLAP_IO_ENCODE_VECTOR_SERDE_ASYNC_ENABLED("hive.llap.io.encode.vector.serde.async.enabled",
        true,
        "Whether LLAP should use async mode in vectorized SerDe reader to read text data."),
    LLAP_IO_ENCODE_SLICE_ROW_COUNT("hive.llap.io.encode.slice.row.count", 100000,
        "Row count to use to separate cache slices when reading encoded data from row-based\n" +
        "inputs into LLAP cache, if this feature is enabled."),
    LLAP_IO_ENCODE_SLICE_LRR("hive.llap.io.encode.slice.lrr", true,
        "Whether to separate cache slices when reading encoded data from text inputs via MR\n" +
        "MR LineRecordRedader into LLAP cache, if this feature is enabled. Safety flag."),
    LLAP_ORC_ENABLE_TIME_COUNTERS("hive.llap.io.orc.time.counters", true,
        "Whether to enable time counters for LLAP IO layer (time spent in HDFS, etc.)"),
    LLAP_IO_VRB_QUEUE_LIMIT_MAX("hive.llap.io.vrb.queue.limit.max", 50000,
        "The maximum queue size for VRBs produced by a LLAP IO thread when the processing is\n" +
        "slower than the IO. The actual queue size is set per fragment, and is adjusted down\n" +
        "from the base, depending on the schema see LLAP_IO_CVB_BUFFERED_SIZE."),
    LLAP_IO_VRB_QUEUE_LIMIT_MIN("hive.llap.io.vrb.queue.limit.min", 1,
        "The minimum queue size for VRBs produced by a LLAP IO thread when the processing is\n" +
        "slower than the IO (used when determining the size from base size)."),
    LLAP_IO_CVB_BUFFERED_SIZE("hive.llap.io.cvb.memory.consumption.", 1L << 30,
        "The amount of bytes used to buffer CVB between IO and Processor Threads default to 1GB, "
            + "this will be used to compute a best effort queue size for VRBs produced by a LLAP IO thread."),
    LLAP_IO_PROACTIVE_EVICTION_ENABLED("hive.llap.io.proactive.eviction.enabled", true,
        "If true proactive cache eviction is enabled, thus LLAP will proactively evict buffers" +
         " that belong to dropped Hive entities (DBs, tables, partitions, or temp tables."),
    LLAP_IO_SHARE_OBJECT_POOLS("hive.llap.io.share.object.pools", false,
        "Whether to used shared object pools in LLAP IO. A safety flag."),
    LLAP_AUTO_ALLOW_UBER("hive.llap.auto.allow.uber", false,
        "Whether or not to allow the planner to run vertices in the AM."),
    LLAP_AUTO_ENFORCE_TREE("hive.llap.auto.enforce.tree", true,
        "Enforce that all parents are in llap, before considering vertex"),
    LLAP_AUTO_ENFORCE_VECTORIZED("hive.llap.auto.enforce.vectorized", true,
        "Enforce that inputs are vectorized, before considering vertex"),
    LLAP_AUTO_ENFORCE_STATS("hive.llap.auto.enforce.stats", true,
        "Enforce that col stats are available, before considering vertex"),
    LLAP_AUTO_MAX_INPUT("hive.llap.auto.max.input.size", 10*1024*1024*1024L,
        "Check input size, before considering vertex (-1 disables check)"),
    LLAP_AUTO_MAX_OUTPUT("hive.llap.auto.max.output.size", 1*1024*1024*1024L,
        "Check output size, before considering vertex (-1 disables check)"),
    LLAP_SKIP_COMPILE_UDF_CHECK("hive.llap.skip.compile.udf.check", false,
        "Whether to skip the compile-time check for non-built-in UDFs when deciding whether to\n" +
        "execute tasks in LLAP. Skipping the check allows executing UDFs from pre-localized\n" +
        "jars in LLAP; if the jars are not pre-localized, the UDFs will simply fail to load."),
    LLAP_ALLOW_PERMANENT_FNS("hive.llap.allow.permanent.fns", true,
        "Whether LLAP decider should allow permanent UDFs."),
    LLAP_EXECUTION_MODE("hive.llap.execution.mode", "none",
        new StringSet("auto", "none", "all", "map", "only"),
        "Chooses whether query fragments will run in container or in llap"),
    LLAP_IO_ETL_SKIP_FORMAT("hive.llap.io.etl.skip.format", "encode", new StringSet("none", "encode", "all"),
      "For ETL queries, determines whether to skip llap io cache. By default, hive.llap.io.encode.enabled " +
        "will be set to false which disables LLAP IO for text formats. Setting it to 'all' will disable LLAP IO for all" +
        " formats. 'none' will not disable LLAP IO for any formats."),
    LLAP_OBJECT_CACHE_ENABLED("hive.llap.object.cache.enabled", true,
        "Cache objects (plans, hashtables, etc) in llap"),
    LLAP_IO_DECODING_METRICS_PERCENTILE_INTERVALS("hive.llap.io.decoding.metrics.percentiles.intervals", "30",
        "Comma-delimited set of integers denoting the desired rollover intervals (in seconds)\n" +
        "for percentile latency metrics on the LLAP daemon IO decoding time.\n" +
        "hive.llap.queue.metrics.percentiles.intervals"),
    LLAP_IO_THREADPOOL_SIZE("hive.llap.io.threadpool.size", 10,
        "Specify the number of threads to use for low-level IO thread pool."),
    LLAP_USE_KERBEROS("hive.llap.kerberos.enabled", true,
        "If LLAP is configured for Kerberos authentication. This could be useful when cluster\n" +
        "is kerberized, but LLAP is not."),
    LLAP_KERBEROS_PRINCIPAL(HIVE_LLAP_DAEMON_SERVICE_PRINCIPAL_NAME, "",
        "The name of the LLAP daemon's service principal."),
    LLAP_KERBEROS_KEYTAB_FILE("hive.llap.daemon.keytab.file", "",
        "The path to the Kerberos Keytab file containing the LLAP daemon's service principal."),
    LLAP_WEBUI_SPNEGO_KEYTAB_FILE("hive.llap.webui.spnego.keytab", "",
        "The path to the Kerberos Keytab file containing the LLAP WebUI SPNEGO principal.\n" +
        "Typical value would look like /etc/security/keytabs/spnego.service.keytab."),
    LLAP_WEBUI_SPNEGO_PRINCIPAL("hive.llap.webui.spnego.principal", "",
        "The LLAP WebUI SPNEGO service principal. Configured similarly to\n" +
        "hive.server2.webui.spnego.principal"),
    LLAP_FS_KERBEROS_PRINCIPAL("hive.llap.task.principal", "",
        "The name of the principal to use to run tasks. By default, the clients are required\n" +
        "to provide tokens to access HDFS/etc."),
    LLAP_FS_KERBEROS_KEYTAB_FILE("hive.llap.task.keytab.file", "",
        "The path to the Kerberos Keytab file containing the principal to use to run tasks.\n" +
        "By default, the clients are required to provide tokens to access HDFS/etc."),
    LLAP_ZKSM_ZK_CONNECTION_STRING("hive.llap.zk.sm.connectionString", "",
        "ZooKeeper connection string for ZooKeeper SecretManager."),
    LLAP_ZKSM_ZK_SESSION_TIMEOUT("hive.llap.zk.sm.session.timeout", "40s", new TimeValidator(
        TimeUnit.MILLISECONDS), "ZooKeeper session timeout for ZK SecretManager."),
    LLAP_ZK_REGISTRY_USER("hive.llap.zk.registry.user", "",
        "In the LLAP ZooKeeper-based registry, specifies the username in the Zookeeper path.\n" +
        "This should be the hive user or whichever user is running the LLAP daemon."),
    LLAP_ZK_REGISTRY_NAMESPACE("hive.llap.zk.registry.namespace", null,
        "In the LLAP ZooKeeper-based registry, overrides the ZK path namespace. Note that\n" +
        "using this makes the path management (e.g. setting correct ACLs) your responsibility."),
    // Note: do not rename to ..service.acl; Hadoop generates .hosts setting name from this,
    // resulting in a collision with existing hive.llap.daemon.service.hosts and bizarre errors.
    // These are read by Hadoop IPC, so you should check the usage and naming conventions (e.g.
    // ".blocked" is a string hardcoded by Hadoop, and defaults are enforced elsewhere in Hive)
    // before making changes or copy-pasting these.
    LLAP_SECURITY_ACL("hive.llap.daemon.acl", "*", "The ACL for LLAP daemon."),
    LLAP_SECURITY_ACL_DENY("hive.llap.daemon.acl.blocked", "", "The deny ACL for LLAP daemon."),
    LLAP_MANAGEMENT_ACL("hive.llap.management.acl", "*", "The ACL for LLAP daemon management."),
    LLAP_MANAGEMENT_ACL_DENY("hive.llap.management.acl.blocked", "",
        "The deny ACL for LLAP daemon management."),
    LLAP_PLUGIN_ACL("hive.llap.plugin.acl", "*", "The ACL for LLAP plugin AM endpoint."),
    LLAP_PLUGIN_ACL_DENY("hive.llap.plugin.acl.blocked", "",
        "The deny ACL for LLAP plugin AM endpoint."),
    LLAP_REMOTE_TOKEN_REQUIRES_SIGNING("hive.llap.remote.token.requires.signing", "true",
        new StringSet("false", "except_llap_owner", "true"),
        "Whether the token returned from LLAP management API should require fragment signing.\n" +
        "True by default; can be disabled to allow CLI to get tokens from LLAP in a secure\n" +
        "cluster by setting it to true or 'except_llap_owner' (the latter returns such tokens\n" +
        "to everyone except the user LLAP cluster is authenticating under)."),

    // Hadoop DelegationTokenManager default is 1 week.
    LLAP_DELEGATION_TOKEN_LIFETIME("hive.llap.daemon.delegation.token.lifetime", "14d",
         new TimeValidator(TimeUnit.SECONDS),
        "LLAP delegation token lifetime, in seconds if specified without a unit."),
    LLAP_MANAGEMENT_RPC_PORT("hive.llap.management.rpc.port", 15004,
        "RPC port for LLAP daemon management service."),
    LLAP_WEB_AUTO_AUTH("hive.llap.auto.auth", false,
        "Whether or not to set Hadoop configs to enable auth in LLAP web app."),

    LLAP_DAEMON_RPC_NUM_HANDLERS("hive.llap.daemon.rpc.num.handlers", 5,
      "Number of RPC handlers for LLAP daemon.", "llap.daemon.rpc.num.handlers"),

    LLAP_PLUGIN_RPC_PORT("hive.llap.plugin.rpc.port", 0,
      "Port to use for LLAP plugin rpc server"),
    LLAP_PLUGIN_RPC_NUM_HANDLERS("hive.llap.plugin.rpc.num.handlers", 1,
      "Number of RPC handlers for AM LLAP plugin endpoint."),
    LLAP_HDFS_PACKAGE_DIR("hive.llap.hdfs.package.dir", ".yarn",
      "Package directory on HDFS used for holding collected configuration and libraries" +
      " required for YARN launch. Note: this should be set to the same as yarn.service.base.path"),
    LLAP_DAEMON_WORK_DIRS("hive.llap.daemon.work.dirs", "",
        "Working directories for the daemon. This should not be set if running as a YARN\n" +
        "Service. It must be set when not running on YARN. If the value is set when\n" +
        "running as a YARN Service, the specified value will be used.",
        "llap.daemon.work.dirs"),
    LLAP_DAEMON_YARN_SHUFFLE_PORT("hive.llap.daemon.yarn.shuffle.port", 15551,
      "YARN shuffle port for LLAP-daemon-hosted shuffle.", "llap.daemon.yarn.shuffle.port"),
    LLAP_DAEMON_YARN_CONTAINER_MB("hive.llap.daemon.yarn.container.mb", -1,
      "llap server yarn container size in MB. Used in LlapServiceDriver and package.py", "llap.daemon.yarn.container.mb"),
    LLAP_DAEMON_QUEUE_NAME("hive.llap.daemon.queue.name", null,
        "Queue name within which the llap application will run." +
        " Used in LlapServiceDriver and package.py"),
    // TODO Move the following 2 properties out of Configuration to a constant.
    LLAP_DAEMON_CONTAINER_ID("hive.llap.daemon.container.id", null,
        "ContainerId of a running LlapDaemon. Used to publish to the registry"),
    LLAP_DAEMON_NM_ADDRESS("hive.llap.daemon.nm.address", null,
        "NM Address host:rpcPort for the NodeManager on which the instance of the daemon is running.\n" +
        "Published to the llap registry. Should never be set by users"),
    LLAP_DAEMON_SHUFFLE_DIR_WATCHER_ENABLED("hive.llap.daemon.shuffle.dir.watcher.enabled", false,
      "TODO doc", "llap.daemon.shuffle.dir-watcher.enabled"),
    LLAP_DAEMON_AM_LIVENESS_HEARTBEAT_INTERVAL_MS(
      "hive.llap.daemon.am.liveness.heartbeat.interval.ms", "10000ms",
      new TimeValidator(TimeUnit.MILLISECONDS),
      "Tez AM-LLAP heartbeat interval (milliseconds). This needs to be below the task timeout\n" +
      "interval, but otherwise as high as possible to avoid unnecessary traffic.",
      "llap.daemon.am.liveness.heartbeat.interval-ms"),
    LLAP_DAEMON_AM_LIVENESS_CONNECTION_TIMEOUT_MS(
      "hive.llap.am.liveness.connection.timeout.ms", "10000ms",
      new TimeValidator(TimeUnit.MILLISECONDS),
      "Amount of time to wait on connection failures to the AM from an LLAP daemon before\n" +
      "considering the AM to be dead.", "llap.am.liveness.connection.timeout-millis"),
    LLAP_DAEMON_AM_USE_FQDN("hive.llap.am.use.fqdn", true,
        "Whether to use FQDN of the AM machine when submitting work to LLAP."),
    LLAP_DAEMON_EXEC_USE_FQDN("hive.llap.exec.use.fqdn", true,
      "On non-kerberized clusters, where the hostnames are stable but ip address changes, setting this config\n" +
        " to false will use ip address of llap daemon in execution context instead of FQDN"),
    // Not used yet - since the Writable RPC engine does not support this policy.
    LLAP_DAEMON_AM_LIVENESS_CONNECTION_SLEEP_BETWEEN_RETRIES_MS(
      "hive.llap.am.liveness.connection.sleep.between.retries.ms", "2000ms",
      new TimeValidator(TimeUnit.MILLISECONDS),
      "Sleep duration while waiting to retry connection failures to the AM from the daemon for\n" +
      "the general keep-alive thread (milliseconds).",
      "llap.am.liveness.connection.sleep-between-retries-millis"),
    LLAP_DAEMON_TASK_SCHEDULER_TIMEOUT_SECONDS(
        "hive.llap.task.scheduler.timeout.seconds", "60s",
        new TimeValidator(TimeUnit.SECONDS),
        "Amount of time to wait before failing the query when there are no llap daemons running\n" +
            "(alive) in the cluster.", "llap.daemon.scheduler.timeout.seconds"),
    LLAP_DAEMON_NUM_EXECUTORS("hive.llap.daemon.num.executors", 4,
      "Number of executors to use in LLAP daemon; essentially, the number of tasks that can be\n" +
      "executed in parallel.", "llap.daemon.num.executors"),
    LLAP_MAPJOIN_MEMORY_OVERSUBSCRIBE_FACTOR("hive.llap.mapjoin.memory.oversubscribe.factor", 0.2f,
      "Fraction of memory from hive.auto.convert.join.noconditionaltask.size that can be over subscribed\n" +
        "by queries running in LLAP mode. This factor has to be from 0.0 to 1.0. Default is 20% over subscription.\n"),
    LLAP_MEMORY_OVERSUBSCRIPTION_MAX_EXECUTORS_PER_QUERY("hive.llap.memory.oversubscription.max.executors.per.query",
      -1,
      "Used along with hive.llap.mapjoin.memory.oversubscribe.factor to limit the number of executors from\n" +
        "which memory for mapjoin can be borrowed. Default 3 (from 3 other executors\n" +
        "hive.llap.mapjoin.memory.oversubscribe.factor amount of memory can be borrowed based on which mapjoin\n" +
        "conversion decision will be made). This is only an upper bound. Lower bound is determined by number of\n" +
        "executors and configured max concurrency."),
    LLAP_MAPJOIN_MEMORY_MONITOR_CHECK_INTERVAL("hive.llap.mapjoin.memory.monitor.check.interval", 100000L,
      "Check memory usage of mapjoin hash tables after every interval of this many rows. If map join hash table\n" +
        "memory usage exceeds (hive.auto.convert.join.noconditionaltask.size * hive.hash.table.inflation.factor)\n" +
        "when running in LLAP, tasks will get killed and not retried. Set the value to 0 to disable this feature."),
    LLAP_DAEMON_AM_REPORTER_MAX_THREADS("hive.llap.daemon.am-reporter.max.threads", 4,
        "Maximum number of threads to be used for AM reporter. If this is lower than number of\n" +
        "executors in llap daemon, it would be set to number of executors at runtime.",
        "llap.daemon.am-reporter.max.threads"),
    LLAP_DAEMON_RPC_PORT("hive.llap.daemon.rpc.port", 0, "The LLAP daemon RPC port.",
      "llap.daemon.rpc.port. A value of 0 indicates a dynamic port"),
    LLAP_DAEMON_MEMORY_PER_INSTANCE_MB("hive.llap.daemon.memory.per.instance.mb", 4096,
      "The total amount of memory to use for the executors inside LLAP (in megabytes).",
      "llap.daemon.memory.per.instance.mb"),
    LLAP_DAEMON_XMX_HEADROOM("hive.llap.daemon.xmx.headroom", "5%",
      "The total amount of heap memory set aside by LLAP and not used by the executors. Can\n" +
      "be specified as size (e.g. '512Mb'), or percentage (e.g. '5%'). Note that the latter is\n" +
      "derived from the total daemon XMX, which can be different from the total executor\n" +
      "memory if the cache is on-heap; although that's not the default configuration."),
    LLAP_DAEMON_VCPUS_PER_INSTANCE("hive.llap.daemon.vcpus.per.instance", 4,
      "The total number of vcpus to use for the executors inside LLAP.",
      "llap.daemon.vcpus.per.instance"),
    LLAP_DAEMON_NUM_FILE_CLEANER_THREADS("hive.llap.daemon.num.file.cleaner.threads", 1,
      "Number of file cleaner threads in LLAP.", "llap.daemon.num.file.cleaner.threads"),
    LLAP_FILE_CLEANUP_DELAY_SECONDS("hive.llap.file.cleanup.delay.seconds", "0s",
       new TimeValidator(TimeUnit.SECONDS),
      "How long to delay before cleaning up query files in LLAP (in seconds, for debugging).",
      "llap.file.cleanup.delay-seconds"),
    LLAP_DAEMON_SERVICE_HOSTS("hive.llap.daemon.service.hosts", null,
      "Explicitly specified hosts to use for LLAP scheduling. Useful for testing. By default,\n" +
      "YARN registry is used.", "llap.daemon.service.hosts"),
    LLAP_DAEMON_SERVICE_REFRESH_INTERVAL("hive.llap.daemon.service.refresh.interval.sec", "60s",
       new TimeValidator(TimeUnit.SECONDS),
      "LLAP YARN registry service list refresh delay, in seconds.",
      "llap.daemon.service.refresh.interval"),
    LLAP_DAEMON_COMMUNICATOR_NUM_THREADS("hive.llap.daemon.communicator.num.threads", 10,
      "Number of threads to use in LLAP task communicator in Tez AM.",
      "llap.daemon.communicator.num.threads"),
    LLAP_PLUGIN_CLIENT_NUM_THREADS("hive.llap.plugin.client.num.threads", 10,
        "Number of threads to use in LLAP task plugin client."),
    LLAP_DAEMON_DOWNLOAD_PERMANENT_FNS("hive.llap.daemon.download.permanent.fns", false,
        "Whether LLAP daemon should localize the resources for permanent UDFs."),
    LLAP_TASK_SCHEDULER_AM_COLLECT_DAEMON_METRICS_MS("hive.llap.task.scheduler.am.collect.daemon.metrics.ms", "0ms",
      new TimeValidator(TimeUnit.MILLISECONDS), "Collect llap daemon metrics in the AM every given milliseconds,\n" +
      "so that the AM can use this information, to make better scheduling decisions.\n" +
      "If it's set to 0, then the feature is disabled."),
    LLAP_TASK_SCHEDULER_AM_COLLECT_DAEMON_METRICS_LISTENER(
      "hive.llap.task.scheduler.am.collect.daemon.metrics.listener", "",
      "The listener which is called when new Llap Daemon statistics is received on AM side.\n" +
      "The listener should implement the " +
      "org.apache.hadoop.hive.llap.tezplugins.metrics.LlapMetricsListener interface."),
    LLAP_NODEHEALTHCHECKS_MINTASKS(
      "hive.llap.nodehealthchecks.mintasks", 2000,
      "Specifies the minimum amount of tasks, executed by a particular LLAP daemon, before the health\n" +
      "status of the node is examined."),
    LLAP_NODEHEALTHCHECKS_MININTERVALDURATION(
      "hive.llap.nodehealthckecks.minintervalduration", "300s",
      new TimeValidator(TimeUnit.SECONDS),
      "The minimum time that needs to elapse between two actions that are the correcting results of identifying\n" +
      "an unhealthy node. Even if additional nodes are considered to be unhealthy, no action is performed until\n" +
      "this time interval has passed since the last corrective action."),
    LLAP_NODEHEALTHCHECKS_TASKTIMERATIO(
      "hive.llap.nodehealthckecks.tasktimeratio", 1.5f,
      "LLAP daemons are considered unhealthy, if their average (Map-) task execution time is significantly larger\n" +
      "than the average task execution time of other nodes. This value specifies the ratio of a node to other\n" +
      "nodes, which is considered as threshold for unhealthy. A value of 1.5 for example considers a node to be\n" +
      "unhealthy if its average task execution time is 50% larger than the average of other nodes."),
    LLAP_NODEHEALTHCHECKS_EXECUTORRATIO(
      "hive.llap.nodehealthckecks.executorratio", 2.0f,
      "If an unhealthy node is identified, it is blacklisted only where there is enough free executors to execute\n" +
      "the tasks. This value specifies the ratio of the free executors compared to the blacklisted ones.\n" +
      "A value of 2.0 for example defines that we blacklist an unhealthy node only if we have 2 times more\n" +
      "free executors on the remaining nodes than the unhealthy node."),
    LLAP_NODEHEALTHCHECKS_MAXNODES(
      "hive.llap.nodehealthckecks.maxnodes", 1,
      "The maximum number of blacklisted nodes. If there are at least this number of blacklisted nodes\n" +
      "the listener will not blacklist further nodes even if all the conditions are met."),
    LLAP_TASK_SCHEDULER_AM_REGISTRY_NAME("hive.llap.task.scheduler.am.registry", "llap",
      "AM registry name for LLAP task scheduler plugin to register with."),
    LLAP_TASK_SCHEDULER_AM_REGISTRY_PRINCIPAL("hive.llap.task.scheduler.am.registry.principal", "",
      "The name of the principal used to access ZK AM registry securely."),
    LLAP_TASK_SCHEDULER_AM_REGISTRY_KEYTAB_FILE("hive.llap.task.scheduler.am.registry.keytab.file", "",
      "The path to the Kerberos keytab file used to access ZK AM registry securely."),
    LLAP_TASK_SCHEDULER_NODE_REENABLE_MIN_TIMEOUT_MS(
      "hive.llap.task.scheduler.node.reenable.min.timeout.ms", "200ms",
      new TimeValidator(TimeUnit.MILLISECONDS),
      "Minimum time after which a previously disabled node will be re-enabled for scheduling,\n" +
      "in milliseconds. This may be modified by an exponential back-off if failures persist.",
      "llap.task.scheduler.node.re-enable.min.timeout.ms"),
    LLAP_TASK_SCHEDULER_NODE_REENABLE_MAX_TIMEOUT_MS(
      "hive.llap.task.scheduler.node.reenable.max.timeout.ms", "10000ms",
      new TimeValidator(TimeUnit.MILLISECONDS),
      "Maximum time after which a previously disabled node will be re-enabled for scheduling,\n" +
      "in milliseconds. This may be modified by an exponential back-off if failures persist.",
      "llap.task.scheduler.node.re-enable.max.timeout.ms"),
    LLAP_TASK_SCHEDULER_NODE_DISABLE_BACK_OFF_FACTOR(
      "hive.llap.task.scheduler.node.disable.backoff.factor", 1.5f,
      "Backoff factor on successive blacklists of a node due to some failures. Blacklist times\n" +
      "start at the min timeout and go up to the max timeout based on this backoff factor.",
      "llap.task.scheduler.node.disable.backoff.factor"),
    LLAP_TASK_SCHEDULER_PREEMPT_INDEPENDENT("hive.llap.task.scheduler.preempt.independent", false,
      "Whether the AM LLAP scheduler should preempt a lower priority task for a higher pri one\n" +
      "even if the former doesn't depend on the latter (e.g. for two parallel sides of a union)."),
    LLAP_TASK_SCHEDULER_NUM_SCHEDULABLE_TASKS_PER_NODE(
      "hive.llap.task.scheduler.num.schedulable.tasks.per.node", 0,
      "The number of tasks the AM TaskScheduler will try allocating per node. 0 indicates that\n" +
      "this should be picked up from the Registry. -1 indicates unlimited capacity; positive\n" +
      "values indicate a specific bound.", "llap.task.scheduler.num.schedulable.tasks.per.node"),
    LLAP_TASK_SCHEDULER_LOCALITY_DELAY(
        "hive.llap.task.scheduler.locality.delay", "0ms",
        new TimeValidator(TimeUnit.MILLISECONDS, -1l, true, Long.MAX_VALUE, true),
        "Amount of time to wait before allocating a request which contains location information," +
            " to a location other than the ones requested. Set to -1 for an infinite delay, 0" +
            "for no delay."
    ),
    LLAP_DAEMON_TASK_PREEMPTION_METRICS_INTERVALS(
        "hive.llap.daemon.task.preemption.metrics.intervals", "30,60,300",
        "Comma-delimited set of integers denoting the desired rollover intervals (in seconds)\n" +
        " for percentile latency metrics. Used by LLAP daemon task scheduler metrics for\n" +
        " time taken to kill task (due to pre-emption) and useful time wasted by the task that\n" +
        " is about to be preempted."
    ),
    LLAP_DAEMON_TASK_SCHEDULER_WAIT_QUEUE_SIZE("hive.llap.daemon.task.scheduler.wait.queue.size",
      10, "LLAP scheduler maximum queue size.", "llap.daemon.task.scheduler.wait.queue.size"),
    LLAP_DAEMON_WAIT_QUEUE_COMPARATOR_CLASS_NAME(
      "hive.llap.daemon.wait.queue.comparator.class.name",
      "org.apache.hadoop.hive.llap.daemon.impl.comparator.ShortestJobFirstComparator",
      "The priority comparator to use for LLAP scheduler priority queue. The built-in options\n" +
      "are org.apache.hadoop.hive.llap.daemon.impl.comparator.ShortestJobFirstComparator and\n" +
      ".....FirstInFirstOutComparator", "llap.daemon.wait.queue.comparator.class.name"),
    LLAP_DAEMON_TASK_SCHEDULER_ENABLE_PREEMPTION(
      "hive.llap.daemon.task.scheduler.enable.preemption", true,
      "Whether non-finishable running tasks (e.g. a reducer waiting for inputs) should be\n" +
      "preempted by finishable tasks inside LLAP scheduler.",
      "llap.daemon.task.scheduler.enable.preemption"),
    LLAP_DAEMON_METRICS_TIMED_WINDOW_AVERAGE_DATA_POINTS(
      "hive.llap.daemon.metrics.timed.window.average.data.points", 0,
      "The number of data points stored for calculating executor metrics timed averages.\n" +
      "Currently used for ExecutorNumExecutorsAvailableAverage and ExecutorNumQueuedRequestsAverage\n" +
      "0 means that average calculation is turned off"),
    LLAP_DAEMON_METRICS_TIMED_WINDOW_AVERAGE_WINDOW_LENGTH(
      "hive.llap.daemon.metrics.timed.window.average.window.length", "1m",
      new TimeValidator(TimeUnit.NANOSECONDS),
      "The length of the time window used for calculating executor metrics timed averages.\n" +
      "Currently used for ExecutorNumExecutorsAvailableAverage and ExecutorNumQueuedRequestsAverage\n"),
    LLAP_DAEMON_METRICS_SIMPLE_AVERAGE_DATA_POINTS(
      "hive.llap.daemon.metrics.simple.average.data.points", 0,
      "The number of data points stored for calculating executor metrics simple averages.\n" +
      "Currently used for AverageQueueTime and AverageResponseTime\n" +
      "0 means that average calculation is turned off"),
    LLAP_TASK_COMMUNICATOR_CONNECTION_TIMEOUT_MS(
      "hive.llap.task.communicator.connection.timeout.ms", "16000ms",
      new TimeValidator(TimeUnit.MILLISECONDS),
      "Connection timeout (in milliseconds) before a failure to an LLAP daemon from Tez AM.",
      "llap.task.communicator.connection.timeout-millis"),
    LLAP_TASK_COMMUNICATOR_LISTENER_THREAD_COUNT(
        "hive.llap.task.communicator.listener.thread-count", 30,
        "The number of task communicator listener threads."),
    LLAP_TASK_COMMUNICATOR_CONNECTION_SLEEP_BETWEEN_RETRIES_MS(
      "hive.llap.task.communicator.connection.sleep.between.retries.ms", "2000ms",
      new TimeValidator(TimeUnit.MILLISECONDS),
      "Sleep duration (in milliseconds) to wait before retrying on error when obtaining a\n" +
      "connection to LLAP daemon from Tez AM.",
      "llap.task.communicator.connection.sleep-between-retries-millis"),
    LLAP_TASK_UMBILICAL_SERVER_PORT("hive.llap.daemon.umbilical.port", 0,
      "LLAP task umbilical server RPC port"),
    LLAP_DAEMON_WEB_PORT("hive.llap.daemon.web.port", 15002, "LLAP daemon web UI port.",
      "llap.daemon.service.port"),
    LLAP_DAEMON_WEB_SSL("hive.llap.daemon.web.ssl", false,
      "Whether LLAP daemon web UI should use SSL.", "llap.daemon.service.ssl"),
    LLAP_DAEMON_WEB_XFRAME_ENABLED("hive.llap.daemon.web.xframe.enabled", true,
        "Whether to enable xframe on LLAP daemon webUI\n"),
    LLAP_DAEMON_WEB_XFRAME_VALUE("hive.llap.daemon.web.xframe.value", "SAMEORIGIN",
        "Configuration to allow the user to set the x_frame-options value\n"),
    LLAP_CLIENT_CONSISTENT_SPLITS("hive.llap.client.consistent.splits", true,
        "Whether to setup split locations to match nodes on which llap daemons are running, " +
        "instead of using the locations provided by the split itself. If there is no llap daemon " +
        "running, fall back to locations provided by the split. This is effective only if " +
        "hive.execution.mode is llap"),
    LLAP_SPLIT_LOCATION_PROVIDER_CLASS("hive.llap.split.location.provider.class",
      "org.apache.hadoop.hive.ql.exec.tez.HostAffinitySplitLocationProvider",
      "Split location provider class to use during split generation for LLAP. This class should implement\n" +
        "org.apache.hadoop.mapred.split.SplitLocationProvider interface"),
    LLAP_VALIDATE_ACLS("hive.llap.validate.acls", true,
        "Whether LLAP should reject permissive ACLs in some cases (e.g. its own management\n" +
        "protocol or ZK paths), similar to how ssh refuses a key with bad access permissions."),
    LLAP_DAEMON_OUTPUT_SERVICE_PORT("hive.llap.daemon.output.service.port", 15003,
        "LLAP daemon output service port"),
    LLAP_DAEMON_OUTPUT_STREAM_TIMEOUT("hive.llap.daemon.output.stream.timeout", "120s",
        new TimeValidator(TimeUnit.SECONDS),
        "The timeout for the client to connect to LLAP output service and start the fragment\n" +
        "output after sending the fragment. The fragment will fail if its output is not claimed."),
    LLAP_DAEMON_OUTPUT_SERVICE_SEND_BUFFER_SIZE("hive.llap.daemon.output.service.send.buffer.size",
        128 * 1024, "Send buffer size to be used by LLAP daemon output service"),
    LLAP_DAEMON_OUTPUT_SERVICE_MAX_PENDING_WRITES("hive.llap.daemon.output.service.max.pending.writes",
        8, "Maximum number of queued writes allowed per connection when sending data\n" +
        " via the LLAP output service to external clients."),
    LLAP_EXTERNAL_SPLITS_TEMP_TABLE_STORAGE_FORMAT("hive.llap.external.splits.temp.table.storage.format",
        "orc", new StringSet("default", "text", "orc"),
        "Storage format for temp tables created using LLAP external client"),
    LLAP_EXTERNAL_SPLITS_ORDER_BY_FORCE_SINGLE_SPLIT("hive.llap.external.splits.order.by.force.single.split",
      true,
      "If LLAP external clients submits ORDER BY queries, force return a single split to guarantee reading\n" +
        "data out in ordered way. Setting this to false will let external clients read data out in parallel\n" +
        "losing the ordering (external clients are responsible for guaranteeing the ordering)"),
    LLAP_EXTERNAL_CLIENT_USE_HYBRID_CALENDAR("hive.llap.external.client.use.hybrid.calendar",
        false,
        "Whether to use hybrid calendar for parsing of data/timestamps."),
    LLAP_ENABLE_GRACE_JOIN_IN_LLAP("hive.llap.enable.grace.join.in.llap", false,
        "Override if grace join should be allowed to run in llap."),

    LLAP_HS2_ENABLE_COORDINATOR("hive.llap.hs2.coordinator.enabled", true,
        "Whether to create the LLAP coordinator; since execution engine and container vs llap\n" +
        "settings are both coming from job configs, we don't know at start whether this should\n" +
        "be created. Default true."),
    LLAP_DAEMON_LOGGER("hive.llap.daemon.logger", Constants.LLAP_LOGGER_NAME_QUERY_ROUTING,
        new StringSet(Constants.LLAP_LOGGER_NAME_QUERY_ROUTING,
            Constants.LLAP_LOGGER_NAME_RFA,
            Constants.LLAP_LOGGER_NAME_CONSOLE),
        "logger used for llap-daemons."),
    LLAP_OUTPUT_FORMAT_ARROW("hive.llap.output.format.arrow", true,
      "Whether LLapOutputFormatService should output arrow batches"),
    LLAP_COLLECT_LOCK_METRICS("hive.llap.lockmetrics.collect", false,
        "Whether lock metrics (wait times, counts) are collected for LLAP "
        + "related locks"),
    LLAP_TASK_TIME_SUMMARY(
        "hive.llap.task.time.print.summary", false,
        "Display queue and runtime of tasks by host for every query executed by the shell."),
    HIVE_TRIGGER_VALIDATION_INTERVAL("hive.trigger.validation.interval", "500ms",
      new TimeValidator(TimeUnit.MILLISECONDS),
      "Interval for validating triggers during execution of a query. Triggers defined in resource plan will get\n" +
        "validated for all SQL operations after every defined interval (default: 500ms) and corresponding action\n" +
        "defined in the trigger will be taken"),

    SPARK_USE_OP_STATS("hive.spark.use.op.stats", true,
        "Whether to use operator stats to determine reducer parallelism for Hive on Spark.\n" +
        "If this is false, Hive will use source table stats to determine reducer\n" +
        "parallelism for all first level reduce tasks, and the maximum reducer parallelism\n" +
        "from all parents for all the rest (second level and onward) reducer tasks."),
    SPARK_USE_TS_STATS_FOR_MAPJOIN("hive.spark.use.ts.stats.for.mapjoin", false,
        "If this is set to true, mapjoin optimization in Hive/Spark will use statistics from\n" +
        "TableScan operators at the root of operator tree, instead of parent ReduceSink\n" +
        "operators of the Join operator."),
    SPARK_OPTIMIZE_SHUFFLE_SERDE("hive.spark.optimize.shuffle.serde", true,
        "If this is set to true, Hive on Spark will register custom serializers for data types\n" +
        "in shuffle. This should result in less shuffled data."),
    SPARK_CLIENT_FUTURE_TIMEOUT("hive.spark.client.future.timeout",
      "60s", new TimeValidator(TimeUnit.SECONDS),
      "Timeout for requests between Hive client and remote Spark driver."),
    SPARK_JOB_MONITOR_TIMEOUT("hive.spark.job.monitor.timeout",
      "60s", new TimeValidator(TimeUnit.SECONDS),
      "Timeout for job monitor to get Spark job state."),
    SPARK_RPC_CLIENT_CONNECT_TIMEOUT("hive.spark.client.connect.timeout",
      "1000ms", new TimeValidator(TimeUnit.MILLISECONDS),
      "Timeout for remote Spark driver in connecting back to Hive client."),
    SPARK_RPC_CLIENT_HANDSHAKE_TIMEOUT("hive.spark.client.server.connect.timeout",
      "90000ms", new TimeValidator(TimeUnit.MILLISECONDS),
      "Timeout for handshake between Hive client and remote Spark driver.  Checked by both processes."),
    SPARK_RPC_SECRET_RANDOM_BITS("hive.spark.client.secret.bits", "256",
      "Number of bits of randomness in the generated secret for communication between Hive client and remote Spark driver. " +
      "Rounded down to the nearest multiple of 8."),
    SPARK_RPC_MAX_THREADS("hive.spark.client.rpc.threads", 8,
      "Maximum number of threads for remote Spark driver's RPC event loop."),
    SPARK_RPC_MAX_MESSAGE_SIZE("hive.spark.client.rpc.max.size", 50 * 1024 * 1024,
      "Maximum message size in bytes for communication between Hive client and remote Spark driver. Default is 50MB."),
    SPARK_RPC_CHANNEL_LOG_LEVEL("hive.spark.client.channel.log.level", null,
      "Channel logging level for remote Spark driver.  One of {DEBUG, ERROR, INFO, TRACE, WARN}."),
    SPARK_RPC_SASL_MECHANISM("hive.spark.client.rpc.sasl.mechanisms", "DIGEST-MD5",
      "Name of the SASL mechanism to use for authentication."),
    SPARK_RPC_SERVER_ADDRESS("hive.spark.client.rpc.server.address", "",
      "The server address of HiverServer2 host to be used for communication between Hive client and remote Spark driver. " +
      "Default is empty, which means the address will be determined in the same way as for hive.server2.thrift.bind.host." +
      "This is only necessary if the host has multiple network addresses and if a different network address other than " +
      "hive.server2.thrift.bind.host is to be used."),
    SPARK_RPC_SERVER_PORT("hive.spark.client.rpc.server.port", "", "A list of port ranges which can be used by RPC server " +
        "with the format of 49152-49222,49228 and a random one is selected from the list. Default is empty, which randomly " +
        "selects one port from all available ones."),
    SPARK_DYNAMIC_PARTITION_PRUNING(
        "hive.spark.dynamic.partition.pruning", false,
        "When dynamic pruning is enabled, joins on partition keys will be processed by writing\n" +
            "to a temporary HDFS file, and read later for removing unnecessary partitions."),
    SPARK_DYNAMIC_PARTITION_PRUNING_MAX_DATA_SIZE(
        "hive.spark.dynamic.partition.pruning.max.data.size", 100*1024*1024L,
        "Maximum total data size in dynamic pruning."),
    SPARK_DYNAMIC_PARTITION_PRUNING_MAP_JOIN_ONLY(
        "hive.spark.dynamic.partition.pruning.map.join.only", false,
        "Turn on dynamic partition pruning only for map joins.\n" +
        "If hive.spark.dynamic.partition.pruning is set to true, this parameter value is ignored."),
    SPARK_USE_GROUPBY_SHUFFLE(
        "hive.spark.use.groupby.shuffle", true,
        "Spark groupByKey transformation has better performance but uses unbounded memory." +
            "Turn this off when there is a memory issue."),
    SPARK_JOB_MAX_TASKS("hive.spark.job.max.tasks", -1, "The maximum number of tasks a Spark job may have.\n" +
            "If a Spark job contains more tasks than the maximum, it will be cancelled. A value of -1 means no limit."),
    SPARK_STAGE_MAX_TASKS("hive.spark.stage.max.tasks", -1, "The maximum number of tasks a stage in a Spark job may have.\n" +
        "If a Spark job stage contains more tasks than the maximum, the job will be cancelled. A value of -1 means no limit."),
    SPARK_CLIENT_TYPE("hive.spark.client.type", HIVE_SPARK_SUBMIT_CLIENT,
        "Controls how the Spark application is launched. If " + HIVE_SPARK_SUBMIT_CLIENT  + " is " +
        "specified (default) then the spark-submit shell script is used to launch the Spark " +
        "app. If " + HIVE_SPARK_LAUNCHER_CLIENT + " is specified then Spark's " +
        "InProcessLauncher is used to programmatically launch the app."),
    SPARK_SESSION_TIMEOUT("hive.spark.session.timeout", "30m", new TimeValidator(TimeUnit.MINUTES,
            30L, true, null, true), "Amount of time the Spark Remote Driver should wait for " +
            " a Spark job to be submitted before shutting down. Minimum value is 30 minutes"),
    SPARK_SESSION_TIMEOUT_PERIOD("hive.spark.session.timeout.period", "60s",
            new TimeValidator(TimeUnit.SECONDS, 60L, true, null, true),
            "How frequently to check for idle Spark sessions. Minimum value is 60 seconds."),
    NWAYJOINREORDER("hive.reorder.nway.joins", true,
      "Runs reordering of tables within single n-way join (i.e.: picks streamtable)"),
    HIVE_MERGE_NWAY_JOINS("hive.merge.nway.joins", false,
      "Merge adjacent joins into a single n-way join"),
    HIVE_LOG_N_RECORDS("hive.log.every.n.records", 0L, new RangeValidator(0L, null),
      "If value is greater than 0 logs in fixed intervals of size n rather than exponentially."),
    /**
     * @deprecated Use MetastoreConf.MSCK_PATH_VALIDATION
     */
    @Deprecated
    HIVE_MSCK_PATH_VALIDATION("hive.msck.path.validation", "throw",
        new StringSet("throw", "skip", "ignore"), "The approach msck should take with HDFS " +
       "directories that are partition-like but contain unsupported characters. 'throw' (an " +
       "exception) is the default; 'skip' will skip the invalid directories and still repair the" +
       " others; 'ignore' will skip the validation (legacy behavior, causes bugs in many cases)"),
    /**
     * @deprecated Use MetastoreConf.MSCK_REPAIR_BATCH_SIZE
     */
    @Deprecated
    HIVE_MSCK_REPAIR_BATCH_SIZE(
        "hive.msck.repair.batch.size", 3000,
        "Batch size for the msck repair command. If the value is greater than zero,\n "
            + "it will execute batch wise with the configured batch size. In case of errors while\n"
            + "adding unknown partitions the batch size is automatically reduced by half in the subsequent\n"
            + "retry attempt. The default value is 3000 which means it will execute in the batches of 3000."),
    /**
     * @deprecated Use MetastoreConf.MSCK_REPAIR_BATCH_MAX_RETRIES
     */
    @Deprecated
    HIVE_MSCK_REPAIR_BATCH_MAX_RETRIES("hive.msck.repair.batch.max.retries", 4,
        "Maximum number of retries for the msck repair command when adding unknown partitions.\n "
        + "If the value is greater than zero it will retry adding unknown partitions until the maximum\n"
        + "number of attempts is reached or batch size is reduced to 0, whichever is earlier.\n"
        + "In each retry attempt it will reduce the batch size by a factor of 2 until it reaches zero.\n"
        + "If the value is set to zero it will retry until the batch size becomes zero as described above."),
    HIVE_SERVER2_LLAP_CONCURRENT_QUERIES("hive.server2.llap.concurrent.queries", -1,
        "The number of queries allowed in parallel via llap. Negative number implies 'infinite'."),
    HIVE_TEZ_ENABLE_MEMORY_MANAGER("hive.tez.enable.memory.manager", true,
        "Enable memory manager for tez"),
    HIVE_HASH_TABLE_INFLATION_FACTOR("hive.hash.table.inflation.factor", (float) 2.0,
        "Expected inflation factor between disk/in memory representation of hash tables"),
    HIVE_LOG_TRACE_ID("hive.log.trace.id", "",
        "Log tracing id that can be used by upstream clients for tracking respective logs. " +
        "Truncated to " + LOG_PREFIX_LENGTH + " characters. Defaults to use auto-generated session id."),

    HIVE_MM_AVOID_GLOBSTATUS_ON_S3("hive.mm.avoid.s3.globstatus", true,
        "Whether to use listFiles (optimized on S3) instead of globStatus when on S3."),

    // If a parameter is added to the restricted list, add a test in TestRestrictedList.Java
    HIVE_CONF_RESTRICTED_LIST("hive.conf.restricted.list",
        "hive.security.authenticator.manager,hive.security.authorization.manager," +
        "hive.security.metastore.authorization.manager,hive.security.metastore.authenticator.manager," +
        "hive.users.in.admin.role,hive.server2.xsrf.filter.enabled,hive.security.authorization.enabled," +
            "hive.distcp.privileged.doAs," +
            "hive.server2.authentication.ldap.baseDN," +
            "hive.server2.authentication.ldap.url," +
            "hive.server2.authentication.ldap.Domain," +
            "hive.server2.authentication.ldap.groupDNPattern," +
            "hive.server2.authentication.ldap.groupFilter," +
            "hive.server2.authentication.ldap.userDNPattern," +
            "hive.server2.authentication.ldap.userFilter," +
            "hive.server2.authentication.ldap.groupMembershipKey," +
            "hive.server2.authentication.ldap.userMembershipKey," +
            "hive.server2.authentication.ldap.groupClassKey," +
            "hive.server2.authentication.ldap.customLDAPQuery," +
            "hive.privilege.synchronizer," +
            "hive.privilege.synchronizer.interval," +
            "hive.spark.client.connect.timeout," +
            "hive.spark.client.server.connect.timeout," +
            "hive.spark.client.channel.log.level," +
            "hive.spark.client.rpc.max.size," +
            "hive.spark.client.rpc.threads," +
            "hive.spark.client.secret.bits," +
            "hive.query.max.length," +
            "hive.spark.client.rpc.server.address," +
            "hive.spark.client.rpc.server.port," +
            "hive.spark.client.rpc.sasl.mechanisms," +
            "hive.druid.broker.address.default," +
            "hive.druid.coordinator.address.default," +
            "hikaricp.," +
            "hadoop.bin.path," +
            "yarn.bin.path," +
            "spark.home," +
            "hive.driver.parallel.compilation.global.limit," +
            "hive.zookeeper.ssl.keystore.location," +
            "hive.zookeeper.ssl.keystore.password," +
            "hive.zookeeper.ssl.truststore.location," +
            "hive.zookeeper.ssl.truststore.password",
        "Comma separated list of configuration options which are immutable at runtime"),
    HIVE_CONF_HIDDEN_LIST("hive.conf.hidden.list",
        METASTOREPWD.varname + "," + HIVE_SERVER2_SSL_KEYSTORE_PASSWORD.varname
        + "," + DRUID_METADATA_DB_PASSWORD.varname
        // Adding the S3 credentials from Hadoop config to be hidden
        + ",fs.s3.awsAccessKeyId"
        + ",fs.s3.awsSecretAccessKey"
        + ",fs.s3n.awsAccessKeyId"
        + ",fs.s3n.awsSecretAccessKey"
        + ",fs.s3a.access.key"
        + ",fs.s3a.secret.key"
        + ",fs.s3a.proxy.password"
        + ",dfs.adls.oauth2.credential"
        + ",fs.adl.oauth2.credential"
        + ",fs.azure.account.oauth2.client.secret"
        + ",hive.zookeeper.ssl.keystore.location"
        + ",hive.zookeeper.ssl.keystore.password"
        + ",hive.zookeeper.ssl.truststore.location"
        + ",hive.zookeeper.ssl.truststore.password",
        "Comma separated list of configuration options which should not be read by normal user like passwords"),
    HIVE_CONF_INTERNAL_VARIABLE_LIST("hive.conf.internal.variable.list",
        "hive.added.files.path,hive.added.jars.path,hive.added.archives.path",
        "Comma separated list of variables which are used internally and should not be configurable."),
    HIVE_SPARK_RSC_CONF_LIST("hive.spark.rsc.conf.list",
        SPARK_OPTIMIZE_SHUFFLE_SERDE.varname + "," +
        SPARK_CLIENT_FUTURE_TIMEOUT.varname + "," +
        SPARK_CLIENT_TYPE.varname,
        "Comma separated list of variables which are related to remote spark context.\n" +
            "Changing these variables will result in re-creating the spark session."),
    HIVE_QUERY_MAX_LENGTH("hive.query.max.length", "10Mb", new SizeValidator(), "The maximum" +
            " size of a query string. Enforced after variable substitutions."),
    HIVE_QUERY_TIMEOUT_SECONDS("hive.query.timeout.seconds", "0s",
        new TimeValidator(TimeUnit.SECONDS),
        "Timeout for Running Query in seconds. A nonpositive value means infinite. " +
        "If the query timeout is also set by thrift API call, the smaller one will be taken."),
    HIVE_COMPUTE_SPLITS_NUM_THREADS("hive.compute.splits.num.threads", 10,
            "How many threads Input Format should use to create splits in parallel.",
            HIVE_ORC_COMPUTE_SPLITS_NUM_THREADS.varname),
    HIVE_EXEC_INPUT_LISTING_MAX_THREADS("hive.exec.input.listing.max.threads", 0, new  SizeValidator(0L, true, 1024L, true),
        "Maximum number of threads that Hive uses to list file information from file systems (recommended > 1 for blobstore)."),

    HIVE_QUERY_REEXECUTION_ENABLED("hive.query.reexecution.enabled", true,
        "Enable query reexecutions"),
    HIVE_QUERY_REEXECUTION_STRATEGIES("hive.query.reexecution.strategies", "overlay,reoptimize",
        "comma separated list of plugin can be used:\n"
            + "  overlay: hiveconf subtree 'reexec.overlay' is used as an overlay in case of an execution errors out\n"
            + "  reoptimize: collects operator statistics during execution and recompile the query after a failure"),
    HIVE_QUERY_REEXECUTION_STATS_PERSISTENCE("hive.query.reexecution.stats.persist.scope", "metastore",
        new StringSet("query", "hiveserver", "metastore"),
        "Sets the persistence scope of runtime statistics\n"
            + "  query: runtime statistics are only used during re-execution\n"
            + "  hiveserver: runtime statistics are persisted in the hiveserver - all sessions share it\n"
            + "  metastore: runtime statistics are persisted in the metastore as well"),


    HIVE_QUERY_MAX_REEXECUTION_COUNT("hive.query.reexecution.max.count", 1,
        "Maximum number of re-executions for a single query."),
    HIVE_QUERY_REEXECUTION_ALWAYS_COLLECT_OPERATOR_STATS("hive.query.reexecution.always.collect.operator.stats", false,
        "If sessionstats are enabled; this option can be used to collect statistics all the time"),
    HIVE_QUERY_REEXECUTION_STATS_CACHE_BATCH_SIZE("hive.query.reexecution.stats.cache.batch.size", -1,
        "If runtime stats are stored in metastore; the maximal batch size per round during load."),
    HIVE_QUERY_REEXECUTION_STATS_CACHE_SIZE("hive.query.reexecution.stats.cache.size", 100_000,
        "Size of the runtime statistics cache. Unit is: OperatorStat entry; a query plan consist ~100."),
    HIVE_QUERY_PLANMAPPER_LINK_RELNODES("hive.query.planmapper.link.relnodes", true,
        "Whether to link Calcite nodes to runtime statistics."),

    HIVE_SCHEDULED_QUERIES_EXECUTOR_ENABLED("hive.scheduled.queries.executor.enabled", true,
        "Controls whether HS2 will run scheduled query executor."),
    HIVE_SCHEDULED_QUERIES_NAMESPACE("hive.scheduled.queries.namespace", "hive",
        "Sets the scheduled query namespace to be used. New scheduled queries are created in this namespace;"
            + "and execution is also bound to the namespace"),
    HIVE_SCHEDULED_QUERIES_EXECUTOR_IDLE_SLEEP_TIME("hive.scheduled.queries.executor.idle.sleep.time", "60s",
        new TimeValidator(TimeUnit.SECONDS),
        "Time to sleep between quering for the presence of a scheduled query."),
    HIVE_SCHEDULED_QUERIES_EXECUTOR_PROGRESS_REPORT_INTERVAL("hive.scheduled.queries.executor.progress.report.interval",
        "60s",
        new TimeValidator(TimeUnit.SECONDS),
        "While scheduled queries are in flight; "
            + "a background update happens periodically to report the actual state of the query"),
    HIVE_SCHEDULED_QUERIES_CREATE_AS_ENABLED("hive.scheduled.queries.create.as.enabled", true,
        "This option sets the default behaviour of newly created scheduled queries."),
    HIVE_SECURITY_AUTHORIZATION_SCHEDULED_QUERIES_SUPPORTED("hive.security.authorization.scheduled.queries.supported",
        false,
        "Enable this if the configured authorizer is able to handle scheduled query related calls."),
    HIVE_SCHEDULED_QUERIES_MAX_EXECUTORS("hive.scheduled.queries.max.executors", 4, new RangeValidator(1, null),
        "Maximal number of scheduled query executors to allow."),

    HIVE_QUERY_RESULTS_CACHE_ENABLED("hive.query.results.cache.enabled", true,
        "If the query results cache is enabled. This will keep results of previously executed queries " +
        "to be reused if the same query is executed again."),

    HIVE_QUERY_RESULTS_CACHE_NONTRANSACTIONAL_TABLES_ENABLED("hive.query.results.cache.nontransactional.tables.enabled", false,
        "If the query results cache is enabled for queries involving non-transactional tables." +
        "Users who enable this setting should be willing to tolerate some amount of stale results in the cache."),

    HIVE_QUERY_RESULTS_CACHE_WAIT_FOR_PENDING_RESULTS("hive.query.results.cache.wait.for.pending.results", true,
        "Should a query wait for the pending results of an already running query, " +
        "in order to use the cached result when it becomes ready"),

    HIVE_QUERY_RESULTS_CACHE_DIRECTORY("hive.query.results.cache.directory",
        "/tmp/hive/_resultscache_",
        "Location of the query results cache directory. Temporary results from queries " +
        "will be moved to this location."),

    HIVE_QUERY_RESULTS_CACHE_MAX_ENTRY_LIFETIME("hive.query.results.cache.max.entry.lifetime", "3600s",
        new TimeValidator(TimeUnit.SECONDS),
        "Maximum lifetime in seconds for an entry in the query results cache. A nonpositive value means infinite."),

    HIVE_QUERY_RESULTS_CACHE_MAX_SIZE("hive.query.results.cache.max.size",
        (long) 2 * 1024 * 1024 * 1024,
        "Maximum total size in bytes that the query results cache directory is allowed to use on the filesystem."),

    HIVE_QUERY_RESULTS_CACHE_MAX_ENTRY_SIZE("hive.query.results.cache.max.entry.size",
        (long) 10 * 1024 * 1024,
        "Maximum size in bytes that a single query result is allowed to use in the results cache directory"),

    HIVE_NOTFICATION_EVENT_POLL_INTERVAL("hive.notification.event.poll.interval", "60s",
        new TimeValidator(TimeUnit.SECONDS),
        "How often the notification log is polled for new NotificationEvents from the metastore." +
        "A nonpositive value means the notification log is never polled."),

    HIVE_NOTFICATION_EVENT_CONSUMERS("hive.notification.event.consumers",
        "org.apache.hadoop.hive.ql.cache.results.QueryResultsCache$InvalidationEventConsumer",
        "Comma-separated list of class names extending EventConsumer," +
         "to handle the NotificationEvents retreived by the notification event poll."),

    /* BLOBSTORE section */

    HIVE_BLOBSTORE_SUPPORTED_SCHEMES("hive.blobstore.supported.schemes", "s3,s3a,s3n",
            "Comma-separated list of supported blobstore schemes."),

    HIVE_BLOBSTORE_USE_BLOBSTORE_AS_SCRATCHDIR("hive.blobstore.use.blobstore.as.scratchdir", false,
            "Enable the use of scratch directories directly on blob storage systems (it may cause performance penalties)."),

    HIVE_BLOBSTORE_OPTIMIZATIONS_ENABLED("hive.blobstore.optimizations.enabled", true,
            "This parameter enables a number of optimizations when running on blobstores:\n" +
            "(1) If hive.blobstore.use.blobstore.as.scratchdir is false, force the last Hive job to write to the blobstore.\n" +
            "This is a performance optimization that forces the final FileSinkOperator to write to the blobstore.\n" +
            "See HIVE-15121 for details."),

    HIVE_ADDITIONAL_CONFIG_FILES("hive.additional.config.files", "",
            "The names of additional config files, such as ldap-site.xml," +
                    "spark-site.xml, etc in comma separated list.");

    public final String varname;
    public final String altName;
    private final String defaultExpr;

    public final String defaultStrVal;
    public final int defaultIntVal;
    public final long defaultLongVal;
    public final float defaultFloatVal;
    public final boolean defaultBoolVal;

    private final Class<?> valClass;
    private final VarType valType;

    private final Validator validator;

    private final String description;

    private final boolean excluded;
    private final boolean caseSensitive;

    ConfVars(String varname, Object defaultVal, String description) {
      this(varname, defaultVal, null, description, true, false, null);
    }

    ConfVars(String varname, Object defaultVal, String description, String altName) {
      this(varname, defaultVal, null, description, true, false, altName);
    }

    ConfVars(String varname, Object defaultVal, Validator validator, String description,
        String altName) {
      this(varname, defaultVal, validator, description, true, false, altName);
    }

    ConfVars(String varname, Object defaultVal, String description, boolean excluded) {
      this(varname, defaultVal, null, description, true, excluded, null);
    }

    ConfVars(String varname, String defaultVal, boolean caseSensitive, String description) {
      this(varname, defaultVal, null, description, caseSensitive, false, null);
    }

    ConfVars(String varname, Object defaultVal, Validator validator, String description) {
      this(varname, defaultVal, validator, description, true, false, null);
    }

    ConfVars(String varname, Object defaultVal, Validator validator, String description, boolean excluded) {
      this(varname, defaultVal, validator, description, true, excluded, null);
    }

    ConfVars(String varname, Object defaultVal, Validator validator, String description,
        boolean caseSensitive, boolean excluded, String altName) {
      this.varname = varname;
      this.validator = validator;
      this.description = description;
      this.defaultExpr = defaultVal == null ? null : String.valueOf(defaultVal);
      this.excluded = excluded;
      this.caseSensitive = caseSensitive;
      this.altName = altName;
      if (defaultVal == null || defaultVal instanceof String) {
        this.valClass = String.class;
        this.valType = VarType.STRING;
        this.defaultStrVal = SystemVariables.substitute((String)defaultVal);
        this.defaultIntVal = -1;
        this.defaultLongVal = -1;
        this.defaultFloatVal = -1;
        this.defaultBoolVal = false;
      } else if (defaultVal instanceof Integer) {
        this.valClass = Integer.class;
        this.valType = VarType.INT;
        this.defaultStrVal = null;
        this.defaultIntVal = (Integer)defaultVal;
        this.defaultLongVal = -1;
        this.defaultFloatVal = -1;
        this.defaultBoolVal = false;
      } else if (defaultVal instanceof Long) {
        this.valClass = Long.class;
        this.valType = VarType.LONG;
        this.defaultStrVal = null;
        this.defaultIntVal = -1;
        this.defaultLongVal = (Long)defaultVal;
        this.defaultFloatVal = -1;
        this.defaultBoolVal = false;
      } else if (defaultVal instanceof Float) {
        this.valClass = Float.class;
        this.valType = VarType.FLOAT;
        this.defaultStrVal = null;
        this.defaultIntVal = -1;
        this.defaultLongVal = -1;
        this.defaultFloatVal = (Float)defaultVal;
        this.defaultBoolVal = false;
      } else if (defaultVal instanceof Boolean) {
        this.valClass = Boolean.class;
        this.valType = VarType.BOOLEAN;
        this.defaultStrVal = null;
        this.defaultIntVal = -1;
        this.defaultLongVal = -1;
        this.defaultFloatVal = -1;
        this.defaultBoolVal = (Boolean)defaultVal;
      } else {
        throw new IllegalArgumentException("Not supported type value " + defaultVal.getClass() +
            " for name " + varname);
      }
    }

    public boolean isType(String value) {
      return valType.isType(value);
    }

    public Validator getValidator() {
      return validator;
    }

    public String validate(String value) {
      return validator == null ? null : validator.validate(value);
    }

    public String validatorDescription() {
      return validator == null ? null : validator.toDescription();
    }

    public String typeString() {
      String type = valType.typeString();
      if (valType == VarType.STRING && validator != null) {
        if (validator instanceof TimeValidator) {
          type += "(TIME)";
        }
      }
      return type;
    }

    public String getRawDescription() {
      return description;
    }

    public String getDescription() {
      String validator = validatorDescription();
      if (validator != null) {
        return validator + ".\n" + description;
      }
      return description;
    }

    public boolean isExcluded() {
      return excluded;
    }

    public boolean isCaseSensitive() {
      return caseSensitive;
    }

    @Override
    public String toString() {
      return varname;
    }

    private static String findHadoopBinary() {
      String val = findHadoopHome();
      // if can't find hadoop home we can at least try /usr/bin/hadoop
      val = (val == null ? File.separator + "usr" : val)
          + File.separator + "bin" + File.separator + "hadoop";
      // Launch hadoop command file on windows.
      return val;
    }

    private static String findYarnBinary() {
      String val = findHadoopHome();
      val = (val == null ? "yarn" : val + File.separator + "bin" + File.separator + "yarn");
      return val;
    }
    private static String findMapRedBinary() {
      String val = findHadoopHome();
      val = (val == null ? "mapred" : val + File.separator + "bin" + File.separator + "mapred");
      return val;
    }

    private static String findHadoopHome() {
      String val = System.getenv("HADOOP_HOME");
      // In Hadoop 1.X and Hadoop 2.X HADOOP_HOME is gone and replaced with HADOOP_PREFIX
      if (val == null) {
        val = System.getenv("HADOOP_PREFIX");
      }
      return val;
    }

    public String getDefaultValue() {
      return valType.defaultValueString(this);
    }

    public String getDefaultExpr() {
      return defaultExpr;
    }

    private Set<String> getValidStringValues() {
      if (validator == null || !(validator instanceof StringSet)) {
        throw new RuntimeException(varname + " does not specify a list of valid values");
      }
      return ((StringSet)validator).getExpected();
    }

    enum VarType {
      STRING {
        @Override
        void checkType(String value) throws Exception { }
        @Override
        String defaultValueString(ConfVars confVar) { return confVar.defaultStrVal; }
      },
      INT {
        @Override
        void checkType(String value) throws Exception { Integer.valueOf(value); }
      },
      LONG {
        @Override
        void checkType(String value) throws Exception { Long.valueOf(value); }
      },
      FLOAT {
        @Override
        void checkType(String value) throws Exception { Float.valueOf(value); }
      },
      BOOLEAN {
        @Override
        void checkType(String value) throws Exception { Boolean.valueOf(value); }
      };

      boolean isType(String value) {
        try { checkType(value); } catch (Exception e) { return false; }
        return true;
      }
      String typeString() { return name().toUpperCase();}
      String defaultValueString(ConfVars confVar) { return confVar.defaultExpr; }
      abstract void checkType(String value) throws Exception;
    }
  }

  /**
   * Writes the default ConfVars out to a byte array and returns an input
   * stream wrapping that byte array.
   *
   * We need this in order to initialize the ConfVar properties
   * in the underling Configuration object using the addResource(InputStream)
   * method.
   *
   * It is important to use a LoopingByteArrayInputStream because it turns out
   * addResource(InputStream) is broken since Configuration tries to read the
   * entire contents of the same InputStream repeatedly without resetting it.
   * LoopingByteArrayInputStream has special logic to handle this.
   */
  private static synchronized InputStream getConfVarInputStream() {
    if (confVarByteArray == null) {
      try {
        // Create a Hadoop configuration without inheriting default settings.
        Configuration conf = new Configuration(false);

        applyDefaultNonNullConfVars(conf);

        ByteArrayOutputStream confVarBaos = new ByteArrayOutputStream();
        conf.writeXml(confVarBaos);
        confVarByteArray = confVarBaos.toByteArray();
      } catch (Exception e) {
        // We're pretty screwed if we can't load the default conf vars
        throw new RuntimeException("Failed to initialize default Hive configuration variables!", e);
      }
    }
    return new LoopingByteArrayInputStream(confVarByteArray);
  }

  public void verifyAndSet(String name, String value) throws IllegalArgumentException {
    if (modWhiteListPattern != null) {
      Matcher wlMatcher = modWhiteListPattern.matcher(name);
      if (!wlMatcher.matches()) {
        throw new IllegalArgumentException("Cannot modify " + name + " at runtime. "
            + "It is not in list of params that are allowed to be modified at runtime");
      }
    }
    if (Iterables.any(restrictList,
        restrictedVar -> name != null && name.startsWith(restrictedVar))) {
      throw new IllegalArgumentException("Cannot modify " + name + " at runtime. It is in the list"
          + " of parameters that can't be modified at runtime or is prefixed by a restricted variable");
    }
    String oldValue = name != null ? get(name) : null;
    if (name == null || value == null || !value.equals(oldValue)) {
      // When either name or value is null, the set method below will fail,
      // and throw IllegalArgumentException
      set(name, value);
      if (isSparkRelatedConfig(name)) {
        isSparkConfigUpdated = true;
      }
    }
  }

  public boolean isHiddenConfig(String name) {
    return Iterables.any(hiddenSet, hiddenVar -> name.startsWith(hiddenVar));
  }

  public static boolean isEncodedPar(String name) {
    for (ConfVars confVar : HiveConf.ENCODED_CONF) {
      ConfVars confVar1 = confVar;
      if (confVar1.varname.equals(name)) {
        return true;
      }
    }
    return false;
  }

  /**
   * check whether spark related property is updated, which includes spark configurations,
   * RSC configurations and yarn configuration in Spark on YARN mode.
   * @param name
   * @return
   */
  private boolean isSparkRelatedConfig(String name) {
    boolean result = false;
    if (name.startsWith("spark")) { // Spark property.
      // for now we don't support changing spark app name on the fly
      result = !name.equals("spark.app.name");
    } else if (name.startsWith("yarn")) { // YARN property in Spark on YARN mode.
      String sparkMaster = get("spark.master");
      if (sparkMaster != null && sparkMaster.startsWith("yarn")) {
        result = true;
      }
    } else if (rscList.stream().anyMatch(rscVar -> rscVar.equals(name))) { // Remote Spark Context property.
      result = true;
    } else if (name.equals("mapreduce.job.queuename")) {
      // a special property starting with mapreduce that we would also like to effect if it changes
      result = true;
    }

    return result;
  }

  public static int getIntVar(Configuration conf, ConfVars var) {
    assert (var.valClass == Integer.class) : var.varname;
    if (var.altName != null) {
      return conf.getInt(var.varname, conf.getInt(var.altName, var.defaultIntVal));
    }
    return conf.getInt(var.varname, var.defaultIntVal);
  }

  public static void setIntVar(Configuration conf, ConfVars var, int val) {
    assert (var.valClass == Integer.class) : var.varname;
    conf.setInt(var.varname, val);
  }

  public int getIntVar(ConfVars var) {
    return getIntVar(this, var);
  }

  public void setIntVar(ConfVars var, int val) {
    setIntVar(this, var, val);
  }

  public static long getTimeVar(Configuration conf, ConfVars var, TimeUnit outUnit) {
    return toTime(getVar(conf, var), getDefaultTimeUnit(var), outUnit);
  }

  public static void setTimeVar(Configuration conf, ConfVars var, long time, TimeUnit timeunit) {
    assert (var.valClass == String.class) : var.varname;
    conf.set(var.varname, time + stringFor(timeunit));
  }

  public long getTimeVar(ConfVars var, TimeUnit outUnit) {
    return getTimeVar(this, var, outUnit);
  }

  public void setTimeVar(ConfVars var, long time, TimeUnit outUnit) {
    setTimeVar(this, var, time, outUnit);
  }

  public static long getSizeVar(Configuration conf, ConfVars var) {
    return toSizeBytes(getVar(conf, var));
  }

  public long getSizeVar(ConfVars var) {
    return getSizeVar(this, var);
  }

  public static TimeUnit getDefaultTimeUnit(ConfVars var) {
    TimeUnit inputUnit = null;
    if (var.validator instanceof TimeValidator) {
      inputUnit = ((TimeValidator)var.validator).getTimeUnit();
    }
    return inputUnit;
  }

  public static long toTime(String value, TimeUnit inputUnit, TimeUnit outUnit) {
    String[] parsed = parseNumberFollowedByUnit(value.trim());
    return outUnit.convert(Long.parseLong(parsed[0].trim()), unitFor(parsed[1].trim(), inputUnit));
  }

  public static long toSizeBytes(String value) {
    String[] parsed = parseNumberFollowedByUnit(value.trim());
    return Long.parseLong(parsed[0].trim()) * multiplierFor(parsed[1].trim());
  }

  private static String[] parseNumberFollowedByUnit(String value) {
    char[] chars = value.toCharArray();
    int i = 0;
    for (; i < chars.length && (chars[i] == '-' || Character.isDigit(chars[i])); i++) {
    }
    return new String[] {value.substring(0, i), value.substring(i)};
  }

  private static Set<String> daysSet = ImmutableSet.of("d", "D", "day", "DAY", "days", "DAYS");
  private static Set<String> hoursSet = ImmutableSet.of("h", "H", "hour", "HOUR", "hours", "HOURS");
  private static Set<String> minutesSet = ImmutableSet.of("m", "M", "min", "MIN", "mins", "MINS",
    "minute", "MINUTE", "minutes", "MINUTES");
  private static Set<String> secondsSet = ImmutableSet.of("s", "S", "sec", "SEC", "secs", "SECS",
    "second", "SECOND", "seconds", "SECONDS");
  private static Set<String> millisSet = ImmutableSet.of("ms", "MS", "msec", "MSEC", "msecs", "MSECS",
    "millisecond", "MILLISECOND", "milliseconds", "MILLISECONDS");
  private static Set<String> microsSet = ImmutableSet.of("us", "US", "usec", "USEC", "usecs", "USECS",
    "microsecond", "MICROSECOND", "microseconds", "MICROSECONDS");
  private static Set<String> nanosSet = ImmutableSet.of("ns", "NS", "nsec", "NSEC", "nsecs", "NSECS",
    "nanosecond", "NANOSECOND", "nanoseconds", "NANOSECONDS");
  public static TimeUnit unitFor(String unit, TimeUnit defaultUnit) {
    unit = unit.trim().toLowerCase();
    if (unit.isEmpty() || unit.equals("l")) {
      if (defaultUnit == null) {
        throw new IllegalArgumentException("Time unit is not specified");
      }
      return defaultUnit;
    } else if (daysSet.contains(unit)) {
      return TimeUnit.DAYS;
    } else if (hoursSet.contains(unit)) {
      return TimeUnit.HOURS;
    } else if (minutesSet.contains(unit)) {
      return TimeUnit.MINUTES;
    } else if (secondsSet.contains(unit)) {
      return TimeUnit.SECONDS;
    } else if (millisSet.contains(unit)) {
      return TimeUnit.MILLISECONDS;
    } else if (microsSet.contains(unit)) {
      return TimeUnit.MICROSECONDS;
    } else if (nanosSet.contains(unit)) {
      return TimeUnit.NANOSECONDS;
    }
    throw new IllegalArgumentException("Invalid time unit " + unit);
  }


  public static long multiplierFor(String unit) {
    unit = unit.trim().toLowerCase();
    if (unit.isEmpty() || unit.equals("b") || unit.equals("bytes")) {
      return 1;
    } else if (unit.equals("kb")) {
      return 1024;
    } else if (unit.equals("mb")) {
      return 1024*1024;
    } else if (unit.equals("gb")) {
      return 1024*1024*1024;
    } else if (unit.equals("tb")) {
      return 1024L*1024*1024*1024;
    } else if (unit.equals("pb")) {
      return 1024L*1024*1024*1024*1024;
    }
    throw new IllegalArgumentException("Invalid size unit " + unit);
  }

  public static String stringFor(TimeUnit timeunit) {
    switch (timeunit) {
      case DAYS: return "day";
      case HOURS: return "hour";
      case MINUTES: return "min";
      case SECONDS: return "sec";
      case MILLISECONDS: return "msec";
      case MICROSECONDS: return "usec";
      case NANOSECONDS: return "nsec";
    }
    throw new IllegalArgumentException("Invalid timeunit " + timeunit);
  }

  public static long getLongVar(Configuration conf, ConfVars var) {
    assert (var.valClass == Long.class) : var.varname;
    if (var.altName != null) {
      return conf.getLong(var.varname, conf.getLong(var.altName, var.defaultLongVal));
    }
    return conf.getLong(var.varname, var.defaultLongVal);
  }

  public static long getLongVar(Configuration conf, ConfVars var, long defaultVal) {
    if (var.altName != null) {
      return conf.getLong(var.varname, conf.getLong(var.altName, defaultVal));
    }
    return conf.getLong(var.varname, defaultVal);
  }

  public static void setLongVar(Configuration conf, ConfVars var, long val) {
    assert (var.valClass == Long.class) : var.varname;
    conf.setLong(var.varname, val);
  }

  public long getLongVar(ConfVars var) {
    return getLongVar(this, var);
  }

  public void setLongVar(ConfVars var, long val) {
    setLongVar(this, var, val);
  }

  public static float getFloatVar(Configuration conf, ConfVars var) {
    assert (var.valClass == Float.class) : var.varname;
    if (var.altName != null) {
      return conf.getFloat(var.varname, conf.getFloat(var.altName, var.defaultFloatVal));
    }
    return conf.getFloat(var.varname, var.defaultFloatVal);
  }

  public static float getFloatVar(Configuration conf, ConfVars var, float defaultVal) {
    if (var.altName != null) {
      return conf.getFloat(var.varname, conf.getFloat(var.altName, defaultVal));
    }
    return conf.getFloat(var.varname, defaultVal);
  }

  public static void setFloatVar(Configuration conf, ConfVars var, float val) {
    assert (var.valClass == Float.class) : var.varname;
    conf.setFloat(var.varname, val);
  }

  public float getFloatVar(ConfVars var) {
    return getFloatVar(this, var);
  }

  public void setFloatVar(ConfVars var, float val) {
    setFloatVar(this, var, val);
  }

  public static boolean getBoolVar(Configuration conf, ConfVars var) {
    assert (var.valClass == Boolean.class) : var.varname;
    if (var.altName != null) {
      return conf.getBoolean(var.varname, conf.getBoolean(var.altName, var.defaultBoolVal));
    }
    return conf.getBoolean(var.varname, var.defaultBoolVal);
  }

  public static boolean getBoolVar(Configuration conf, ConfVars var, boolean defaultVal) {
    if (var.altName != null) {
      return conf.getBoolean(var.varname, conf.getBoolean(var.altName, defaultVal));
    }
    return conf.getBoolean(var.varname, defaultVal);
  }

  public static void setBoolVar(Configuration conf, ConfVars var, boolean val) {
    assert (var.valClass == Boolean.class) : var.varname;
    conf.setBoolean(var.varname, val);
  }

  /* Dynamic partition pruning is enabled in some or all cases if either
   * hive.spark.dynamic.partition.pruning is true or
   * hive.spark.dynamic.partition.pruning.map.join.only is true
   */
  public static boolean isSparkDPPAny(Configuration conf) {
    return (conf.getBoolean(ConfVars.SPARK_DYNAMIC_PARTITION_PRUNING.varname,
            ConfVars.SPARK_DYNAMIC_PARTITION_PRUNING.defaultBoolVal) ||
            conf.getBoolean(ConfVars.SPARK_DYNAMIC_PARTITION_PRUNING_MAP_JOIN_ONLY.varname,
            ConfVars.SPARK_DYNAMIC_PARTITION_PRUNING_MAP_JOIN_ONLY.defaultBoolVal));
  }

  public boolean getBoolVar(ConfVars var) {
    return getBoolVar(this, var);
  }

  public void setBoolVar(ConfVars var, boolean val) {
    setBoolVar(this, var, val);
  }

  public static String getVar(Configuration conf, ConfVars var) {
    assert (var.valClass == String.class) : var.varname;
    return var.altName != null ? conf.get(var.varname, conf.get(var.altName, var.defaultStrVal))
      : conf.get(var.varname, var.defaultStrVal);
  }

  public static String getVarWithoutType(Configuration conf, ConfVars var) {
    return var.altName != null ? conf.get(var.varname, conf.get(var.altName, var.defaultExpr))
      : conf.get(var.varname, var.defaultExpr);
  }

  public static String getTrimmedVar(Configuration conf, ConfVars var) {
    assert (var.valClass == String.class) : var.varname;
    if (var.altName != null) {
      return conf.getTrimmed(var.varname, conf.getTrimmed(var.altName, var.defaultStrVal));
    }
    return conf.getTrimmed(var.varname, var.defaultStrVal);
  }

  public static String[] getTrimmedStringsVar(Configuration conf, ConfVars var) {
    assert (var.valClass == String.class) : var.varname;
    String[] result = conf.getTrimmedStrings(var.varname, (String[])null);
    if (result != null) {
      return result;
    }
    if (var.altName != null) {
      result = conf.getTrimmedStrings(var.altName, (String[])null);
      if (result != null) {
        return result;
      }
    }
    return org.apache.hadoop.util.StringUtils.getTrimmedStrings(var.defaultStrVal);
  }

  public static String getVar(Configuration conf, ConfVars var, String defaultVal) {
    String ret = var.altName != null ? conf.get(var.varname, conf.get(var.altName, defaultVal))
      : conf.get(var.varname, defaultVal);
    return ret;
  }

  public static String getVar(Configuration conf, ConfVars var, EncoderDecoder<String, String> encoderDecoder) {
    return encoderDecoder.decode(getVar(conf, var));
  }

  public String getLogIdVar(String defaultValue) {
    String retval = getVar(ConfVars.HIVE_LOG_TRACE_ID);
    if (StringUtils.EMPTY.equals(retval)) {
      if (LOG.isDebugEnabled()) {
        LOG.debug("Using the default value passed in for log id: {}", defaultValue);
      }
      retval = defaultValue;
    }
    if (retval.length() > LOG_PREFIX_LENGTH) {
      LOG.warn("The original log id prefix is {} has been truncated to {}", retval,
          retval.substring(0, LOG_PREFIX_LENGTH - 1));
      retval = retval.substring(0, LOG_PREFIX_LENGTH - 1);
    }
    return retval;
  }

  public static void setVar(Configuration conf, ConfVars var, String val) {
    assert (var.valClass == String.class) : var.varname;
    conf.set(var.varname, val, "setVar");
  }
  public static void setVar(Configuration conf, ConfVars var, String val,
    EncoderDecoder<String, String> encoderDecoder) {
    setVar(conf, var, encoderDecoder.encode(val));
  }

  public static ConfVars getConfVars(String name) {
    return vars.get(name);
  }

  public static ConfVars getMetaConf(String name) {
    return metaConfs.get(name);
  }

  public String getVar(ConfVars var) {
    return getVar(this, var);
  }

  public void setVar(ConfVars var, String val) {
    setVar(this, var, val);
  }

  public String getQueryString() {
    return getQueryString(this);
  }

  public static String getQueryString(Configuration conf) {
    return getVar(conf, ConfVars.HIVEQUERYSTRING, EncoderDecoderFactory.URL_ENCODER_DECODER);
  }

  public void setQueryString(String query) {
    setQueryString(this, query);
  }

  public static void setQueryString(Configuration conf, String query) {
    setVar(conf, ConfVars.HIVEQUERYSTRING, query, EncoderDecoderFactory.URL_ENCODER_DECODER);
  }
  public void logVars(PrintStream ps) {
    for (ConfVars one : ConfVars.values()) {
      ps.println(one.varname + "=" + ((get(one.varname) != null) ? get(one.varname) : ""));
    }
  }

  /**
   * @return a ZooKeeperHiveHelper instance containing the ZooKeeper specifications from the
   * given HiveConf.
   */
  public ZooKeeperHiveHelper getZKConfig() {
    return ZooKeeperHiveHelper.builder()
      .quorum(getVar(HiveConf.ConfVars.HIVE_ZOOKEEPER_QUORUM))
      .clientPort(getVar(HiveConf.ConfVars.HIVE_ZOOKEEPER_CLIENT_PORT))
      .serverRegistryNameSpace(getVar(HiveConf.ConfVars.HIVE_SERVER2_ZOOKEEPER_NAMESPACE))
      .connectionTimeout((int) getTimeVar(HiveConf.ConfVars.HIVE_ZOOKEEPER_CONNECTION_TIMEOUT,
          TimeUnit.MILLISECONDS))
      .sessionTimeout((int) getTimeVar(HiveConf.ConfVars.HIVE_ZOOKEEPER_SESSION_TIMEOUT,
          TimeUnit.MILLISECONDS))
      .baseSleepTime((int) getTimeVar(HiveConf.ConfVars.HIVE_ZOOKEEPER_CONNECTION_BASESLEEPTIME,
          TimeUnit.MILLISECONDS))
      .maxRetries(getIntVar(HiveConf.ConfVars.HIVE_ZOOKEEPER_CONNECTION_MAX_RETRIES))
      .sslEnabled(getBoolVar(ConfVars.HIVE_ZOOKEEPER_SSL_ENABLE))
      .keyStoreLocation(getVar(ConfVars.HIVE_ZOOKEEPER_SSL_KEYSTORE_LOCATION))
      .keyStorePassword(getVar(ConfVars.HIVE_ZOOKEEPER_SSL_KEYSTORE_PASSWORD))
      .trustStoreLocation(getVar(ConfVars.HIVE_ZOOKEEPER_SSL_TRUSTSTORE_LOCATION))
      .trustStorePassword(getVar(ConfVars.HIVE_ZOOKEEPER_SSL_TRUSTSTORE_PASSWORD)).build();
  }

  public HiveConf() {
    super();
    initialize(this.getClass());
  }

  public HiveConf(Class<?> cls) {
    super();
    initialize(cls);
  }

  public HiveConf(Configuration other, Class<?> cls) {
    super(other);
    initialize(cls);
  }

  /**
   * Copy constructor
   */
  public HiveConf(HiveConf other) {
    super(other);
    hiveJar = other.hiveJar;
    auxJars = other.auxJars;
    isSparkConfigUpdated = other.isSparkConfigUpdated;
    origProp = (Properties)other.origProp.clone();
    restrictList.addAll(other.restrictList);
    hiddenSet.addAll(other.hiddenSet);
    modWhiteListPattern = other.modWhiteListPattern;
  }

  public Properties getAllProperties() {
    return getProperties(this);
  }

  public static Properties getProperties(Configuration conf) {
    Iterator<Map.Entry<String, String>> iter = conf.iterator();
    Properties p = new Properties();
    while (iter.hasNext()) {
      Map.Entry<String, String> e = iter.next();
      p.setProperty(e.getKey(), e.getValue());
    }
    return p;
  }

  private void initialize(Class<?> cls) {
    hiveJar = (new JobConf(cls)).getJar();

    // preserve the original configuration
    origProp = getAllProperties();

    // Overlay the ConfVars. Note that this ignores ConfVars with null values
    addResource(getConfVarInputStream(), "HiveConf.java");

    // Overlay hive-site.xml if it exists
    if (hiveSiteURL != null) {
      addResource(hiveSiteURL);
    }

    // if embedded metastore is to be used as per config so far
    // then this is considered like the metastore server case
    String msUri = this.getVar(HiveConf.ConfVars.METASTOREURIS);
    // This is hackery, but having hive-common depend on standalone-metastore is really bad
    // because it will pull all of the metastore code into every module.  We need to check that
    // we aren't using the standalone metastore.  If we are, we should treat it the same as a
    // remote metastore situation.
    if (msUri == null || msUri.isEmpty()) {
      msUri = this.get("metastore.thrift.uris");
    }
    LOG.debug("Found metastore URI of " + msUri);
    if(HiveConfUtil.isEmbeddedMetaStore(msUri)){
      setLoadMetastoreConfig(true);
    }

    // load hivemetastore-site.xml if this is metastore and file exists
    if (isLoadMetastoreConfig() && hivemetastoreSiteUrl != null) {
      addResource(hivemetastoreSiteUrl);
    }

    // load hiveserver2-site.xml if this is hiveserver2 and file exists
    // metastore can be embedded within hiveserver2, in such cases
    // the conf params in hiveserver2-site.xml will override whats defined
    // in hivemetastore-site.xml
    if (isLoadHiveServer2Config()) {
      // set the hardcoded value first, so anything in hiveserver2-site.xml can override it
      set(ConfVars.METASTORE_CLIENT_CAPABILITIES.varname, "EXTWRITE,EXTREAD,HIVEBUCKET2,HIVEFULLACIDREAD,"
          + "HIVEFULLACIDWRITE,HIVECACHEINVALIDATE,HIVEMANAGESTATS,HIVEMANAGEDINSERTWRITE,HIVEMANAGEDINSERTREAD,"
          + "HIVESQL,HIVEMQT,HIVEONLYMQTWRITE,ACCEPTS_UNMODIFIED_METADATA");

      if (hiveServer2SiteUrl != null) {
        addResource(hiveServer2SiteUrl);
      }
    }

    String val = this.getVar(HiveConf.ConfVars.HIVE_ADDITIONAL_CONFIG_FILES);
    ClassLoader classLoader = Thread.currentThread().getContextClassLoader();

    if (val != null && !val.isEmpty()) {
      String[] configFiles = val.split(",");
      for (String config : configFiles) {
        URL configURL = findConfigFile(classLoader, config, true);
        if (configURL != null) {
          addResource(configURL);
        }
      }
    }
    // Overlay the values of any system properties and manual overrides
    applySystemProperties();

    if ((this.get("hive.metastore.ds.retry.attempts") != null) ||
      this.get("hive.metastore.ds.retry.interval") != null) {
        LOG.warn("DEPRECATED: hive.metastore.ds.retry.* no longer has any effect.  " +
        "Use hive.hmshandler.retry.* instead");
    }

    // if the running class was loaded directly (through eclipse) rather than through a
    // jar then this would be needed
    if (hiveJar == null) {
      hiveJar = this.get(ConfVars.HIVEJAR.varname);
    }

    if (auxJars == null) {
      auxJars = StringUtils.join(FileUtils.getJarFilesByPath(this.get(ConfVars.HIVEAUXJARS.varname), this), ',');
    }

    if (getBoolVar(ConfVars.METASTORE_SCHEMA_VERIFICATION)) {
      setBoolVar(ConfVars.METASTORE_AUTO_CREATE_ALL, false);
    }

    if (getBoolVar(HiveConf.ConfVars.HIVECONFVALIDATION)) {
      List<String> trimmed = new ArrayList<String>();
      for (Map.Entry<String,String> entry : this) {
        String key = entry.getKey();
        if (key == null || !key.startsWith("hive.")) {
          continue;
        }
        ConfVars var = HiveConf.getConfVars(key);
        if (var == null) {
          var = HiveConf.getConfVars(key.trim());
          if (var != null) {
            trimmed.add(key);
          }
        }
        if (var == null) {
          LOG.warn("HiveConf of name {} does not exist", key);
        } else if (!var.isType(entry.getValue())) {
          LOG.warn("HiveConf {} expects {} type value", var.varname, var.typeString());
        }
      }
      for (String key : trimmed) {
        set(key.trim(), getRaw(key));
        unset(key);
      }
    }

    setupSQLStdAuthWhiteList();

    // setup list of conf vars that are not allowed to change runtime
    setupRestrictList();
    hiddenSet.clear();
    hiddenSet.addAll(HiveConfUtil.getHiddenSet(this));
    setupRSCList();
  }

  /**
   * If the config whitelist param for sql standard authorization is not set, set it up here.
   */
  private void setupSQLStdAuthWhiteList() {
    String whiteListParamsStr = getVar(ConfVars.HIVE_AUTHORIZATION_SQL_STD_AUTH_CONFIG_WHITELIST);
    if (whiteListParamsStr == null || whiteListParamsStr.trim().isEmpty()) {
      // set the default configs in whitelist
      whiteListParamsStr = getSQLStdAuthDefaultWhiteListPattern();
      setVar(ConfVars.HIVE_AUTHORIZATION_SQL_STD_AUTH_CONFIG_WHITELIST, whiteListParamsStr);
    }
  }

  private static String getSQLStdAuthDefaultWhiteListPattern() {
    // create the default white list from list of safe config params
    // and regex list
    String confVarPatternStr = Joiner.on("|").join(convertVarsToRegex(SQL_STD_AUTH_SAFE_VAR_NAMES));
    String regexPatternStr = Joiner.on("|").join(sqlStdAuthSafeVarNameRegexes);
    return regexPatternStr + "|" + confVarPatternStr;
  }

  /**
   * Obtains the local time-zone ID.
   */
  public ZoneId getLocalTimeZone() {
    String timeZoneStr = getVar(ConfVars.HIVE_LOCAL_TIME_ZONE);
    return TimestampTZUtil.parseTimeZone(timeZoneStr);
  }

  /**
   * @param paramList  list of parameter strings
   * @return list of parameter strings with "." replaced by "\."
   */
  private static String[] convertVarsToRegex(String[] paramList) {
    String[] regexes = new String[paramList.length];
    for(int i=0; i<paramList.length; i++) {
      regexes[i] = paramList[i].replace(".", "\\." );
    }
    return regexes;
  }

  /**
   * Default list of modifiable config parameters for sql standard authorization
   * For internal use only.
   */
  private static final String[] SQL_STD_AUTH_SAFE_VAR_NAMES = new String[] {
      ConfVars.AGGR_JOIN_TRANSPOSE.varname,
      ConfVars.BYTESPERREDUCER.varname,
      ConfVars.CLIENT_STATS_COUNTERS.varname,
      ConfVars.DEFAULTPARTITIONNAME.varname,
      ConfVars.DROP_IGNORES_NON_EXISTENT.varname,
      ConfVars.HIVECOUNTERGROUP.varname,
      ConfVars.HIVEDEFAULTMANAGEDFILEFORMAT.varname,
      ConfVars.HIVEENFORCEBUCKETMAPJOIN.varname,
      ConfVars.HIVEENFORCESORTMERGEBUCKETMAPJOIN.varname,
      ConfVars.HIVEEXPREVALUATIONCACHE.varname,
      ConfVars.HIVEQUERYRESULTFILEFORMAT.varname,
      ConfVars.HIVEHASHTABLELOADFACTOR.varname,
      ConfVars.HIVEHASHTABLETHRESHOLD.varname,
      ConfVars.HIVEIGNOREMAPJOINHINT.varname,
      ConfVars.HIVELIMITMAXROWSIZE.varname,
      ConfVars.HIVEMAPREDMODE.varname,
      ConfVars.HIVEMAPSIDEAGGREGATE.varname,
      ConfVars.HIVEOPTIMIZEMETADATAQUERIES.varname,
      ConfVars.HIVEROWOFFSET.varname,
      ConfVars.HIVEVARIABLESUBSTITUTE.varname,
      ConfVars.HIVEVARIABLESUBSTITUTEDEPTH.varname,
      ConfVars.HIVE_AUTOGEN_COLUMNALIAS_PREFIX_INCLUDEFUNCNAME.varname,
      ConfVars.HIVE_AUTOGEN_COLUMNALIAS_PREFIX_LABEL.varname,
      ConfVars.HIVE_CHECK_CROSS_PRODUCT.varname,
      ConfVars.HIVE_CLI_TEZ_SESSION_ASYNC.varname,
      ConfVars.HIVE_COMPAT.varname,
      ConfVars.HIVE_DISPLAY_PARTITION_COLUMNS_SEPARATELY.varname,
      ConfVars.HIVE_ERROR_ON_EMPTY_PARTITION.varname,
      ConfVars.HIVE_EXECUTION_ENGINE.varname,
      ConfVars.HIVE_EXEC_COPYFILE_MAXSIZE.varname,
      ConfVars.HIVE_EXIM_URI_SCHEME_WL.varname,
      ConfVars.HIVE_FILE_MAX_FOOTER.varname,
      ConfVars.HIVE_INSERT_INTO_MULTILEVEL_DIRS.varname,
      ConfVars.HIVE_LOCALIZE_RESOURCE_NUM_WAIT_ATTEMPTS.varname,
      ConfVars.HIVE_MULTI_INSERT_MOVE_TASKS_SHARE_DEPENDENCIES.varname,
      ConfVars.HIVE_QUERY_RESULTS_CACHE_ENABLED.varname,
      ConfVars.HIVE_QUERY_RESULTS_CACHE_WAIT_FOR_PENDING_RESULTS.varname,
      ConfVars.HIVE_QUOTEDID_SUPPORT.varname,
      ConfVars.HIVE_RESULTSET_USE_UNIQUE_COLUMN_NAMES.varname,
      ConfVars.HIVE_STATS_COLLECT_PART_LEVEL_STATS.varname,
      ConfVars.HIVE_SCHEMA_EVOLUTION.varname,
      ConfVars.HIVE_SERVER2_LOGGING_OPERATION_LEVEL.varname,
      ConfVars.HIVE_SERVER2_THRIFT_RESULTSET_SERIALIZE_IN_TASKS.varname,
      ConfVars.HIVE_SUPPORT_SPECICAL_CHARACTERS_IN_TABLE_NAMES.varname,
      ConfVars.JOB_DEBUG_CAPTURE_STACKTRACES.varname,
      ConfVars.JOB_DEBUG_TIMEOUT.varname,
      ConfVars.LLAP_IO_ENABLED.varname,
      ConfVars.LLAP_IO_USE_FILEID_PATH.varname,
      ConfVars.LLAP_DAEMON_SERVICE_HOSTS.varname,
      ConfVars.LLAP_EXECUTION_MODE.varname,
      ConfVars.LLAP_AUTO_ALLOW_UBER.varname,
      ConfVars.LLAP_AUTO_ENFORCE_TREE.varname,
      ConfVars.LLAP_AUTO_ENFORCE_VECTORIZED.varname,
      ConfVars.LLAP_AUTO_ENFORCE_STATS.varname,
      ConfVars.LLAP_AUTO_MAX_INPUT.varname,
      ConfVars.LLAP_AUTO_MAX_OUTPUT.varname,
      ConfVars.LLAP_SKIP_COMPILE_UDF_CHECK.varname,
      ConfVars.LLAP_CLIENT_CONSISTENT_SPLITS.varname,
      ConfVars.LLAP_ENABLE_GRACE_JOIN_IN_LLAP.varname,
      ConfVars.LLAP_ALLOW_PERMANENT_FNS.varname,
      ConfVars.MAXCREATEDFILES.varname,
      ConfVars.MAXREDUCERS.varname,
      ConfVars.NWAYJOINREORDER.varname,
      ConfVars.OUTPUT_FILE_EXTENSION.varname,
      ConfVars.SHOW_JOB_FAIL_DEBUG_INFO.varname,
      ConfVars.TASKLOG_DEBUG_TIMEOUT.varname,
      ConfVars.HIVEQUERYID.varname,
      ConfVars.HIVEQUERYTAG.varname,
  };

  /**
   * Default list of regexes for config parameters that are modifiable with
   * sql standard authorization enabled
   */
  static final String [] sqlStdAuthSafeVarNameRegexes = new String [] {
    "hive\\.auto\\..*",
    "hive\\.cbo\\..*",
    "hive\\.convert\\..*",
    "hive\\.druid\\..*",
    "hive\\.exec\\.dynamic\\.partition.*",
    "hive\\.exec\\.max\\.dynamic\\.partitions.*",
    "hive\\.exec\\.compress\\..*",
    "hive\\.exec\\.infer\\..*",
    "hive\\.exec\\.mode.local\\..*",
    "hive\\.exec\\.orc\\..*",
    "hive\\.exec\\.parallel.*",
    "hive\\.explain\\..*",
    "hive\\.fetch.task\\..*",
    "hive\\.groupby\\..*",
    "hive\\.hbase\\..*",
    "hive\\.index\\..*",
    "hive\\.index\\..*",
    "hive\\.intermediate\\..*",
    "hive\\.jdbc\\..*",
    "hive\\.join\\..*",
    "hive\\.limit\\..*",
    "hive\\.log\\..*",
    "hive\\.mapjoin\\..*",
    "hive\\.merge\\..*",
    "hive\\.optimize\\..*",
    "hive\\.materializedview\\..*",
    "hive\\.orc\\..*",
    "hive\\.outerjoin\\..*",
    "hive\\.parquet\\..*",
    "hive\\.ppd\\..*",
    "hive\\.prewarm\\..*",
    "hive\\.server2\\.thrift\\.resultset\\.default\\.fetch\\.size",
    "hive\\.server2\\.proxy\\.user",
    "hive\\.skewjoin\\..*",
    "hive\\.smbjoin\\..*",
    "hive\\.stats\\..*",
    "hive\\.strict\\..*",
    "hive\\.tez\\..*",
    "hive\\.vectorized\\..*",
    "hive\\.query\\.reexecution\\..*",
    "hive\\.query\\.exclusive\\.lock",
    "reexec\\.overlay\\..*",
    "fs\\.defaultFS",
    "ssl\\.client\\.truststore\\.location",
    "distcp\\.atomic",
    "distcp\\.ignore\\.failures",
    "distcp\\.preserve\\.status",
    "distcp\\.preserve\\.rawxattrs",
    "distcp\\.sync\\.folders",
    "distcp\\.delete\\.missing\\.source",
    "distcp\\.keystore\\.resource",
    "distcp\\.liststatus\\.threads",
    "distcp\\.max\\.maps",
    "distcp\\.copy\\.strategy",
    "distcp\\.skip\\.crc",
    "distcp\\.copy\\.overwrite",
    "distcp\\.copy\\.append",
    "distcp\\.map\\.bandwidth\\.mb",
    "distcp\\.dynamic\\..*",
    "distcp\\.meta\\.folder",
    "distcp\\.copy\\.listing\\.class",
    "distcp\\.filters\\.class",
    "distcp\\.options\\.skipcrccheck",
    "distcp\\.options\\.m",
    "distcp\\.options\\.numListstatusThreads",
    "distcp\\.options\\.mapredSslConf",
    "distcp\\.options\\.bandwidth",
    "distcp\\.options\\.overwrite",
    "distcp\\.options\\.strategy",
    "distcp\\.options\\.i",
    "distcp\\.options\\.p.*",
    "distcp\\.options\\.update",
    "distcp\\.options\\.delete",
    "mapred\\.map\\..*",
    "mapred\\.reduce\\..*",
    "mapred\\.output\\.compression\\.codec",
    "mapred\\.job\\.queue\\.name",
    "mapred\\.output\\.compression\\.type",
    "mapred\\.min\\.split\\.size",
    "mapreduce\\.job\\.reduce\\.slowstart\\.completedmaps",
    "mapreduce\\.job\\.queuename",
    "mapreduce\\.job\\.tags",
    "mapreduce\\.input\\.fileinputformat\\.split\\.minsize",
    "mapreduce\\.map\\..*",
    "mapreduce\\.reduce\\..*",
    "mapreduce\\.output\\.fileoutputformat\\.compress\\.codec",
    "mapreduce\\.output\\.fileoutputformat\\.compress\\.type",
    "oozie\\..*",
    "tez\\.am\\..*",
    "tez\\.task\\..*",
    "tez\\.runtime\\..*",
    "tez\\.queue\\.name",

  };

  //Take care of conf overrides.
  //Includes values in ConfVars as well as underlying configuration properties (ie, hadoop)
  public static final Map<String, String> overrides = new HashMap<String, String>();

  /**
   * Apply system properties to this object if the property name is defined in ConfVars
   * and the value is non-null and not an empty string.
   */
  private void applySystemProperties() {
    Map<String, String> systemProperties = getConfSystemProperties();
    for (Entry<String, String> systemProperty : systemProperties.entrySet()) {
      this.set(systemProperty.getKey(), systemProperty.getValue());
    }
  }

  /**
   * This method returns a mapping from config variable name to its value for all config variables
   * which have been set using System properties
   */
  public static Map<String, String> getConfSystemProperties() {
    Map<String, String> systemProperties = new HashMap<String, String>();

    for (ConfVars oneVar : ConfVars.values()) {
      if (System.getProperty(oneVar.varname) != null) {
        if (System.getProperty(oneVar.varname).length() > 0) {
          systemProperties.put(oneVar.varname, System.getProperty(oneVar.varname));
        }
      }
    }

    for (Map.Entry<String, String> oneVar : overrides.entrySet()) {
      if (overrides.get(oneVar.getKey()) != null) {
        if (overrides.get(oneVar.getKey()).length() > 0) {
          systemProperties.put(oneVar.getKey(), oneVar.getValue());
        }
      }
    }
    return systemProperties;
  }

  /**
   * Overlays ConfVar properties with non-null values
   */
  private static void applyDefaultNonNullConfVars(Configuration conf) {
    for (ConfVars var : ConfVars.values()) {
      String defaultValue = var.getDefaultValue();
      if (defaultValue == null) {
        // Don't override ConfVars with null values
        continue;
      }
      conf.set(var.varname, defaultValue);
    }
  }

  public Properties getChangedProperties() {
    Properties ret = new Properties();
    Properties newProp = getAllProperties();

    for (Object one : newProp.keySet()) {
      String oneProp = (String) one;
      String oldValue = origProp.getProperty(oneProp);
      if (!StringUtils.equals(oldValue, newProp.getProperty(oneProp))) {
        ret.setProperty(oneProp, newProp.getProperty(oneProp));
      }
    }
    return (ret);
  }

  public String getJar() {
    return hiveJar;
  }

  /**
   * @return the auxJars
   */
  public String getAuxJars() {
    return auxJars;
  }

  /**
   * Set the auxiliary jars. Used for unit tests only.
   * @param auxJars the auxJars to set.
   */
  public void setAuxJars(String auxJars) {
    this.auxJars = auxJars;
    setVar(this, ConfVars.HIVEAUXJARS, auxJars);
  }

  public URL getHiveDefaultLocation() {
    return hiveDefaultURL;
  }

  public static void setHiveSiteLocation(URL location) {
    hiveSiteURL = location;
  }

  public static void setHivemetastoreSiteUrl(URL location) {
    hivemetastoreSiteUrl = location;
  }

  public static URL getHiveSiteLocation() {
    return hiveSiteURL;
  }

  public static URL getMetastoreSiteLocation() {
    return hivemetastoreSiteUrl;
  }

  public static URL getHiveServer2SiteLocation() {
    return hiveServer2SiteUrl;
  }

  /**
   * @return the user name set in hadoop.job.ugi param or the current user from System
   * @throws IOException
   */
  public String getUser() throws IOException {
    try {
      UserGroupInformation ugi = Utils.getUGI();
      return ugi.getUserName();
    } catch (LoginException le) {
      throw new IOException(le);
    }
  }

  public static String getColumnInternalName(int pos) {
    return "_col" + pos;
  }

  public static int getPositionFromInternalName(String internalName) {
    Pattern internalPattern = Pattern.compile("_col([0-9]+)");
    Matcher m = internalPattern.matcher(internalName);
    if (!m.matches()){
      return -1;
    } else {
      return Integer.parseInt(m.group(1));
    }
  }

  /**
   * Append comma separated list of config vars to the restrict List
   * @param restrictListStr
   */
  public void addToRestrictList(String restrictListStr) {
    if (restrictListStr == null) {
      return;
    }
    String oldList = this.getVar(ConfVars.HIVE_CONF_RESTRICTED_LIST);
    if (oldList == null || oldList.isEmpty()) {
      this.setVar(ConfVars.HIVE_CONF_RESTRICTED_LIST, restrictListStr);
    } else {
      this.setVar(ConfVars.HIVE_CONF_RESTRICTED_LIST, oldList + "," + restrictListStr);
    }
    setupRestrictList();
  }

  /**
   * Set white list of parameters that are allowed to be modified
   *
   * @param paramNameRegex
   */
  @LimitedPrivate(value = { "Currently only for use by HiveAuthorizer" })
  public void setModifiableWhiteListRegex(String paramNameRegex) {
    if (paramNameRegex == null) {
      return;
    }
    modWhiteListPattern = Pattern.compile(paramNameRegex);
  }

  /**
   * Add the HIVE_CONF_RESTRICTED_LIST values to restrictList,
   * including HIVE_CONF_RESTRICTED_LIST itself
   */
  private void setupRestrictList() {
    String restrictListStr = this.getVar(ConfVars.HIVE_CONF_RESTRICTED_LIST);
    restrictList.clear();
    if (restrictListStr != null) {
      for (String entry : restrictListStr.split(",")) {
        restrictList.add(entry.trim());
      }
    }

    String internalVariableListStr = this.getVar(ConfVars.HIVE_CONF_INTERNAL_VARIABLE_LIST);
    if (internalVariableListStr != null) {
      for (String entry : internalVariableListStr.split(",")) {
        restrictList.add(entry.trim());
      }
    }

    restrictList.add(ConfVars.HIVE_IN_TEST.varname);
    restrictList.add(ConfVars.HIVE_CONF_RESTRICTED_LIST.varname);
    restrictList.add(ConfVars.HIVE_CONF_HIDDEN_LIST.varname);
    restrictList.add(ConfVars.HIVE_CONF_INTERNAL_VARIABLE_LIST.varname);
    restrictList.add(ConfVars.HIVE_SPARK_RSC_CONF_LIST.varname);
  }

  private void setupRSCList() {
    rscList.clear();
    String vars = this.getVar(ConfVars.HIVE_SPARK_RSC_CONF_LIST);
    if (vars != null) {
      for (String var : vars.split(",")) {
        rscList.add(var.trim());
      }
    }
  }

  /**
   * Strips hidden config entries from configuration
   */
  public void stripHiddenConfigurations(Configuration conf) {
    HiveConfUtil.stripConfigurations(conf, hiddenSet);
  }

  /**
   * @return true if HS2 webui is enabled
   */
  public boolean isWebUiEnabled() {
    return this.getIntVar(ConfVars.HIVE_SERVER2_WEBUI_PORT) != 0;
  }

  /**
   * @return true if HS2 webui query-info cache is enabled
   */
  public boolean isWebUiQueryInfoCacheEnabled() {
    return isWebUiEnabled() && this.getIntVar(ConfVars.HIVE_SERVER2_WEBUI_MAX_HISTORIC_QUERIES) > 0;
  }

  /* Dynamic partition pruning is enabled in some or all cases
   */
  public boolean isSparkDPPAny() {
    return isSparkDPPAny(this);
  }

  /* Dynamic partition pruning is enabled only for map join
   * hive.spark.dynamic.partition.pruning is false and
   * hive.spark.dynamic.partition.pruning.map.join.only is true
   */
  public boolean isSparkDPPOnlyMapjoin() {
    return (!this.getBoolVar(ConfVars.SPARK_DYNAMIC_PARTITION_PRUNING) &&
            this.getBoolVar(ConfVars.SPARK_DYNAMIC_PARTITION_PRUNING_MAP_JOIN_ONLY));
  }

  public static boolean isLoadMetastoreConfig() {
    return loadMetastoreConfig;
  }

  public static void setLoadMetastoreConfig(boolean loadMetastoreConfig) {
    HiveConf.loadMetastoreConfig = loadMetastoreConfig;
  }

  public static boolean isLoadHiveServer2Config() {
    return loadHiveServer2Config;
  }

  public static void setLoadHiveServer2Config(boolean loadHiveServer2Config) {
    HiveConf.loadHiveServer2Config = loadHiveServer2Config;
  }

  public static class StrictChecks {

    private static final String NO_LIMIT_MSG = makeMessage(
        "Order by-s without limit", ConfVars.HIVE_STRICT_CHECKS_ORDERBY_NO_LIMIT);
    public static final String NO_PARTITIONLESS_MSG = makeMessage(
        "Queries against partitioned tables without a partition filter",
        ConfVars.HIVE_STRICT_CHECKS_NO_PARTITION_FILTER);
    private static final String NO_COMPARES_MSG = makeMessage(
        "Unsafe compares between different types", ConfVars.HIVE_STRICT_CHECKS_TYPE_SAFETY);
    private static final String NO_CARTESIAN_MSG = makeMessage(
        "Cartesian products", ConfVars.HIVE_STRICT_CHECKS_CARTESIAN);
    private static final String NO_BUCKETING_MSG = makeMessage(
        "Load into bucketed tables", ConfVars.HIVE_STRICT_CHECKS_BUCKETING);

    private static String makeMessage(String what, ConfVars setting) {
      return what + " are disabled for safety reasons. If you know what you are doing, please set "
          + setting.varname + " to false and make sure that " + ConfVars.HIVEMAPREDMODE.varname +
              " is not set to 'strict' to proceed. Note that you may get errors or incorrect " +
              "results if you make a mistake while using some of the unsafe features.";
    }

    public static String checkNoLimit(Configuration conf) {
      return isAllowed(conf, ConfVars.HIVE_STRICT_CHECKS_ORDERBY_NO_LIMIT) ? null : NO_LIMIT_MSG;
    }

    public static String checkNoPartitionFilter(Configuration conf) {
      return isAllowed(conf, ConfVars.HIVE_STRICT_CHECKS_NO_PARTITION_FILTER)
          ? null : NO_PARTITIONLESS_MSG;
    }

    public static String checkTypeSafety(Configuration conf) {
      return isAllowed(conf, ConfVars.HIVE_STRICT_CHECKS_TYPE_SAFETY) ? null : NO_COMPARES_MSG;
    }

    public static String checkCartesian(Configuration conf) {
      return isAllowed(conf, ConfVars.HIVE_STRICT_CHECKS_CARTESIAN) ? null : NO_CARTESIAN_MSG;
    }

    public static String checkBucketing(Configuration conf) {
      return isAllowed(conf, ConfVars.HIVE_STRICT_CHECKS_BUCKETING) ? null : NO_BUCKETING_MSG;
    }

    private static boolean isAllowed(Configuration conf, ConfVars setting) {
      String mode = HiveConf.getVar(conf, ConfVars.HIVEMAPREDMODE, (String)null);
      return (mode != null) ? !"strict".equals(mode) : !HiveConf.getBoolVar(conf, setting);
    }
  }

  public static String getNonMrEngines() {
    String result = StringUtils.EMPTY;
    for (String s : ConfVars.HIVE_EXECUTION_ENGINE.getValidStringValues()) {
      if ("mr".equals(s)) {
        continue;
      }
      if (!result.isEmpty()) {
        result += ", ";
      }
      result += s;
    }
    return result;
  }

  public static String generateMrDeprecationWarning() {
    return "Hive-on-MR is deprecated in Hive 2 and may not be available in the future versions. "
        + "Consider using a different execution engine (i.e. " + HiveConf.getNonMrEngines()
        + ") or using Hive 1.X releases.";
  }

  private static final Object reverseMapLock = new Object();
  private static HashMap<String, ConfVars> reverseMap = null;

  public static HashMap<String, ConfVars> getOrCreateReverseMap() {
    // This should be called rarely enough; for now it's ok to just lock every time.
    synchronized (reverseMapLock) {
      if (reverseMap != null) {
        return reverseMap;
      }
    }
    HashMap<String, ConfVars> vars = new HashMap<>();
    for (ConfVars val : ConfVars.values()) {
      vars.put(val.varname.toLowerCase(), val);
      if (val.altName != null && !val.altName.isEmpty()) {
        vars.put(val.altName.toLowerCase(), val);
      }
    }
    synchronized (reverseMapLock) {
      if (reverseMap != null) {
        return reverseMap;
      }
      reverseMap = vars;
      return reverseMap;
    }
  }

  public void verifyAndSetAll(Map<String, String> overlay) {
    for (Entry<String, String> entry : overlay.entrySet()) {
      verifyAndSet(entry.getKey(), entry.getValue());
    }
  }

  public Map<String, String> subtree(String string) {
    Map<String, String> ret = new HashMap<>();
    for (Entry<Object, Object> entry : getProps().entrySet()) {
      String key = (String) entry.getKey();
      String value = (String) entry.getValue();
      if (key.startsWith(string)) {
        ret.put(key.substring(string.length() + 1), value);
      }
    }
    return ret;
  }
}<|MERGE_RESOLUTION|>--- conflicted
+++ resolved
@@ -2514,7 +2514,6 @@
     HIVE_OPTIMIZE_BI_REWRITE_CUME_DIST_SKETCH("hive.optimize.bi.rewrite.cume_dist.sketch", "kll",
         new StringSet("kll"),
         "Defines which sketch type to use when rewriting CUME_DIST expressions. Options: kll"),
-<<<<<<< HEAD
     //FIXME
     HIVE_OPTIMIZE_BI_REWRITE_NTILE_ENABLED("hive.optimize.bi.rewrite.ntile.enabled",
         true,
@@ -2523,8 +2522,6 @@
         new StringSet("kll"),
         "Defines which sketch type to use when rewriting NTILE expressions. Options: kll"),
 
-=======
->>>>>>> 4ba8b0ef
 
     // Statistics
     HIVE_STATS_ESTIMATE_STATS("hive.stats.estimate", true,
