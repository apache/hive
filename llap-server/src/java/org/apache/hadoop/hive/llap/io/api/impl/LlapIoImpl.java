/*
 * Licensed to the Apache Software Foundation (ASF) under one
 * or more contributor license agreements.  See the NOTICE file
 * distributed with this work for additional information
 * regarding copyright ownership.  The ASF licenses this file
 * to you under the Apache License, Version 2.0 (the
 * "License"); you may not use this file except in compliance
 * with the License.  You may obtain a copy of the License at
 *
 *     http://www.apache.org/licenses/LICENSE-2.0
 *
 * Unless required by applicable law or agreed to in writing, software
 * distributed under the License is distributed on an "AS IS" BASIS,
 * WITHOUT WARRANTIES OR CONDITIONS OF ANY KIND, either express or implied.
 * See the License for the specific language governing permissions and
 * limitations under the License.
 */

package org.apache.hadoop.hive.llap.io.api.impl;

import java.io.IOException;
import java.util.ArrayList;
import java.util.Arrays;
import java.util.List;
import java.util.concurrent.ExecutorService;
import java.util.concurrent.LinkedBlockingQueue;
import java.util.concurrent.TimeUnit;
import java.util.function.Predicate;

import javax.management.ObjectName;

import org.apache.hadoop.fs.Path;
import org.apache.hadoop.hive.common.io.CacheTag;
import org.apache.hadoop.hive.llap.ProactiveEviction;
import org.apache.hadoop.hive.llap.cache.ProactiveEvictingCachePolicy;
import org.apache.hadoop.hive.llap.daemon.impl.StatsRecordingThreadPool;
import org.slf4j.Logger;
import org.slf4j.LoggerFactory;
import org.apache.hadoop.conf.Configuration;
import org.apache.hadoop.hive.common.io.Allocator;
import org.apache.hadoop.hive.common.io.DataCache;
import org.apache.hadoop.hive.common.io.DiskRange;
import org.apache.hadoop.hive.common.io.DiskRangeList;
import org.apache.hadoop.hive.common.io.FileMetadataCache;
import org.apache.hadoop.hive.common.io.Allocator.BufferObjectFactory;
import org.apache.hadoop.hive.common.io.encoded.MemoryBuffer;
import org.apache.hadoop.hive.conf.HiveConf;
import org.apache.hadoop.hive.conf.HiveConf.ConfVars;
import org.apache.hadoop.hive.llap.cache.BuddyAllocator;
import org.apache.hadoop.hive.llap.cache.BufferUsageManager;
import org.apache.hadoop.hive.llap.cache.CacheContentsTracker;
import org.apache.hadoop.hive.llap.cache.EvictionDispatcher;
import org.apache.hadoop.hive.llap.cache.LlapDataBuffer;
import org.apache.hadoop.hive.llap.cache.LlapIoDebugDump;
import org.apache.hadoop.hive.llap.cache.LowLevelCache;
import org.apache.hadoop.hive.llap.cache.LowLevelCacheImpl;
import org.apache.hadoop.hive.llap.cache.LowLevelCacheMemoryManager;
import org.apache.hadoop.hive.llap.cache.LowLevelCachePolicy;
import org.apache.hadoop.hive.llap.cache.LowLevelFifoCachePolicy;
import org.apache.hadoop.hive.llap.cache.LowLevelLrfuCachePolicy;
import org.apache.hadoop.hive.llap.cache.SerDeLowLevelCacheImpl;
import org.apache.hadoop.hive.llap.cache.SimpleAllocator;
import org.apache.hadoop.hive.llap.cache.SimpleBufferManager;
import org.apache.hadoop.hive.llap.cache.LowLevelCache.Priority;
import org.apache.hadoop.hive.llap.daemon.rpc.LlapDaemonProtocolProtos;
import org.apache.hadoop.hive.llap.io.api.LlapIo;
import org.apache.hadoop.hive.llap.io.decode.ColumnVectorProducer;
import org.apache.hadoop.hive.llap.io.decode.GenericColumnVectorProducer;
import org.apache.hadoop.hive.llap.io.decode.OrcColumnVectorProducer;
import org.apache.hadoop.hive.llap.io.encoded.OrcEncodedDataReader;
import org.apache.hadoop.hive.llap.io.metadata.MetadataCache;
import org.apache.hadoop.hive.llap.metrics.LlapDaemonCacheMetrics;
import org.apache.hadoop.hive.llap.metrics.LlapDaemonIOMetrics;
import org.apache.hadoop.hive.llap.metrics.MetricsUtils;
import org.apache.hadoop.hive.ql.exec.vector.VectorizedRowBatch;
import org.apache.hadoop.hive.ql.io.LlapCacheOnlyInputFormatInterface;
import org.apache.hadoop.hive.ql.io.orc.encoded.IoTrace;
import org.apache.hadoop.hive.ql.io.orc.OrcInputFormat;
import org.apache.hadoop.hive.serde2.Deserializer;
import org.apache.hadoop.io.NullWritable;
import org.apache.hadoop.mapred.InputFormat;
import org.apache.hadoop.metrics2.util.MBeans;
import org.apache.hive.common.util.FixedSizedObjectPool;
import org.apache.orc.impl.OrcTail;


import com.google.common.primitives.Ints;
import com.google.common.util.concurrent.ThreadFactoryBuilder;

public class LlapIoImpl implements LlapIo<VectorizedRowBatch>, LlapIoDebugDump {
  public static final Logger LOG = LoggerFactory.getLogger("LlapIoImpl");
  public static final Logger ORC_LOGGER = LoggerFactory.getLogger("LlapIoOrc");
  public static final Logger CACHE_LOGGER = LoggerFactory.getLogger("LlapIoCache");
  public static final Logger LOCKING_LOGGER = LoggerFactory.getLogger("LlapIoLocking");
  private static final String MODE_CACHE = "cache";

  // TODO: later, we may have a map
  private final ColumnVectorProducer orcCvp, genericCvp;
  private final ExecutorService executor;
  private final LlapDaemonCacheMetrics cacheMetrics;
  private final LlapDaemonIOMetrics ioMetrics;
  private ObjectName buddyAllocatorMXBean;
  private final Allocator allocator;
  private final FileMetadataCache fileMetadataCache;
  private final LowLevelCache dataCache;
  private final SerDeLowLevelCacheImpl serdeCache;
  private final BufferUsageManager bufferManager;
  private final Configuration daemonConf;
  private final LowLevelCacheMemoryManager memoryManager;

  private List<LlapIoDebugDump> debugDumpComponents = new ArrayList<>();

  private LlapIoImpl(Configuration conf) throws IOException {
    this.daemonConf = conf;
    String ioMode = HiveConf.getVar(conf, HiveConf.ConfVars.LLAP_IO_MEMORY_MODE);
    boolean useLowLevelCache = LlapIoImpl.MODE_CACHE.equalsIgnoreCase(ioMode);
    LOG.info("Initializing LLAP IO in {} mode", useLowLevelCache ? LlapIoImpl.MODE_CACHE : "none");
    String displayName = "LlapDaemonCacheMetrics-" + MetricsUtils.getHostName();
    String sessionId = conf.get("llap.daemon.metrics.sessionid");
    this.cacheMetrics = LlapDaemonCacheMetrics.create(displayName, sessionId);

    displayName = "LlapDaemonIOMetrics-" + MetricsUtils.getHostName();
    String[] strIntervals = HiveConf.getTrimmedStringsVar(conf,
        HiveConf.ConfVars.LLAP_IO_DECODING_METRICS_PERCENTILE_INTERVALS);
    List<Integer> intervalList = new ArrayList<>();
    if (strIntervals != null) {
      for (String strInterval : strIntervals) {
        try {
          intervalList.add(Integer.valueOf(strInterval));
        } catch (NumberFormatException e) {
          LOG.warn("Ignoring IO decoding metrics interval {} from {} as it is invalid", strInterval,
              Arrays.toString(strIntervals));
        }
      }
    }
    this.ioMetrics = LlapDaemonIOMetrics.create(displayName, sessionId, Ints.toArray(intervalList));

    LOG.info("Started llap daemon metrics with displayName: {} sessionId: {}", displayName,
        sessionId);

    MetadataCache metadataCache = null;
    SerDeLowLevelCacheImpl serdeCache = null; // TODO: extract interface when needed
    BufferUsageManager bufferManagerOrc = null, bufferManagerGeneric = null;
    boolean isEncodeEnabled = useLowLevelCache
        && HiveConf.getBoolVar(conf, ConfVars.LLAP_IO_ENCODE_ENABLED);
    if (useLowLevelCache) {
      // Memory manager uses cache policy to trigger evictions, so create the policy first.
      boolean useLrfu = HiveConf.getBoolVar(conf, HiveConf.ConfVars.LLAP_USE_LRFU);
      long totalMemorySize = HiveConf.getSizeVar(conf, ConfVars.LLAP_IO_MEMORY_MAX_SIZE);
      int minAllocSize = (int) HiveConf.getSizeVar(conf, ConfVars.LLAP_ALLOCATOR_MIN_ALLOC);
      LowLevelCachePolicy
          realCachePolicy =
          useLrfu ? new LowLevelLrfuCachePolicy(minAllocSize, totalMemorySize, conf) : new LowLevelFifoCachePolicy();
<<<<<<< HEAD
      // TODO: if realCachePolicy is not something that supports proactive caching
      // turn the feature off (LLAP_IO_PROACTIVE_EVICTION_ENABLED) and log it
=======
      if (!(realCachePolicy instanceof ProactiveEvictingCachePolicy.Impl)) {
        HiveConf.setBoolVar(this.daemonConf, ConfVars.LLAP_IO_PROACTIVE_EVICTION_ENABLED, false);
        LOG.info("Turning off proactive cache eviction, as selected cache policy does not support it.");
      }
>>>>>>> 5e96b14a
      boolean trackUsage = HiveConf.getBoolVar(conf, HiveConf.ConfVars.LLAP_TRACK_CACHE_USAGE);
      LowLevelCachePolicy cachePolicyWrapper;
      if (trackUsage) {
        cachePolicyWrapper = new CacheContentsTracker(realCachePolicy);
      } else {
        cachePolicyWrapper = realCachePolicy;
      }
      // Allocator uses memory manager to request memory, so create the manager next.
      this.memoryManager = new LowLevelCacheMemoryManager(
          totalMemorySize, cachePolicyWrapper, cacheMetrics);
      cacheMetrics.setCacheCapacityTotal(totalMemorySize);
      // Cache uses allocator to allocate and deallocate, create allocator and then caches.
      BuddyAllocator allocator = new BuddyAllocator(conf, memoryManager, cacheMetrics);
      this.allocator = allocator;
      LowLevelCacheImpl cacheImpl = new LowLevelCacheImpl(
          cacheMetrics, cachePolicyWrapper, allocator, true);
      dataCache = cacheImpl;
      if (isEncodeEnabled) {
        SerDeLowLevelCacheImpl serdeCacheImpl = new SerDeLowLevelCacheImpl(
            cacheMetrics, cachePolicyWrapper, allocator);
        serdeCache = serdeCacheImpl;
        serdeCacheImpl.setConf(conf);
      }

      boolean useGapCache = HiveConf.getBoolVar(conf, ConfVars.LLAP_CACHE_ENABLE_ORC_GAP_CACHE);
      metadataCache = new MetadataCache(
          allocator, memoryManager, cachePolicyWrapper, useGapCache, cacheMetrics);
      fileMetadataCache = metadataCache;
      // And finally cache policy uses cache to notify it of eviction. The cycle is complete!
      EvictionDispatcher e = new EvictionDispatcher(
          dataCache, serdeCache, metadataCache, allocator);
      cachePolicyWrapper.setEvictionListener(e);

      cacheImpl.startThreads(); // Start the cache threads.
      bufferManager = bufferManagerOrc = cacheImpl; // Cache also serves as buffer manager.
      bufferManagerGeneric = serdeCache;
      if (trackUsage) {
        debugDumpComponents.add(cachePolicyWrapper); // Cache contents tracker.
      }
      debugDumpComponents.add(realCachePolicy);
      debugDumpComponents.add(cacheImpl);
      if (serdeCache != null) {
        debugDumpComponents.add(serdeCache);
      }
      if (metadataCache != null) {
        debugDumpComponents.add(metadataCache);
      }
      debugDumpComponents.add(allocator);
    } else {
      this.allocator = new SimpleAllocator(conf);
      fileMetadataCache = null;
      SimpleBufferManager sbm = new SimpleBufferManager(allocator, cacheMetrics);
      bufferManager = bufferManagerOrc = bufferManagerGeneric = sbm;
      dataCache = sbm;
      this.memoryManager = null;
      debugDumpComponents.add(new LlapIoDebugDump() {
        @Override
        public void debugDumpShort(StringBuilder sb) {
          sb.append("LLAP IO allocator is not in use!");
        }
      });
    }
    this.serdeCache = serdeCache;
    // IO thread pool. Listening is used for unhandled errors for now (TODO: remove?)
    int numThreads = HiveConf.getIntVar(conf, HiveConf.ConfVars.LLAP_IO_THREADPOOL_SIZE);
    executor = new StatsRecordingThreadPool(numThreads, numThreads, 0L, TimeUnit.MILLISECONDS,
        new LinkedBlockingQueue<Runnable>(),
        new ThreadFactoryBuilder().setNameFormat("IO-Elevator-Thread-%d").setDaemon(true).build());
    FixedSizedObjectPool<IoTrace> tracePool = IoTrace.createTracePool(conf);
    // TODO: this should depends on input format and be in a map, or something.
    this.orcCvp = new OrcColumnVectorProducer(
        metadataCache, dataCache, bufferManagerOrc, conf, cacheMetrics, ioMetrics, tracePool);
    this.genericCvp = isEncodeEnabled ? new GenericColumnVectorProducer(
        serdeCache, bufferManagerGeneric, conf, cacheMetrics, ioMetrics, tracePool) : null;
    LOG.info("LLAP IO initialized");

    registerMXBeans();
  }

  private void registerMXBeans() {
    buddyAllocatorMXBean = MBeans.register("LlapDaemon", "BuddyAllocatorInfo", allocator);
  }

  @Override
  public String getMemoryInfo() {
    StringBuilder sb = new StringBuilder();
    debugDumpShort(sb);
    return sb.toString();
  }

  @Override
  public long purge() {
    if (memoryManager != null) {
      return memoryManager.purge();
    }
    return 0;
  }

  public long evictEntity(LlapDaemonProtocolProtos.EvictEntityRequestProto protoRequest) {
    if (memoryManager == null || !HiveConf.getBoolVar(daemonConf, ConfVars.LLAP_IO_PROACTIVE_EVICTION_ENABLED)) {
      return -1;
    }
    final ProactiveEviction.Request request = ProactiveEviction.Request.Builder.create()
        .fromProtoRequest(protoRequest).build();
    Predicate<CacheTag> predicate = tag -> request.isTagMatch(tag);
<<<<<<< HEAD
    LOG.debug("Starting proactive eviction.");
    long time = System.currentTimeMillis();

    long markedBytes = dataCache.markBuffersForProactiveEviction(predicate);
    markedBytes += fileMetadataCache.markBuffersForProactiveEviction(predicate);
    markedBytes += serdeCache.markBuffersForProactiveEviction(predicate);
=======
    boolean isInstantDeallocation = HiveConf.getBoolVar(daemonConf,
        HiveConf.ConfVars.LLAP_IO_PROACTIVE_EVICTION_INSTANT_DEALLOC);
    LOG.debug("Starting proactive eviction.");
    long time = System.currentTimeMillis();

    long markedBytes = dataCache.markBuffersForProactiveEviction(predicate, isInstantDeallocation);
    markedBytes += fileMetadataCache.markBuffersForProactiveEviction(predicate, isInstantDeallocation);
    markedBytes += serdeCache.markBuffersForProactiveEviction(predicate, isInstantDeallocation);
>>>>>>> 5e96b14a

    // Signal mark phase of proactive eviction was done
    if (markedBytes > 0) {
      memoryManager.notifyProactiveEvictionMark();
    }

    time = System.currentTimeMillis() - time;

    if (LOG.isDebugEnabled()) {
      StringBuilder sb = new StringBuilder();
      sb.append(markedBytes).append(" bytes marked for eviction from LLAP cache buffers that belong to table(s): ");
      for (String table : request.getEntities().get(request.getSingleDbName()).keySet()) {
        sb.append(table).append(" ");
      }
      sb.append(" Duration: ").append(time).append(" ms");
      LOG.debug(sb.toString());
    }
    return markedBytes;
  }

  @Override
  public InputFormat<NullWritable, VectorizedRowBatch> getInputFormat(
      InputFormat<?, ?> sourceInputFormat, Deserializer sourceSerDe) {
    ColumnVectorProducer cvp = genericCvp;
    if (sourceInputFormat instanceof OrcInputFormat) {
      cvp = orcCvp; // Special-case for ORC.
    } else if (cvp == null) {
      LOG.warn("LLAP encode is disabled; cannot use for " + sourceInputFormat.getClass());
      return null;
    }
    return new LlapInputFormat(sourceInputFormat, sourceSerDe, cvp, executor, daemonConf);
  }

  @Override
  public void close() {
    LOG.info("Closing LlapIoImpl..");
    if (buddyAllocatorMXBean != null) {
      MBeans.unregister(buddyAllocatorMXBean);
      buddyAllocatorMXBean = null;
    }
    executor.shutdownNow();
  }


  @Override
  public void initCacheOnlyInputFormat(InputFormat<?, ?> inputFormat) {
    LlapCacheOnlyInputFormatInterface cacheIf = (LlapCacheOnlyInputFormatInterface)inputFormat;
    cacheIf.injectCaches(fileMetadataCache,
        new GenericDataCache(dataCache, bufferManager), daemonConf);
  }

  private class GenericDataCache implements DataCache, BufferObjectFactory {
    private final LowLevelCache lowLevelCache;
    private final BufferUsageManager bufferManager;

    public GenericDataCache(LowLevelCache lowLevelCache, BufferUsageManager bufferManager) {
      this.lowLevelCache = lowLevelCache;
      this.bufferManager = bufferManager;
    }

    @Override
    public DiskRangeList getFileData(Object fileKey, DiskRangeList range,
        long baseOffset, DiskRangeListFactory factory, BooleanRef gotAllData) {
      // TODO: we currently pass null counters because this doesn't use LlapRecordReader.
      //       Create counters for non-elevator-using fragments also?
      return lowLevelCache.getFileData(fileKey, range, baseOffset, factory, null, gotAllData);
    }

    @Override
    public long[] putFileData(Object fileKey, DiskRange[] ranges,
        MemoryBuffer[] data, long baseOffset) {
      return putFileData(fileKey, ranges, data, baseOffset, null);
    }

    @Override
    public long[] putFileData(Object fileKey, DiskRange[] ranges,
        MemoryBuffer[] data, long baseOffset, CacheTag tag) {
      return lowLevelCache.putFileData(
          fileKey, ranges, data, baseOffset, Priority.NORMAL, null, tag);
    }

    @Override
    public void releaseBuffer(MemoryBuffer buffer) {
      bufferManager.decRefBuffer(buffer);
    }

    @Override
    public void reuseBuffer(MemoryBuffer buffer) {
      boolean isReused = bufferManager.incRefBuffer(buffer);
      assert isReused;
    }

    @Override
    public Allocator getAllocator() {
      return bufferManager.getAllocator();
    }

    @Override
    public BufferObjectFactory getDataBufferFactory() {
      return this;
    }

    @Override
    public MemoryBuffer create() {
      return new LlapDataBuffer();
    }
  }

  @Override
  public void debugDumpShort(StringBuilder sb) {
    for (LlapIoDebugDump child : debugDumpComponents) {
      child.debugDumpShort(sb);
    }
  }

  @Override
  public OrcTail getOrcTailFromCache(Path path, Configuration jobConf, CacheTag tag, Object fileKey)
      throws IOException {
    return OrcEncodedDataReader.getOrcTailForPath(path, jobConf, tag, daemonConf, (MetadataCache) fileMetadataCache, fileKey);
  }
}<|MERGE_RESOLUTION|>--- conflicted
+++ resolved
@@ -151,15 +151,10 @@
       LowLevelCachePolicy
           realCachePolicy =
           useLrfu ? new LowLevelLrfuCachePolicy(minAllocSize, totalMemorySize, conf) : new LowLevelFifoCachePolicy();
-<<<<<<< HEAD
-      // TODO: if realCachePolicy is not something that supports proactive caching
-      // turn the feature off (LLAP_IO_PROACTIVE_EVICTION_ENABLED) and log it
-=======
       if (!(realCachePolicy instanceof ProactiveEvictingCachePolicy.Impl)) {
         HiveConf.setBoolVar(this.daemonConf, ConfVars.LLAP_IO_PROACTIVE_EVICTION_ENABLED, false);
         LOG.info("Turning off proactive cache eviction, as selected cache policy does not support it.");
       }
->>>>>>> 5e96b14a
       boolean trackUsage = HiveConf.getBoolVar(conf, HiveConf.ConfVars.LLAP_TRACK_CACHE_USAGE);
       LowLevelCachePolicy cachePolicyWrapper;
       if (trackUsage) {
@@ -265,14 +260,6 @@
     final ProactiveEviction.Request request = ProactiveEviction.Request.Builder.create()
         .fromProtoRequest(protoRequest).build();
     Predicate<CacheTag> predicate = tag -> request.isTagMatch(tag);
-<<<<<<< HEAD
-    LOG.debug("Starting proactive eviction.");
-    long time = System.currentTimeMillis();
-
-    long markedBytes = dataCache.markBuffersForProactiveEviction(predicate);
-    markedBytes += fileMetadataCache.markBuffersForProactiveEviction(predicate);
-    markedBytes += serdeCache.markBuffersForProactiveEviction(predicate);
-=======
     boolean isInstantDeallocation = HiveConf.getBoolVar(daemonConf,
         HiveConf.ConfVars.LLAP_IO_PROACTIVE_EVICTION_INSTANT_DEALLOC);
     LOG.debug("Starting proactive eviction.");
@@ -281,7 +268,6 @@
     long markedBytes = dataCache.markBuffersForProactiveEviction(predicate, isInstantDeallocation);
     markedBytes += fileMetadataCache.markBuffersForProactiveEviction(predicate, isInstantDeallocation);
     markedBytes += serdeCache.markBuffersForProactiveEviction(predicate, isInstantDeallocation);
->>>>>>> 5e96b14a
 
     // Signal mark phase of proactive eviction was done
     if (markedBytes > 0) {
