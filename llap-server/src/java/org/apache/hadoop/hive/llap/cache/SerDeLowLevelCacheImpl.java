/*
 * Licensed to the Apache Software Foundation (ASF) under one
 * or more contributor license agreements.  See the NOTICE file
 * distributed with this work for additional information
 * regarding copyright ownership.  The ASF licenses this file
 * to you under the Apache License, Version 2.0 (the
 * "License"); you may not use this file except in compliance
 * with the License.  You may obtain a copy of the License at
 *
 *     http://www.apache.org/licenses/LICENSE-2.0
 *
 * Unless required by applicable law or agreed to in writing, software
 * distributed under the License is distributed on an "AS IS" BASIS,
 * WITHOUT WARRANTIES OR CONDITIONS OF ANY KIND, either express or implied.
 * See the License for the specific language governing permissions and
 * limitations under the License.
 */

package org.apache.hadoop.hive.llap.cache;

import com.google.common.base.Function;

import java.io.IOException;
import java.util.ArrayList;
import java.util.Arrays;
import java.util.Collection;
import java.util.Collections;
import java.util.Comparator;
import java.util.List;
import java.util.Map;
import java.util.concurrent.ConcurrentHashMap;
import java.util.concurrent.atomic.AtomicInteger;
import java.util.concurrent.locks.ReadWriteLock;
import java.util.concurrent.locks.ReentrantReadWriteLock;
import java.util.function.Predicate;

import org.apache.hadoop.conf.Configurable;
import org.apache.hadoop.conf.Configuration;
import org.apache.hadoop.hive.common.io.Allocator;
import org.apache.hadoop.hive.common.io.DataCache.BooleanRef;
import org.apache.hadoop.hive.common.io.DataCache.DiskRangeListFactory;
import org.apache.hadoop.hive.common.io.encoded.MemoryBuffer;
import org.apache.hadoop.hive.common.io.CacheTag;
import org.apache.hadoop.hive.llap.DebugUtils;
import org.apache.hadoop.hive.llap.cache.LowLevelCache.Priority;
import org.apache.hadoop.hive.llap.io.api.impl.LlapIoImpl;
import org.apache.hadoop.hive.llap.metrics.LlapDaemonCacheMetrics;
import org.apache.hadoop.hive.llap.metrics.LlapMetricsSystem;
import org.apache.hadoop.hive.llap.metrics.ReadWriteLockMetrics;
import org.apache.hadoop.metrics2.MetricsSource;
import org.apache.hadoop.metrics2.MetricsSystem;
import org.apache.hive.common.util.Ref;
import org.apache.orc.OrcProto;
import org.apache.orc.OrcProto.ColumnEncoding;

public class SerDeLowLevelCacheImpl implements BufferUsageManager, LlapIoDebugDump, Configurable {
  private static final int DEFAULT_CLEANUP_INTERVAL = 600;
  private Configuration conf;
  private final Allocator allocator;
  private final AtomicInteger newEvictions = new AtomicInteger(0);
  private Thread cleanupThread = null;
  private final ConcurrentHashMap<Object, FileCache<FileData>> cache = new ConcurrentHashMap<>();
  private final LowLevelCachePolicy cachePolicy;
  private final long cleanupInterval;
  private final LlapDaemonCacheMetrics metrics;

  /// Shared singleton MetricsSource instance for all FileData locks
  private static final MetricsSource LOCK_METRICS;

  static {
    // create and register the MetricsSource for lock metrics
    MetricsSystem ms = LlapMetricsSystem.instance();
    ms.register("FileDataLockMetrics",
                "Lock metrics for R/W locks around FileData instances",
                LOCK_METRICS =
                    ReadWriteLockMetrics.createLockMetricsSource("FileData"));
  }

  public static final class LlapSerDeDataBuffer extends BaseLlapDataBuffer {
    public boolean isCached = false;

    @Override
    public void notifyEvicted(EvictionDispatcher evictionDispatcher, boolean isProactiveEviction) {
      evictionDispatcher.notifyEvicted(this, isProactiveEviction);
    }
  }

  private static final class StripeInfoComparator implements
      Comparator<StripeData> {
    @Override
    public int compare(StripeData o1, StripeData o2) {
      int starts = Long.compare(o1.knownTornStart, o2.knownTornStart);
      if (starts != 0) return starts;
      starts = Long.compare(o1.firstStart, o2.firstStart);
      if (starts != 0) return starts;
      assert (o1.lastStart == o2.lastStart) == (o1.lastEnd == o2.lastEnd);
      return Long.compare(o1.lastStart, o2.lastStart);
    }
  }

  public static class FileData {
    /**
     * RW lock ensures we have a consistent view of the file data, which is important given that
     * we generate "stripe" boundaries arbitrarily. Reading buffer data itself doesn't require
     * that this lock is held; however, everything else in stripes list does.
     * TODO: make more granular? We only care that each one reader sees consistent boundaries.
     *       So, we could shallow-copy the stripes list, then have individual locks inside each.
     */
    private final ReadWriteLock rwLock;
    private final Object fileKey;
    private final int colCount;
    private ArrayList<StripeData> stripes;

    public FileData(Configuration conf, Object fileKey, int colCount) {
      this.fileKey = fileKey;
      this.colCount = colCount;

      rwLock = ReadWriteLockMetrics.wrap(conf,
                                         new ReentrantReadWriteLock(),
                                         LOCK_METRICS);
    }

    public void toString(StringBuilder sb) {
      sb.append("File data for ").append(fileKey).append(" with ").append(colCount)
        .append(" columns: ").append(stripes);
    }

    public int getColCount() {
      return colCount;
    }

    public ArrayList<StripeData> getData() {
      return stripes;
    }

    public void addStripe(StripeData sd) {
      if (stripes == null) {
        stripes = new ArrayList<>();
      }
      stripes.add(sd);
    }

    @Override
    public String toString() {
      return "[fileKey=" + fileKey + ", colCount=" + colCount + ", stripes=" + stripes + "]";
    }
  }

  public static final class StripeData {
    // In LRR case, if we just store 2 boundaries (which could be split boundaries or reader
    // positions), we wouldn't be able to account for torn rows correctly because the semantics of
    // our "exact" reader positions, and inexact split boundaries, are different. We cannot even
    // tell LRR to use exact boundaries, as there can be a mismatch in an original mid-file split
    // wrt first row when caching - we may produce incorrect result if we adjust the split
    // boundary, and also if we don't adjust it, depending where it falls. At best, we'd end up
    // with spurious disk reads if we cache on row boundaries but splits include torn rows.
    // This structure implies that when reading a split, we skip the first torn row but fully
    // read the last torn row (as LineRecordReader does). If we want to support a different scheme,
    // we'd need to store more offsets and make logic account for that.
    private long knownTornStart; // This can change based on new splits.
    private final long firstStart, lastStart, lastEnd;
    // TODO: we can actually consider storing ALL the delta encoded row offsets - not a lot of
    //       overhead compared to the data itself, and with row offsets, we could use columnar
    //       blocks for inconsistent splits. We are not optimizing for inconsistent splits for now.

    private final long rowCount;
    private final OrcProto.ColumnEncoding[] encodings;
    private LlapSerDeDataBuffer[][][] data; // column index, stream type, buffers

    public StripeData(long knownTornStart, long firstStart, long lastStart, long lastEnd,
        long rowCount, ColumnEncoding[] encodings) {
      this.knownTornStart = knownTornStart;
      this.firstStart = firstStart;
      this.lastStart = lastStart;
      this.lastEnd = lastEnd;
      this.encodings = encodings;
      this.rowCount = rowCount;
      this.data = encodings == null ? null : new LlapSerDeDataBuffer[encodings.length][][];
    }
 
    @Override
    public String toString() {
      return toCoordinateString() + " with encodings [" + Arrays.toString(encodings)
          .replace('\n', ' ') + "] and data " + SerDeLowLevelCacheImpl.toString(data);
    }

    public long getKnownTornStart() {
      return knownTornStart;
    }

    public long getFirstStart() {
      return firstStart;
    }

    public long getLastStart() {
      return lastStart;
    }

    public long getLastEnd() {
      return lastEnd;
    }

    public long getRowCount() {
      return rowCount;
    }

    public OrcProto.ColumnEncoding[] getEncodings() {
      return encodings;
    }

    public LlapSerDeDataBuffer[][][] getData() {
      return data;
    }

    public String toCoordinateString() {
      return "stripe kts " + knownTornStart + " from "
          + firstStart + " to [" + lastStart + ", " + lastEnd + ")";
    }

    public static StripeData duplicateStructure(StripeData s) {
      return new StripeData(s.knownTornStart, s.firstStart, s.lastStart, s.lastEnd,
          s.rowCount, new OrcProto.ColumnEncoding[s.encodings.length]);
    }

    public void setKnownTornStart(long value) {
      knownTornStart = value;
    }
  }

  public static String toString(LlapSerDeDataBuffer[][][] data) {
    if (data == null) return "null";
    StringBuilder sb = new StringBuilder("[");
    for (int i = 0; i < data.length; ++i) {
      LlapSerDeDataBuffer[][] colData = data[i];
      if (colData == null) {
        sb.append("null, ");
        continue;
      }
      sb.append("colData [");
      for (int j = 0; j < colData.length; ++j) {
        LlapSerDeDataBuffer[] streamData = colData[j];
        if (streamData == null) {
          sb.append("null, ");
          continue;
        }
        sb.append("buffers [");
        for (int k = 0; k < streamData.length; ++k) {
          sb.append(streamData[k]);
        }
        sb.append("], ");
      }
      sb.append("], ");
    }
    sb.append("]");
    return sb.toString();
  }
  

  public static String toString(LlapSerDeDataBuffer[][] data) {
    if (data == null) return "null";
    StringBuilder sb = new StringBuilder("[");
    for (int j = 0; j < data.length; ++j) {
      LlapSerDeDataBuffer[] streamData = data[j];
      if (streamData == null) {
        sb.append("null, ");
        continue;
      }
      sb.append("[");
      for (int k = 0; k < streamData.length; ++k) {
        sb.append(streamData[k]);
      }
      sb.append("], ");
    }
    sb.append("]");
    return sb.toString();
  }

  public SerDeLowLevelCacheImpl(
      LlapDaemonCacheMetrics metrics, LowLevelCachePolicy cachePolicy, Allocator allocator) {
    this.cachePolicy = cachePolicy;
    this.allocator = allocator;
    this.cleanupInterval = DEFAULT_CLEANUP_INTERVAL;
    this.metrics = metrics;
    LlapIoImpl.LOG.info("SerDe low-level level cache; cleanup interval {} sec", cleanupInterval);
  }

  public void startThreads() {
    if (cleanupInterval < 0) return;
    cleanupThread = new CleanupThread(cache, newEvictions, cleanupInterval);
    cleanupThread.start();
  }

  public FileData getFileData(Object fileKey, long start, long end, boolean[] includes,
      DiskRangeListFactory factory, LowLevelCacheCounters qfCounters, BooleanRef gotAllData)
          throws IOException {
    FileCache<FileData> subCache = cache.get(fileKey);
    if (subCache == null || !subCache.incRef()) {
      if (LlapIoImpl.CACHE_LOGGER.isTraceEnabled()) {
        LlapIoImpl.CACHE_LOGGER.trace("Cannot find cache for " + fileKey + " in " + cache);
      }
      markAllAsMissed(start, end, qfCounters, gotAllData);
      return null;
    }

    try {
      FileData cached = subCache.getCache();
      cached.rwLock.readLock().lock();
      if (LlapIoImpl.CACHE_LOGGER.isTraceEnabled()) {
        LlapIoImpl.CACHE_LOGGER.trace("Cache for " + fileKey + " is " + subCache.getCache());
      }
      try {
        if (cached.stripes == null) {
          LlapIoImpl.CACHE_LOGGER.debug("Cannot find any stripes for " + fileKey);
          markAllAsMissed(start, end, qfCounters, gotAllData);
          return null;
        }
        if (includes.length > cached.colCount) {
          throw new IOException("Includes " + DebugUtils.toString(includes) + " for "
              + cached.colCount + " columns");
        }
        FileData result = new FileData(conf, cached.fileKey, cached.colCount);
        if (gotAllData != null) {
          gotAllData.value = true;
        }
        // We will adjust start and end so that we could record the metrics; save the originals.
        long origStart = start, origEnd = end;
        // startIx is inclusive, endIx is exclusive.
        int startIx = Integer.MIN_VALUE, endIx = Integer.MIN_VALUE;
        LlapIoImpl.CACHE_LOGGER.debug("Looking for data between " + start + " and " + end);
        for (int i = 0; i < cached.stripes.size() && endIx == Integer.MIN_VALUE; ++i) {
          StripeData si = cached.stripes.get(i);
          if (LlapIoImpl.CACHE_LOGGER.isTraceEnabled()) {
            LlapIoImpl.CACHE_LOGGER.trace("Looking at " + si.toCoordinateString());
          }

          if (startIx == i) {
            // The start of the split was in the middle of the previous slice.
            start = si.knownTornStart;
          } else if (startIx == Integer.MIN_VALUE) {
            // Determine if we need to read this slice for the split.
            if (si.lastEnd <= start) continue; // Slice before the start of the split.
            // Start of the split falls somewhere within or before this slice.
            // Note the ">=" - LineRecordReader will skip the first row even if we start
            // directly at its start, because it cannot know if it's the start or not.
            // Unless it's 0; note that we DO give 0 special treatment here, unlike the EOF below,
            // because zero is zero. Need to mention it in Javadoc.
            if (start == 0 && si.firstStart == 0) {
              startIx = i;
            } else if (start >= si.firstStart) {
              // If the start of the split points into the middle of the cached slice, we cannot
              // use the cached block - it's encoded and columnar, so we cannot map the file
              // offset to some "offset" in "middle" of the slice (but see TODO for firstStart).
              startIx = i + 1;
              // continue;
            } else {
              // Start of the split is before this slice.
              startIx = i; // Simple case - we will read cache from the split start offset.
              start = si.knownTornStart;
            }
          }

          // Determine if this (or previous) is the last slice we need to read for this split.
          if (startIx != Integer.MIN_VALUE && endIx == Integer.MIN_VALUE) {
            if (si.lastEnd <= end) {
              // The entire current slice is part of the split. Note that if split end EQUALS
              // lastEnd, the split would also read the next row, so we do need to look at the
              // next slice, if any (although we'd probably find we cannot use it).
              // Note also that we DO NOT treat end-of-file differently here, cause we do not know
              // of any such thing. The caller must handle lastEnd vs end of split vs end of file
              // match correctly in terms of how LRR handles them. See above for start-of-file.
              if (i + 1 != cached.stripes.size()) continue;
              endIx = i + 1;
              end = si.lastEnd;
            } else if (si.lastStart <= end) {
              // The split ends within (and would read) the last row of this slice. Exact match.
              endIx = i + 1;
              end = si.lastEnd;
            } else {
              // Either the slice comes entirely after the end of split (following a gap in cached
              // data); or the split ends in the middle of the slice, so it's the same as in the
              // startIx logic w.r.t. the partial match; so, we either don't want to, or cannot,
              // use this. There's no need to distinguish these two cases for now.
              endIx = i;
              end = (endIx > 0) ? cached.stripes.get(endIx - 1).lastEnd : start;
            }
          }
        }
        LlapIoImpl.CACHE_LOGGER.debug("Determined stripe indexes " + startIx + ", " + endIx);
        if (endIx <= startIx) {
          if (gotAllData != null) {
            gotAllData.value = false;
          }
          return null;  // No data for the split, or it fits in the middle of one or two slices.
        }
        if (start > origStart || end < origEnd) {
          if (gotAllData != null) {
            gotAllData.value = false;
          }
          long totalMiss = Math.max(0, origEnd - end) + Math.max(0, start - origStart);
          metrics.incrCacheRequestedBytes(totalMiss);
          if (qfCounters != null) {
            qfCounters.recordCacheMiss(totalMiss);
          }
        }

        result.stripes = new ArrayList<>(endIx - startIx);
        for (int stripeIx = startIx; stripeIx < endIx; ++stripeIx) {
          getCacheDataForOneSlice(stripeIx, cached, result, gotAllData, includes, qfCounters);
        }
        return result;
      } finally {
        cached.rwLock.readLock().unlock();
      }
    } finally {
      subCache.decRef();
    }
  }


  private void getCacheDataForOneSlice(int stripeIx, FileData cached, FileData result,
      BooleanRef gotAllData, boolean[] includes, LowLevelCacheCounters qfCounters) {
    StripeData cStripe = cached.stripes.get(stripeIx);
    if (LlapIoImpl.CACHE_LOGGER.isTraceEnabled()) {
      LlapIoImpl.CACHE_LOGGER.trace("Got stripe in cache " + cStripe);
    }
    StripeData stripe = StripeData.duplicateStructure(cStripe);
    result.stripes.add(stripe);
    boolean isMissed = false;
    for (int colIx = 0; colIx < cached.colCount; ++colIx) {
      if (!includes[colIx]) continue;
      if (cStripe.encodings[colIx] == null || cStripe.data[colIx] == null) {
        if (cStripe.data[colIx] != null) {
          throw new AssertionError(cStripe);
          // No encoding => must have no data.
        }
        isMissed = true;
        if (gotAllData != null) {
          gotAllData.value = false;
        }
        continue;
      }
      stripe.encodings[colIx] = cStripe.encodings[colIx];
      LlapSerDeDataBuffer[][] cColData = cStripe.data[colIx];
      assert cColData != null;
      for (int streamIx = 0;
          cColData != null && streamIx < cColData.length; ++streamIx) {
        LlapSerDeDataBuffer[] streamData = cColData[streamIx];
        // Note: this relies on the fact that we always evict the entire column, so if
        //       we have the column data, we assume we have all the streams we need.
        if (streamData == null) continue;
        for (int i = 0; i < streamData.length; ++i) { // Finally, we are going to use "i"!
          if (!lockBuffer(streamData[i], true)) {
            LlapIoImpl.CACHE_LOGGER.info("Couldn't lock data for stripe at "
                + stripeIx + ", colIx " + colIx + ", stream type " + streamIx);

            handleRemovedColumnData(cColData);
            cColData = null;
            isMissed = true;
            if (gotAllData != null) {
              gotAllData.value = false;
            }
            break;
          }
        }
      }
      // At this point, we have arrived at the level where we need all the data, and the
      // arrays never change. So we will just do a shallow assignment here instead of copy.
      stripe.data[colIx] = cColData;
      if (cColData == null) {
        stripe.encodings[colIx] = null;
      }
    }
    doMetricsStuffForOneSlice(qfCounters, stripe, isMissed);
  }


  private void doMetricsStuffForOneSlice(
      LowLevelCacheCounters qfCounters, StripeData stripe, boolean isMissed) {
    // Slice boundaries may not match split boundaries due to torn rows in either direction,
    // so this counter may not be consistent with splits. This is also why we increment
    // requested bytes here, instead of based on the split - we don't want the metrics to be
    // inconsistent with each other. No matter what we determine here, at least we'll account
    // for both in the same manner.
    long bytes = stripe.lastEnd - stripe.knownTornStart;
    metrics.incrCacheRequestedBytes(bytes);
    if (!isMissed) {
      metrics.incrCacheHitBytes(bytes);
    }
    if (qfCounters != null) {
      if (isMissed) {
        qfCounters.recordCacheMiss(bytes);
      } else {
        qfCounters.recordCacheHit(bytes);
      }
    }
  }

  private void markAllAsMissed(long from, long to,
      LowLevelCacheCounters qfCounters, BooleanRef gotAllData) {
    if (qfCounters != null) {
      metrics.incrCacheRequestedBytes(to - from);
      qfCounters.recordCacheMiss(to - from);
    }
    if (gotAllData != null) {
      gotAllData.value = false;
    }
  }

  private boolean lockBuffer(LlapSerDeDataBuffer buffer, boolean doNotifyPolicy) {
    int rc = buffer.incRef();
    if (rc > 0) {
      metrics.incrCacheNumLockedBuffers();
    }
    if (doNotifyPolicy && rc == 1) {
      // We have just locked a buffer that wasn't previously locked.
      cachePolicy.notifyLock(buffer);
    }
    return rc > 0;
  }

<<<<<<< HEAD
  public long markBuffersForProactiveEviction(Predicate<CacheTag> predicate) {
=======
  public long markBuffersForProactiveEviction(Predicate<CacheTag> predicate, boolean isInstantDeallocation) {
>>>>>>> 5e96b14a
    long markedBytes = 0;
    // Proactive eviction does not need to be perfectly accurate - the iterator returned here might be missing some
    // concurrent inserts / removals but it's fine for us here.
    Collection<FileCache<FileData>> fileCaches = cache.values();
    for (FileCache<FileData> fileCache : fileCaches) {
      if (predicate.test(fileCache.getTag()) && fileCache.incRef()) {
        // Locked on subcache so that the async cleaner won't pull out buffers in an unlikely scenario.
        try {
          ArrayList<StripeData> stripeDataList = fileCache.getCache().getData();
          for (StripeData stripeData : stripeDataList) {
            for (int i = 0; i < stripeData.getData().length; ++i) {
              LlapSerDeDataBuffer[][] colData = stripeData.getData()[i];
              if (colData == null) continue;
              for (int j = 0; j < colData.length; ++j) {
                LlapSerDeDataBuffer[] streamData = colData[j];
                if (streamData == null) continue;
                for (int k = 0; k < streamData.length; ++k) {
                  markedBytes += streamData[k].markForEviction();
<<<<<<< HEAD
=======
                  if (isInstantDeallocation) {
                    allocator.deallocate(streamData[k]);
                  }
>>>>>>> 5e96b14a
                }
              }
            }
          }
        } finally {
          fileCache.decRef();
        }
      }
    }
    return markedBytes;
  }

  public void putFileData(final FileData data, Priority priority,
      LowLevelCacheCounters qfCounters, CacheTag tag) {
    // TODO: buffers are accounted for at allocation time, but ideally we should report the memory
    //       overhead from the java objects to memory manager and remove it when discarding file.
    if (data.stripes == null || data.stripes.isEmpty()) {
      LlapIoImpl.LOG.warn("Trying to cache FileData with no data for " + data.fileKey);
      return;
    }
    FileCache<FileData> subCache = null;
    FileData cached = null;
    data.rwLock.writeLock().lock();
    try {
      subCache = FileCache.getOrAddFileSubCache(
          cache, data.fileKey, new Function<Void, FileData>() {
        @Override
        public FileData apply(Void input) {
          return data; // If we don't have a file cache, we will add this one as is.
        }
      }, tag);
      cached = subCache.getCache();
    } finally {
      if (data != cached) {
        data.rwLock.writeLock().unlock();
      }
    }
    try {
      if (data != cached) {
        cached.rwLock.writeLock().lock();
      }
      try {
        for (StripeData si : data.stripes) {
          lockAllBuffersForPut(si, priority, subCache);
        }
        if (data == cached) {
          if (LlapIoImpl.CACHE_LOGGER.isTraceEnabled()) {
            LlapIoImpl.CACHE_LOGGER.trace("Cached new data " + data);
          }
          return;
        }
        if (LlapIoImpl.CACHE_LOGGER.isTraceEnabled()) {
          LlapIoImpl.CACHE_LOGGER.trace("Merging old " + cached + " and new " + data);
        }
        ArrayList<StripeData> combined = new ArrayList<>(
            cached.stripes.size() + data.stripes.size());
        combined.addAll(cached.stripes);
        combined.addAll(data.stripes);
        Collections.sort(combined, new StripeInfoComparator());
        int lastIx = combined.size() - 1;
        for (int ix = 0; ix < lastIx; ++ix) {
          StripeData cur = combined.get(ix), next = combined.get(ix + 1);
          if (cur.lastEnd <= next.firstStart) continue; // All good.
          if (cur.firstStart == next.firstStart && cur.lastEnd == next.lastEnd) {
            mergeStripeInfos(cur, next);
            combined.remove(ix + 1);
            --lastIx;
            // Don't recheck with next, only 2 lists each w/o collisions.
            continue;
          }
          // The original lists do not contain collisions, so only one is 'old'.
          boolean isCurOriginal = cached.stripes.contains(cur);
          handleRemovedStripeInfo(combined.remove(isCurOriginal ? ix : ix + 1));
          --ix;
          --lastIx;
        }
        cached.stripes = combined;
        if (LlapIoImpl.CACHE_LOGGER.isTraceEnabled()) {
          LlapIoImpl.CACHE_LOGGER.trace("New cache data is " + combined);
        }
      } finally {
        cached.rwLock.writeLock().unlock();
      }
    } finally {
      subCache.decRef();
    }
  }

  private void lockAllBuffersForPut(StripeData si, Priority priority, FileCache cache) {
    for (int i = 0; i < si.data.length; ++i) {
      LlapSerDeDataBuffer[][] colData = si.data[i];
      if (colData == null) continue;
      for (int j = 0; j < colData.length; ++j) {
        LlapSerDeDataBuffer[] streamData = colData[j];
        if (streamData == null) continue;
        for (int k = 0; k < streamData.length; ++k) {
          boolean canLock = lockBuffer(streamData[k], false); // false - not in cache yet
          assert canLock;
          streamData[k].setFileCache(cache);
          cachePolicy.cache(streamData[k], priority);
          streamData[k].isCached = true;
        }
      }
    }
  }

  private void handleRemovedStripeInfo(StripeData removed) {
    for (LlapSerDeDataBuffer[][] colData : removed.data) {
      handleRemovedColumnData(colData);
    }
  }

  private void handleRemovedColumnData(LlapSerDeDataBuffer[][] removed) {
    // TODO: could we tell the policy that we don't care about these and have them evicted? or we
    //       could just deallocate them when unlocked, and free memory + handle that in eviction.
    //       For now, just abandon the blocks - eventually, they'll get evicted.
  }

  private void mergeStripeInfos(StripeData to, StripeData from) {
    if (LlapIoImpl.CACHE_LOGGER.isTraceEnabled()) {
      LlapIoImpl.CACHE_LOGGER.trace("Merging slices data: old " + to + " and new " + from);
    }
    to.knownTornStart = Math.min(to.knownTornStart, from.knownTornStart);
    if (from.encodings.length != to.encodings.length) {
      throw new RuntimeException("Different encodings " + from + "; " + to);
    }
    for (int colIx = 0; colIx < from.encodings.length; ++colIx) {
      if (to.encodings[colIx] == null) {
        to.encodings[colIx] = from.encodings[colIx];
      } else if (from.encodings[colIx] != null
          && !to.encodings[colIx].equals(from.encodings[colIx])) {
        throw new RuntimeException("Different encodings at " + colIx + ": " + from + "; " + to);
      }
      LlapSerDeDataBuffer[][] fromColData = from.data[colIx];
      if (fromColData != null) {
        if (to.data[colIx] != null) {
          // Note: we assume here that the data that was returned to the caller from cache will not
          // be passed back in via put. Right now it's safe since we don't do anything. But if we
          // evict proactively, we will have to compare objects all the way down.
          handleRemovedColumnData(to.data[colIx]);
        }
        to.data[colIx] = fromColData;
      }
    } 
  }

  @Override
  public void decRefBuffer(MemoryBuffer buffer) {
    unlockBuffer((LlapSerDeDataBuffer)buffer, true);
  }

  @Override
  public void decRefBuffers(List<MemoryBuffer> cacheBuffers) {
    for (MemoryBuffer b : cacheBuffers) {
      unlockBuffer((LlapSerDeDataBuffer)b, true);
    }
  }

  private void unlockBuffer(LlapSerDeDataBuffer buffer, boolean handleLastDecRef) {
    boolean isLastDecref = (buffer.decRef() == 0);
    if (handleLastDecRef && isLastDecref) {
      if (buffer.isCached) {
        cachePolicy.notifyUnlock(buffer);
      } else {
        if (LlapIoImpl.CACHE_LOGGER.isTraceEnabled()) {
          LlapIoImpl.CACHE_LOGGER.trace("Deallocating {} that was not cached", buffer);
        }
        allocator.deallocate(buffer);
      }
    }
    metrics.decrCacheNumLockedBuffers();
  }

  public final void notifyEvicted(MemoryBuffer buffer) {
    newEvictions.incrementAndGet();

    // FileCacheCleanupThread might we waiting for eviction increment
    synchronized(newEvictions) {
      newEvictions.notifyAll();
    }
  }

  private final class CleanupThread extends FileCacheCleanupThread<FileData> {

    public CleanupThread(ConcurrentHashMap<Object, FileCache<FileData>> fileMap,
        AtomicInteger newEvictions, long cleanupInterval) {
      super("Llap serde low level cache cleanup thread", fileMap, newEvictions, cleanupInterval);
    }

    @Override
    protected int getCacheSize(FileCache<FileData> fc) {
      return 1; // Each iteration cleans the file cache as a single unit (unlike the ORC cache).
    }

    @Override
    public int cleanUpOneFileCache(FileCache<FileData> fc, int leftToCheck, long endTime,
        Ref<Boolean> isPastEndTime) throws InterruptedException {
      FileData fd = fc.getCache();
      fd.rwLock.writeLock().lock();
      try {
        for (StripeData sd : fd.stripes) {
          for (int colIx = 0; colIx < sd.data.length; ++colIx) {
            LlapSerDeDataBuffer[][] colData = sd.data[colIx];
            if (colData == null) continue;
            boolean hasAllData = true;
            for (int j = 0; (j < colData.length) && hasAllData; ++j) {
              LlapSerDeDataBuffer[] streamData = colData[j];
              if (streamData == null) continue;
              for (int k = 0; k < streamData.length; ++k) {
                LlapSerDeDataBuffer buf = streamData[k];
                hasAllData = hasAllData && lockBuffer(buf, false);
                if (!hasAllData) break;
                unlockBuffer(buf, true);
              }
            }
            if (!hasAllData) {
              handleRemovedColumnData(colData);
              sd.data[colIx] = null;
            }
          }
        }
      } finally {
        fd.rwLock.writeLock().unlock();
      }
      return leftToCheck - 1;
    }
  }

  @Override
  public boolean incRefBuffer(MemoryBuffer buffer) {
    // notifyReused implies that buffer is already locked; it's also called once for new
    // buffers that are not cached yet. Don't notify cache policy.
    return lockBuffer(((LlapSerDeDataBuffer)buffer), false);
  }

  @Override
  public Allocator getAllocator() {
    return allocator;
  }

  @Override
  public void setConf(Configuration newConf) {
    this.conf = newConf;
  }

  @Override
  public Configuration getConf() {
    return conf;
  }

  @Override
  public void debugDumpShort(StringBuilder sb) {
    sb.append("\nSerDe cache state ");
    int allLocked = 0, allUnlocked = 0, allEvicted = 0, allMoving = 0, allMarked = 0;
    for (Map.Entry<Object, FileCache<FileData>> e : cache.entrySet()) {
      if (!e.getValue().incRef()) continue;
      try {
        FileData fd = e.getValue().getCache();
        int fileLocked = 0, fileUnlocked = 0, fileEvicted = 0, fileMoving = 0, fileMarked = 0;
        for (StripeData stripe : fd.stripes) {
          if (stripe.data == null) continue;
          for (int i = 0; i < stripe.data.length; ++i) {
            LlapSerDeDataBuffer[][] colData = stripe.data[i];
            if (colData == null) continue;
            for (int j = 0; j < colData.length; ++j) {
              LlapSerDeDataBuffer[] streamData = colData[j];
              if (streamData == null) continue;
              for (int k = 0; k < streamData.length; ++k) {
                int newRc = streamData[k].incRef();
                if (newRc < 0) {
                  if (newRc == LlapAllocatorBuffer.INCREF_EVICTED) {
                    ++fileEvicted;
                  } else if (newRc == LlapAllocatorBuffer.INCREF_FAILED) {
                    ++fileMoving;
                  }
                  continue;
                }
                if (streamData[k].isMarkedForEviction()) {
                  ++fileMarked;
                }
                try {
                  if (newRc > 1) { // We hold one refcount.
                    ++fileLocked;
                  } else {
                    ++fileUnlocked;
                  }
                } finally {
                  streamData[k].decRef();
                }
              }
            }
          }
        }
        allLocked += fileLocked;
        allUnlocked += fileUnlocked;
        allEvicted += fileEvicted;
        allMoving += fileMoving;
        allMarked += fileMarked;
        sb.append("\n  file " + e.getKey() + ": " + fileLocked + " locked, " + fileUnlocked
            + " unlocked, " + fileEvicted + " evicted, " + fileMoving + " being moved, " + fileMarked
            + " marked for eviction; ");
        sb.append(fd.colCount).append(" columns, ").append(fd.stripes.size()).append(" stripes");
      } finally {
        e.getValue().decRef();
      }
    }
    sb.append("\nSerDe cache summary: " + allLocked + " locked, " + allUnlocked + " unlocked, "
        + allEvicted + " evicted, " + allMoving + " being moved, " + allMarked + " marked for eviction");
  }
}<|MERGE_RESOLUTION|>--- conflicted
+++ resolved
@@ -518,11 +518,7 @@
     return rc > 0;
   }
 
-<<<<<<< HEAD
-  public long markBuffersForProactiveEviction(Predicate<CacheTag> predicate) {
-=======
   public long markBuffersForProactiveEviction(Predicate<CacheTag> predicate, boolean isInstantDeallocation) {
->>>>>>> 5e96b14a
     long markedBytes = 0;
     // Proactive eviction does not need to be perfectly accurate - the iterator returned here might be missing some
     // concurrent inserts / removals but it's fine for us here.
@@ -541,12 +537,9 @@
                 if (streamData == null) continue;
                 for (int k = 0; k < streamData.length; ++k) {
                   markedBytes += streamData[k].markForEviction();
-<<<<<<< HEAD
-=======
                   if (isInstantDeallocation) {
                     allocator.deallocate(streamData[k]);
                   }
->>>>>>> 5e96b14a
                 }
               }
             }
