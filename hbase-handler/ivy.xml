<!--
   Licensed to the Apache Software Foundation (ASF) under one or more
   contributor license agreements.  See the NOTICE file distributed with
   this work for additional information regarding copyright ownership.
   The ASF licenses this file to You under the Apache License, Version 2.0
   (the "License"); you may not use this file except in compliance with
   the License.  You may obtain a copy of the License at

       http://www.apache.org/licenses/LICENSE-2.0

   Unless required by applicable law or agreed to in writing, software
   distributed under the License is distributed on an "AS IS" BASIS,
   WITHOUT WARRANTIES OR CONDITIONS OF ANY KIND, either express or implied.
   See the License for the specific language governing permissions and
   limitations under the License.
-->
<ivy-module version="2.0">
<<<<<<< HEAD
    <info organisation="org.apache.hive" module="contrib"/>
=======
    <info organisation="${hive.ivy.org}" module="hive-hbase-handler" revision="${version}">
      <license name="The Apache Software License, Version 2.0" url="http://www.apache.org/licenses/LICENSE-2.0.txt" />
      <description homepage="http://hive.apache.org">
        Hive is a data warehouse infrastructure built on top of Hadoop see
        http://wiki.apache.org/hadoop/Hive
      </description>
    </info>

>>>>>>> cefcddd4
    <dependencies>
        <dependency org="hadoop" name="core" rev="${hadoop.version.ant-internal}">
          <artifact name="hadoop" type="source" ext="tar.gz"/>
        </dependency> 
    </dependencies>
</ivy-module><|MERGE_RESOLUTION|>--- conflicted
+++ resolved
@@ -15,9 +15,6 @@
    limitations under the License.
 -->
 <ivy-module version="2.0">
-<<<<<<< HEAD
-    <info organisation="org.apache.hive" module="contrib"/>
-=======
     <info organisation="${hive.ivy.org}" module="hive-hbase-handler" revision="${version}">
       <license name="The Apache Software License, Version 2.0" url="http://www.apache.org/licenses/LICENSE-2.0.txt" />
       <description homepage="http://hive.apache.org">
@@ -26,7 +23,6 @@
       </description>
     </info>
 
->>>>>>> cefcddd4
     <dependencies>
         <dependency org="hadoop" name="core" rev="${hadoop.version.ant-internal}">
           <artifact name="hadoop" type="source" ext="tar.gz"/>
