/*
 * Licensed to the Apache Software Foundation (ASF) under one
 * or more contributor license agreements.  See the NOTICE file
 * distributed with this work for additional information
 * regarding copyright ownership.  The ASF licenses this file
 * to you under the Apache License, Version 2.0 (the
 * "License"); you may not use this file except in compliance
 * with the License.  You may obtain a copy of the License at
 *
 *     http://www.apache.org/licenses/LICENSE-2.0
 *
 * Unless required by applicable law or agreed to in writing, software
 * distributed under the License is distributed on an "AS IS" BASIS,
 * WITHOUT WARRANTIES OR CONDITIONS OF ANY KIND, either express or implied.
 * See the License for the specific language governing permissions and
 * limitations under the License.
 */

package org.apache.hive.service.server;

import com.google.common.base.Joiner;
import java.io.IOException;
import java.util.ArrayList;
import java.util.Collection;
import java.util.HashMap;
import java.util.List;
import java.util.Map;
import java.util.Properties;
import java.util.Random;
import java.util.concurrent.CountDownLatch;
import java.util.concurrent.ExecutorService;
import java.util.concurrent.Executors;
import java.util.concurrent.TimeUnit;
import java.util.concurrent.atomic.AtomicBoolean;

import org.apache.commons.cli.GnuParser;
import org.apache.commons.cli.HelpFormatter;
import org.apache.commons.cli.Option;
import org.apache.commons.cli.OptionBuilder;
import org.apache.commons.cli.Options;
import org.apache.commons.cli.ParseException;
import org.apache.commons.lang3.StringUtils;
import org.apache.curator.framework.CuratorFramework;
import org.apache.curator.framework.api.ACLProvider;
import org.apache.curator.framework.api.BackgroundCallback;
import org.apache.curator.framework.api.CuratorEvent;
import org.apache.curator.framework.api.CuratorEventType;
import org.apache.curator.framework.recipes.leader.LeaderLatch;
import org.apache.curator.framework.recipes.leader.LeaderLatchListener;
import org.apache.hadoop.conf.Configuration;
import org.apache.hadoop.hive.common.JvmPauseMonitor;
import org.apache.hadoop.hive.common.LogUtils;
import org.apache.hadoop.hive.common.LogUtils.LogInitializationException;
import org.apache.hadoop.hive.common.ServerUtils;
import org.apache.hadoop.hive.common.metrics.common.MetricsFactory;
import org.apache.hadoop.hive.common.ZKDeRegisterWatcher;
import org.apache.hadoop.hive.common.ZooKeeperHiveHelper;
import org.apache.hadoop.hive.conf.HiveConf;
import org.apache.hadoop.hive.conf.HiveConf.ConfVars;
import org.apache.hadoop.hive.conf.HiveServer2TransportMode;
import org.apache.hadoop.hive.llap.coordinator.LlapCoordinator;
import org.apache.hadoop.hive.llap.registry.impl.LlapRegistryService;
import org.apache.hadoop.hive.metastore.HiveMetaStoreClientWithLocalCache;
import org.apache.hadoop.hive.metastore.api.WMFullResourcePlan;
import org.apache.hadoop.hive.metastore.api.WMPool;
import org.apache.hadoop.hive.metastore.api.WMResourcePlan;
import org.apache.hadoop.hive.metastore.conf.MetastoreConf;
import org.apache.hadoop.hive.ql.cache.results.QueryResultsCache;
import org.apache.hadoop.hive.ql.exec.spark.session.SparkSessionManagerImpl;
import org.apache.hadoop.hive.ql.exec.tez.TezSessionPoolManager;
import org.apache.hadoop.hive.ql.exec.tez.WorkloadManager;
import org.apache.hadoop.hive.ql.metadata.Hive;
import org.apache.hadoop.hive.ql.metadata.HiveException;
import org.apache.hadoop.hive.ql.metadata.HiveMaterializedViewsRegistry;
import org.apache.hadoop.hive.ql.metadata.HiveUtils;
import org.apache.hadoop.hive.ql.metadata.events.NotificationEventPoll;
import org.apache.hadoop.hive.ql.parse.CalcitePlanner;
import org.apache.hadoop.hive.ql.parse.repl.metric.MetricSink;
import org.apache.hadoop.hive.ql.plan.mapper.StatsSources;
import org.apache.hadoop.hive.ql.scheduled.ScheduledQueryExecutionService;
import org.apache.hadoop.hive.ql.security.authorization.HiveMetastoreAuthorizationProvider;
import org.apache.hadoop.hive.ql.security.authorization.PolicyProviderContainer;
import org.apache.hadoop.hive.ql.security.authorization.PrivilegeSynchronizer;
import org.apache.hadoop.hive.ql.security.authorization.plugin.HiveAuthorizer;
import org.apache.hadoop.hive.ql.session.ClearDanglingScratchDir;
import org.apache.hadoop.hive.ql.session.SessionState;
import org.apache.hadoop.hive.ql.txn.compactor.CompactorThread;
import org.apache.hadoop.hive.ql.txn.compactor.Worker;
import org.apache.hadoop.hive.ql.util.SchedulerThreadPool;
import org.apache.hadoop.hive.registry.impl.ZookeeperUtils;
import org.apache.hadoop.hive.shims.ShimLoader;
import org.apache.hadoop.hive.shims.Utils;
import org.apache.hive.common.util.HiveStringUtils;
import org.apache.hive.common.util.HiveVersionInfo;
import org.apache.hive.common.util.ShutdownHookManager;
import org.apache.hive.http.HttpServer;
import org.apache.hive.http.JdbcJarDownloadServlet;
import org.apache.hive.http.LlapServlet;
import org.apache.hive.http.security.PamAuthenticator;
import org.apache.hive.service.CompositeService;
import org.apache.hive.service.ServiceException;
import org.apache.hive.service.auth.saml.HiveSaml2Client;
import org.apache.hive.service.auth.saml.HiveSamlUtils;
import org.apache.hive.service.auth.saml.HttpSamlAuthenticationException;
import org.apache.hive.service.cli.CLIService;
import org.apache.hive.service.cli.HiveSQLException;
import org.apache.hive.service.cli.session.HiveSession;
import org.apache.hive.service.cli.thrift.ThriftBinaryCLIService;
import org.apache.hive.service.cli.thrift.ThriftCLIService;
import org.apache.hive.service.cli.thrift.ThriftHttpCLIService;
import org.apache.hive.service.servlet.HS2LeadershipStatus;
import org.apache.hive.service.servlet.HS2Peers;
import org.apache.hive.service.servlet.QueriesRESTfulAPIServlet;
import org.apache.hive.service.servlet.QueryProfileServlet;
import org.apache.http.StatusLine;
import org.apache.http.client.methods.CloseableHttpResponse;
import org.apache.http.client.methods.HttpDelete;
import org.apache.http.impl.client.CloseableHttpClient;
import org.apache.http.impl.client.HttpClients;
import org.apache.http.util.EntityUtils;
import org.apache.logging.log4j.util.Strings;
import org.apache.zookeeper.KeeperException;
import org.apache.zookeeper.WatchedEvent;
import org.apache.zookeeper.Watcher;
import org.apache.zookeeper.ZooDefs.Ids;
import org.apache.zookeeper.ZooDefs.Perms;
import org.apache.zookeeper.data.ACL;
import org.slf4j.Logger;
import org.slf4j.LoggerFactory;

import com.google.common.annotations.VisibleForTesting;
import com.google.common.collect.Lists;
import com.google.common.util.concurrent.SettableFuture;
import com.google.common.util.concurrent.ThreadFactoryBuilder;

/**
 * HiveServer2.
 *
 */
public class HiveServer2 extends CompositeService {
  private static final Logger LOG = LoggerFactory.getLogger(HiveServer2.class);
  public static final String INSTANCE_URI_CONFIG = "hive.server2.instance.uri";
  private static final int SHUTDOWN_TIME = 60;
  private static CountDownLatch zkDeleteSignal;
  private static volatile KeeperException.Code zkDeleteResultCode;

  private CLIService cliService;
  private ThriftCLIService thriftCLIService;
  private CuratorFramework zKClientForPrivSync = null;
  private HttpServer webServer; // Web UI
  private TezSessionPoolManager tezSessionPoolManager;
  private WorkloadManager wm;
  private PamAuthenticator pamAuthenticator;
  private Map<String, String> confsToPublish = new HashMap<String, String>();
  private String serviceUri;
  private boolean serviceDiscovery;
  private boolean activePassiveHA;
  private LeaderLatchListener leaderLatchListener;
  private ExecutorService leaderActionsExecutorService;
  private HS2ActivePassiveHARegistry hs2HARegistry;
  private Hive sessionHive;
  private String wmQueue;
  private AtomicBoolean isLeader = new AtomicBoolean(false);
  // used for testing
  private SettableFuture<Boolean> isLeaderTestFuture = SettableFuture.create();
  private SettableFuture<Boolean> notLeaderTestFuture = SettableFuture.create();
  private ZooKeeperHiveHelper zooKeeperHelper = null;
  private ScheduledQueryExecutionService scheduledQueryService;

  public HiveServer2() {
    super(HiveServer2.class.getSimpleName());
    HiveConf.setLoadHiveServer2Config(true);
  }

  @VisibleForTesting
  public HiveServer2(PamAuthenticator pamAuthenticator) {
    super(HiveServer2.class.getSimpleName());
    HiveConf.setLoadHiveServer2Config(true);
    this.pamAuthenticator = pamAuthenticator;
  }

  @VisibleForTesting
  public CLIService getCliService() {
    return this.cliService;
  }

  @VisibleForTesting
  public void setPamAuthenticator(PamAuthenticator pamAuthenticator) {
    this.pamAuthenticator = pamAuthenticator;
  }

  @VisibleForTesting
  public SettableFuture<Boolean> getIsLeaderTestFuture() {
    return isLeaderTestFuture;
  }

  @VisibleForTesting
  public SettableFuture<Boolean> getNotLeaderTestFuture() {
    return notLeaderTestFuture;
  }

  private void resetIsLeaderTestFuture() {
    isLeaderTestFuture = SettableFuture.create();
  }

  private void resetNotLeaderTestFuture() {
    notLeaderTestFuture = SettableFuture.create();
  }

  @Override
  public synchronized void init(HiveConf hiveConf) {
    //Initialize metrics first, as some metrics are for initialization stuff.
    try {
      if (hiveConf.getBoolVar(ConfVars.HIVE_SERVER2_METRICS_ENABLED)) {
        MetricsFactory.init(hiveConf);
      }
    } catch (Throwable t) {
      LOG.warn("Could not initiate the HiveServer2 Metrics system.  Metrics may not be reported.", t);
    }

    // Do not allow sessions - leader election or initialization will allow them for an active HS2.
    cliService = new CLIService(this, false);
    addService(cliService);
    final HiveServer2 hiveServer2 = this;
    Runnable oomHook = new HiveServer2OomHookRunner(hiveServer2);
    boolean isHttpTransportMode = isHttpTransportMode(hiveConf);
    boolean isAllTransportMode = isAllTransportMode(hiveConf);
    if (isHttpTransportMode || isAllTransportMode) {
      thriftCLIService = new ThriftHttpCLIService(cliService, oomHook);
      addService(thriftCLIService);
    }
    if (!isHttpTransportMode || isAllTransportMode)  {
      thriftCLIService = new ThriftBinaryCLIService(cliService, oomHook);
      addService(thriftCLIService); //thriftCliService instance is used for zookeeper purposes
    }

    super.init(hiveConf);
    // Set host name in conf
    try {
      hiveConf.set(HiveConf.ConfVars.HIVE_SERVER2_THRIFT_BIND_HOST.varname, getServerHost());
    } catch (Throwable t) {
      throw new Error("Unable to initialize HiveServer2", t);
    }
    if (HiveConf.getBoolVar(hiveConf, ConfVars.LLAP_HS2_ENABLE_COORDINATOR)) {
      // See method comment.
      try {
        LlapCoordinator.initializeInstance(hiveConf);
      } catch (IOException e) {
        throw new RuntimeException(e);
      }
    }
    // Trigger the creation of LLAP registry client, if in use. Clients may be using a different
    // cluster than the default one, but at least for the default case we'd have it covered.
    String llapHosts = HiveConf.getVar(hiveConf, HiveConf.ConfVars.LLAP_DAEMON_SERVICE_HOSTS);
    if (llapHosts != null && !llapHosts.isEmpty()) {
      LlapRegistryService.getClient(hiveConf);
    }

    // Initialize metadata provider class and trimmer
    CalcitePlanner.warmup();

    try {
      sessionHive = Hive.get(hiveConf);
    } catch (HiveException e) {
      throw new RuntimeException("Failed to get metastore connection", e);
    }

    // Create views registry
    HiveMaterializedViewsRegistry.get().init();

    StatsSources.initialize(hiveConf);

    if (hiveConf.getBoolVar(ConfVars.HIVE_SCHEDULED_QUERIES_EXECUTOR_ENABLED)) {
      scheduledQueryService = ScheduledQueryExecutionService.startScheduledQueryExecutorService(hiveConf);
    }

    // Setup cache if enabled.
    if (hiveConf.getBoolVar(HiveConf.ConfVars.HIVE_QUERY_RESULTS_CACHE_ENABLED)) {
      try {
        QueryResultsCache.initialize(hiveConf);
      } catch (Exception err) {
        throw new RuntimeException("Error initializing the query results cache", err);
      }
    }

    // setup metastore client cache
    if (hiveConf.getBoolVar(ConfVars.MSC_CACHE_ENABLED)) {
      HiveMetaStoreClientWithLocalCache.init(hiveConf);
    }

    try {
      NotificationEventPoll.initialize(hiveConf);
    } catch (Exception err) {
      throw new RuntimeException("Error initializing notification event poll", err);
    }

    wmQueue = hiveConf.get(ConfVars.HIVE_SERVER2_TEZ_INTERACTIVE_QUEUE.varname, "").trim();
    this.zooKeeperAclProvider = getACLProvider(hiveConf);

    this.serviceDiscovery = hiveConf.getBoolVar(ConfVars.HIVE_SERVER2_SUPPORT_DYNAMIC_SERVICE_DISCOVERY);
    this.activePassiveHA = hiveConf.getBoolVar(ConfVars.HIVE_SERVER2_ACTIVE_PASSIVE_HA_ENABLE);

    try {
      if (serviceDiscovery) {
        serviceUri = getServerInstanceURI();
        addConfsToPublish(hiveConf, confsToPublish, serviceUri);
        if (activePassiveHA) {
          hiveConf.set(INSTANCE_URI_CONFIG, serviceUri);
          leaderLatchListener = new HS2LeaderLatchListener(this, SessionState.get());
          leaderActionsExecutorService = Executors.newSingleThreadExecutor(new ThreadFactoryBuilder().setDaemon(true)
            .setNameFormat("Leader Actions Handler Thread").build());
          hs2HARegistry = HS2ActivePassiveHARegistry.create(hiveConf, false);
        }
      }
    } catch (Exception e) {
      throw new ServiceException(e);
    }

    try {
      logCompactionParameters(hiveConf);
      maybeStartCompactorThreads(hiveConf);
    } catch (Exception e) {
      throw new RuntimeException(e);
    }

    // Setup web UI
    final int webUIPort;
    final String webHost;
    try {
      webUIPort = hiveConf.getIntVar(ConfVars.HIVE_SERVER2_WEBUI_PORT);
      webHost = hiveConf.getVar(ConfVars.HIVE_SERVER2_WEBUI_BIND_HOST);
      // We disable web UI in tests unless the test is explicitly setting a
      // unique web ui port so that we don't mess up ptests.
      boolean uiDisabledInTest = hiveConf.getBoolVar(ConfVars.HIVE_IN_TEST) &&
          (webUIPort == Integer.valueOf(ConfVars.HIVE_SERVER2_WEBUI_PORT.getDefaultValue()));
      if (uiDisabledInTest) {
        LOG.info("Web UI is disabled in test mode since webui port was not specified");
      } else {
        if (webUIPort <= 0) {
          LOG.info("Web UI is disabled since port is set to " + webUIPort);
        } else {
          LOG.info("Starting Web UI on port "+ webUIPort);
          HttpServer.Builder builder = new HttpServer.Builder("hiveserver2");
          builder.setPort(webUIPort).setConf(hiveConf);
          builder.setHost(webHost);
          builder.setMaxThreads(
            hiveConf.getIntVar(ConfVars.HIVE_SERVER2_WEBUI_MAX_THREADS));
          builder.setAdmins(hiveConf.getVar(ConfVars.USERS_IN_ADMIN_ROLE));
          // SessionManager is initialized
          builder.setContextAttribute("hive.sm",
            cliService.getSessionManager());
          hiveConf.set("startcode",
            String.valueOf(System.currentTimeMillis()));
          if (hiveConf.getBoolVar(ConfVars.HIVE_SERVER2_WEBUI_USE_SSL)) {
            String keyStorePath = hiveConf.getVar(
              ConfVars.HIVE_SERVER2_WEBUI_SSL_KEYSTORE_PATH);
            if (Strings.isBlank(keyStorePath)) {
              throw new IllegalArgumentException(
                ConfVars.HIVE_SERVER2_WEBUI_SSL_KEYSTORE_PATH.varname
                  + " Not configured for SSL connection");
            }
            builder.setKeyStorePassword(ShimLoader.getHadoopShims().getPassword(
              hiveConf, ConfVars.HIVE_SERVER2_WEBUI_SSL_KEYSTORE_PASSWORD.varname));
            builder.setKeyStorePath(keyStorePath);
            builder.setKeyStoreType(hiveConf.getVar(ConfVars.HIVE_SERVER2_WEBUI_SSL_KEYSTORE_TYPE));
            builder.setKeyManagerFactoryAlgorithm(
                hiveConf.getVar(ConfVars.HIVE_SERVER2_WEBUI_SSL_KEYMANAGERFACTORY_ALGORITHM));
            builder.setUseSSL(true);
          }
          if (hiveConf.getBoolVar(ConfVars.HIVE_SERVER2_WEBUI_USE_SPNEGO)) {
            String spnegoPrincipal = hiveConf.getVar(
                ConfVars.HIVE_SERVER2_WEBUI_SPNEGO_PRINCIPAL);
            String spnegoKeytab = hiveConf.getVar(
                ConfVars.HIVE_SERVER2_WEBUI_SPNEGO_KEYTAB);
            if (Strings.isBlank(spnegoPrincipal) || Strings.isBlank(spnegoKeytab)) {
              throw new IllegalArgumentException(
                ConfVars.HIVE_SERVER2_WEBUI_SPNEGO_PRINCIPAL.varname
                  + "/" + ConfVars.HIVE_SERVER2_WEBUI_SPNEGO_KEYTAB.varname
                  + " Not configured for SPNEGO authentication");
            }
            builder.setSPNEGOPrincipal(spnegoPrincipal);
            builder.setSPNEGOKeytab(spnegoKeytab);
            builder.setUseSPNEGO(true);
          }
          if (hiveConf.getBoolVar(ConfVars.HIVE_SERVER2_WEBUI_ENABLE_CORS)) {
            builder.setEnableCORS(true);
            String allowedOrigins = hiveConf.getVar(ConfVars.HIVE_SERVER2_WEBUI_CORS_ALLOWED_ORIGINS);
            String allowedMethods = hiveConf.getVar(ConfVars.HIVE_SERVER2_WEBUI_CORS_ALLOWED_METHODS);
            String allowedHeaders = hiveConf.getVar(ConfVars.HIVE_SERVER2_WEBUI_CORS_ALLOWED_HEADERS);
            if (Strings.isBlank(allowedOrigins) || Strings.isBlank(allowedMethods) || Strings.isBlank(allowedHeaders)) {
              throw new IllegalArgumentException("CORS enabled. But " +
                ConfVars.HIVE_SERVER2_WEBUI_CORS_ALLOWED_ORIGINS.varname + "/" +
                ConfVars.HIVE_SERVER2_WEBUI_CORS_ALLOWED_METHODS.varname + "/" +
                ConfVars.HIVE_SERVER2_WEBUI_CORS_ALLOWED_HEADERS.varname + "/" +
                " is not configured");
            }
            builder.setAllowedOrigins(allowedOrigins);
            builder.setAllowedMethods(allowedMethods);
            builder.setAllowedHeaders(allowedHeaders);
            LOG.info("CORS enabled - allowed-origins: {} allowed-methods: {} allowed-headers: {}", allowedOrigins,
              allowedMethods, allowedHeaders);
          }
          if(hiveConf.getBoolVar(ConfVars.HIVE_SERVER2_WEBUI_XFRAME_ENABLED)){
            builder.configureXFrame(true).setXFrameOption(hiveConf.getVar(ConfVars.HIVE_SERVER2_WEBUI_XFRAME_VALUE));
          }
          if (hiveConf.getBoolVar(ConfVars.HIVE_SERVER2_WEBUI_USE_PAM)) {
            if (hiveConf.getBoolVar(ConfVars.HIVE_SERVER2_WEBUI_USE_SSL)) {
              String hiveServer2PamServices = hiveConf.getVar(ConfVars.HIVE_SERVER2_PAM_SERVICES);
              if (hiveServer2PamServices == null || hiveServer2PamServices.isEmpty()) {
                throw new IllegalArgumentException(ConfVars.HIVE_SERVER2_PAM_SERVICES.varname + " are not configured.");
              }
              builder.setPAMAuthenticator(pamAuthenticator == null ? new PamAuthenticator(hiveConf) : pamAuthenticator);
              builder.setUsePAM(true);
            } else if (hiveConf.getBoolVar(ConfVars.HIVE_IN_TEST)) {
              builder.setPAMAuthenticator(pamAuthenticator == null ? new PamAuthenticator(hiveConf) : pamAuthenticator);
              builder.setUsePAM(true);
            } else {
              throw new IllegalArgumentException(ConfVars.HIVE_SERVER2_WEBUI_USE_SSL.varname + " has false value. It is recommended to set to true when PAM is used.");
            }
          }
          if (serviceDiscovery && activePassiveHA) {
            builder.setContextAttribute("hs2.isLeader", isLeader);
            builder.setContextAttribute("hs2.failover.callback", new FailoverHandlerCallback(hs2HARegistry));
            builder.setContextAttribute("hiveconf", hiveConf);
            builder.addServlet("leader", HS2LeadershipStatus.class);
            builder.addServlet("peers", HS2Peers.class);
          }
          builder.addServlet("llap", LlapServlet.class);
          builder.addServlet("jdbcjar", JdbcJarDownloadServlet.class);
          builder.setContextRootRewriteTarget("/hiveserver2.jsp");

          webServer = builder.build();
          webServer.addServlet("query_page", "/query_page.html", QueryProfileServlet.class);
          webServer.addServlet("api", "/api/*", QueriesRESTfulAPIServlet.class);
        }
      }
    } catch (IOException ie) {
      throw new ServiceException(ie);
    }

    // Add a shutdown hook for catching SIGTERM & SIGINT
    ShutdownHookManager.addShutdownHook(() -> hiveServer2.stop());
  }

  private void logCompactionParameters(HiveConf hiveConf) {
    LOG.info("Compaction HS2 parameters:");
    String runWorkerIn = MetastoreConf.getVar(hiveConf, MetastoreConf.ConfVars.HIVE_METASTORE_RUNWORKER_IN);
    LOG.info("hive.metastore.runworker.in = {}", runWorkerIn);
    int numWorkers = MetastoreConf.getIntVar(hiveConf, MetastoreConf.ConfVars.COMPACTOR_WORKER_THREADS);
    LOG.info("metastore.compactor.worker.threads = {}", numWorkers);
    if ("hs2".equals(runWorkerIn) && numWorkers < 1) {
      LOG.warn("Invalid number of Compactor Worker threads({}) on HS2", numWorkers);
    }
  }

  private WMFullResourcePlan createTestResourcePlan() {
    WMFullResourcePlan resourcePlan;
    WMPool pool = new WMPool("testDefault", "llap");
    pool.setAllocFraction(1f);
    pool.setQueryParallelism(1);
    resourcePlan = new WMFullResourcePlan(
        new WMResourcePlan("testDefault"), Lists.newArrayList(pool));
    resourcePlan.getPlan().setDefaultPoolPath("testDefault");
    return resourcePlan;
  }

  public static boolean isHttpTransportMode(HiveConf hiveConf) {
    String transportMode = System.getenv("HIVE_SERVER2_TRANSPORT_MODE");
    if (transportMode == null) {
      transportMode = hiveConf.getVar(HiveConf.ConfVars.HIVE_SERVER2_TRANSPORT_MODE);
    }
    if (transportMode != null
        && (transportMode.equalsIgnoreCase(HiveServer2TransportMode.http.toString()))) {
      return true;
    }
    return false;
  }

  public static boolean isAllTransportMode(HiveConf hiveConf) {
    String transportMode = System.getenv("HIVE_SERVER2_TRANSPORT_MODE");
    if (transportMode == null) {
      transportMode = hiveConf.getVar(HiveConf.ConfVars.HIVE_SERVER2_TRANSPORT_MODE);
    }
    if (transportMode != null && (transportMode.equalsIgnoreCase(HiveServer2TransportMode.all.toString()))) {
      return true;
    }
    return false;
  }

  public static boolean isKerberosAuthMode(Configuration hiveConf) {
    String authMode = hiveConf.get(ConfVars.HIVE_SERVER2_AUTHENTICATION.varname);
    if (authMode != null && (authMode.equalsIgnoreCase("KERBEROS"))) {
      return true;
    }
    return false;
  }

  /**
   * ACLProvider for providing appropriate ACLs to CuratorFrameworkFactory
   */
  private ACLProvider zooKeeperAclProvider;

  private ACLProvider getACLProvider(HiveConf hiveConf) {
    final boolean isSecure = ZookeeperUtils.isKerberosEnabled(hiveConf);

    return new ACLProvider() {
      @Override
      public List<ACL> getDefaultAcl() {
        List<ACL> nodeAcls = new ArrayList<ACL>();
        if (isSecure) {
          // Read all to the world
          nodeAcls.addAll(Ids.READ_ACL_UNSAFE);
          // Create/Delete/Write/Admin to the authenticated user
          nodeAcls.add(new ACL(Perms.ALL, Ids.AUTH_IDS));
        } else {
          // ACLs for znodes on a non-kerberized cluster
          // Create/Read/Delete/Write/Admin to the world
          nodeAcls.addAll(Ids.OPEN_ACL_UNSAFE);
        }
        return nodeAcls;
      }

      @Override
      public List<ACL> getAclForPath(String path) {
        return getDefaultAcl();
      }
    };
  }

  /**
   * Add conf keys, values that HiveServer2 will publish to ZooKeeper.
   * @param hiveConf
   */
  private void addConfsToPublish(HiveConf hiveConf, Map<String, String> confsToPublish, String serviceUri) {
    // Hostname
    confsToPublish.put(ConfVars.HIVE_SERVER2_THRIFT_BIND_HOST.varname,
        hiveConf.getVar(ConfVars.HIVE_SERVER2_THRIFT_BIND_HOST));
    // Hostname:port
    confsToPublish.put(INSTANCE_URI_CONFIG, serviceUri);
    // Transport mode
    confsToPublish.put(ConfVars.HIVE_SERVER2_TRANSPORT_MODE.varname,
        hiveConf.getVar(ConfVars.HIVE_SERVER2_TRANSPORT_MODE));
    // Transport specific confs
    boolean isHttpTransportMode = isHttpTransportMode(hiveConf);
    boolean isAllTransportMode = isAllTransportMode(hiveConf);

    if (isHttpTransportMode || isAllTransportMode) {
      confsToPublish.put(ConfVars.HIVE_SERVER2_THRIFT_HTTP_PORT.varname,
          Integer.toString(hiveConf.getIntVar(ConfVars.HIVE_SERVER2_THRIFT_HTTP_PORT)));
      confsToPublish.put(ConfVars.HIVE_SERVER2_THRIFT_HTTP_PATH.varname,
          hiveConf.getVar(ConfVars.HIVE_SERVER2_THRIFT_HTTP_PATH));
    }
    if (!isHttpTransportMode || isAllTransportMode) {
      confsToPublish.put(ConfVars.HIVE_SERVER2_THRIFT_PORT.varname,
          Integer.toString(hiveConf.getIntVar(ConfVars.HIVE_SERVER2_THRIFT_PORT)));
      confsToPublish.put(ConfVars.HIVE_SERVER2_THRIFT_SASL_QOP.varname,
          hiveConf.getVar(ConfVars.HIVE_SERVER2_THRIFT_SASL_QOP));
    }
    // Auth specific confs
    confsToPublish.put(ConfVars.HIVE_SERVER2_AUTHENTICATION.varname,
        hiveConf.getVar(ConfVars.HIVE_SERVER2_AUTHENTICATION));
    if (isKerberosAuthMode(hiveConf)) {
      confsToPublish.put(ConfVars.HIVE_SERVER2_KERBEROS_PRINCIPAL.varname,
          hiveConf.getVar(ConfVars.HIVE_SERVER2_KERBEROS_PRINCIPAL));
    }
    // SSL conf
    confsToPublish.put(ConfVars.HIVE_SERVER2_USE_SSL.varname,
        Boolean.toString(hiveConf.getBoolVar(ConfVars.HIVE_SERVER2_USE_SSL)));
  }

  /**
   * For a kerberized cluster, we dynamically set up the client's JAAS conf.
   *
   * @param hiveConf
   * @return
   * @throws Exception
   */
  private static void setUpZooKeeperAuth(HiveConf hiveConf) throws Exception {
    if (ZookeeperUtils.isKerberosEnabled(hiveConf)) {
      String principal = hiveConf.getVar(ConfVars.HIVE_SERVER2_KERBEROS_PRINCIPAL);
      if (principal.isEmpty()) {
        throw new IOException("HiveServer2 Kerberos principal is empty");
      }
      String keyTabFile = hiveConf.getVar(ConfVars.HIVE_SERVER2_KERBEROS_KEYTAB);
      if (keyTabFile.isEmpty()) {
        throw new IOException("HiveServer2 Kerberos keytab is empty");
      }
      // Install the JAAS Configuration for the runtime
      Utils.setZookeeperClientKerberosJaasConfig(principal, keyTabFile);
    }
  }

  public boolean isLeader() {
    return isLeader.get();
  }

  public int getOpenSessionsCount() {
    return cliService != null ? cliService.getSessionManager().getOpenSessionCount() : 0;
  }

  interface FailoverHandler {
    void failover() throws Exception;
  }

  public static class FailoverHandlerCallback implements FailoverHandler {
    private HS2ActivePassiveHARegistry hs2HARegistry;

    FailoverHandlerCallback(HS2ActivePassiveHARegistry hs2HARegistry) {
      this.hs2HARegistry = hs2HARegistry;
    }

    @Override
    public void failover() throws Exception {
      hs2HARegistry.failover();
    }
  }

  /**
   * The watcher class shuts down the server if there are no more active client
   * sessions at the time of receiving a 'NodeDeleted' notification from ZooKeeper.
   */
  public class DeRegisterWatcher extends ZKDeRegisterWatcher {
    public DeRegisterWatcher(ZooKeeperHiveHelper zooKeeperHiveHelper) {
      super(zooKeeperHiveHelper);
    }

    @Override
    public void process(WatchedEvent event) {
      super.process(event);
      if (event.getType().equals(Watcher.Event.EventType.NodeDeleted)) {
        // If there are no more active client sessions, stop the server
        if (cliService.getSessionManager().getOpenSessionCount() == 0) {
          LOG.warn("This instance of HiveServer2 has been removed from the list of server "
                  + "instances available for dynamic service discovery. "
                  + "The last client session has ended - will shutdown now.");
          HiveServer2.this.stop();
        }
      }
    }
  }

  /**
   * @return true if the server instance was deregistered from ZooKeeper, else false. The function might
   * be called even when the instance is not registered with the ZooKeeper (See
   * SessionManage.closeSessionInternal()). In that case, return false since the deregistration has
   * not really happened.
   */
  public boolean isDeregisteredWithZooKeeper() {
    if (serviceDiscovery && !activePassiveHA) {
      if (zooKeeperHelper != null) {
        return zooKeeperHelper.isDeregisteredWithZooKeeper();
      }
    }
    return false;
  }

  public String getServerInstanceURI() throws Exception {
    if ((thriftCLIService == null) || (thriftCLIService.getServerIPAddress() == null)) {
      throw new Exception("Unable to get the server address; it hasn't been initialized yet.");
    }
    return thriftCLIService.getServerIPAddress().getHostName() + ":"
        + thriftCLIService.getPortNumber();
  }

  public String getServerHost() throws Exception {
    if ((thriftCLIService == null) || (thriftCLIService.getServerIPAddress() == null)) {
      throw new Exception("Unable to get the server address; it hasn't been initialized yet.");
    }
    return thriftCLIService.getServerIPAddress().getHostName();
  }

  @Override
  public synchronized void start() {
    super.start();

    HiveConf hiveConf = getHiveConf();

    // Initialize the server-wide pool of scheduler workers
    SchedulerThreadPool.initialize(hiveConf);

    // If we're supporting dynamic service discovery, we'll add the service uri for this
    // HiveServer2 instance to Zookeeper as a znode.
    if (!serviceDiscovery || !activePassiveHA) {
      allowClientSessions();
    }
    if (serviceDiscovery) {
      try {
        if (activePassiveHA) {
          hs2HARegistry.registerLeaderLatchListener(leaderLatchListener, leaderActionsExecutorService);
          hs2HARegistry.start();
          LOG.info("HS2 HA registry started");
        } else {
          boolean publishConfigs =
                  hiveConf.getBoolVar(HiveConf.ConfVars.HIVE_SERVER2_ZOOKEEPER_PUBLISH_CONFIGS);
          String instanceURI = getServerInstanceURI();
          String znodeData;
          if (publishConfigs) {
            // HiveServer2 configs that this instance will publish to ZooKeeper,
            // so that the clients can read these and configure themselves properly.
            addConfsToPublish(hiveConf, confsToPublish, getServerInstanceURI());
            znodeData = Joiner.on(';').withKeyValueSeparator("=").join(confsToPublish);
          } else {
            znodeData = instanceURI;
          }

          // Add a Znode to the specified ZooKeeper with name: serverUri=host:port;
          // version=versionInfo; sequence=sequenceNumber
          zooKeeperHelper = hiveConf.getZKConfig();
          String znodePathPrefix = "serverUri=" + instanceURI + ";" +
                  "version=" + HiveVersionInfo.getVersion() + ";" + "sequence=";
          zooKeeperHelper.addServerInstanceToZooKeeper(znodePathPrefix, znodeData,
                  zooKeeperAclProvider, new DeRegisterWatcher(zooKeeperHelper));
        }
      } catch (Exception e) {
        LOG.error("Error adding this HiveServer2 instance to ZooKeeper: ", e);
        throw new ServiceException(e);
      }
    }

    try {
      startPrivilegeSynchronizer(hiveConf);
    } catch (Exception e) {
      LOG.error("Error starting priviledge synchronizer: ", e);
      throw new ServiceException(e);
    }

    if (webServer != null) {
      try {
        webServer.start();
        LOG.info("Web UI has started on port " + webServer.getPort());
      } catch (Exception e) {
        LOG.error("Error starting Web UI: ", e);
        throw new ServiceException(e);
      }
    }

    if (hiveConf.getVar(ConfVars.HIVE_EXECUTION_ENGINE).equals("tez")) {
      if (!activePassiveHA) {
        LOG.info("HS2 interactive HA not enabled. Starting tez sessions..");
        try {
          startOrReconnectTezSessions();
        } catch (Exception e) {
          LOG.error("Error starting  Tez sessions: ", e);
          throw new ServiceException(e);
        }
      } else {
        LOG.info("HS2 interactive HA enabled. Tez sessions will be started/reconnected by the leader.");
      }
    }
  }

  private static class HS2LeaderLatchListener implements LeaderLatchListener {
    private HiveServer2 hiveServer2;
    private SessionState parentSession;

    HS2LeaderLatchListener(final HiveServer2 hs2, final SessionState parentSession) {
      this.hiveServer2 = hs2;
      this.parentSession = parentSession;
    }

    // leadership status change happens inside synchronized methods LeaderLatch.setLeadership().
    // Also we use single threaded executor service for handling notifications which guarantees ordering for
    // notification handling. if a leadership status change happens when tez sessions are getting created,
    // the notLeader notification will get queued in executor service.
    @Override
    public void isLeader() {
      LOG.info("HS2 instance {} became the LEADER. Starting/Reconnecting tez sessions..", hiveServer2.serviceUri);
      hiveServer2.isLeader.set(true);
      if (parentSession != null) {
        SessionState.setCurrentSessionState(parentSession);
      }
      hiveServer2.startOrReconnectTezSessions();
      LOG.info("Started/Reconnected tez sessions.");
      hiveServer2.allowClientSessions();

      // resolve futures used for testing
      if (HiveConf.getBoolVar(hiveServer2.getHiveConf(), ConfVars.HIVE_IN_TEST)) {
        hiveServer2.isLeaderTestFuture.set(true);
        hiveServer2.resetNotLeaderTestFuture();
      }
    }

    @Override
    public void notLeader() {
      LOG.info("HS2 instance {} LOST LEADERSHIP. Stopping/Disconnecting tez sessions..", hiveServer2.serviceUri);
      hiveServer2.isLeader.set(false);
      hiveServer2.closeAndDisallowHiveSessions();
      hiveServer2.stopOrDisconnectTezSessions();
      LOG.info("Stopped/Disconnected tez sessions.");

      // resolve futures used for testing
      if (HiveConf.getBoolVar(hiveServer2.getHiveConf(), ConfVars.HIVE_IN_TEST)) {
        hiveServer2.notLeaderTestFuture.set(true);
        hiveServer2.resetIsLeaderTestFuture();
      }
    }
  }

  private void startOrReconnectTezSessions() {
    LOG.info("Starting/Reconnecting tez sessions..");
    // TODO: add tez session reconnect after TEZ-3875
    WMFullResourcePlan resourcePlan;
    try {
      resourcePlan = sessionHive.getActiveResourcePlan();
    } catch (HiveException e) {
      if (!HiveConf.getBoolVar(getHiveConf(), ConfVars.HIVE_IN_TEST_SSL)) {
        throw new RuntimeException(e);
      } else {
        resourcePlan = null; // Ignore errors in SSL tests where the connection is misconfigured.
      }
    }

    if (resourcePlan == null && HiveConf.getBoolVar(
      getHiveConf(), ConfVars.HIVE_IN_TEST)) {
      LOG.info("Creating a default resource plan for test");
      resourcePlan = createTestResourcePlan();
    }
    initAndStartTezSessionPoolManager(resourcePlan);
    initAndStartWorkloadManager(resourcePlan);
  }

  private void allowClientSessions() {
    cliService.getSessionManager().allowSessions(true);
  }

  private void initAndStartTezSessionPoolManager(final WMFullResourcePlan resourcePlan) {
    // starting Tez session pool in start here to let parent session state initialize on CliService state, to avoid
    // SessionState.get() return null during createTezDir
    try {
      // will be invoked anyway in TezTask. Doing it early to initialize triggers for non-pool tez session.
      LOG.info("Initializing tez session pool manager. Active resource plan: {}",
        resourcePlan == null || resourcePlan.getPlan() == null ? "null" : resourcePlan.getPlan().getName());
      tezSessionPoolManager = TezSessionPoolManager.getInstance();
      HiveConf hiveConf = getHiveConf();
      if (hiveConf.getBoolVar(ConfVars.HIVE_SERVER2_TEZ_INITIALIZE_DEFAULT_SESSIONS)) {
        tezSessionPoolManager.setupPool(hiveConf);
      } else {
        tezSessionPoolManager.setupNonPool(hiveConf);
      }
      tezSessionPoolManager.startPool(hiveConf, resourcePlan);
      LOG.info("Tez session pool manager initialized.");
    } catch (Exception e) {
      throw new ServiceException("Unable to setup tez session pool", e);
    }
  }

  private void initAndStartWorkloadManager(final WMFullResourcePlan resourcePlan) {
    if (!StringUtils.isEmpty(wmQueue)) {
      // Initialize workload management.
      LOG.info("Initializing workload management. Active resource plan: {}",
        resourcePlan == null || resourcePlan.getPlan() == null ? "null" : resourcePlan.getPlan().getName());
      try {
        wm = WorkloadManager.create(wmQueue, getHiveConf(), resourcePlan);
        wm.start();
        LOG.info("Workload manager initialized.");
      } catch (Exception e) {
        throw new ServiceException("Unable to instantiate and start Workload Manager", e);
      }
    } else {
      LOG.info("Workload management is not enabled as {} config is not set",
        ConfVars.HIVE_SERVER2_TEZ_INTERACTIVE_QUEUE.varname);
    }
  }

  private void closeAndDisallowHiveSessions() {
    LOG.info("Closing all open hive sessions.");
    if (cliService == null) {
      return;
    }
    cliService.getSessionManager().allowSessions(false);
    // No sessions can be opened after the above call. Close the existing ones if any.
    try {
      for (HiveSession session : cliService.getSessionManager().getSessions()) {
        cliService.getSessionManager().closeSession(session.getSessionHandle());
      }
      LOG.info("Closed all open hive sessions");
    } catch (HiveSQLException e) {
      LOG.error("Unable to close all open sessions.", e);
    }
  }

  private void stopOrDisconnectTezSessions() {
    LOG.info("Stopping/Disconnecting tez sessions.");
    // There should already be an instance of the session pool manager.
    // If not, ignoring is fine while stopping HiveServer2.
    if (tezSessionPoolManager != null) {
      try {
        tezSessionPoolManager.stop();
        LOG.info("Stopped tez session pool manager.");
      } catch (Exception e) {
        LOG.error("Error while stopping tez session pool manager.", e);
      }
    }
    if (wm != null) {
      try {
        wm.stop();
        LOG.info("Stopped workload manager.");
      } catch (Exception e) {
        LOG.error("Error while stopping workload manager.", e);
      }
    }
  }

  @Override
  public synchronized void stop() {
    LOG.info("Shutting down HiveServer2");
    HiveConf hiveConf = this.getHiveConf();
    super.stop();
    if (scheduledQueryService != null) {
      try {
        scheduledQueryService.close();
      } catch (Exception e) {
        LOG.error("Error stopping schq", e);
      }
    }
    //Shutdown metric collection
    MetricSink.getInstance().tearDown();
    if (hs2HARegistry != null) {
      hs2HARegistry.stop();
      shutdownExecutor(leaderActionsExecutorService);
      LOG.info("HS2 HA registry stopped");
      hs2HARegistry = null;
    }
    if (webServer != null) {
      try {
        webServer.stop();
        LOG.info("Web UI has stopped");
      } catch (Exception e) {
        LOG.error("Error stopping Web UI: ", e);
      }
    }
    // Shutdown Metrics
    if (MetricsFactory.getInstance() != null) {
      try {
        MetricsFactory.close();
      } catch (Exception e) {
        LOG.error("error in Metrics deinit: " + e.getClass().getName() + " "
          + e.getMessage(), e);
      }
    }
    // Remove this server instance from ZooKeeper if dynamic service discovery is set
    if (serviceDiscovery && !activePassiveHA) {
      try {
        if (zooKeeperHelper != null) {
          zooKeeperHelper.removeServerInstanceFromZooKeeper();
        }
      } catch (Exception e) {
        LOG.error("Error removing znode for this HiveServer2 instance from ZooKeeper.", e);
      }
    }

    stopOrDisconnectTezSessions();

    if (hiveConf != null && hiveConf.getVar(ConfVars.HIVE_EXECUTION_ENGINE).equals("spark")) {
      try {
        SparkSessionManagerImpl.getInstance().shutdown();
      } catch(Exception ex) {
        LOG.error("Spark session pool manager failed to stop during HiveServer2 shutdown.", ex);
      }
    }

    if (zKClientForPrivSync != null) {
      zKClientForPrivSync.close();
    }
<<<<<<< HEAD

    SchedulerThreadPool.shutdown();
=======
    if (hiveConf != null && HiveSamlUtils
        .isSamlAuthMode(hiveConf.getVar(ConfVars.HIVE_SERVER2_AUTHENTICATION))) {
      // this is mostly for testing purposes to make sure that SAML client is
      // reinitialized after a HS2 is restarted.
      HiveSaml2Client.shutdown();
    }
>>>>>>> a00621b4
  }

  private void shutdownExecutor(final ExecutorService leaderActionsExecutorService) {
    leaderActionsExecutorService.shutdown();
    try {
      if (!leaderActionsExecutorService.awaitTermination(SHUTDOWN_TIME, TimeUnit.SECONDS)) {
        LOG.warn("Executor service did not terminate in the specified time {} sec", SHUTDOWN_TIME);
        List<Runnable> droppedTasks = leaderActionsExecutorService.shutdownNow();
        LOG.warn("Executor service was abruptly shut down. " + droppedTasks.size() + " tasks will not be executed.");
      }
    } catch (InterruptedException e) {
      LOG.warn("Executor service did not terminate in the specified time {} sec. Exception: {}", SHUTDOWN_TIME,
        e.getMessage());
      List<Runnable> droppedTasks = leaderActionsExecutorService.shutdownNow();
      LOG.warn("Executor service was abruptly shut down. " + droppedTasks.size() + " tasks will not be executed.");
    }
  }

  @VisibleForTesting
  public static void scheduleClearDanglingScratchDir(HiveConf hiveConf, int initialWaitInSec) {
    if (hiveConf.getBoolVar(ConfVars.HIVE_SERVER2_CLEAR_DANGLING_SCRATCH_DIR)) {
      SchedulerThreadPool.getInstance().scheduleAtFixedRate(new ClearDanglingScratchDir(false, false, false,
          HiveConf.getVar(hiveConf, HiveConf.ConfVars.SCRATCHDIR), hiveConf), initialWaitInSec,
          HiveConf.getTimeVar(hiveConf, ConfVars.HIVE_SERVER2_CLEAR_DANGLING_SCRATCH_DIR_INTERVAL,
          TimeUnit.SECONDS), TimeUnit.SECONDS);
    }
  }

  public void startPrivilegeSynchronizer(HiveConf hiveConf) throws Exception {

    if (!HiveConf.getBoolVar(hiveConf, ConfVars.HIVE_PRIVILEGE_SYNCHRONIZER)) {
      return;
    }
    PolicyProviderContainer policyContainer = new PolicyProviderContainer();
    HiveAuthorizer authorizer = SessionState.get().getAuthorizerV2();
    if (authorizer.getHivePolicyProvider() != null) {
      policyContainer.addAuthorizer(authorizer);
    }
    if (MetastoreConf.getVar(hiveConf, MetastoreConf.ConfVars.PRE_EVENT_LISTENERS) != null &&
        MetastoreConf.getVar(hiveConf, MetastoreConf.ConfVars.PRE_EVENT_LISTENERS).contains(
        "org.apache.hadoop.hive.ql.security.authorization.AuthorizationPreEventListener") &&
        MetastoreConf.getVar(hiveConf, MetastoreConf.ConfVars.HIVE_AUTHORIZATION_MANAGER)!= null) {
      List<HiveMetastoreAuthorizationProvider> providers = HiveUtils.getMetaStoreAuthorizeProviderManagers(
          hiveConf, HiveConf.ConfVars.HIVE_METASTORE_AUTHORIZATION_MANAGER, SessionState.get().getAuthenticator());
      for (HiveMetastoreAuthorizationProvider provider : providers) {
        if (provider.getHivePolicyProvider() != null) {
          policyContainer.addAuthorizationProvider(provider);
        }
      }
    }

    if (policyContainer.size() > 0) {
      setUpZooKeeperAuth(hiveConf);
      zKClientForPrivSync = hiveConf.getZKConfig().startZookeeperClient(zooKeeperAclProvider, true);
      String rootNamespace = hiveConf.getVar(HiveConf.ConfVars.HIVE_SERVER2_ZOOKEEPER_NAMESPACE);
      String path = ZooKeeperHiveHelper.ZOOKEEPER_PATH_SEPARATOR + rootNamespace
          + ZooKeeperHiveHelper.ZOOKEEPER_PATH_SEPARATOR + "leader";
      LeaderLatch privilegeSynchronizerLatch = new LeaderLatch(zKClientForPrivSync, path);
      privilegeSynchronizerLatch.start();
      LOG.info("Find " + policyContainer.size() + " policy to synchronize, start PrivilegeSynchronizer");
      Thread privilegeSynchronizerThread = new Thread(
          new PrivilegeSynchronizer(privilegeSynchronizerLatch, policyContainer, hiveConf), "PrivilegeSynchronizer");
      privilegeSynchronizerThread.setDaemon(true);
      privilegeSynchronizerThread.start();
    } else {
      LOG.warn(
          "No policy provider found, skip creating PrivilegeSynchronizer");
    }
  }

  private static void startHiveServer2() throws Throwable {
    long attempts = 0, maxAttempts = 1;
    while (true) {
      LOG.info("Starting HiveServer2");
      HiveConf hiveConf = new HiveConf();
      maxAttempts = hiveConf.getLongVar(HiveConf.ConfVars.HIVE_SERVER2_MAX_START_ATTEMPTS);
      long retrySleepIntervalMs = hiveConf
          .getTimeVar(ConfVars.HIVE_SERVER2_SLEEP_INTERVAL_BETWEEN_START_ATTEMPTS,
              TimeUnit.MILLISECONDS);
      HiveServer2 server = null;
      try {
        // Cleanup the scratch dir before starting
        ServerUtils.cleanUpScratchDir(hiveConf);
        // Schedule task to cleanup dangling scratch dir periodically,
        // initial wait for a random time between 0-10 min to
        // avoid intial spike when using multiple HS2
        scheduleClearDanglingScratchDir(hiveConf, new Random().nextInt(600));

        server = new HiveServer2();
        server.init(hiveConf);
        server.start();

        try {
          JvmPauseMonitor pauseMonitor = new JvmPauseMonitor(hiveConf);
          pauseMonitor.start();
        } catch (Throwable t) {
          LOG.warn("Could not initiate the JvmPauseMonitor thread." + " GCs and Pauses may not be " +
            "warned upon.", t);
        }

        if (hiveConf.getVar(ConfVars.HIVE_EXECUTION_ENGINE).equals("spark")) {
          SparkSessionManagerImpl.getInstance().setup(hiveConf);
        }
        break;
      } catch (Throwable throwable) {
        if (server != null) {
          try {
            server.stop();
          } catch (Throwable t) {
            LOG.info("Exception caught when calling stop of HiveServer2 before retrying start", t);
          } finally {
            server = null;
          }
        }
        if (++attempts >= maxAttempts) {
          throw new Error("Max start attempts " + maxAttempts + " exhausted", throwable);
        } else {
          LOG.warn("Error starting HiveServer2 on attempt " + attempts
              + ", will retry in " + retrySleepIntervalMs + "ms", throwable);
          try {
            Thread.sleep(retrySleepIntervalMs);
          } catch (InterruptedException e) {
            Thread.currentThread().interrupt();
          }
        }
      }
    }
  }

  private void maybeStartCompactorThreads(HiveConf hiveConf) throws Exception {
    if (MetastoreConf.getVar(hiveConf, MetastoreConf.ConfVars.HIVE_METASTORE_RUNWORKER_IN).equals("hs2")) {
      int numWorkers = MetastoreConf.getIntVar(hiveConf, MetastoreConf.ConfVars.COMPACTOR_WORKER_THREADS);
      for (int i = 0; i < numWorkers; i++) {
        Worker w = new Worker();
        CompactorThread.initializeAndStartThread(w, hiveConf);
      }
      LOG.info("This HS2 instance will act as Compactor Worker with {} threads", numWorkers);
    }
  }

  /**
   * Remove all znodes corresponding to the given version number from ZooKeeper
   *
   * @param versionNumber
   * @throws Exception
   */
  static void deleteServerInstancesFromZooKeeper(String versionNumber) throws Exception {
    HiveConf hiveConf = new HiveConf();
    setUpZooKeeperAuth(hiveConf);
    CuratorFramework zooKeeperClient = hiveConf.getZKConfig().getNewZookeeperClient();
    zooKeeperClient.start();
    String rootNamespace = hiveConf.getVar(HiveConf.ConfVars.HIVE_SERVER2_ZOOKEEPER_NAMESPACE);
    List<String> znodePaths =
        zooKeeperClient.getChildren().forPath(
            ZooKeeperHiveHelper.ZOOKEEPER_PATH_SEPARATOR + rootNamespace);
    List<String> znodePathsUpdated;
    // Now for each path that is for the given versionNumber, delete the znode from ZooKeeper
    for (int i = 0; i < znodePaths.size(); i++) {
      String znodePath = znodePaths.get(i);
      zkDeleteSignal = new CountDownLatch(1);
      if (znodePath.contains("version=" + versionNumber + ";")) {
        String fullZnodePath =
            ZooKeeperHiveHelper.ZOOKEEPER_PATH_SEPARATOR + rootNamespace
                + ZooKeeperHiveHelper.ZOOKEEPER_PATH_SEPARATOR + znodePath;
        LOG.warn("Will attempt to remove the znode: " + fullZnodePath + " from ZooKeeper");
        System.out.println("Will attempt to remove the znode: " + fullZnodePath + " from ZooKeeper");
        zooKeeperClient.delete().guaranteed().inBackground(new DeleteCallBack())
            .forPath(fullZnodePath);
        // Wait for the delete to complete
        zkDeleteSignal.await();
        final KeeperException.Code rc = HiveServer2.zkDeleteResultCode;
        if (rc != KeeperException.Code.OK) {
          throw KeeperException.create(rc);
        }
        // Get the updated path list
        znodePathsUpdated =
            zooKeeperClient.getChildren().forPath(
                ZooKeeperHiveHelper.ZOOKEEPER_PATH_SEPARATOR + rootNamespace);
        // Gives a list of any new paths that may have been created to maintain the persistent ephemeral node
        znodePathsUpdated.removeAll(znodePaths);
        // Add the new paths to the znodes list. We'll try for their removal as well.
        znodePaths.addAll(znodePathsUpdated);
      }
    }
    zooKeeperClient.close();
  }

  private static class DeleteCallBack implements BackgroundCallback {
    @Override
    public void processResult(CuratorFramework zooKeeperClient, CuratorEvent event)
        throws Exception {
      if (event.getType() == CuratorEventType.DELETE) {
        zkDeleteResultCode = KeeperException.Code.get(event.getResultCode());
        zkDeleteSignal.countDown();
      }
    }
  }

  public static void main(String[] args) {
    HiveConf.setLoadHiveServer2Config(true);
    try {
      ServerOptionsProcessor oproc = new ServerOptionsProcessor("hiveserver2");
      ServerOptionsProcessorResponse oprocResponse = oproc.parse(args);

      // NOTE: It is critical to do this here so that log4j is reinitialized
      // before any of the other core hive classes are loaded
      String initLog4jMessage = LogUtils.initHiveLog4j();
      LOG.debug(initLog4jMessage);
      HiveStringUtils.startupShutdownMessage(HiveServer2.class, args, LOG);

      // Logger debug message from "oproc" after log4j initialize properly
      LOG.debug(oproc.getDebugMessage().toString());

      // Call the executor which will execute the appropriate command based on the parsed options
      oprocResponse.getServerOptionsExecutor().execute();
    } catch (LogInitializationException e) {
      LOG.error("Error initializing log: " + e.getMessage(), e);
      System.exit(-1);
    }
  }

  /**
   * ServerOptionsProcessor.
   * Process arguments given to HiveServer2 (-hiveconf property=value)
   * Set properties in System properties
   * Create an appropriate response object,
   * which has executor to execute the appropriate command based on the parsed options.
   */
  static class ServerOptionsProcessor {
    private final Options options = new Options();
    private org.apache.commons.cli.CommandLine commandLine;
    private final String serverName;
    private final StringBuilder debugMessage = new StringBuilder();

    @SuppressWarnings("static-access")
    ServerOptionsProcessor(String serverName) {
      this.serverName = serverName;
      // -hiveconf x=y
      options.addOption(OptionBuilder
          .withValueSeparator()
          .hasArgs(2)
          .withArgName("property=value")
          .withLongOpt("hiveconf")
          .withDescription("Use value for given property")
          .create());
      // -deregister <versionNumber>
      options.addOption(OptionBuilder
          .hasArgs(1)
          .withArgName("versionNumber")
          .withLongOpt("deregister")
          .withDescription("Deregister all instances of given version from dynamic service discovery")
          .create());
      // --listHAPeers
      options.addOption(OptionBuilder
        .hasArgs(0)
        .withLongOpt("listHAPeers")
        .withDescription("List all HS2 instances when running in Active Passive HA mode")
        .create());
      // --failover <workerIdentity>
      options.addOption(OptionBuilder
        .hasArgs(1)
        .withArgName("workerIdentity")
        .withLongOpt("failover")
        .withDescription("Manually failover Active HS2 instance to passive standby mode")
        .create());
      options.addOption(new Option("H", "help", false, "Print help information"));
    }

    ServerOptionsProcessorResponse parse(String[] argv) {
      try {
        commandLine = new GnuParser().parse(options, argv);
        // Process --hiveconf
        // Get hiveconf param values and set the System property values
        Properties confProps = commandLine.getOptionProperties("hiveconf");
        for (String propKey : confProps.stringPropertyNames()) {
          // save logging message for log4j output latter after log4j initialize properly
          debugMessage.append("Setting " + propKey + "=" + confProps.getProperty(propKey) + ";\n");
          if ("hive.log.file".equals(propKey) ||
              "hive.log.dir".equals(propKey) ||
              "hive.root.logger".equals(propKey)) {
            throw new IllegalArgumentException("Logs will be split in two "
                + "files if the commandline argument " + propKey + " is "
                + "used. To prevent this use to HADOOP_CLIENT_OPTS -D"
                + propKey + "=" + confProps.getProperty(propKey)
                + " or use the set the value in the configuration file"
                + " (see HIVE-19886)");
          }
          HiveConf.overrides.put(propKey, confProps.getProperty(propKey));
        }

        // Process --help
        if (commandLine.hasOption('H')) {
          return new ServerOptionsProcessorResponse(new HelpOptionExecutor(serverName, options));
        }

        // Process --deregister
        if (commandLine.hasOption("deregister")) {
          return new ServerOptionsProcessorResponse(new DeregisterOptionExecutor(
              commandLine.getOptionValue("deregister")));
        }

        // Process --listHAPeers
        if (commandLine.hasOption("listHAPeers")) {
          return new ServerOptionsProcessorResponse(new ListHAPeersExecutor());
        }

        // Process --failover
        if (commandLine.hasOption("failover")) {
          return new ServerOptionsProcessorResponse(new FailoverHS2InstanceExecutor(
            commandLine.getOptionValue("failover")
          ));
        }
      } catch (ParseException e) {
        // Error out & exit - we were not able to parse the args successfully
        System.err.println("Error starting HiveServer2 with given arguments: ");
        System.err.println(e.getMessage());
        System.exit(-1);
      }
      // Default executor, when no option is specified
      return new ServerOptionsProcessorResponse(new StartOptionExecutor());
    }

    StringBuilder getDebugMessage() {
      return debugMessage;
    }
  }

  /**
   * The response sent back from {@link ServerOptionsProcessor#parse(String[])}
   */
  static class ServerOptionsProcessorResponse {
    private final ServerOptionsExecutor serverOptionsExecutor;

    ServerOptionsProcessorResponse(ServerOptionsExecutor serverOptionsExecutor) {
      this.serverOptionsExecutor = serverOptionsExecutor;
    }

    ServerOptionsExecutor getServerOptionsExecutor() {
      return serverOptionsExecutor;
    }
  }

  /**
   * The executor interface for running the appropriate HiveServer2 command based on parsed options
   */
  static interface ServerOptionsExecutor {
    public void execute();
  }

  /**
   * HelpOptionExecutor: executes the --help option by printing out the usage
   */
  static class HelpOptionExecutor implements ServerOptionsExecutor {
    private final Options options;
    private final String serverName;

    HelpOptionExecutor(String serverName, Options options) {
      this.options = options;
      this.serverName = serverName;
    }

    @Override
    public void execute() {
      new HelpFormatter().printHelp(serverName, options);
      System.exit(0);
    }
  }

  /**
   * StartOptionExecutor: starts HiveServer2.
   * This is the default executor, when no option is specified.
   */
  static class StartOptionExecutor implements ServerOptionsExecutor {
    @Override
    public void execute() {
      try {
        startHiveServer2();
      } catch (Throwable t) {
        LOG.error("Error starting HiveServer2", t);
        System.exit(-1);
      }
    }
  }

  /**
   * DeregisterOptionExecutor: executes the --deregister option by deregistering all HiveServer2
   * instances from ZooKeeper of a specific version.
   */
  static class DeregisterOptionExecutor implements ServerOptionsExecutor {
    private final String versionNumber;

    DeregisterOptionExecutor(String versionNumber) {
      this.versionNumber = versionNumber;
    }

    @Override
    public void execute() {
      try {
        deleteServerInstancesFromZooKeeper(versionNumber);
      } catch (Exception e) {
        LOG.error("Error deregistering HiveServer2 instances for version: " + versionNumber
            + " from ZooKeeper", e);
        System.out.println("Error deregistering HiveServer2 instances for version: " + versionNumber
            + " from ZooKeeper." + e);
        System.exit(-1);
      }
      System.exit(0);
    }
  }

  /**
   * Handler for --failover <workerIdentity> command. The way failover works is,
   * - the client gets <workerIdentity> from user input
   * - the client uses HS2 HA registry to get list of HS2 instances and finds the one that matches <workerIdentity>
   * - if there is a match, client makes sure the instance is a leader (only leader can failover)
   * - if the matched instance is a leader, its web endpoint is obtained from service record then http DELETE method
   *   is invoked on /leader endpoint (Yes. Manual failover requires web UI to be enabled)
   * - the webpoint checks if admin ACLs are set, if so will close and restart the leader latch triggering a failover
   */
  static class FailoverHS2InstanceExecutor implements ServerOptionsExecutor {
    private final String workerIdentity;

    FailoverHS2InstanceExecutor(String workerIdentity) {
      this.workerIdentity = workerIdentity;
    }

    @Override
    public void execute() {
      try {
        HiveConf hiveConf = new HiveConf();
        HS2ActivePassiveHARegistry haRegistry = HS2ActivePassiveHARegistryClient.getClient(hiveConf);
        Collection<HiveServer2Instance> hs2Instances = haRegistry.getAll();
        // no HS2 instances are running
        if (hs2Instances.isEmpty()) {
          LOG.error("No HiveServer2 instances are running in HA mode");
          System.err.println("No HiveServer2 instances are running in HA mode");
          System.exit(-1);
        }
        HiveServer2Instance targetInstance = null;
        for (HiveServer2Instance instance : hs2Instances) {
          if (instance.getWorkerIdentity().equals(workerIdentity)) {
            targetInstance = instance;
            break;
          }
        }
        // no match for workerIdentity
        if (targetInstance == null) {
          LOG.error("Cannot find any HiveServer2 instance with workerIdentity: " + workerIdentity);
          System.err.println("Cannot find any HiveServer2 instance with workerIdentity: " + workerIdentity);
          System.exit(-1);
        }
        // only one HS2 instance available (cannot failover)
        if (hs2Instances.size() == 1) {
          LOG.error("Only one HiveServer2 instance running in thefail cluster. Cannot failover: " + workerIdentity);
          System.err.println("Only one HiveServer2 instance running in the cluster. Cannot failover: " + workerIdentity);
          System.exit(-1);
        }
        // matched HS2 instance is not leader
        if (!targetInstance.isLeader()) {
          LOG.error("HiveServer2 instance (workerIdentity: " + workerIdentity + ") is not a leader. Cannot failover");
          System.err.println("HiveServer2 instance (workerIdentity: " + workerIdentity + ") is not a leader. Cannot failover");
          System.exit(-1);
        }

        String webPort = targetInstance.getProperties().get(ConfVars.HIVE_SERVER2_WEBUI_PORT.varname);
        // web port cannot be obtained
        if (StringUtils.isEmpty(webPort)) {
          LOG.error("Unable to determine web port for instance: " + workerIdentity);
          System.err.println("Unable to determine web port for instance: " + workerIdentity);
          System.exit(-1);
        }

        // invoke DELETE /leader endpoint for failover
        String webEndpoint = "http://" + targetInstance.getHost() + ":" + webPort + "/leader";
        HttpDelete httpDelete = new HttpDelete(webEndpoint);
        CloseableHttpResponse httpResponse = null;
        try (
          CloseableHttpClient client = HttpClients.createDefault();
        ) {
          int statusCode = -1;
          String response = "Response unavailable";
          httpResponse = client.execute(httpDelete);
          if (httpResponse != null) {
            StatusLine statusLine = httpResponse.getStatusLine();
            if (statusLine != null) {
              response = httpResponse.getStatusLine().getReasonPhrase();
              statusCode = httpResponse.getStatusLine().getStatusCode();

              if (statusCode == 200) {
                System.out.println(EntityUtils.toString(httpResponse.getEntity()));
              }
            }
          }

          if (statusCode != 200) {
            // Failover didn't succeed - log error and exit
            LOG.error("Unable to failover HiveServer2 instance: " + workerIdentity +
                ". status code: " + statusCode + "error: " + response);
            System.err.println("Unable to failover HiveServer2 instance: " + workerIdentity +
                ". status code: " + statusCode + " error: " + response);
            System.exit(-1);
          }
        } finally {
          if (httpResponse != null) {
            httpResponse.close();
          }
        }
      } catch (IOException e) {
        LOG.error("Error listing HiveServer2 HA instances from ZooKeeper", e);
        System.err.println("Error listing HiveServer2 HA instances from ZooKeeper" + e);
        System.exit(-1);
      }
      System.exit(0);
    }
  }

  static class ListHAPeersExecutor implements ServerOptionsExecutor {
    @Override
    public void execute() {
      try {
        HiveConf hiveConf = new HiveConf();
        HS2ActivePassiveHARegistry haRegistry = HS2ActivePassiveHARegistryClient.getClient(hiveConf);
        HS2Peers.HS2Instances hs2Instances = new HS2Peers.HS2Instances(haRegistry.getAll());
        String jsonOut = hs2Instances.toJson();
        System.out.println(jsonOut);
      } catch (IOException e) {
        LOG.error("Error listing HiveServer2 HA instances from ZooKeeper", e);
        System.err.println("Error listing HiveServer2 HA instances from ZooKeeper" + e);
        System.exit(-1);
      }
      System.exit(0);
    }
  }
}<|MERGE_RESOLUTION|>--- conflicted
+++ resolved
@@ -962,17 +962,15 @@
     if (zKClientForPrivSync != null) {
       zKClientForPrivSync.close();
     }
-<<<<<<< HEAD
-
-    SchedulerThreadPool.shutdown();
-=======
+
     if (hiveConf != null && HiveSamlUtils
         .isSamlAuthMode(hiveConf.getVar(ConfVars.HIVE_SERVER2_AUTHENTICATION))) {
       // this is mostly for testing purposes to make sure that SAML client is
       // reinitialized after a HS2 is restarted.
       HiveSaml2Client.shutdown();
     }
->>>>>>> a00621b4
+
+    SchedulerThreadPool.shutdown();
   }
 
   private void shutdownExecutor(final ExecutorService leaderActionsExecutorService) {
