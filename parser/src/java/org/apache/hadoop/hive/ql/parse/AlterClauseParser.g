--- conflicted
+++ resolved
@@ -52,11 +52,8 @@
     | KW_ALTER KW_MATERIALIZED KW_VIEW tableNameTree=tableName alterMaterializedViewStatementSuffix[$tableNameTree.tree] -> alterMaterializedViewStatementSuffix
     | KW_ALTER (KW_DATABASE|KW_SCHEMA) alterDatabaseStatementSuffix -> alterDatabaseStatementSuffix
     | KW_ALTER KW_DATACONNECTOR alterDataConnectorStatementSuffix -> alterDataConnectorStatementSuffix
-<<<<<<< HEAD
+    | KW_OPTIMIZE KW_TABLE tableName optimizeTableStatementSuffix -> ^(TOK_ALTERTABLE tableName optimizeTableStatementSuffix)
     | KW_ALTER KW_CATALOG alterCatalogStatementSuffix -> alterCatalogStatementSuffix
-=======
-    | KW_OPTIMIZE KW_TABLE tableName optimizeTableStatementSuffix -> ^(TOK_ALTERTABLE tableName optimizeTableStatementSuffix)
->>>>>>> 20d26ad2
     ;
 
 alterTableStatementSuffix
